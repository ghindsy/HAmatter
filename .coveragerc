[run]
source = homeassistant

omit =
    homeassistant/__main__.py
    homeassistant/scripts/*.py
    homeassistant/util/async.py
    homeassistant/monkey_patch.py
    homeassistant/helpers/typing.py
    homeassistant/helpers/signal.py

    # omit pieces of code that rely on external devices being present
    homeassistant/components/abode.py
    homeassistant/components/*/abode.py

    homeassistant/components/ads/__init__.py
    homeassistant/components/*/ads.py

    homeassistant/components/alarmdecoder.py
    homeassistant/components/*/alarmdecoder.py

    homeassistant/components/amcrest.py
    homeassistant/components/*/amcrest.py

    homeassistant/components/apcupsd.py
    homeassistant/components/*/apcupsd.py

    homeassistant/components/apple_tv.py
    homeassistant/components/*/apple_tv.py

    homeassistant/components/aqualogic.py
    homeassistant/components/*/aqualogic.py

    homeassistant/components/arduino.py
    homeassistant/components/*/arduino.py

    homeassistant/components/bmw_connected_drive/*.py
    homeassistant/components/*/bmw_connected_drive.py

    homeassistant/components/android_ip_webcam.py
    homeassistant/components/*/android_ip_webcam.py

    homeassistant/components/arlo.py
    homeassistant/components/*/arlo.py

    homeassistant/components/asterisk_mbox.py
    homeassistant/components/*/asterisk_mbox.py
    homeassistant/components/*/asterisk_cdr.py

    homeassistant/components/august.py
    homeassistant/components/*/august.py

    homeassistant/components/axis.py
    homeassistant/components/*/axis.py

    homeassistant/components/bbb_gpio.py
    homeassistant/components/*/bbb_gpio.py

    homeassistant/components/blink/*
    homeassistant/components/*/blink.py

    homeassistant/components/bloomsky.py
    homeassistant/components/*/bloomsky.py

    homeassistant/components/coinbase.py
    homeassistant/components/sensor/coinbase.py

    homeassistant/components/cast/*
    homeassistant/components/*/cast.py

    homeassistant/components/cloudflare.py

    homeassistant/components/comfoconnect.py
    homeassistant/components/*/comfoconnect.py

    homeassistant/components/daikin/__init__.py
    homeassistant/components/daikin/const.py
    homeassistant/components/*/daikin.py

    homeassistant/components/digital_ocean.py
    homeassistant/components/*/digital_ocean.py

    homeassistant/components/dominos.py

    homeassistant/components/doorbird.py
    homeassistant/components/*/doorbird.py

    homeassistant/components/dweet.py
    homeassistant/components/*/dweet.py

    homeassistant/components/eight_sleep.py
    homeassistant/components/*/eight_sleep.py

    homeassistant/components/ecobee.py
    homeassistant/components/*/ecobee.py

    homeassistant/components/edp_redy.py
    homeassistant/components/*/edp_redy.py

    homeassistant/components/egardia.py
    homeassistant/components/*/egardia.py

    homeassistant/components/elkm1/*
    homeassistant/components/*/elkm1.py

    homeassistant/components/enocean.py
    homeassistant/components/*/enocean.py

    homeassistant/components/envisalink/__init__.py
    homeassistant/components/*/envisalink.py

    homeassistant/components/evohome.py
    homeassistant/components/*/evohome.py

    homeassistant/components/freebox.py
    homeassistant/components/*/freebox.py

    homeassistant/components/fritzbox.py
    homeassistant/components/*/fritzbox.py

    homeassistant/components/ecovacs.py
    homeassistant/components/*/ecovacs.py

    homeassistant/components/esphome/__init__.py
    homeassistant/components/*/esphome.py

    homeassistant/components/eufy.py
    homeassistant/components/*/eufy.py

    homeassistant/components/fibaro.py
    homeassistant/components/*/fibaro.py

    homeassistant/components/gc100.py
    homeassistant/components/*/gc100.py

    homeassistant/components/google.py
    homeassistant/components/*/google.py

    homeassistant/components/greeneye_monitor.py
    homeassistant/components/sensor/greeneye_monitor.py

    homeassistant/components/habitica/*
    homeassistant/components/*/habitica.py

    homeassistant/components/hangouts/__init__.py
    homeassistant/components/hangouts/const.py
    homeassistant/components/hangouts/hangouts_bot.py
    homeassistant/components/hangouts/hangups_utils.py
    homeassistant/components/hangouts/intents.py
    homeassistant/components/*/hangouts.py

    homeassistant/components/hdmi_cec.py
    homeassistant/components/*/hdmi_cec.py

    homeassistant/components/hive.py
    homeassistant/components/*/hive.py

    homeassistant/components/hlk_sw16.py
    homeassistant/components/*/hlk_sw16.py

    homeassistant/components/homekit_controller/__init__.py
    homeassistant/components/*/homekit_controller.py

    homeassistant/components/homematic/__init__.py
    homeassistant/components/*/homematic.py

    homeassistant/components/homematicip_cloud.py
    homeassistant/components/*/homematicip_cloud.py

    homeassistant/components/homeworks.py
    homeassistant/components/*/homeworks.py

    homeassistant/components/huawei_lte.py
    homeassistant/components/*/huawei_lte.py

    homeassistant/components/hydrawise.py
    homeassistant/components/*/hydrawise.py

    homeassistant/components/ihc/*
    homeassistant/components/*/ihc.py

    homeassistant/components/insteon/*
    homeassistant/components/*/insteon.py

    homeassistant/components/insteon_local.py

    homeassistant/components/insteon_plm.py

    homeassistant/components/ios.py
    homeassistant/components/*/ios.py

    homeassistant/components/iota.py
    homeassistant/components/*/iota.py

    homeassistant/components/isy994.py
    homeassistant/components/*/isy994.py

    homeassistant/components/joaoapps_join.py
    homeassistant/components/*/joaoapps_join.py

    homeassistant/components/juicenet.py
    homeassistant/components/*/juicenet.py

    homeassistant/components/kira.py
    homeassistant/components/*/kira.py

    homeassistant/components/knx.py
    homeassistant/components/*/knx.py

    homeassistant/components/konnected.py
    homeassistant/components/*/konnected.py

    homeassistant/components/lametric.py
    homeassistant/components/*/lametric.py

    homeassistant/components/lcn.py
    homeassistant/components/*/lcn.py

    homeassistant/components/linode.py
    homeassistant/components/*/linode.py

    homeassistant/components/lightwave.py
    homeassistant/components/*/lightwave.py

    homeassistant/components/logi_circle.py
    homeassistant/components/*/logi_circle.py

    homeassistant/components/lupusec.py
    homeassistant/components/*/lupusec.py

    homeassistant/components/lutron.py
    homeassistant/components/*/lutron.py

    homeassistant/components/lutron_caseta.py
    homeassistant/components/*/lutron_caseta.py

    homeassistant/components/*/mailgun.py

    homeassistant/components/matrix.py
    homeassistant/components/*/matrix.py

    homeassistant/components/maxcube.py
    homeassistant/components/*/maxcube.py

    homeassistant/components/mochad.py
    homeassistant/components/*/mochad.py

    homeassistant/components/modbus.py
    homeassistant/components/*/modbus.py

    homeassistant/components/mychevy.py
    homeassistant/components/*/mychevy.py

    homeassistant/components/mysensors/*
    homeassistant/components/*/mysensors.py

    homeassistant/components/neato.py
    homeassistant/components/*/neato.py

    homeassistant/components/nest/__init__.py
    homeassistant/components/*/nest.py

    homeassistant/components/netatmo.py
    homeassistant/components/*/netatmo.py

<<<<<<< HEAD
    homeassistant/components/netgear_lte.py
    homeassistant/components/*/netgear_lte.py
=======
    homeassistant/components/nissan_leaf.py
    homeassistant/components/*/nissan_leaf.py
>>>>>>> 1693701e

    homeassistant/components/octoprint.py
    homeassistant/components/*/octoprint.py

    homeassistant/components/opencv.py
    homeassistant/components/*/opencv.py

    homeassistant/components/opentherm_gw/*
    homeassistant/components/*/opentherm_gw.py

    homeassistant/components/openuv/__init__.py
    homeassistant/components/*/openuv.py

    homeassistant/components/plum_lightpad.py
    homeassistant/components/*/plum_lightpad.py

    homeassistant/components/pilight.py
    homeassistant/components/*/pilight.py

    homeassistant/components/point/__init__.py
    homeassistant/components/point/const.py
    homeassistant/components/*/point.py

    homeassistant/components/switch/qwikswitch.py
    homeassistant/components/light/qwikswitch.py

    homeassistant/components/rachio.py
    homeassistant/components/*/rachio.py

    homeassistant/components/raincloud.py
    homeassistant/components/*/raincloud.py

    homeassistant/components/rainmachine/__init__.py
    homeassistant/components/*/rainmachine.py

    homeassistant/components/raspihats.py
    homeassistant/components/*/raspihats.py

    homeassistant/components/*/raspyrfm.py

    homeassistant/components/rfxtrx.py
    homeassistant/components/*/rfxtrx.py

    homeassistant/components/rpi_gpio.py
    homeassistant/components/*/rpi_gpio.py

    homeassistant/components/rpi_pfio.py
    homeassistant/components/*/rpi_pfio.py

    homeassistant/components/sabnzbd.py
    homeassistant/components/*/sabnzbd.py

    homeassistant/components/satel_integra.py
    homeassistant/components/*/satel_integra.py

    homeassistant/components/scsgate.py
    homeassistant/components/*/scsgate.py

    homeassistant/components/sense.py
    homeassistant/components/*/sense.py

    homeassistant/components/simplisafe/__init__.py
    homeassistant/components/*/simplisafe.py

    homeassistant/components/sisyphus.py
    homeassistant/components/*/sisyphus.py

    homeassistant/components/skybell.py
    homeassistant/components/*/skybell.py

    homeassistant/components/smappee.py
    homeassistant/components/*/smappee.py

    homeassistant/components/sonos/__init__.py
    homeassistant/components/*/sonos.py

    homeassistant/components/tado.py
    homeassistant/components/*/tado.py

    homeassistant/components/tahoma.py
    homeassistant/components/*/tahoma.py

    homeassistant/components/tellduslive/__init__.py
    homeassistant/components/tellduslive/entry.py
    homeassistant/components/*/tellduslive.py

    homeassistant/components/tellstick.py
    homeassistant/components/*/tellstick.py

    homeassistant/components/tesla.py
    homeassistant/components/*/tesla.py

    homeassistant/components/thethingsnetwork.py
    homeassistant/components/*/thethingsnetwork.py

    homeassistant/components/*/thinkingcleaner.py

    homeassistant/components/tibber/*
    homeassistant/components/*/tibber.py

    homeassistant/components/toon.py
    homeassistant/components/*/toon.py

    homeassistant/components/tplink_lte.py
    homeassistant/components/*/tplink_lte.py

    homeassistant/components/tradfri.py
    homeassistant/components/*/tradfri.py

    homeassistant/components/notify/twilio_sms.py
    homeassistant/components/notify/twilio_call.py

    homeassistant/components/upcloud.py
    homeassistant/components/*/upcloud.py

    homeassistant/components/usps.py
    homeassistant/components/*/usps.py

    homeassistant/components/velbus.py
    homeassistant/components/*/velbus.py

    homeassistant/components/velux.py
    homeassistant/components/*/velux.py

    homeassistant/components/vera.py
    homeassistant/components/*/vera.py

    homeassistant/components/verisure.py
    homeassistant/components/*/verisure.py

    homeassistant/components/volvooncall.py
    homeassistant/components/*/volvooncall.py

    homeassistant/components/waterfurnace.py
    homeassistant/components/*/waterfurnace.py

    homeassistant/components/*/webostv.py

    homeassistant/components/w800rf32.py
    homeassistant/components/*/w800rf32.py

    homeassistant/components/wemo.py
    homeassistant/components/*/wemo.py

    homeassistant/components/wink/*
    homeassistant/components/*/wink.py

    homeassistant/components/wirelesstag.py
    homeassistant/components/*/wirelesstag.py

    homeassistant/components/xiaomi_aqara.py
    homeassistant/components/*/xiaomi_aqara.py

    homeassistant/components/*/xiaomi_miio.py

    homeassistant/components/zabbix.py
    homeassistant/components/*/zabbix.py

    homeassistant/components/zha/__init__.py
    homeassistant/components/zha/const.py
    homeassistant/components/zha/event.py
    homeassistant/components/zha/entities/*
    homeassistant/components/zha/helpers.py
    homeassistant/components/*/zha.py

    homeassistant/components/zigbee.py
    homeassistant/components/*/zigbee.py

    homeassistant/components/zoneminder/*
    homeassistant/components/*/zoneminder.py

    homeassistant/components/tuya.py
    homeassistant/components/*/tuya.py

    homeassistant/components/spider.py
    homeassistant/components/*/spider.py

    homeassistant/components/air_pollutants/opensensemap.py
    homeassistant/components/alarm_control_panel/alarmdotcom.py
    homeassistant/components/alarm_control_panel/canary.py
    homeassistant/components/alarm_control_panel/concord232.py
    homeassistant/components/alarm_control_panel/ialarm.py
    homeassistant/components/alarm_control_panel/ifttt.py
    homeassistant/components/alarm_control_panel/manual_mqtt.py
    homeassistant/components/alarm_control_panel/nx584.py
    homeassistant/components/alarm_control_panel/totalconnect.py
    homeassistant/components/alarm_control_panel/yale_smart_alarm.py
    homeassistant/components/apiai.py
    homeassistant/components/binary_sensor/arest.py
    homeassistant/components/binary_sensor/concord232.py
    homeassistant/components/binary_sensor/flic.py
    homeassistant/components/binary_sensor/hikvision.py
    homeassistant/components/binary_sensor/iss.py
    homeassistant/components/binary_sensor/mystrom.py
    homeassistant/components/binary_sensor/ping.py
    homeassistant/components/binary_sensor/rest.py
    homeassistant/components/binary_sensor/tapsaff.py
    homeassistant/components/binary_sensor/uptimerobot.py
    homeassistant/components/browser.py
    homeassistant/components/calendar/caldav.py
    homeassistant/components/calendar/todoist.py
    homeassistant/components/camera/bloomsky.py
    homeassistant/components/camera/canary.py
    homeassistant/components/camera/familyhub.py
    homeassistant/components/camera/ffmpeg.py
    homeassistant/components/camera/foscam.py
    homeassistant/components/camera/mjpeg.py
    homeassistant/components/camera/onvif.py
    homeassistant/components/camera/proxy.py
    homeassistant/components/camera/ring.py
    homeassistant/components/camera/rpi_camera.py
    homeassistant/components/camera/synology.py
    homeassistant/components/camera/xeoma.py
    homeassistant/components/camera/xiaomi.py
    homeassistant/components/camera/yi.py
    homeassistant/components/climate/ephember.py
    homeassistant/components/climate/eq3btsmart.py
    homeassistant/components/climate/flexit.py
    homeassistant/components/climate/heatmiser.py
    homeassistant/components/climate/homematic.py
    homeassistant/components/climate/honeywell.py
    homeassistant/components/climate/knx.py
    homeassistant/components/climate/mill.py
    homeassistant/components/climate/oem.py
    homeassistant/components/climate/proliphix.py
    homeassistant/components/climate/radiotherm.py
    homeassistant/components/climate/sensibo.py
    homeassistant/components/climate/touchline.py
    homeassistant/components/climate/venstar.py
    homeassistant/components/climate/zhong_hong.py
    homeassistant/components/cover/aladdin_connect.py
    homeassistant/components/cover/brunt.py
    homeassistant/components/cover/garadget.py
    homeassistant/components/cover/gogogate2.py
    homeassistant/components/cover/homematic.py
    homeassistant/components/cover/knx.py
    homeassistant/components/cover/myq.py
    homeassistant/components/cover/opengarage.py
    homeassistant/components/cover/rpi_gpio.py
    homeassistant/components/cover/scsgate.py
    homeassistant/components/device_tracker/actiontec.py
    homeassistant/components/device_tracker/aruba.py
    homeassistant/components/device_tracker/asuswrt.py
    homeassistant/components/device_tracker/automatic.py
    homeassistant/components/device_tracker/bbox.py
    homeassistant/components/device_tracker/bluetooth_le_tracker.py
    homeassistant/components/device_tracker/bluetooth_tracker.py
    homeassistant/components/device_tracker/bt_home_hub_5.py
    homeassistant/components/device_tracker/bt_smarthub.py
    homeassistant/components/device_tracker/cisco_ios.py
    homeassistant/components/device_tracker/ddwrt.py
    homeassistant/components/device_tracker/fritz.py
    homeassistant/components/device_tracker/google_maps.py
    homeassistant/components/device_tracker/googlehome.py
    homeassistant/components/device_tracker/gpslogger.py
    homeassistant/components/device_tracker/hitron_coda.py
    homeassistant/components/device_tracker/huawei_router.py
    homeassistant/components/device_tracker/icloud.py
    homeassistant/components/device_tracker/keenetic_ndms2.py
    homeassistant/components/device_tracker/linksys_ap.py
    homeassistant/components/device_tracker/linksys_smart.py
    homeassistant/components/device_tracker/luci.py
    homeassistant/components/device_tracker/mikrotik.py
    homeassistant/components/device_tracker/netgear.py
    homeassistant/components/device_tracker/nmap_tracker.py
    homeassistant/components/device_tracker/ping.py
    homeassistant/components/device_tracker/quantum_gateway.py
    homeassistant/components/device_tracker/ritassist.py
    homeassistant/components/device_tracker/sky_hub.py
    homeassistant/components/device_tracker/snmp.py
    homeassistant/components/device_tracker/swisscom.py
    homeassistant/components/device_tracker/tado.py
    homeassistant/components/device_tracker/thomson.py
    homeassistant/components/device_tracker/tile.py
    homeassistant/components/device_tracker/tomato.py
    homeassistant/components/device_tracker/tplink.py
    homeassistant/components/device_tracker/traccar.py
    homeassistant/components/device_tracker/trackr.py
    homeassistant/components/device_tracker/ubus.py
    homeassistant/components/downloader.py
    homeassistant/components/emoncms_history.py
    homeassistant/components/emulated_hue/upnp.py
    homeassistant/components/fan/mqtt.py
    homeassistant/components/fan/wemo.py
    homeassistant/components/folder_watcher.py
    homeassistant/components/foursquare.py
    homeassistant/components/goalfeed.py
    homeassistant/components/idteck_prox.py
    homeassistant/components/ifttt.py
    homeassistant/components/image_processing/dlib_face_detect.py
    homeassistant/components/image_processing/dlib_face_identify.py
    homeassistant/components/image_processing/seven_segments.py
    homeassistant/components/image_processing/tensorflow.py
    homeassistant/components/keyboard_remote.py
    homeassistant/components/keyboard.py
    homeassistant/components/light/avion.py
    homeassistant/components/light/blinksticklight.py
    homeassistant/components/light/blinkt.py
    homeassistant/components/light/decora_wifi.py
    homeassistant/components/light/decora.py
    homeassistant/components/light/flux_led.py
    homeassistant/components/light/futurenow.py
    homeassistant/components/light/greenwave.py
    homeassistant/components/light/hue.py
    homeassistant/components/light/hyperion.py
    homeassistant/components/light/iglo.py
    homeassistant/components/light/lifx_legacy.py
    homeassistant/components/light/lifx.py
    homeassistant/components/light/limitlessled.py
    homeassistant/components/light/lw12wifi.py
    homeassistant/components/light/mystrom.py
    homeassistant/components/light/nanoleaf_aurora.py
    homeassistant/components/light/niko_home_control.py
    homeassistant/components/light/opple.py
    homeassistant/components/light/osramlightify.py
    homeassistant/components/light/piglow.py
    homeassistant/components/light/rpi_gpio_pwm.py
    homeassistant/components/light/sensehat.py
    homeassistant/components/light/tikteck.py
    homeassistant/components/light/tplink.py
    homeassistant/components/light/tradfri.py
    homeassistant/components/light/x10.py
    homeassistant/components/light/yeelight.py
    homeassistant/components/light/yeelightsunflower.py
    homeassistant/components/light/zengge.py
    homeassistant/components/lirc.py
    homeassistant/components/lock/kiwi.py
    homeassistant/components/lock/lockitron.py
    homeassistant/components/lock/nello.py
    homeassistant/components/lock/nuki.py
    homeassistant/components/lock/sesame.py
    homeassistant/components/map.py
    homeassistant/components/media_extractor.py
    homeassistant/components/media_player/anthemav.py
    homeassistant/components/media_player/aquostv.py
    homeassistant/components/media_player/bluesound.py
    homeassistant/components/media_player/braviatv.py
    homeassistant/components/media_player/channels.py
    homeassistant/components/media_player/clementine.py
    homeassistant/components/media_player/cmus.py
    homeassistant/components/media_player/denon.py
    homeassistant/components/media_player/denonavr.py
    homeassistant/components/media_player/directv.py
    homeassistant/components/media_player/dlna_dmr.py
    homeassistant/components/media_player/dunehd.py
    homeassistant/components/media_player/emby.py
    homeassistant/components/media_player/epson.py
    homeassistant/components/media_player/firetv.py
    homeassistant/components/media_player/frontier_silicon.py
    homeassistant/components/media_player/gpmdp.py
    homeassistant/components/media_player/gstreamer.py
    homeassistant/components/media_player/harman_kardon_avr.py
    homeassistant/components/media_player/horizon.py
    homeassistant/components/media_player/itunes.py
    homeassistant/components/media_player/kodi.py
    homeassistant/components/media_player/lg_netcast.py
    homeassistant/components/media_player/lg_soundbar.py
    homeassistant/components/media_player/liveboxplaytv.py
    homeassistant/components/media_player/mediaroom.py
    homeassistant/components/media_player/mpchc.py
    homeassistant/components/media_player/mpd.py
    homeassistant/components/media_player/nad.py
    homeassistant/components/media_player/nadtcp.py
    homeassistant/components/media_player/onkyo.py
    homeassistant/components/media_player/openhome.py
    homeassistant/components/media_player/panasonic_bluray.py
    homeassistant/components/media_player/panasonic_viera.py
    homeassistant/components/media_player/pandora.py
    homeassistant/components/media_player/philips_js.py
    homeassistant/components/media_player/pioneer.py
    homeassistant/components/media_player/pjlink.py
    homeassistant/components/media_player/plex.py
    homeassistant/components/media_player/roku.py
    homeassistant/components/media_player/russound_rio.py
    homeassistant/components/media_player/russound_rnet.py
    homeassistant/components/media_player/snapcast.py
    homeassistant/components/media_player/songpal.py
    homeassistant/components/media_player/spotify.py
    homeassistant/components/media_player/squeezebox.py
    homeassistant/components/media_player/ue_smart_radio.py
    homeassistant/components/media_player/vizio.py
    homeassistant/components/media_player/vlc.py
    homeassistant/components/media_player/volumio.py
    homeassistant/components/media_player/xiaomi_tv.py
    homeassistant/components/media_player/yamaha_musiccast.py
    homeassistant/components/media_player/yamaha.py
    homeassistant/components/media_player/ziggo_mediabox_xl.py
    homeassistant/components/mycroft.py
    homeassistant/components/notify/aws_lambda.py
    homeassistant/components/notify/aws_sns.py
    homeassistant/components/notify/aws_sqs.py
    homeassistant/components/notify/ciscospark.py
    homeassistant/components/notify/clickatell.py
    homeassistant/components/notify/clicksend.py
    homeassistant/components/notify/clicksend_tts.py
    homeassistant/components/notify/discord.py
    homeassistant/components/notify/flock.py
    homeassistant/components/notify/free_mobile.py
    homeassistant/components/notify/gntp.py
    homeassistant/components/notify/group.py
    homeassistant/components/notify/hipchat.py
    homeassistant/components/notify/homematic.py
    homeassistant/components/notify/kodi.py
    homeassistant/components/notify/lannouncer.py
    homeassistant/components/notify/llamalab_automate.py
    homeassistant/components/notify/mastodon.py
    homeassistant/components/notify/message_bird.py
    homeassistant/components/notify/mycroft.py
    homeassistant/components/notify/nfandroidtv.py
    homeassistant/components/notify/prowl.py
    homeassistant/components/notify/pushbullet.py
    homeassistant/components/notify/pushetta.py
    homeassistant/components/notify/pushover.py
    homeassistant/components/notify/pushsafer.py
    homeassistant/components/notify/rest.py
    homeassistant/components/notify/rocketchat.py
    homeassistant/components/notify/sendgrid.py
    homeassistant/components/notify/simplepush.py
    homeassistant/components/notify/slack.py
    homeassistant/components/notify/smtp.py
    homeassistant/components/notify/stride.py
    homeassistant/components/notify/synology_chat.py
    homeassistant/components/notify/syslog.py
    homeassistant/components/notify/telegram.py
    homeassistant/components/notify/telstra.py
    homeassistant/components/notify/twitter.py
    homeassistant/components/notify/xmpp.py
    homeassistant/components/nuimo_controller.py
    homeassistant/components/prometheus.py
    homeassistant/components/rainbird.py
    homeassistant/components/remember_the_milk/__init__.py
    homeassistant/components/remote/harmony.py
    homeassistant/components/remote/itach.py
    homeassistant/components/route53.py
    homeassistant/components/scene/hunterdouglas_powerview.py
    homeassistant/components/scene/lifx_cloud.py
    homeassistant/components/sensor/aftership.py
    homeassistant/components/sensor/airvisual.py
    homeassistant/components/sensor/alpha_vantage.py
    homeassistant/components/sensor/ambient_station.py
    homeassistant/components/sensor/arest.py
    homeassistant/components/sensor/arwn.py
    homeassistant/components/sensor/bbox.py
    homeassistant/components/sensor/bh1750.py
    homeassistant/components/sensor/bitcoin.py
    homeassistant/components/sensor/blockchain.py
    homeassistant/components/sensor/bme280.py
    homeassistant/components/sensor/bme680.py
    homeassistant/components/sensor/bom.py
    homeassistant/components/sensor/broadlink.py
    homeassistant/components/sensor/brottsplatskartan.py
    homeassistant/components/sensor/buienradar.py
    homeassistant/components/sensor/cert_expiry.py
    homeassistant/components/sensor/citybikes.py
    homeassistant/components/sensor/comed_hourly_pricing.py
    homeassistant/components/sensor/cpuspeed.py
    homeassistant/components/sensor/crimereports.py
    homeassistant/components/sensor/cups.py
    homeassistant/components/sensor/currencylayer.py
    homeassistant/components/sensor/deluge.py
    homeassistant/components/sensor/deutsche_bahn.py
    homeassistant/components/sensor/dht.py
    homeassistant/components/sensor/discogs.py
    homeassistant/components/sensor/dnsip.py
    homeassistant/components/sensor/dovado.py
    homeassistant/components/sensor/domain_expiry.py
    homeassistant/components/sensor/dte_energy_bridge.py
    homeassistant/components/sensor/dublin_bus_transport.py
    homeassistant/components/sensor/duke_energy.py
    homeassistant/components/sensor/dwd_weather_warnings.py
    homeassistant/components/sensor/ebox.py
    homeassistant/components/sensor/eddystone_temperature.py
    homeassistant/components/sensor/eliqonline.py
    homeassistant/components/sensor/emoncms.py
    homeassistant/components/sensor/enphase_envoy.py
    homeassistant/components/sensor/envirophat.py
    homeassistant/components/sensor/etherscan.py
    homeassistant/components/sensor/fastdotcom.py
    homeassistant/components/sensor/fedex.py
    homeassistant/components/sensor/filesize.py
    homeassistant/components/sensor/fints.py
    homeassistant/components/sensor/fitbit.py
    homeassistant/components/sensor/fixer.py
    homeassistant/components/sensor/flunearyou.py
    homeassistant/components/sensor/folder.py
    homeassistant/components/sensor/foobot.py
    homeassistant/components/sensor/fritzbox_callmonitor.py
    homeassistant/components/sensor/fritzbox_netmonitor.py
    homeassistant/components/sensor/gearbest.py
    homeassistant/components/sensor/geizhals.py
    homeassistant/components/sensor/gitlab_ci.py
    homeassistant/components/sensor/gitter.py
    homeassistant/components/sensor/glances.py
    homeassistant/components/sensor/google_travel_time.py
    homeassistant/components/sensor/gpsd.py
    homeassistant/components/sensor/gtfs.py
    homeassistant/components/sensor/gtt.py
    homeassistant/components/sensor/haveibeenpwned.py
    homeassistant/components/sensor/hp_ilo.py
    homeassistant/components/sensor/htu21d.py
    homeassistant/components/sensor/upnp.py
    homeassistant/components/sensor/imap_email_content.py
    homeassistant/components/sensor/imap.py
    homeassistant/components/sensor/influxdb.py
    homeassistant/components/sensor/iperf3.py
    homeassistant/components/sensor/irish_rail_transport.py
    homeassistant/components/sensor/kwb.py
    homeassistant/components/sensor/lacrosse.py
    homeassistant/components/sensor/lastfm.py
    homeassistant/components/sensor/launch_library.py
    homeassistant/components/sensor/linky.py
    homeassistant/components/sensor/linux_battery.py
    homeassistant/components/sensor/london_underground.py
    homeassistant/components/sensor/loopenergy.py
    homeassistant/components/sensor/luftdaten.py
    homeassistant/components/sensor/lyft.py
    homeassistant/components/sensor/magicseaweed.py
    homeassistant/components/sensor/meteo_france.py
    homeassistant/components/sensor/metoffice.py
    homeassistant/components/sensor/miflora.py
    homeassistant/components/sensor/mitemp_bt.py
    homeassistant/components/sensor/modem_callerid.py
    homeassistant/components/sensor/mopar.py
    homeassistant/components/sensor/mqtt_room.py
    homeassistant/components/sensor/mvglive.py
    homeassistant/components/sensor/nederlandse_spoorwegen.py
    homeassistant/components/sensor/netatmo_public.py
    homeassistant/components/sensor/netdata.py
    homeassistant/components/sensor/netdata_public.py
    homeassistant/components/sensor/neurio_energy.py
    homeassistant/components/sensor/nmbs.py
    homeassistant/components/sensor/noaa_tides.py
    homeassistant/components/sensor/nsw_fuel_station.py
    homeassistant/components/sensor/nut.py
    homeassistant/components/sensor/nzbget.py
    homeassistant/components/sensor/ohmconnect.py
    homeassistant/components/sensor/onewire.py
    homeassistant/components/sensor/openevse.py
    homeassistant/components/sensor/openexchangerates.py
    homeassistant/components/sensor/opensky.py
    homeassistant/components/sensor/openweathermap.py
    homeassistant/components/sensor/otp.py
    homeassistant/components/sensor/pi_hole.py
    homeassistant/components/sensor/plex.py
    homeassistant/components/sensor/pocketcasts.py
    homeassistant/components/sensor/pollen.py
    homeassistant/components/sensor/postnl.py
    homeassistant/components/sensor/prezzibenzina.py
    homeassistant/components/sensor/pushbullet.py
    homeassistant/components/sensor/pvoutput.py
    homeassistant/components/sensor/pyload.py
    homeassistant/components/sensor/qbittorrent.py
    homeassistant/components/sensor/qnap.py
    homeassistant/components/sensor/radarr.py
    homeassistant/components/sensor/rainbird.py
    homeassistant/components/sensor/ripple.py
    homeassistant/components/sensor/rtorrent.py
    homeassistant/components/sensor/ruter.py
    homeassistant/components/sensor/scrape.py
    homeassistant/components/sensor/sensehat.py
    homeassistant/components/sensor/serial_pm.py
    homeassistant/components/sensor/serial.py
    homeassistant/components/sensor/seventeentrack.py
    homeassistant/components/sensor/sht31.py
    homeassistant/components/sensor/shodan.py
    homeassistant/components/sensor/sigfox.py
    homeassistant/components/sensor/simulated.py
    homeassistant/components/sensor/skybeacon.py
    homeassistant/components/sensor/sma.py
    homeassistant/components/sensor/snmp.py
    homeassistant/components/sensor/sochain.py
    homeassistant/components/sensor/socialblade.py
    homeassistant/components/sensor/solaredge.py
    homeassistant/components/sensor/sonarr.py
    homeassistant/components/sensor/speedtest.py
    homeassistant/components/sensor/spotcrime.py
    homeassistant/components/sensor/starlingbank.py
    homeassistant/components/sensor/steam_online.py
    homeassistant/components/sensor/supervisord.py
    homeassistant/components/sensor/swiss_hydrological_data.py
    homeassistant/components/sensor/swiss_public_transport.py
    homeassistant/components/sensor/syncthru.py
    homeassistant/components/sensor/synologydsm.py
    homeassistant/components/sensor/srp_energy.py
    homeassistant/components/sensor/systemmonitor.py
    homeassistant/components/sensor/sytadin.py
    homeassistant/components/sensor/tank_utility.py
    homeassistant/components/sensor/tautulli.py
    homeassistant/components/sensor/ted5000.py
    homeassistant/components/sensor/temper.py
    homeassistant/components/sensor/thermoworks_smoke.py
    homeassistant/components/sensor/time_date.py
    homeassistant/components/sensor/torque.py
    homeassistant/components/sensor/trafikverket_weatherstation.py
    homeassistant/components/sensor/transmission.py
    homeassistant/components/sensor/travisci.py
    homeassistant/components/sensor/twitch.py
    homeassistant/components/sensor/uber.py
    homeassistant/components/sensor/ups.py
    homeassistant/components/sensor/uscis.py
    homeassistant/components/sensor/vasttrafik.py
    homeassistant/components/sensor/viaggiatreno.py
    homeassistant/components/sensor/volkszaehler.py
    homeassistant/components/sensor/waqi.py
    homeassistant/components/sensor/waze_travel_time.py
    homeassistant/components/sensor/whois.py
    homeassistant/components/sensor/worldtidesinfo.py
    homeassistant/components/sensor/worxlandroid.py
    homeassistant/components/sensor/xbox_live.py
    homeassistant/components/sensor/zamg.py
    homeassistant/components/sensor/zestimate.py
    homeassistant/components/shiftr.py
    homeassistant/components/spc.py
    homeassistant/components/switch/acer_projector.py
    homeassistant/components/switch/anel_pwrctrl.py
    homeassistant/components/switch/arest.py
    homeassistant/components/switch/broadlink.py
    homeassistant/components/switch/deluge.py
    homeassistant/components/switch/digitalloggers.py
    homeassistant/components/switch/dlink.py
    homeassistant/components/switch/edimax.py
    homeassistant/components/switch/fritzdect.py
    homeassistant/components/switch/hikvisioncam.py
    homeassistant/components/switch/hook.py
    homeassistant/components/switch/kankun.py
    homeassistant/components/switch/mystrom.py
    homeassistant/components/switch/netio.py
    homeassistant/components/switch/orvibo.py
    homeassistant/components/switch/pencom.py
    homeassistant/components/switch/pulseaudio_loopback.py
    homeassistant/components/switch/rainbird.py
    homeassistant/components/switch/rest.py
    homeassistant/components/switch/recswitch.py
    homeassistant/components/switch/rpi_rf.py
    homeassistant/components/switch/snmp.py
    homeassistant/components/switch/switchbot.py
    homeassistant/components/switch/switchmate.py
    homeassistant/components/switch/telnet.py
    homeassistant/components/switch/tplink.py
    homeassistant/components/switch/transmission.py
    homeassistant/components/switch/vesync.py
    homeassistant/components/telegram_bot/*
    homeassistant/components/thingspeak.py
    homeassistant/components/tts/amazon_polly.py
    homeassistant/components/tts/baidu.py
    homeassistant/components/tts/microsoft.py
    homeassistant/components/tts/picotts.py
    homeassistant/components/vacuum/mqtt.py
    homeassistant/components/vacuum/roomba.py
    homeassistant/components/water_heater/econet.py
    homeassistant/components/watson_iot.py
    homeassistant/components/weather/bom.py
    homeassistant/components/weather/buienradar.py
    homeassistant/components/weather/darksky.py
    homeassistant/components/weather/met.py
    homeassistant/components/weather/metoffice.py
    homeassistant/components/weather/openweathermap.py
    homeassistant/components/weather/zamg.py
    homeassistant/components/zeroconf.py
    homeassistant/components/zwave/util.py

[report]
# Regexes for lines to exclude from consideration
exclude_lines =
    # Have to re-enable the standard pragma
    pragma: no cover

    # Don't complain about missing debug-only code:
    def __repr__

    # Don't complain if tests don't hit defensive assertion code:
    raise AssertionError
    raise NotImplementedError<|MERGE_RESOLUTION|>--- conflicted
+++ resolved
@@ -263,13 +263,11 @@
     homeassistant/components/netatmo.py
     homeassistant/components/*/netatmo.py
 
-<<<<<<< HEAD
     homeassistant/components/netgear_lte.py
     homeassistant/components/*/netgear_lte.py
-=======
+
     homeassistant/components/nissan_leaf.py
     homeassistant/components/*/nissan_leaf.py
->>>>>>> 1693701e
 
     homeassistant/components/octoprint.py
     homeassistant/components/*/octoprint.py
