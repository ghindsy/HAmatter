[run]
source = homeassistant

omit =
    homeassistant/__main__.py
    homeassistant/scripts/*.py
    homeassistant/helpers/typing.py
    homeassistant/helpers/signal.py

    # omit pieces of code that rely on external devices being present
    homeassistant/components/abode.py
    homeassistant/components/*/abode.py

    homeassistant/components/ads/__init__.py
    homeassistant/components/*/ads.py

    homeassistant/components/alarmdecoder.py
    homeassistant/components/*/alarmdecoder.py

    homeassistant/components/amcrest.py
    homeassistant/components/*/amcrest.py

    homeassistant/components/apcupsd.py
    homeassistant/components/*/apcupsd.py

    homeassistant/components/apple_tv.py
    homeassistant/components/*/apple_tv.py

    homeassistant/components/arduino.py
    homeassistant/components/*/arduino.py

    homeassistant/components/bmw_connected_drive.py
    homeassistant/components/*/bmw_connected_drive.py

    homeassistant/components/android_ip_webcam.py
    homeassistant/components/*/android_ip_webcam.py

    homeassistant/components/arlo.py
    homeassistant/components/*/arlo.py

    homeassistant/components/asterisk_mbox.py
    homeassistant/components/*/asterisk_mbox.py

    homeassistant/components/august.py
    homeassistant/components/*/august.py

    homeassistant/components/axis.py
    homeassistant/components/*/axis.py

    homeassistant/components/bbb_gpio.py
    homeassistant/components/*/bbb_gpio.py

    homeassistant/components/blink.py
    homeassistant/components/*/blink.py

    homeassistant/components/bloomsky.py
    homeassistant/components/*/bloomsky.py

    homeassistant/components/coinbase.py
    homeassistant/components/sensor/coinbase.py

    homeassistant/components/comfoconnect.py
    homeassistant/components/*/comfoconnect.py

    homeassistant/components/daikin.py
    homeassistant/components/*/daikin.py

    homeassistant/components/deconz/*
    homeassistant/components/*/deconz.py

    homeassistant/components/digital_ocean.py
    homeassistant/components/*/digital_ocean.py

    homeassistant/components/dominos.py

	homeassistant/components/doorbird.py
	homeassistant/components/*/doorbird.py

    homeassistant/components/dweet.py
    homeassistant/components/*/dweet.py

    homeassistant/components/eight_sleep.py
    homeassistant/components/*/eight_sleep.py

    homeassistant/components/ecobee.py
    homeassistant/components/*/ecobee.py

    homeassistant/components/egardia.py
    homeassistant/components/*/egardia.py

    homeassistant/components/enocean.py
    homeassistant/components/*/enocean.py

    homeassistant/components/envisalink.py
    homeassistant/components/*/envisalink.py

    homeassistant/components/gc100.py
    homeassistant/components/*/gc100.py

    homeassistant/components/google.py
    homeassistant/components/*/google.py

    homeassistant/components/hdmi_cec.py
    homeassistant/components/*/hdmi_cec.py

    homeassistant/components/hive.py
    homeassistant/components/*/hive.py

    homeassistant/components/homematic/__init__.py
    homeassistant/components/*/homematic.py

    homeassistant/components/ihc/*
    homeassistant/components/*/ihc.py

    homeassistant/components/insteon_local.py
    homeassistant/components/*/insteon_local.py

    homeassistant/components/insteon_plm.py
    homeassistant/components/*/insteon_plm.py

    homeassistant/components/ios.py
    homeassistant/components/*/ios.py

    homeassistant/components/iota.py
    homeassistant/components/*/iota.py

    homeassistant/components/isy994.py
    homeassistant/components/*/isy994.py

    homeassistant/components/joaoapps_join.py
    homeassistant/components/*/joaoapps_join.py

    homeassistant/components/juicenet.py
    homeassistant/components/*/juicenet.py

    homeassistant/components/kira.py
    homeassistant/components/*/kira.py

    homeassistant/components/knx.py
    homeassistant/components/*/knx.py

    homeassistant/components/lametric.py
    homeassistant/components/*/lametric.py

    homeassistant/components/linode.py
    homeassistant/components/*/linode.py

    homeassistant/components/lutron.py
    homeassistant/components/*/lutron.py

    homeassistant/components/lutron_caseta.py
    homeassistant/components/*/lutron_caseta.py

    homeassistant/components/mailgun.py
    homeassistant/components/*/mailgun.py

    homeassistant/components/maxcube.py
    homeassistant/components/*/maxcube.py

    homeassistant/components/mercedesme.py
    homeassistant/components/*/mercedesme.py

    homeassistant/components/mochad.py
    homeassistant/components/*/mochad.py

    homeassistant/components/modbus.py
    homeassistant/components/*/modbus.py

    homeassistant/components/mychevy.py
    homeassistant/components/*/mychevy.py

    homeassistant/components/mysensors.py
    homeassistant/components/*/mysensors.py

    homeassistant/components/neato.py
    homeassistant/components/*/neato.py

    homeassistant/components/nest.py
    homeassistant/components/*/nest.py

    homeassistant/components/netatmo.py
    homeassistant/components/*/netatmo.py

    homeassistant/components/octoprint.py
    homeassistant/components/*/octoprint.py

    homeassistant/components/opencv.py
    homeassistant/components/*/opencv.py

    homeassistant/components/pilight.py
    homeassistant/components/*/pilight.py

    homeassistant/components/qwikswitch.py
    homeassistant/components/*/qwikswitch.py

    homeassistant/components/rachio.py
    homeassistant/components/*/rachio.py

    homeassistant/components/raincloud.py
    homeassistant/components/*/raincloud.py

    homeassistant/components/raspihats.py
    homeassistant/components/*/raspihats.py

    homeassistant/components/rfxtrx.py
    homeassistant/components/*/rfxtrx.py

    homeassistant/components/rpi_gpio.py
    homeassistant/components/*/rpi_gpio.py

    homeassistant/components/rpi_pfio.py
    homeassistant/components/*/rpi_pfio.py

    homeassistant/components/satel_integra.py
    homeassistant/components/*/satel_integra.py

    homeassistant/components/scsgate.py
    homeassistant/components/*/scsgate.py

    homeassistant/components/skybell.py
    homeassistant/components/*/skybell.py

    homeassistant/components/smappee.py
    homeassistant/components/*/smappee.py

    homeassistant/components/tado.py
    homeassistant/components/*/tado.py

    homeassistant/components/tahoma.py
    homeassistant/components/*/tahoma.py

    homeassistant/components/tellduslive.py
    homeassistant/components/*/tellduslive.py

    homeassistant/components/tellstick.py
    homeassistant/components/*/tellstick.py

    homeassistant/components/tesla.py
    homeassistant/components/*/tesla.py

    homeassistant/components/thethingsnetwork.py
    homeassistant/components/*/thethingsnetwork.py

    homeassistant/components/*/thinkingcleaner.py

    homeassistant/components/toon.py
    homeassistant/components/*/toon.py

    homeassistant/components/tradfri.py
    homeassistant/components/*/tradfri.py

    homeassistant/components/twilio.py
    homeassistant/components/notify/twilio_sms.py
    homeassistant/components/notify/twilio_call.py

    homeassistant/components/upcloud.py
    homeassistant/components/*/upcloud.py

    homeassistant/components/usps.py
    homeassistant/components/*/usps.py

    homeassistant/components/velbus.py
    homeassistant/components/*/velbus.py

    homeassistant/components/velux.py
    homeassistant/components/*/velux.py

    homeassistant/components/vera.py
    homeassistant/components/*/vera.py

    homeassistant/components/verisure.py
    homeassistant/components/*/verisure.py

    homeassistant/components/volvooncall.py
    homeassistant/components/*/volvooncall.py

    homeassistant/components/waterfurnace.py
    homeassistant/components/*/waterfurnace.py

    homeassistant/components/*/webostv.py

    homeassistant/components/wemo.py
    homeassistant/components/*/wemo.py

    homeassistant/components/wink/*
    homeassistant/components/*/wink.py

    homeassistant/components/xiaomi_aqara.py
    homeassistant/components/binary_sensor/xiaomi_aqara.py
    homeassistant/components/cover/xiaomi_aqara.py
    homeassistant/components/light/xiaomi_aqara.py
    homeassistant/components/sensor/xiaomi_aqara.py
    homeassistant/components/switch/xiaomi_aqara.py

    homeassistant/components/zabbix.py
    homeassistant/components/*/zabbix.py

    homeassistant/components/zha/__init__.py
    homeassistant/components/zha/const.py
    homeassistant/components/*/zha.py

    homeassistant/components/zigbee.py
    homeassistant/components/*/zigbee.py

    homeassistant/components/zoneminder.py
    homeassistant/components/*/zoneminder.py

    homeassistant/components/alarm_control_panel/alarmdotcom.py
    homeassistant/components/alarm_control_panel/canary.py
    homeassistant/components/alarm_control_panel/concord232.py
    homeassistant/components/alarm_control_panel/ialarm.py
    homeassistant/components/alarm_control_panel/manual_mqtt.py
    homeassistant/components/alarm_control_panel/nx584.py
    homeassistant/components/alarm_control_panel/simplisafe.py
    homeassistant/components/alarm_control_panel/totalconnect.py
    homeassistant/components/apiai.py
    homeassistant/components/binary_sensor/arest.py
    homeassistant/components/binary_sensor/concord232.py
    homeassistant/components/binary_sensor/flic.py
    homeassistant/components/binary_sensor/hikvision.py
    homeassistant/components/binary_sensor/iss.py
    homeassistant/components/binary_sensor/mystrom.py
    homeassistant/components/binary_sensor/ping.py
    homeassistant/components/binary_sensor/rest.py
    homeassistant/components/binary_sensor/tapsaff.py
    homeassistant/components/browser.py
    homeassistant/components/calendar/caldav.py
    homeassistant/components/calendar/todoist.py
    homeassistant/components/camera/bloomsky.py
    homeassistant/components/camera/canary.py
    homeassistant/components/camera/ffmpeg.py
    homeassistant/components/camera/foscam.py
    homeassistant/components/camera/mjpeg.py
    homeassistant/components/camera/onvif.py
    homeassistant/components/camera/ring.py
    homeassistant/components/camera/rpi_camera.py
    homeassistant/components/camera/synology.py
    homeassistant/components/camera/xeoma.py
    homeassistant/components/camera/yi.py
    homeassistant/components/climate/econet.py
    homeassistant/components/climate/ephember.py
    homeassistant/components/climate/eq3btsmart.py
    homeassistant/components/climate/flexit.py
    homeassistant/components/climate/heatmiser.py
    homeassistant/components/climate/homematic.py
    homeassistant/components/climate/honeywell.py
    homeassistant/components/climate/knx.py
    homeassistant/components/climate/oem.py
    homeassistant/components/climate/proliphix.py
    homeassistant/components/climate/radiotherm.py
    homeassistant/components/climate/sensibo.py
    homeassistant/components/climate/touchline.py
    homeassistant/components/climate/venstar.py
    homeassistant/components/cover/garadget.py
    homeassistant/components/cover/homematic.py
    homeassistant/components/cover/knx.py
    homeassistant/components/cover/myq.py
    homeassistant/components/cover/opengarage.py
    homeassistant/components/cover/rpi_gpio.py
    homeassistant/components/cover/scsgate.py
    homeassistant/components/device_tracker/actiontec.py
    homeassistant/components/device_tracker/aruba.py
    homeassistant/components/device_tracker/asuswrt.py
    homeassistant/components/device_tracker/automatic.py
    homeassistant/components/device_tracker/bbox.py
    homeassistant/components/device_tracker/bluetooth_le_tracker.py
    homeassistant/components/device_tracker/bluetooth_tracker.py
    homeassistant/components/device_tracker/bt_home_hub_5.py
    homeassistant/components/device_tracker/cisco_ios.py
    homeassistant/components/device_tracker/ddwrt.py
    homeassistant/components/device_tracker/fritz.py
    homeassistant/components/device_tracker/gpslogger.py
    homeassistant/components/device_tracker/hitron_coda.py
    homeassistant/components/device_tracker/huawei_router.py
    homeassistant/components/device_tracker/icloud.py
    homeassistant/components/device_tracker/keenetic_ndms2.py
    homeassistant/components/device_tracker/linksys_ap.py
    homeassistant/components/device_tracker/linksys_smart.py
    homeassistant/components/device_tracker/luci.py
    homeassistant/components/device_tracker/mikrotik.py
    homeassistant/components/device_tracker/netgear.py
    homeassistant/components/device_tracker/nmap_tracker.py
    homeassistant/components/device_tracker/ping.py
    homeassistant/components/device_tracker/sky_hub.py
    homeassistant/components/device_tracker/snmp.py
    homeassistant/components/device_tracker/swisscom.py
    homeassistant/components/device_tracker/tado.py
    homeassistant/components/device_tracker/thomson.py
    homeassistant/components/device_tracker/tile.py
    homeassistant/components/device_tracker/tomato.py
    homeassistant/components/device_tracker/tplink.py
    homeassistant/components/device_tracker/trackr.py
    homeassistant/components/device_tracker/ubus.py
    homeassistant/components/downloader.py
    homeassistant/components/emoncms_history.py
    homeassistant/components/emulated_hue/upnp.py
    homeassistant/components/fan/mqtt.py
    homeassistant/components/fan/xiaomi_miio.py
    homeassistant/components/feedreader.py
    homeassistant/components/foursquare.py
    homeassistant/components/goalfeed.py
    homeassistant/components/ifttt.py
    homeassistant/components/image_processing/dlib_face_detect.py
    homeassistant/components/image_processing/dlib_face_identify.py
    homeassistant/components/image_processing/seven_segments.py
    homeassistant/components/keyboard.py
    homeassistant/components/keyboard_remote.py
    homeassistant/components/light/avion.py
    homeassistant/components/light/blinksticklight.py
    homeassistant/components/light/blinkt.py
    homeassistant/components/light/decora.py
    homeassistant/components/light/decora_wifi.py
    homeassistant/components/light/flux_led.py
    homeassistant/components/light/greenwave.py
    homeassistant/components/light/hue.py
    homeassistant/components/light/hyperion.py
    homeassistant/components/light/iglo.py
    homeassistant/components/light/lifx.py
    homeassistant/components/light/lifx_legacy.py
    homeassistant/components/light/limitlessled.py
    homeassistant/components/light/mystrom.py
    homeassistant/components/light/osramlightify.py
    homeassistant/components/light/piglow.py
    homeassistant/components/light/rpi_gpio_pwm.py
    homeassistant/components/light/sensehat.py
    homeassistant/components/light/tikteck.py
    homeassistant/components/light/tplink.py
    homeassistant/components/light/tradfri.py
    homeassistant/components/light/x10.py
    homeassistant/components/light/xiaomi_miio.py
    homeassistant/components/light/yeelight.py
    homeassistant/components/light/yeelightsunflower.py
    homeassistant/components/light/zengge.py
    homeassistant/components/lirc.py
    homeassistant/components/lock/lockitron.py
    homeassistant/components/lock/nello.py
    homeassistant/components/lock/nuki.py
    homeassistant/components/lock/sesame.py
    homeassistant/components/media_extractor.py
    homeassistant/components/media_player/anthemav.py
    homeassistant/components/media_player/aquostv.py
    homeassistant/components/media_player/bluesound.py
    homeassistant/components/media_player/braviatv.py
    homeassistant/components/media_player/cast.py
    homeassistant/components/media_player/clementine.py
    homeassistant/components/media_player/cmus.py
    homeassistant/components/media_player/denon.py
    homeassistant/components/media_player/denonavr.py
    homeassistant/components/media_player/directv.py
    homeassistant/components/media_player/dunehd.py
    homeassistant/components/media_player/emby.py
    homeassistant/components/media_player/firetv.py
    homeassistant/components/media_player/frontier_silicon.py
    homeassistant/components/media_player/gpmdp.py
    homeassistant/components/media_player/gstreamer.py
    homeassistant/components/media_player/itunes.py
    homeassistant/components/media_player/kodi.py
    homeassistant/components/media_player/lg_netcast.py
    homeassistant/components/media_player/liveboxplaytv.py
    homeassistant/components/media_player/mediaroom.py
    homeassistant/components/media_player/mpchc.py
    homeassistant/components/media_player/mpd.py
    homeassistant/components/media_player/nad.py
    homeassistant/components/media_player/nadtcp.py
    homeassistant/components/media_player/onkyo.py
    homeassistant/components/media_player/openhome.py
    homeassistant/components/media_player/panasonic_viera.py
    homeassistant/components/media_player/pandora.py
    homeassistant/components/media_player/philips_js.py
    homeassistant/components/media_player/pioneer.py
    homeassistant/components/media_player/plex.py
    homeassistant/components/media_player/roku.py
    homeassistant/components/media_player/russound_rio.py
    homeassistant/components/media_player/russound_rnet.py
    homeassistant/components/media_player/snapcast.py
    homeassistant/components/media_player/songpal.py
    homeassistant/components/media_player/sonos.py
    homeassistant/components/media_player/spotify.py
    homeassistant/components/media_player/squeezebox.py
    homeassistant/components/media_player/ue_smart_radio.py
    homeassistant/components/media_player/vizio.py
    homeassistant/components/media_player/vlc.py
    homeassistant/components/media_player/volumio.py
    homeassistant/components/media_player/xiaomi_tv.py
    homeassistant/components/media_player/yamaha.py
    homeassistant/components/media_player/yamaha_musiccast.py
    homeassistant/components/media_player/ziggo_mediabox_xl.py
    homeassistant/components/mycroft.py
    homeassistant/components/notify/aws_lambda.py
    homeassistant/components/notify/aws_sns.py
    homeassistant/components/notify/aws_sqs.py
    homeassistant/components/notify/ciscospark.py
    homeassistant/components/notify/clickatell.py
    homeassistant/components/notify/clicksend.py
    homeassistant/components/notify/clicksend_tts.py
    homeassistant/components/notify/discord.py
    homeassistant/components/notify/free_mobile.py
    homeassistant/components/notify/gntp.py
    homeassistant/components/notify/group.py
    homeassistant/components/notify/hipchat.py
    homeassistant/components/notify/instapush.py
    homeassistant/components/notify/kodi.py
    homeassistant/components/notify/lannouncer.py
    homeassistant/components/notify/llamalab_automate.py
    homeassistant/components/notify/matrix.py
    homeassistant/components/notify/message_bird.py
    homeassistant/components/notify/mycroft.py
    homeassistant/components/notify/nfandroidtv.py
    homeassistant/components/notify/nma.py
    homeassistant/components/notify/prowl.py
    homeassistant/components/notify/pushbullet.py
    homeassistant/components/notify/pushetta.py
    homeassistant/components/notify/pushover.py
    homeassistant/components/notify/pushsafer.py
    homeassistant/components/notify/rest.py
    homeassistant/components/notify/rocketchat.py
    homeassistant/components/notify/sendgrid.py
    homeassistant/components/notify/simplepush.py
    homeassistant/components/notify/slack.py
    homeassistant/components/notify/smtp.py
    homeassistant/components/notify/synology_chat.py
    homeassistant/components/notify/syslog.py
    homeassistant/components/notify/telegram.py
    homeassistant/components/notify/telstra.py
    homeassistant/components/notify/twitter.py
    homeassistant/components/notify/xmpp.py
    homeassistant/components/notify/yessssms.py
    homeassistant/components/nuimo_controller.py
    homeassistant/components/prometheus.py
    homeassistant/components/rainbird.py
    homeassistant/components/remember_the_milk/__init__.py
    homeassistant/components/remote/harmony.py
    homeassistant/components/remote/itach.py
    homeassistant/components/remote/xiaomi_miio.py
    homeassistant/components/scene/hunterdouglas_powerview.py
    homeassistant/components/scene/lifx_cloud.py
    homeassistant/components/sensor/airvisual.py
    homeassistant/components/sensor/alpha_vantage.py
    homeassistant/components/sensor/arest.py
    homeassistant/components/sensor/arwn.py
    homeassistant/components/sensor/bbox.py
    homeassistant/components/sensor/bh1750.py
    homeassistant/components/sensor/bitcoin.py
    homeassistant/components/sensor/blockchain.py
    homeassistant/components/sensor/bme280.py
    homeassistant/components/sensor/bme680.py
    homeassistant/components/sensor/bom.py
    homeassistant/components/sensor/broadlink.py
    homeassistant/components/sensor/buienradar.py
    homeassistant/components/sensor/cert_expiry.py
    homeassistant/components/sensor/citybikes.py
    homeassistant/components/sensor/comed_hourly_pricing.py
    homeassistant/components/sensor/cpuspeed.py
    homeassistant/components/sensor/crimereports.py
    homeassistant/components/sensor/cups.py
    homeassistant/components/sensor/currencylayer.py
    homeassistant/components/sensor/darksky.py
    homeassistant/components/sensor/deluge.py
    homeassistant/components/sensor/deutsche_bahn.py
    homeassistant/components/sensor/dht.py
    homeassistant/components/sensor/discogs.py
    homeassistant/components/sensor/dnsip.py
    homeassistant/components/sensor/dovado.py
    homeassistant/components/sensor/dte_energy_bridge.py
    homeassistant/components/sensor/dublin_bus_transport.py
    homeassistant/components/sensor/dwd_weather_warnings.py
    homeassistant/components/sensor/ebox.py
    homeassistant/components/sensor/eddystone_temperature.py
    homeassistant/components/sensor/eliqonline.py
    homeassistant/components/sensor/emoncms.py
    homeassistant/components/sensor/envirophat.py
    homeassistant/components/sensor/etherscan.py
    homeassistant/components/sensor/fastdotcom.py
    homeassistant/components/sensor/fedex.py
    homeassistant/components/sensor/filesize.py
    homeassistant/components/sensor/fitbit.py
    homeassistant/components/sensor/fixer.py
<<<<<<< HEAD
    homeassistant/components/sensor/foobot.py
=======
    homeassistant/components/sensor/folder.py
>>>>>>> c48c8710
    homeassistant/components/sensor/fritzbox_callmonitor.py
    homeassistant/components/sensor/fritzbox_netmonitor.py
    homeassistant/components/sensor/gearbest.py
    homeassistant/components/sensor/geizhals.py
    homeassistant/components/sensor/gitter.py
    homeassistant/components/sensor/glances.py
    homeassistant/components/sensor/google_travel_time.py
    homeassistant/components/sensor/gpsd.py
    homeassistant/components/sensor/gtfs.py
    homeassistant/components/sensor/haveibeenpwned.py
    homeassistant/components/sensor/hp_ilo.py
    homeassistant/components/sensor/htu21d.py
    homeassistant/components/sensor/imap.py
    homeassistant/components/sensor/imap_email_content.py
    homeassistant/components/sensor/influxdb.py
    homeassistant/components/sensor/irish_rail_transport.py
    homeassistant/components/sensor/kwb.py
    homeassistant/components/sensor/lacrosse.py
    homeassistant/components/sensor/lastfm.py
    homeassistant/components/sensor/linux_battery.py
    homeassistant/components/sensor/loopenergy.py
    homeassistant/components/sensor/luftdaten.py
    homeassistant/components/sensor/lyft.py
    homeassistant/components/sensor/metoffice.py
    homeassistant/components/sensor/miflora.py
    homeassistant/components/sensor/modem_callerid.py
    homeassistant/components/sensor/mopar.py
    homeassistant/components/sensor/mqtt_room.py
    homeassistant/components/sensor/mvglive.py
    homeassistant/components/sensor/nederlandse_spoorwegen.py
    homeassistant/components/sensor/netdata.py
    homeassistant/components/sensor/neurio_energy.py
    homeassistant/components/sensor/nut.py
    homeassistant/components/sensor/nzbget.py
    homeassistant/components/sensor/ohmconnect.py
    homeassistant/components/sensor/onewire.py
    homeassistant/components/sensor/openevse.py
    homeassistant/components/sensor/openexchangerates.py
    homeassistant/components/sensor/opensky.py
    homeassistant/components/sensor/openweathermap.py
    homeassistant/components/sensor/otp.py
    homeassistant/components/sensor/pi_hole.py
    homeassistant/components/sensor/plex.py
    homeassistant/components/sensor/pocketcasts.py
    homeassistant/components/sensor/pollen.py
    homeassistant/components/sensor/pushbullet.py
    homeassistant/components/sensor/pvoutput.py
    homeassistant/components/sensor/pyload.py
    homeassistant/components/sensor/qnap.py
    homeassistant/components/sensor/radarr.py
    homeassistant/components/sensor/rainbird.py
    homeassistant/components/sensor/ripple.py
    homeassistant/components/sensor/sabnzbd.py
    homeassistant/components/sensor/scrape.py
    homeassistant/components/sensor/sense.py
    homeassistant/components/sensor/sensehat.py
    homeassistant/components/sensor/serial.py
    homeassistant/components/sensor/serial_pm.py
    homeassistant/components/sensor/shodan.py
    homeassistant/components/sensor/simulated.py
    homeassistant/components/sensor/skybeacon.py
    homeassistant/components/sensor/sma.py
    homeassistant/components/sensor/snmp.py
    homeassistant/components/sensor/sochain.py
    homeassistant/components/sensor/sonarr.py
    homeassistant/components/sensor/speedtest.py
    homeassistant/components/sensor/spotcrime.py
    homeassistant/components/sensor/steam_online.py
    homeassistant/components/sensor/supervisord.py
    homeassistant/components/sensor/swiss_hydrological_data.py
    homeassistant/components/sensor/swiss_public_transport.py
    homeassistant/components/sensor/synologydsm.py
    homeassistant/components/sensor/systemmonitor.py
    homeassistant/components/sensor/sytadin.py
    homeassistant/components/sensor/tank_utility.py
    homeassistant/components/sensor/ted5000.py
    homeassistant/components/sensor/temper.py
    homeassistant/components/sensor/tibber.py
    homeassistant/components/sensor/time_date.py
    homeassistant/components/sensor/torque.py
    homeassistant/components/sensor/transmission.py
    homeassistant/components/sensor/travisci.py
    homeassistant/components/sensor/twitch.py
    homeassistant/components/sensor/uber.py
    homeassistant/components/sensor/upnp.py
    homeassistant/components/sensor/ups.py
    homeassistant/components/sensor/vasttrafik.py
    homeassistant/components/sensor/viaggiatreno.py
    homeassistant/components/sensor/waqi.py
    homeassistant/components/sensor/whois.py
    homeassistant/components/sensor/worldtidesinfo.py
    homeassistant/components/sensor/worxlandroid.py
    homeassistant/components/sensor/xbox_live.py
    homeassistant/components/sensor/zamg.py
    homeassistant/components/sensor/zestimate.py
    homeassistant/components/shiftr.py
    homeassistant/components/spc.py
    homeassistant/components/switch/acer_projector.py
    homeassistant/components/switch/anel_pwrctrl.py
    homeassistant/components/switch/arest.py
    homeassistant/components/switch/broadlink.py
    homeassistant/components/switch/deluge.py
    homeassistant/components/switch/digitalloggers.py
    homeassistant/components/switch/dlink.py
    homeassistant/components/switch/edimax.py
    homeassistant/components/switch/fritzdect.py
    homeassistant/components/switch/hikvisioncam.py
    homeassistant/components/switch/hook.py
    homeassistant/components/switch/kankun.py
    homeassistant/components/switch/mystrom.py
    homeassistant/components/switch/netio.py
    homeassistant/components/switch/orvibo.py
    homeassistant/components/switch/pulseaudio_loopback.py
    homeassistant/components/switch/rainbird.py
    homeassistant/components/switch/rainmachine.py
    homeassistant/components/switch/rest.py
    homeassistant/components/switch/rpi_rf.py
    homeassistant/components/switch/snmp.py
    homeassistant/components/switch/telnet.py
    homeassistant/components/switch/tplink.py
    homeassistant/components/switch/transmission.py
    homeassistant/components/switch/xiaomi_miio.py
    homeassistant/components/telegram_bot/*
    homeassistant/components/thingspeak.py
    homeassistant/components/tts/amazon_polly.py
    homeassistant/components/tts/baidu.py
    homeassistant/components/tts/microsoft.py
    homeassistant/components/tts/picotts.py
    homeassistant/components/vacuum/mqtt.py
    homeassistant/components/vacuum/roomba.py
    homeassistant/components/vacuum/xiaomi_miio.py
    homeassistant/components/weather/bom.py
    homeassistant/components/weather/buienradar.py
    homeassistant/components/weather/darksky.py
    homeassistant/components/weather/metoffice.py
    homeassistant/components/weather/openweathermap.py
    homeassistant/components/weather/zamg.py
    homeassistant/components/zeroconf.py
    homeassistant/components/zwave/util.py

[report]
# Regexes for lines to exclude from consideration
exclude_lines =
    # Have to re-enable the standard pragma
    pragma: no cover

    # Don't complain about missing debug-only code:
    def __repr__

    # Don't complain if tests don't hit defensive assertion code:
    raise AssertionError
    raise NotImplementedError<|MERGE_RESOLUTION|>--- conflicted
+++ resolved
@@ -575,11 +575,8 @@
     homeassistant/components/sensor/filesize.py
     homeassistant/components/sensor/fitbit.py
     homeassistant/components/sensor/fixer.py
-<<<<<<< HEAD
+    homeassistant/components/sensor/folder.py
     homeassistant/components/sensor/foobot.py
-=======
-    homeassistant/components/sensor/folder.py
->>>>>>> c48c8710
     homeassistant/components/sensor/fritzbox_callmonitor.py
     homeassistant/components/sensor/fritzbox_netmonitor.py
     homeassistant/components/sensor/gearbest.py
