[run]
source = homeassistant

omit =
    homeassistant/__main__.py
    homeassistant/scripts/*.py
    homeassistant/util/async.py
    homeassistant/monkey_patch.py
    homeassistant/helpers/typing.py
    homeassistant/helpers/signal.py

    # omit pieces of code that rely on external devices being present
    homeassistant/components/abode.py
    homeassistant/components/*/abode.py

    homeassistant/components/ads/__init__.py
    homeassistant/components/*/ads.py

    homeassistant/components/alarmdecoder.py
    homeassistant/components/*/alarmdecoder.py

    homeassistant/components/amcrest.py
    homeassistant/components/*/amcrest.py

    homeassistant/components/apcupsd.py
    homeassistant/components/*/apcupsd.py

    homeassistant/components/apple_tv.py
    homeassistant/components/*/apple_tv.py

    homeassistant/components/arduino.py
    homeassistant/components/*/arduino.py

    homeassistant/components/bmw_connected_drive/*.py
    homeassistant/components/*/bmw_connected_drive.py

    homeassistant/components/android_ip_webcam.py
    homeassistant/components/*/android_ip_webcam.py

    homeassistant/components/arlo.py
    homeassistant/components/*/arlo.py

    homeassistant/components/asterisk_mbox.py
    homeassistant/components/*/asterisk_mbox.py

    homeassistant/components/august.py
    homeassistant/components/*/august.py

    homeassistant/components/axis.py
    homeassistant/components/*/axis.py

    homeassistant/components/bbb_gpio.py
    homeassistant/components/*/bbb_gpio.py

    homeassistant/components/blink.py
    homeassistant/components/*/blink.py

    homeassistant/components/bloomsky.py
    homeassistant/components/*/bloomsky.py

    homeassistant/components/coinbase.py
    homeassistant/components/sensor/coinbase.py

    homeassistant/components/cast/*
    homeassistant/components/*/cast.py

    homeassistant/components/cloudflare.py

    homeassistant/components/comfoconnect.py
    homeassistant/components/*/comfoconnect.py

    homeassistant/components/daikin.py
    homeassistant/components/*/daikin.py

    homeassistant/components/deconz/*
    homeassistant/components/*/deconz.py

    homeassistant/components/digital_ocean.py
    homeassistant/components/*/digital_ocean.py

    homeassistant/components/dominos.py

	homeassistant/components/doorbird.py
	homeassistant/components/*/doorbird.py

    homeassistant/components/dweet.py
    homeassistant/components/*/dweet.py

    homeassistant/components/eight_sleep.py
    homeassistant/components/*/eight_sleep.py

    homeassistant/components/ecobee.py
    homeassistant/components/*/ecobee.py

    homeassistant/components/egardia.py
    homeassistant/components/*/egardia.py

    homeassistant/components/enocean.py
    homeassistant/components/*/enocean.py

    homeassistant/components/envisalink.py
    homeassistant/components/*/envisalink.py

    homeassistant/components/fritzbox.py
    homeassistant/components/switch/fritzbox.py

    homeassistant/components/ecovacs.py
    homeassistant/components/*/ecovacs.py

    homeassistant/components/eufy.py
    homeassistant/components/*/eufy.py

    homeassistant/components/gc100.py
    homeassistant/components/*/gc100.py

    homeassistant/components/google.py
    homeassistant/components/*/google.py

    homeassistant/components/habitica/*
    homeassistant/components/*/habitica.py

    homeassistant/components/hangouts/__init__.py
    homeassistant/components/hangouts/const.py
    homeassistant/components/hangouts/hangouts_bot.py
    homeassistant/components/hangouts/hangups_utils.py
    homeassistant/components/*/hangouts.py    

    homeassistant/components/hdmi_cec.py
    homeassistant/components/*/hdmi_cec.py

    homeassistant/components/hive.py
    homeassistant/components/*/hive.py

    homeassistant/components/homekit_controller/__init__.py
    homeassistant/components/*/homekit_controller.py

    homeassistant/components/homematic/__init__.py
    homeassistant/components/*/homematic.py

    homeassistant/components/homematicip_cloud.py
    homeassistant/components/*/homematicip_cloud.py

    homeassistant/components/hydrawise.py
    homeassistant/components/*/hydrawise.py

    homeassistant/components/ihc/*
    homeassistant/components/*/ihc.py
    
    homeassistant/components/insteon/*
    homeassistant/components/*/insteon.py

    homeassistant/components/insteon_local.py
    
    homeassistant/components/insteon_plm.py

    homeassistant/components/ios.py
    homeassistant/components/*/ios.py

    homeassistant/components/iota.py
    homeassistant/components/*/iota.py

    homeassistant/components/isy994.py
    homeassistant/components/*/isy994.py

    homeassistant/components/joaoapps_join.py
    homeassistant/components/*/joaoapps_join.py

    homeassistant/components/juicenet.py
    homeassistant/components/*/juicenet.py

    homeassistant/components/kira.py
    homeassistant/components/*/kira.py

    homeassistant/components/knx.py
    homeassistant/components/*/knx.py

    homeassistant/components/konnected.py
    homeassistant/components/*/konnected.py

    homeassistant/components/lametric.py
    homeassistant/components/*/lametric.py

    homeassistant/components/linode.py
    homeassistant/components/*/linode.py

    homeassistant/components/lutron.py
    homeassistant/components/*/lutron.py

    homeassistant/components/lutron_caseta.py
    homeassistant/components/*/lutron_caseta.py

    homeassistant/components/mailgun.py
    homeassistant/components/*/mailgun.py

    homeassistant/components/matrix.py
    homeassistant/components/*/matrix.py

    homeassistant/components/maxcube.py
    homeassistant/components/*/maxcube.py

    homeassistant/components/mochad.py
    homeassistant/components/*/mochad.py

    homeassistant/components/modbus.py
    homeassistant/components/*/modbus.py

    homeassistant/components/mychevy.py
    homeassistant/components/*/mychevy.py

    homeassistant/components/mysensors/*
    homeassistant/components/*/mysensors.py

    homeassistant/components/neato.py
    homeassistant/components/*/neato.py

    homeassistant/components/nest/__init__.py
    homeassistant/components/*/nest.py

    homeassistant/components/netatmo.py
    homeassistant/components/*/netatmo.py

    homeassistant/components/netgear_lte.py
    homeassistant/components/*/netgear_lte.py

    homeassistant/components/octoprint.py
    homeassistant/components/*/octoprint.py

    homeassistant/components/opencv.py
    homeassistant/components/*/opencv.py

    homeassistant/components/openuv.py
    homeassistant/components/*/openuv.py

    homeassistant/components/pilight.py
    homeassistant/components/*/pilight.py

    homeassistant/components/switch/qwikswitch.py
    homeassistant/components/light/qwikswitch.py

    homeassistant/components/rachio.py
    homeassistant/components/*/rachio.py

    homeassistant/components/raincloud.py
    homeassistant/components/*/raincloud.py

    homeassistant/components/rainmachine/*
    homeassistant/components/*/rainmachine.py

    homeassistant/components/raspihats.py
    homeassistant/components/*/raspihats.py

    homeassistant/components/rfxtrx.py
    homeassistant/components/*/rfxtrx.py

    homeassistant/components/rpi_gpio.py
    homeassistant/components/*/rpi_gpio.py

    homeassistant/components/rpi_pfio.py
    homeassistant/components/*/rpi_pfio.py

    homeassistant/components/sabnzbd.py
    homeassistant/components/*/sabnzbd.py

    homeassistant/components/satel_integra.py
    homeassistant/components/*/satel_integra.py

    homeassistant/components/scsgate.py
    homeassistant/components/*/scsgate.py

    homeassistant/components/sisyphus.py
    homeassistant/components/*/sisyphus.py

    homeassistant/components/skybell.py
    homeassistant/components/*/skybell.py

    homeassistant/components/smappee.py
    homeassistant/components/*/smappee.py

    homeassistant/components/sonos/__init__.py
    homeassistant/components/*/sonos.py

    homeassistant/components/tado.py
    homeassistant/components/*/tado.py

    homeassistant/components/tahoma.py
    homeassistant/components/*/tahoma.py

    homeassistant/components/tellduslive.py
    homeassistant/components/*/tellduslive.py

    homeassistant/components/tellstick.py
    homeassistant/components/*/tellstick.py

    homeassistant/components/tesla.py
    homeassistant/components/*/tesla.py

    homeassistant/components/thethingsnetwork.py
    homeassistant/components/*/thethingsnetwork.py

    homeassistant/components/*/thinkingcleaner.py

    homeassistant/components/toon.py
    homeassistant/components/*/toon.py

    homeassistant/components/tradfri.py
    homeassistant/components/*/tradfri.py

    homeassistant/components/twilio.py
    homeassistant/components/notify/twilio_sms.py
    homeassistant/components/notify/twilio_call.py

    homeassistant/components/upcloud.py
    homeassistant/components/*/upcloud.py

    homeassistant/components/usps.py
    homeassistant/components/*/usps.py

    homeassistant/components/velbus.py
    homeassistant/components/*/velbus.py

    homeassistant/components/velux.py
    homeassistant/components/*/velux.py

    homeassistant/components/vera.py
    homeassistant/components/*/vera.py

    homeassistant/components/verisure.py
    homeassistant/components/*/verisure.py

    homeassistant/components/volvooncall.py
    homeassistant/components/*/volvooncall.py

    homeassistant/components/waterfurnace.py
    homeassistant/components/*/waterfurnace.py

    homeassistant/components/*/webostv.py

    homeassistant/components/wemo.py
    homeassistant/components/*/wemo.py

    homeassistant/components/wink/*
    homeassistant/components/*/wink.py

    homeassistant/components/wirelesstag.py
    homeassistant/components/*/wirelesstag.py

    homeassistant/components/xiaomi_aqara.py
    homeassistant/components/*/xiaomi_aqara.py

    homeassistant/components/*/xiaomi_miio.py

    homeassistant/components/zabbix.py
    homeassistant/components/*/zabbix.py

    homeassistant/components/zha/__init__.py
    homeassistant/components/zha/const.py
    homeassistant/components/*/zha.py

    homeassistant/components/zigbee.py
    homeassistant/components/*/zigbee.py

    homeassistant/components/zoneminder.py
    homeassistant/components/*/zoneminder.py

    homeassistant/components/tuya.py
    homeassistant/components/*/tuya.py

    homeassistant/components/spider.py
    homeassistant/components/*/spider.py

    homeassistant/components/alarm_control_panel/alarmdotcom.py
    homeassistant/components/alarm_control_panel/canary.py
    homeassistant/components/alarm_control_panel/concord232.py
    homeassistant/components/alarm_control_panel/ialarm.py
    homeassistant/components/alarm_control_panel/ifttt.py
    homeassistant/components/alarm_control_panel/manual_mqtt.py
    homeassistant/components/alarm_control_panel/nx584.py
    homeassistant/components/alarm_control_panel/simplisafe.py
    homeassistant/components/alarm_control_panel/totalconnect.py
    homeassistant/components/apiai.py
    homeassistant/components/binary_sensor/arest.py
    homeassistant/components/binary_sensor/concord232.py
    homeassistant/components/binary_sensor/flic.py
    homeassistant/components/binary_sensor/hikvision.py
    homeassistant/components/binary_sensor/iss.py
    homeassistant/components/binary_sensor/mystrom.py
    homeassistant/components/binary_sensor/ping.py
    homeassistant/components/binary_sensor/rest.py
    homeassistant/components/binary_sensor/tapsaff.py
    homeassistant/components/binary_sensor/uptimerobot.py
    homeassistant/components/browser.py
    homeassistant/components/calendar/caldav.py
    homeassistant/components/calendar/todoist.py
    homeassistant/components/camera/bloomsky.py
    homeassistant/components/camera/canary.py
    homeassistant/components/camera/familyhub.py
    homeassistant/components/camera/ffmpeg.py
    homeassistant/components/camera/foscam.py
    homeassistant/components/camera/mjpeg.py
    homeassistant/components/camera/onvif.py
    homeassistant/components/camera/proxy.py
    homeassistant/components/camera/ring.py
    homeassistant/components/camera/rpi_camera.py
    homeassistant/components/camera/synology.py
    homeassistant/components/camera/xeoma.py
    homeassistant/components/camera/xiaomi.py
    homeassistant/components/camera/yi.py
    homeassistant/components/climate/econet.py
    homeassistant/components/climate/ephember.py
    homeassistant/components/climate/eq3btsmart.py
    homeassistant/components/climate/flexit.py
    homeassistant/components/climate/heatmiser.py
    homeassistant/components/climate/homematic.py
    homeassistant/components/climate/honeywell.py
    homeassistant/components/climate/knx.py
    homeassistant/components/climate/oem.py
    homeassistant/components/climate/proliphix.py
    homeassistant/components/climate/radiotherm.py
    homeassistant/components/climate/sensibo.py
    homeassistant/components/climate/touchline.py
    homeassistant/components/climate/venstar.py
    homeassistant/components/climate/zhong_hong.py
    homeassistant/components/cover/aladdin_connect.py
    homeassistant/components/cover/brunt.py
    homeassistant/components/cover/garadget.py
    homeassistant/components/cover/gogogate2.py
    homeassistant/components/cover/homematic.py
    homeassistant/components/cover/knx.py
    homeassistant/components/cover/myq.py
    homeassistant/components/cover/opengarage.py
    homeassistant/components/cover/rpi_gpio.py
    homeassistant/components/cover/ryobi_gdo.py
    homeassistant/components/cover/scsgate.py
    homeassistant/components/device_tracker/actiontec.py
    homeassistant/components/device_tracker/aruba.py
    homeassistant/components/device_tracker/asuswrt.py
    homeassistant/components/device_tracker/automatic.py
    homeassistant/components/device_tracker/bbox.py
    homeassistant/components/device_tracker/bluetooth_le_tracker.py
    homeassistant/components/device_tracker/bluetooth_tracker.py
    homeassistant/components/device_tracker/bt_home_hub_5.py
    homeassistant/components/device_tracker/cisco_ios.py
    homeassistant/components/device_tracker/ddwrt.py
    homeassistant/components/device_tracker/freebox.py
    homeassistant/components/device_tracker/fritz.py
    homeassistant/components/device_tracker/google_maps.py
    homeassistant/components/device_tracker/gpslogger.py
    homeassistant/components/device_tracker/hitron_coda.py
    homeassistant/components/device_tracker/huawei_router.py
    homeassistant/components/device_tracker/icloud.py
    homeassistant/components/device_tracker/keenetic_ndms2.py
    homeassistant/components/device_tracker/linksys_ap.py
    homeassistant/components/device_tracker/linksys_smart.py
    homeassistant/components/device_tracker/luci.py
    homeassistant/components/device_tracker/mikrotik.py
    homeassistant/components/device_tracker/netgear.py
    homeassistant/components/device_tracker/nmap_tracker.py
    homeassistant/components/device_tracker/ping.py
    homeassistant/components/device_tracker/ritassist.py
    homeassistant/components/device_tracker/sky_hub.py
    homeassistant/components/device_tracker/snmp.py
    homeassistant/components/device_tracker/swisscom.py
    homeassistant/components/device_tracker/tado.py
    homeassistant/components/device_tracker/thomson.py
    homeassistant/components/device_tracker/tile.py
    homeassistant/components/device_tracker/tomato.py
    homeassistant/components/device_tracker/tplink.py
    homeassistant/components/device_tracker/trackr.py
    homeassistant/components/device_tracker/ubus.py
    homeassistant/components/downloader.py
    homeassistant/components/emoncms_history.py
    homeassistant/components/emulated_hue/upnp.py
    homeassistant/components/fan/mqtt.py
    homeassistant/components/folder_watcher.py
    homeassistant/components/foursquare.py
    homeassistant/components/goalfeed.py
    homeassistant/components/ifttt.py
    homeassistant/components/image_processing/dlib_face_detect.py
    homeassistant/components/image_processing/dlib_face_identify.py
    homeassistant/components/image_processing/seven_segments.py
    homeassistant/components/keyboard_remote.py
    homeassistant/components/keyboard.py
    homeassistant/components/light/avion.py
    homeassistant/components/light/blinksticklight.py
    homeassistant/components/light/blinkt.py
    homeassistant/components/light/decora_wifi.py
    homeassistant/components/light/decora.py
    homeassistant/components/light/flux_led.py
    homeassistant/components/light/futurenow.py
    homeassistant/components/light/greenwave.py
    homeassistant/components/light/hue.py
    homeassistant/components/light/hyperion.py
    homeassistant/components/light/iglo.py
    homeassistant/components/light/lifx_legacy.py
    homeassistant/components/light/lifx.py
    homeassistant/components/light/limitlessled.py
    homeassistant/components/light/lw12wifi.py
    homeassistant/components/light/mystrom.py
    homeassistant/components/light/nanoleaf_aurora.py
    homeassistant/components/light/osramlightify.py
    homeassistant/components/light/piglow.py
    homeassistant/components/light/rpi_gpio_pwm.py
    homeassistant/components/light/sensehat.py
    homeassistant/components/light/tikteck.py
    homeassistant/components/light/tplink.py
    homeassistant/components/light/tradfri.py
    homeassistant/components/light/x10.py
    homeassistant/components/light/yeelight.py
    homeassistant/components/light/yeelightsunflower.py
    homeassistant/components/light/zengge.py
    homeassistant/components/lirc.py
    homeassistant/components/lock/kiwi.py
    homeassistant/components/lock/lockitron.py
    homeassistant/components/lock/nello.py
    homeassistant/components/lock/nuki.py
    homeassistant/components/lock/sesame.py
    homeassistant/components/map.py
    homeassistant/components/media_extractor.py
    homeassistant/components/media_player/anthemav.py
    homeassistant/components/media_player/aquostv.py
    homeassistant/components/media_player/bluesound.py
    homeassistant/components/media_player/braviatv.py
    homeassistant/components/media_player/channels.py
    homeassistant/components/media_player/clementine.py
    homeassistant/components/media_player/cmus.py
    homeassistant/components/media_player/denon.py
    homeassistant/components/media_player/denonavr.py
    homeassistant/components/media_player/directv.py
    homeassistant/components/media_player/dlna_dmr.py
    homeassistant/components/media_player/dunehd.py
    homeassistant/components/media_player/emby.py
    homeassistant/components/media_player/epson.py
    homeassistant/components/media_player/firetv.py
    homeassistant/components/media_player/frontier_silicon.py
    homeassistant/components/media_player/gpmdp.py
    homeassistant/components/media_player/gstreamer.py
    homeassistant/components/media_player/horizon.py
    homeassistant/components/media_player/itunes.py
    homeassistant/components/media_player/kodi.py
    homeassistant/components/media_player/lg_netcast.py
    homeassistant/components/media_player/liveboxplaytv.py
    homeassistant/components/media_player/mediaroom.py
    homeassistant/components/media_player/mpchc.py
    homeassistant/components/media_player/mpd.py
    homeassistant/components/media_player/nad.py
    homeassistant/components/media_player/nadtcp.py
    homeassistant/components/media_player/onkyo.py
    homeassistant/components/media_player/openhome.py
    homeassistant/components/media_player/panasonic_viera.py
    homeassistant/components/media_player/pandora.py
    homeassistant/components/media_player/philips_js.py
    homeassistant/components/media_player/pioneer.py
    homeassistant/components/media_player/pjlink.py
    homeassistant/components/media_player/plex.py
    homeassistant/components/media_player/roku.py
    homeassistant/components/media_player/russound_rio.py
    homeassistant/components/media_player/russound_rnet.py
    homeassistant/components/media_player/snapcast.py
    homeassistant/components/media_player/songpal.py
    homeassistant/components/media_player/spotify.py
    homeassistant/components/media_player/squeezebox.py
    homeassistant/components/media_player/ue_smart_radio.py
    homeassistant/components/media_player/vizio.py
    homeassistant/components/media_player/vlc.py
    homeassistant/components/media_player/volumio.py
    homeassistant/components/media_player/xiaomi_tv.py
    homeassistant/components/media_player/yamaha_musiccast.py
    homeassistant/components/media_player/yamaha.py
    homeassistant/components/media_player/ziggo_mediabox_xl.py
    homeassistant/components/mycroft.py
    homeassistant/components/notify/aws_lambda.py
    homeassistant/components/notify/aws_sns.py
    homeassistant/components/notify/aws_sqs.py
    homeassistant/components/notify/ciscospark.py
    homeassistant/components/notify/clickatell.py
    homeassistant/components/notify/clicksend.py
    homeassistant/components/notify/clicksend_tts.py
    homeassistant/components/notify/discord.py
    homeassistant/components/notify/flock.py
    homeassistant/components/notify/free_mobile.py
    homeassistant/components/notify/gntp.py
    homeassistant/components/notify/group.py
    homeassistant/components/notify/hipchat.py
    homeassistant/components/notify/instapush.py
    homeassistant/components/notify/kodi.py
    homeassistant/components/notify/lannouncer.py
    homeassistant/components/notify/llamalab_automate.py
    homeassistant/components/notify/mastodon.py
    homeassistant/components/notify/message_bird.py
    homeassistant/components/notify/mycroft.py
    homeassistant/components/notify/nfandroidtv.py
    homeassistant/components/notify/prowl.py
    homeassistant/components/notify/pushbullet.py
    homeassistant/components/notify/pushetta.py
    homeassistant/components/notify/pushover.py
    homeassistant/components/notify/pushsafer.py
    homeassistant/components/notify/rest.py
    homeassistant/components/notify/rocketchat.py
    homeassistant/components/notify/sendgrid.py
    homeassistant/components/notify/simplepush.py
    homeassistant/components/notify/slack.py
    homeassistant/components/notify/smtp.py
    homeassistant/components/notify/stride.py
    homeassistant/components/notify/synology_chat.py
    homeassistant/components/notify/syslog.py
    homeassistant/components/notify/telegram.py
    homeassistant/components/notify/telstra.py
    homeassistant/components/notify/twitter.py
    homeassistant/components/notify/xmpp.py
    homeassistant/components/notify/yessssms.py
    homeassistant/components/nuimo_controller.py
    homeassistant/components/prometheus.py
    homeassistant/components/rainbird.py
    homeassistant/components/remember_the_milk/__init__.py
    homeassistant/components/remote/harmony.py
    homeassistant/components/remote/itach.py
    homeassistant/components/scene/hunterdouglas_powerview.py
    homeassistant/components/scene/lifx_cloud.py
    homeassistant/components/sensor/airvisual.py
    homeassistant/components/sensor/alpha_vantage.py
    homeassistant/components/sensor/arest.py
    homeassistant/components/sensor/arwn.py
    homeassistant/components/sensor/bbox.py
    homeassistant/components/sensor/bh1750.py
    homeassistant/components/sensor/bitcoin.py
    homeassistant/components/sensor/blockchain.py
    homeassistant/components/sensor/bme280.py
    homeassistant/components/sensor/bme680.py
    homeassistant/components/sensor/bom.py
    homeassistant/components/sensor/broadlink.py
    homeassistant/components/sensor/buienradar.py
    homeassistant/components/sensor/cert_expiry.py
    homeassistant/components/sensor/citybikes.py
    homeassistant/components/sensor/comed_hourly_pricing.py
    homeassistant/components/sensor/cpuspeed.py
    homeassistant/components/sensor/crimereports.py
    homeassistant/components/sensor/cups.py
    homeassistant/components/sensor/currencylayer.py
    homeassistant/components/sensor/deluge.py
    homeassistant/components/sensor/deutsche_bahn.py
    homeassistant/components/sensor/dht.py
    homeassistant/components/sensor/discogs.py
    homeassistant/components/sensor/dnsip.py
    homeassistant/components/sensor/dovado.py
    homeassistant/components/sensor/domain_expiry.py
    homeassistant/components/sensor/dte_energy_bridge.py
    homeassistant/components/sensor/dublin_bus_transport.py
    homeassistant/components/sensor/duke_energy.py
    homeassistant/components/sensor/dwd_weather_warnings.py
    homeassistant/components/sensor/ebox.py
    homeassistant/components/sensor/eddystone_temperature.py
    homeassistant/components/sensor/eliqonline.py
    homeassistant/components/sensor/emoncms.py
    homeassistant/components/sensor/enphase_envoy.py
    homeassistant/components/sensor/envirophat.py
    homeassistant/components/sensor/etherscan.py
    homeassistant/components/sensor/fastdotcom.py
    homeassistant/components/sensor/fedex.py
    homeassistant/components/sensor/filesize.py
    homeassistant/components/sensor/fints.py
    homeassistant/components/sensor/fitbit.py
    homeassistant/components/sensor/fixer.py
    homeassistant/components/sensor/folder.py
    homeassistant/components/sensor/foobot.py
    homeassistant/components/sensor/fritzbox_callmonitor.py
    homeassistant/components/sensor/fritzbox_netmonitor.py
    homeassistant/components/sensor/gearbest.py
    homeassistant/components/sensor/geizhals.py
    homeassistant/components/sensor/gitter.py
    homeassistant/components/sensor/glances.py
    homeassistant/components/sensor/google_travel_time.py
    homeassistant/components/sensor/gpsd.py
    homeassistant/components/sensor/gtfs.py
    homeassistant/components/sensor/haveibeenpwned.py
    homeassistant/components/sensor/hp_ilo.py
    homeassistant/components/sensor/htu21d.py
    homeassistant/components/sensor/imap_email_content.py
    homeassistant/components/sensor/imap.py
    homeassistant/components/sensor/influxdb.py
    homeassistant/components/sensor/iperf3.py
    homeassistant/components/sensor/irish_rail_transport.py
    homeassistant/components/sensor/kwb.py
    homeassistant/components/sensor/lacrosse.py
    homeassistant/components/sensor/lastfm.py
    homeassistant/components/sensor/linux_battery.py
    homeassistant/components/sensor/loopenergy.py
    homeassistant/components/sensor/luftdaten.py
    homeassistant/components/sensor/lyft.py
    homeassistant/components/sensor/magicseaweed.py
    homeassistant/components/sensor/metoffice.py
    homeassistant/components/sensor/miflora.py
    homeassistant/components/sensor/mitemp_bt.py
    homeassistant/components/sensor/modem_callerid.py
    homeassistant/components/sensor/mopar.py
    homeassistant/components/sensor/mqtt_room.py
    homeassistant/components/sensor/mvglive.py
    homeassistant/components/sensor/nederlandse_spoorwegen.py
    homeassistant/components/sensor/netdata.py
    homeassistant/components/sensor/netdata_public.py
    homeassistant/components/sensor/neurio_energy.py
    homeassistant/components/sensor/noaa_tides.py
    homeassistant/components/sensor/nsw_fuel_station.py
    homeassistant/components/sensor/nut.py
    homeassistant/components/sensor/nzbget.py
    homeassistant/components/sensor/ohmconnect.py
    homeassistant/components/sensor/onewire.py
    homeassistant/components/sensor/openevse.py
    homeassistant/components/sensor/openexchangerates.py
    homeassistant/components/sensor/opensky.py
    homeassistant/components/sensor/openweathermap.py
    homeassistant/components/sensor/otp.py
    homeassistant/components/sensor/pi_hole.py
    homeassistant/components/sensor/plex.py
    homeassistant/components/sensor/pocketcasts.py
    homeassistant/components/sensor/pollen.py
    homeassistant/components/sensor/postnl.py
    homeassistant/components/sensor/pushbullet.py
    homeassistant/components/sensor/pvoutput.py
    homeassistant/components/sensor/pyload.py
    homeassistant/components/sensor/qnap.py
    homeassistant/components/sensor/radarr.py
    homeassistant/components/sensor/rainbird.py
    homeassistant/components/sensor/ripple.py
    homeassistant/components/sensor/scrape.py
    homeassistant/components/sensor/sense.py
    homeassistant/components/sensor/sensehat.py
    homeassistant/components/sensor/serial_pm.py
    homeassistant/components/sensor/serial.py
    homeassistant/components/sensor/sht31.py
    homeassistant/components/sensor/shodan.py
    homeassistant/components/sensor/sigfox.py
    homeassistant/components/sensor/simulated.py
    homeassistant/components/sensor/skybeacon.py
    homeassistant/components/sensor/sma.py
    homeassistant/components/sensor/snmp.py
    homeassistant/components/sensor/sochain.py
    homeassistant/components/sensor/socialblade.py
    homeassistant/components/sensor/sonarr.py
    homeassistant/components/sensor/speedtest.py
    homeassistant/components/sensor/spotcrime.py
    homeassistant/components/sensor/steam_online.py
    homeassistant/components/sensor/supervisord.py
    homeassistant/components/sensor/swiss_hydrological_data.py
    homeassistant/components/sensor/swiss_public_transport.py
    homeassistant/components/sensor/syncthru.py
    homeassistant/components/sensor/synologydsm.py
    homeassistant/components/sensor/systemmonitor.py
    homeassistant/components/sensor/sytadin.py
    homeassistant/components/sensor/tank_utility.py
    homeassistant/components/sensor/ted5000.py
    homeassistant/components/sensor/temper.py
    homeassistant/components/sensor/tibber.py
    homeassistant/components/sensor/time_date.py
    homeassistant/components/sensor/torque.py
    homeassistant/components/sensor/trafikverket_weatherstation.py
    homeassistant/components/sensor/transmission.py
    homeassistant/components/sensor/travisci.py
    homeassistant/components/sensor/twitch.py
    homeassistant/components/sensor/uber.py
    homeassistant/components/sensor/upnp.py
    homeassistant/components/sensor/ups.py
    homeassistant/components/sensor/uscis.py
    homeassistant/components/sensor/vasttrafik.py
    homeassistant/components/sensor/viaggiatreno.py
    homeassistant/components/sensor/volkszaehler.py
    homeassistant/components/sensor/waqi.py
    homeassistant/components/sensor/waze_travel_time.py
    homeassistant/components/sensor/whois.py
    homeassistant/components/sensor/worldtidesinfo.py
    homeassistant/components/sensor/worxlandroid.py
    homeassistant/components/sensor/xbox_live.py
    homeassistant/components/sensor/zamg.py
    homeassistant/components/sensor/zestimate.py
    homeassistant/components/shiftr.py
    homeassistant/components/spc.py
    homeassistant/components/switch/acer_projector.py
    homeassistant/components/switch/anel_pwrctrl.py
    homeassistant/components/switch/arest.py
    homeassistant/components/switch/broadlink.py
    homeassistant/components/switch/deluge.py
    homeassistant/components/switch/digitalloggers.py
    homeassistant/components/switch/dlink.py
    homeassistant/components/switch/edimax.py
    homeassistant/components/switch/fritzdect.py
    homeassistant/components/switch/hikvisioncam.py
    homeassistant/components/switch/hook.py
    homeassistant/components/switch/kankun.py
    homeassistant/components/switch/mystrom.py
    homeassistant/components/switch/netio.py
    homeassistant/components/switch/orvibo.py
    homeassistant/components/switch/pulseaudio_loopback.py
    homeassistant/components/switch/rainbird.py
    homeassistant/components/switch/rest.py
    homeassistant/components/switch/rpi_rf.py
    homeassistant/components/switch/snmp.py
<<<<<<< HEAD
    homeassistant/components/switch/switchbot.py
=======
    homeassistant/components/switch/switchmate.py
>>>>>>> cd473643
    homeassistant/components/switch/telnet.py
    homeassistant/components/switch/tplink.py
    homeassistant/components/switch/transmission.py
    homeassistant/components/switch/vesync.py
    homeassistant/components/telegram_bot/*
    homeassistant/components/thingspeak.py
    homeassistant/components/tts/amazon_polly.py
    homeassistant/components/tts/baidu.py
    homeassistant/components/tts/microsoft.py
    homeassistant/components/tts/picotts.py
    homeassistant/components/vacuum/mqtt.py
    homeassistant/components/vacuum/roomba.py
    homeassistant/components/watson_iot.py
    homeassistant/components/weather/bom.py
    homeassistant/components/weather/buienradar.py
    homeassistant/components/weather/darksky.py
    homeassistant/components/weather/metoffice.py
    homeassistant/components/weather/openweathermap.py
    homeassistant/components/weather/zamg.py
    homeassistant/components/zeroconf.py
    homeassistant/components/zwave/util.py

[report]
# Regexes for lines to exclude from consideration
exclude_lines =
    # Have to re-enable the standard pragma
    pragma: no cover

    # Don't complain about missing debug-only code:
    def __repr__

    # Don't complain if tests don't hit defensive assertion code:
    raise AssertionError
    raise NotImplementedError<|MERGE_RESOLUTION|>--- conflicted
+++ resolved
@@ -793,11 +793,8 @@
     homeassistant/components/switch/rest.py
     homeassistant/components/switch/rpi_rf.py
     homeassistant/components/switch/snmp.py
-<<<<<<< HEAD
     homeassistant/components/switch/switchbot.py
-=======
     homeassistant/components/switch/switchmate.py
->>>>>>> cd473643
     homeassistant/components/switch/telnet.py
     homeassistant/components/switch/tplink.py
     homeassistant/components/switch/transmission.py
