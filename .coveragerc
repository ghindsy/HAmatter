[run]
source = homeassistant

omit =
    homeassistant/__main__.py
    homeassistant/helpers/signal.py
    homeassistant/helpers/typing.py
    homeassistant/monkey_patch.py
    homeassistant/scripts/*.py
    homeassistant/util/async.py

    # omit pieces of code that rely on external devices being present
    homeassistant/components/abode/*
    homeassistant/components/acer_projector/switch.py
    homeassistant/components/actiontec/device_tracker.py
    homeassistant/components/ads/*
    homeassistant/components/aftership/sensor.py
    homeassistant/components/airvisual/sensor.py
    homeassistant/components/aladdin_connect/cover.py
    homeassistant/components/alarm_control_panel/manual_mqtt.py
    homeassistant/components/alarmdecoder/*
    homeassistant/components/alarmdotcom/alarm_control_panel.py
    homeassistant/components/alpha_vantage/sensor.py
    homeassistant/components/ambient_station/*
    homeassistant/components/amcrest/*
    homeassistant/components/android_ip_webcam/*
    homeassistant/components/androidtv/*
    homeassistant/components/anel_pwrctrl/switch.py
    homeassistant/components/anthemav/media_player.py
    homeassistant/components/apcupsd/*
    homeassistant/components/apiai/*
    homeassistant/components/apple_tv/*
    homeassistant/components/aqualogic/*
    homeassistant/components/aquostv/media_player.py
    homeassistant/components/arduino/*
    homeassistant/components/arest/binary_sensor.py
    homeassistant/components/arest/sensor.py
    homeassistant/components/arest/switch.py
    homeassistant/components/arlo/*
    homeassistant/components/aruba/device_tracker.py
    homeassistant/components/arwn/sensor.py
    homeassistant/components/asterisk_cdr/mailbox.py
    homeassistant/components/asterisk_mbox/*
    homeassistant/components/asuswrt/device_tracker.py
    homeassistant/components/august/*
    homeassistant/components/automatic/device_tracker.py
    homeassistant/components/avion/light.py
    homeassistant/components/aws_lambda/notify.py
    homeassistant/components/aws_sns/notify.py
    homeassistant/components/aws_sqs/notify.py
    homeassistant/components/bbb_gpio/*
    homeassistant/components/bbox/device_tracker.py
    homeassistant/components/bbox/sensor.py
    homeassistant/components/bh1750/sensor.py
    homeassistant/components/bitcoin/sensor.py
    homeassistant/components/blink/*
    homeassistant/components/blinksticklight/light.py
    homeassistant/components/blinkt/light.py
    homeassistant/components/blockchain/sensor.py
    homeassistant/components/bloomsky/*
    homeassistant/components/bloomsky/camera.py
    homeassistant/components/bluesound/media_player.py
    homeassistant/components/bluetooth_le_tracker/device_tracker.py
    homeassistant/components/bluetooth_tracker/device_tracker.py
    homeassistant/components/bme280/sensor.py
    homeassistant/components/bme680/sensor.py
    homeassistant/components/bmw_connected_drive/*
    homeassistant/components/bom/sensor.py
    homeassistant/components/bom/weather.py
    homeassistant/components/braviatv/media_player.py
    homeassistant/components/broadlink/sensor.py
    homeassistant/components/broadlink/switch.py
    homeassistant/components/brottsplatskartan/sensor.py
    homeassistant/components/browser/*
    homeassistant/components/brunt/cover.py
    homeassistant/components/bt_home_hub_5/device_tracker.py
    homeassistant/components/bt_smarthub/device_tracker.py
    homeassistant/components/buienradar/sensor.py
    homeassistant/components/buienradar/weather.py
    homeassistant/components/caldav/calendar.py
    homeassistant/components/canary/alarm_control_panel.py
    homeassistant/components/canary/camera.py
    homeassistant/components/cast/*
    homeassistant/components/cert_expiry/sensor.py
    homeassistant/components/channels/media_player.py
    homeassistant/components/cisco_ios/device_tracker.py
    homeassistant/components/cisco_mobility_express/device_tracker.py
    homeassistant/components/ciscospark/notify.py
    homeassistant/components/citybikes/sensor.py
    homeassistant/components/clementine/media_player.py
    homeassistant/components/clickatell/notify.py
    homeassistant/components/clicksend/notify.py
    homeassistant/components/clicksend_tts/notify.py
    homeassistant/components/cloudflare/*
    homeassistant/components/cmus/media_player.py
    homeassistant/components/coinbase/*
    homeassistant/components/coinbase/sensor.py
    homeassistant/components/comed_hourly_pricing/sensor.py
    homeassistant/components/comfoconnect/*
    homeassistant/components/concord232/alarm_control_panel.py
    homeassistant/components/concord232/binary_sensor.py
    homeassistant/components/coolmaster/climate.py
    homeassistant/components/cppm_tracker/device_tracker.py
    homeassistant/components/cpuspeed/sensor.py
    homeassistant/components/crimereports/sensor.py
    homeassistant/components/cups/sensor.py
    homeassistant/components/currencylayer/sensor.py
    homeassistant/components/daikin/*
    homeassistant/components/danfoss_air/*
    homeassistant/components/darksky/weather.py
    homeassistant/components/ddwrt/device_tracker.py
    homeassistant/components/decora/light.py
    homeassistant/components/decora_wifi/light.py
    homeassistant/components/deluge/sensor.py
    homeassistant/components/deluge/switch.py
    homeassistant/components/denon/media_player.py
    homeassistant/components/denonavr/media_player.py
    homeassistant/components/deutsche_bahn/sensor.py
    homeassistant/components/dht/sensor.py
    homeassistant/components/digital_ocean/*
    homeassistant/components/digitalloggers/switch.py
    homeassistant/components/directv/media_player.py
    homeassistant/components/discogs/sensor.py
    homeassistant/components/discord/notify.py
    homeassistant/components/dlib_face_detect/image_processing.py
    homeassistant/components/dlib_face_identify/image_processing.py
    homeassistant/components/dlink/switch.py
    homeassistant/components/dlna_dmr/media_player.py
    homeassistant/components/dnsip/sensor.py
    homeassistant/components/domain_expiry/sensor.py
    homeassistant/components/dominos/*
    homeassistant/components/doorbird/*
    homeassistant/components/dovado/*
    homeassistant/components/downloader/*
    homeassistant/components/dte_energy_bridge/sensor.py
    homeassistant/components/dublin_bus_transport/sensor.py
    homeassistant/components/duke_energy/sensor.py
    homeassistant/components/dunehd/media_player.py
    homeassistant/components/dwd_weather_warnings/sensor.py
    homeassistant/components/dweet/*
    homeassistant/components/ebox/sensor.py
    homeassistant/components/ebusd/*
    homeassistant/components/ecoal_boiler/*
    homeassistant/components/ecobee/*
    homeassistant/components/econet/water_heater.py
    homeassistant/components/ecovacs/*
    homeassistant/components/eddystone_temperature/sensor.py
    homeassistant/components/edimax/switch.py
    homeassistant/components/edp_redy/*
    homeassistant/components/egardia/*
    homeassistant/components/eight_sleep/*
    homeassistant/components/eliqonline/sensor.py
    homeassistant/components/elkm1/*
    homeassistant/components/emby/media_player.py
    homeassistant/components/emoncms/sensor.py
    homeassistant/components/emoncms_history/*
    homeassistant/components/emulated_hue/upnp.py
    homeassistant/components/enigma2/media_player.py
    homeassistant/components/enocean/*
<<<<<<< HEAD
    homeassistant/components/enphase_envoy/sensor.py
    homeassistant/components/envirophat/sensor.py
=======
    homeassistant/components/entur_public_transport/*
>>>>>>> 92457ca5
    homeassistant/components/envisalink/*
    homeassistant/components/ephember/climate.py
    homeassistant/components/epson/media_player.py
    homeassistant/components/eq3btsmart/climate.py
    homeassistant/components/esphome/__init__.py
    homeassistant/components/esphome/binary_sensor.py
    homeassistant/components/esphome/cover.py
    homeassistant/components/esphome/fan.py
    homeassistant/components/esphome/light.py
    homeassistant/components/esphome/sensor.py
    homeassistant/components/esphome/switch.py
    homeassistant/components/etherscan/sensor.py
    homeassistant/components/eufy/*
    homeassistant/components/everlights/light.py
    homeassistant/components/evohome/*
    homeassistant/components/familyhub/camera.py
    homeassistant/components/fastdotcom/*
    homeassistant/components/fedex/sensor.py
    homeassistant/components/ffmpeg/camera.py
    homeassistant/components/fibaro/*
    homeassistant/components/filesize/sensor.py
    homeassistant/components/fints/sensor.py
    homeassistant/components/fitbit/sensor.py
    homeassistant/components/fixer/sensor.py
    homeassistant/components/flexit/climate.py
    homeassistant/components/flic/binary_sensor.py
    homeassistant/components/flock/notify.py
    homeassistant/components/flunearyou/sensor.py
    homeassistant/components/flux_led/light.py
    homeassistant/components/folder/sensor.py
    homeassistant/components/folder_watcher/*
    homeassistant/components/foobot/sensor.py
    homeassistant/components/foscam/camera.py
    homeassistant/components/foursquare/*
    homeassistant/components/free_mobile/notify.py
    homeassistant/components/freebox/*
    homeassistant/components/fritz/device_tracker.py
    homeassistant/components/fritzbox/*
    homeassistant/components/fritzbox_callmonitor/sensor.py
    homeassistant/components/fritzbox_netmonitor/sensor.py
    homeassistant/components/fritzdect/switch.py
    homeassistant/components/frontier_silicon/media_player.py
    homeassistant/components/futurenow/light.py
    homeassistant/components/garadget/cover.py
    homeassistant/components/gc100/*
    homeassistant/components/gearbest/sensor.py
    homeassistant/components/geizhals/sensor.py
    homeassistant/components/github/sensor.py
    homeassistant/components/gitlab_ci/sensor.py
    homeassistant/components/gitter/sensor.py
    homeassistant/components/glances/sensor.py
    homeassistant/components/gntp/notify.py
    homeassistant/components/goalfeed/*
    homeassistant/components/gogogate2/cover.py
    homeassistant/components/google/*
    homeassistant/components/google_maps/device_tracker.py
    homeassistant/components/google_travel_time/sensor.py
    homeassistant/components/googlehome/*
    homeassistant/components/gpmdp/media_player.py
    homeassistant/components/gpsd/sensor.py
    homeassistant/components/greeneye_monitor/*
    homeassistant/components/greeneye_monitor/sensor.py
    homeassistant/components/greenwave/light.py
    homeassistant/components/group/notify.py
    homeassistant/components/gstreamer/media_player.py
    homeassistant/components/gtfs/sensor.py
    homeassistant/components/gtt/sensor.py
    homeassistant/components/habitica/*
    homeassistant/components/hangouts/*
    homeassistant/components/hangouts/__init__.py
    homeassistant/components/hangouts/const.py
    homeassistant/components/hangouts/hangouts_bot.py
    homeassistant/components/hangouts/hangups_utils.py
    homeassistant/components/harman_kardon_avr/media_player.py
    homeassistant/components/harmony/remote.py
    homeassistant/components/haveibeenpwned/sensor.py
    homeassistant/components/hdmi_cec/*
    homeassistant/components/heatmiser/climate.py
    homeassistant/components/hikvision/binary_sensor.py
    homeassistant/components/hikvisioncam/switch.py
    homeassistant/components/hipchat/notify.py
    homeassistant/components/hitron_coda/device_tracker.py
    homeassistant/components/hive/*
    homeassistant/components/hlk_sw16/*
    homeassistant/components/homekit_controller/*
    homeassistant/components/homematic/*
    homeassistant/components/homematic/climate.py
    homeassistant/components/homematic/cover.py
    homeassistant/components/homematic/notify.py
    homeassistant/components/homematicip_cloud/*
    homeassistant/components/homeworks/*
    homeassistant/components/honeywell/climate.py
    homeassistant/components/hook/switch.py
    homeassistant/components/horizon/media_player.py
    homeassistant/components/hp_ilo/sensor.py
    homeassistant/components/htu21d/sensor.py
    homeassistant/components/huawei_lte/*
    homeassistant/components/huawei_router/device_tracker.py
    homeassistant/components/hue/light.py
    homeassistant/components/hunterdouglas_powerview/scene.py
    homeassistant/components/hydrawise/*
    homeassistant/components/hyperion/light.py
    homeassistant/components/ialarm/alarm_control_panel.py
    homeassistant/components/icloud/device_tracker.py
    homeassistant/components/idteck_prox/*
    homeassistant/components/ifttt/*
    homeassistant/components/iglo/light.py
    homeassistant/components/ihc/*
    homeassistant/components/iliad_italy/sensor.py
    homeassistant/components/imap/sensor.py
    homeassistant/components/imap_email_content/sensor.py
    homeassistant/components/influxdb/sensor.py
    homeassistant/components/insteon/*
    homeassistant/components/insteon_local/*
    homeassistant/components/insteon_plm/*
    homeassistant/components/ios/*
    homeassistant/components/iota/*
    homeassistant/components/iperf3/*
    homeassistant/components/irish_rail_transport/sensor.py
    homeassistant/components/iss/binary_sensor.py
    homeassistant/components/isy994/*
    homeassistant/components/itach/remote.py
    homeassistant/components/itunes/media_player.py
    homeassistant/components/joaoapps_join/*
    homeassistant/components/juicenet/*
    homeassistant/components/kankun/switch.py
    homeassistant/components/keenetic_ndms2/device_tracker.py
    homeassistant/components/keyboard/*
    homeassistant/components/keyboard_remote/*
    homeassistant/components/kira/*
    homeassistant/components/kiwi/lock.py
    homeassistant/components/knx/*
    homeassistant/components/knx/climate.py
    homeassistant/components/knx/cover.py
    homeassistant/components/kodi/media_player.py
    homeassistant/components/kodi/notify.py
    homeassistant/components/konnected/*
    homeassistant/components/kwb/sensor.py
    homeassistant/components/lacrosse/sensor.py
    homeassistant/components/lametric/*
    homeassistant/components/lannouncer/notify.py
    homeassistant/components/lastfm/sensor.py
    homeassistant/components/launch_library/sensor.py
    homeassistant/components/lcn/*
    homeassistant/components/lg_netcast/media_player.py
    homeassistant/components/lg_soundbar/media_player.py
    homeassistant/components/lifx/*
    homeassistant/components/lifx_cloud/scene.py
    homeassistant/components/lifx_legacy/light.py
    homeassistant/components/lightwave/*
    homeassistant/components/limitlessled/light.py
    homeassistant/components/linksys_ap/device_tracker.py
    homeassistant/components/linksys_smart/device_tracker.py
    homeassistant/components/linky/sensor.py
    homeassistant/components/linode/*
    homeassistant/components/linux_battery/sensor.py
    homeassistant/components/lirc/*
    homeassistant/components/liveboxplaytv/media_player.py
    homeassistant/components/llamalab_automate/notify.py
    homeassistant/components/lockitron/lock.py
    homeassistant/components/logi_circle/*
    homeassistant/components/london_underground/sensor.py
    homeassistant/components/loopenergy/sensor.py
    homeassistant/components/luci/device_tracker.py
    homeassistant/components/luftdaten/*
    homeassistant/components/lupusec/*
    homeassistant/components/lutron/*
    homeassistant/components/lutron_caseta/*
    homeassistant/components/lw12wifi/light.py
    homeassistant/components/lyft/sensor.py
    homeassistant/components/magicseaweed/sensor.py
    homeassistant/components/mailgun/notify.py
    homeassistant/components/map/*
    homeassistant/components/mastodon/notify.py
    homeassistant/components/matrix/*
    homeassistant/components/maxcube/*
    homeassistant/components/media_extractor/*
    homeassistant/components/mediaroom/media_player.py
    homeassistant/components/message_bird/notify.py
    homeassistant/components/met/weather.py
    homeassistant/components/meteo_france/*
<<<<<<< HEAD
=======
    homeassistant/components/mobile_app/*
    homeassistant/components/mochad/*
    homeassistant/components/modbus/*
    homeassistant/components/mopar/*
    homeassistant/components/mychevy/*
    homeassistant/components/mycroft/*
    homeassistant/components/mysensors/*
    homeassistant/components/neato/*
    homeassistant/components/nest/*
    homeassistant/components/netatmo/*
    homeassistant/components/netgear_lte/*
    homeassistant/components/nissan_leaf/*
    homeassistant/components/notify/aws_lambda.py
    homeassistant/components/notify/aws_sns.py
    homeassistant/components/notify/aws_sqs.py
    homeassistant/components/notify/ciscospark.py
    homeassistant/components/notify/clickatell.py
    homeassistant/components/notify/clicksend_tts.py
    homeassistant/components/notify/clicksend.py
    homeassistant/components/notify/discord.py
    homeassistant/components/notify/flock.py
    homeassistant/components/notify/free_mobile.py
    homeassistant/components/notify/gntp.py
    homeassistant/components/notify/group.py
    homeassistant/components/notify/hipchat.py
    homeassistant/components/homematic/notify.py
    homeassistant/components/notify/kodi.py
    homeassistant/components/notify/lannouncer.py
    homeassistant/components/notify/llamalab_automate.py
    homeassistant/components/notify/mastodon.py
    homeassistant/components/notify/message_bird.py
    homeassistant/components/notify/mycroft.py
    homeassistant/components/notify/nfandroidtv.py
    homeassistant/components/notify/prowl.py
    homeassistant/components/notify/pushbullet.py
    homeassistant/components/notify/pushetta.py
    homeassistant/components/notify/pushover.py
    homeassistant/components/notify/pushsafer.py
    homeassistant/components/notify/rest.py
    homeassistant/components/notify/rocketchat.py
    homeassistant/components/notify/sendgrid.py
    homeassistant/components/notify/simplepush.py
    homeassistant/components/notify/slack.py
    homeassistant/components/notify/smtp.py
    homeassistant/components/notify/stride.py
    homeassistant/components/notify/synology_chat.py
    homeassistant/components/notify/syslog.py
    homeassistant/components/notify/telegram.py
    homeassistant/components/notify/telstra.py
    homeassistant/components/notify/twilio_call.py
    homeassistant/components/notify/twilio_sms.py
    homeassistant/components/notify/twitter.py
    homeassistant/components/notify/xmpp.py
    homeassistant/components/nuimo_controller/*
    homeassistant/components/octoprint/*
    homeassistant/components/opencv/*
    homeassistant/components/opentherm_gw/*
    homeassistant/components/openuv/__init__.py
    homeassistant/components/openuv/binary_sensor.py
    homeassistant/components/openuv/sensor.py
    homeassistant/components/owlet/*
    homeassistant/components/pilight/*
    homeassistant/components/plum_lightpad/*
    homeassistant/components/point/*
    homeassistant/components/prometheus/*
    homeassistant/components/ps4/__init__.py
    homeassistant/components/ps4/media_player.py
    homeassistant/components/qwikswitch/*
    homeassistant/components/rachio/*
    homeassistant/components/rainbird/*
    homeassistant/components/raincloud/*
    homeassistant/components/rainmachine/__init__.py
    homeassistant/components/rainmachine/binary_sensor.py
    homeassistant/components/rainmachine/sensor.py
    homeassistant/components/rainmachine/switch.py
    homeassistant/components/raspihats/*
    homeassistant/components/raspyrfm/*
    homeassistant/components/reddit/*
    homeassistant/components/remember_the_milk/__init__.py
    homeassistant/components/harmony/remote.py
    homeassistant/components/itach/remote.py
    homeassistant/components/rfxtrx/*
    homeassistant/components/roku/*
    homeassistant/components/route53/*
    homeassistant/components/rpi_gpio/*
    homeassistant/components/rpi_pfio/*
    homeassistant/components/sabnzbd/*
    homeassistant/components/satel_integra/*
    homeassistant/components/hunterdouglas_powerview/scene.py
    homeassistant/components/lifx_cloud/scene.py
    homeassistant/components/scsgate/*
    homeassistant/components/sense/*
    homeassistant/components/aftership/sensor.py
    homeassistant/components/airvisual/sensor.py
    homeassistant/components/alpha_vantage/sensor.py
    homeassistant/components/arest/sensor.py
    homeassistant/components/arwn/sensor.py
    homeassistant/components/bbox/sensor.py
    homeassistant/components/bh1750/sensor.py
    homeassistant/components/bitcoin/sensor.py
    homeassistant/components/blockchain/sensor.py
    homeassistant/components/bme280/sensor.py
    homeassistant/components/bme680/sensor.py
    homeassistant/components/bom/sensor.py
    homeassistant/components/broadlink/sensor.py
    homeassistant/components/brottsplatskartan/sensor.py
    homeassistant/components/buienradar/sensor.py
    homeassistant/components/cert_expiry/sensor.py
    homeassistant/components/citybikes/sensor.py
    homeassistant/components/coinbase/sensor.py
    homeassistant/components/comed_hourly_pricing/sensor.py
    homeassistant/components/cpuspeed/sensor.py
    homeassistant/components/crimereports/sensor.py
    homeassistant/components/cups/sensor.py
    homeassistant/components/currencylayer/sensor.py
    homeassistant/components/deluge/sensor.py
    homeassistant/components/deutsche_bahn/sensor.py
    homeassistant/components/dht/sensor.py
    homeassistant/components/discogs/sensor.py
    homeassistant/components/dnsip/sensor.py
    homeassistant/components/domain_expiry/sensor.py
    homeassistant/components/dte_energy_bridge/sensor.py
    homeassistant/components/dublin_bus_transport/sensor.py
    homeassistant/components/duke_energy/sensor.py
    homeassistant/components/dwd_weather_warnings/sensor.py
    homeassistant/components/ebox/sensor.py
    homeassistant/components/eddystone_temperature/sensor.py
    homeassistant/components/eliqonline/sensor.py
    homeassistant/components/emoncms/sensor.py
    homeassistant/components/enphase_envoy/sensor.py
    homeassistant/components/envirophat/sensor.py
    homeassistant/components/etherscan/sensor.py
    homeassistant/components/fedex/sensor.py
    homeassistant/components/filesize/sensor.py
    homeassistant/components/fints/sensor.py
    homeassistant/components/fitbit/sensor.py
    homeassistant/components/fixer/sensor.py
    homeassistant/components/flunearyou/sensor.py
    homeassistant/components/folder/sensor.py
    homeassistant/components/foobot/sensor.py
    homeassistant/components/fritzbox_callmonitor/sensor.py
    homeassistant/components/fritzbox_netmonitor/sensor.py
    homeassistant/components/gearbest/sensor.py
    homeassistant/components/geizhals/sensor.py
    homeassistant/components/github/sensor.py
    homeassistant/components/gitlab_ci/sensor.py
    homeassistant/components/gitter/sensor.py
    homeassistant/components/glances/sensor.py
    homeassistant/components/google_travel_time/sensor.py
    homeassistant/components/gpsd/sensor.py
    homeassistant/components/greeneye_monitor/sensor.py
    homeassistant/components/gtfs/sensor.py
    homeassistant/components/gtt/sensor.py
    homeassistant/components/haveibeenpwned/sensor.py
    homeassistant/components/hp_ilo/sensor.py
    homeassistant/components/htu21d/sensor.py
    homeassistant/components/iliad_italy/sensor.py
    homeassistant/components/imap_email_content/sensor.py
    homeassistant/components/imap/sensor.py
    homeassistant/components/influxdb/sensor.py
    homeassistant/components/irish_rail_transport/sensor.py
    homeassistant/components/kwb/sensor.py
    homeassistant/components/lacrosse/sensor.py
    homeassistant/components/lastfm/sensor.py
    homeassistant/components/launch_library/sensor.py
    homeassistant/components/linky/sensor.py
    homeassistant/components/linux_battery/sensor.py
    homeassistant/components/london_underground/sensor.py
    homeassistant/components/loopenergy/sensor.py
    homeassistant/components/lyft/sensor.py
    homeassistant/components/magicseaweed/sensor.py
>>>>>>> 92457ca5
    homeassistant/components/metoffice/sensor.py
    homeassistant/components/metoffice/weather.py
    homeassistant/components/miflora/sensor.py
    homeassistant/components/mikrotik/device_tracker.py
    homeassistant/components/mill/climate.py
    homeassistant/components/mitemp_bt/sensor.py
    homeassistant/components/mjpeg/camera.py
    homeassistant/components/mobile_app/*
    homeassistant/components/mochad/*
    homeassistant/components/modbus/*
    homeassistant/components/modem_callerid/sensor.py
<<<<<<< HEAD
    homeassistant/components/mopar/sensor.py
    homeassistant/components/mpchc/media_player.py
    homeassistant/components/mpd/media_player.py
=======
    homeassistant/components/mopar/*
>>>>>>> 92457ca5
    homeassistant/components/mqtt_room/sensor.py
    homeassistant/components/mvglive/sensor.py
    homeassistant/components/mychevy/*
    homeassistant/components/mycroft/*
    homeassistant/components/mycroft/notify.py
    homeassistant/components/myq/cover.py
    homeassistant/components/mysensors/*
    homeassistant/components/mystrom/binary_sensor.py
    homeassistant/components/mystrom/light.py
    homeassistant/components/mystrom/switch.py
    homeassistant/components/nad/media_player.py
    homeassistant/components/nadtcp/media_player.py
    homeassistant/components/nanoleaf/light.py
    homeassistant/components/neato/*
    homeassistant/components/nederlandse_spoorwegen/sensor.py
    homeassistant/components/nello/lock.py
    homeassistant/components/nest/*
    homeassistant/components/netatmo/*
    homeassistant/components/netatmo_public/sensor.py
    homeassistant/components/netdata/sensor.py
    homeassistant/components/netdata_public/sensor.py
    homeassistant/components/netgear/device_tracker.py
    homeassistant/components/netgear_lte/*
    homeassistant/components/netio/switch.py
    homeassistant/components/neurio_energy/sensor.py
    homeassistant/components/nfandroidtv/notify.py
    homeassistant/components/niko_home_control/light.py
    homeassistant/components/nilu/air_quality.py
    homeassistant/components/nissan_leaf/*
    homeassistant/components/nmap_tracker/device_tracker.py
    homeassistant/components/nmbs/sensor.py
    homeassistant/components/noaa_tides/sensor.py
    homeassistant/components/norway_air/air_quality.py
    homeassistant/components/nsw_fuel_station/sensor.py
    homeassistant/components/nuimo_controller/*
    homeassistant/components/nuki/lock.py
    homeassistant/components/nut/sensor.py
    homeassistant/components/nx584/alarm_control_panel.py
    homeassistant/components/nzbget/sensor.py
    homeassistant/components/octoprint/*
    homeassistant/components/oem/climate.py
    homeassistant/components/ohmconnect/sensor.py
    homeassistant/components/onewire/sensor.py
    homeassistant/components/onkyo/media_player.py
    homeassistant/components/onvif/camera.py
    homeassistant/components/opencv/*
    homeassistant/components/openevse/sensor.py
    homeassistant/components/openexchangerates/sensor.py
    homeassistant/components/opengarage/cover.py
    homeassistant/components/openhome/media_player.py
    homeassistant/components/opensensemap/air_quality.py
    homeassistant/components/opensky/sensor.py
    homeassistant/components/opentherm_gw/*
    homeassistant/components/openuv/__init__.py
    homeassistant/components/openuv/binary_sensor.py
    homeassistant/components/openuv/sensor.py
    homeassistant/components/openweathermap/sensor.py
    homeassistant/components/openweathermap/weather.py
    homeassistant/components/opple/light.py
    homeassistant/components/orvibo/switch.py
    homeassistant/components/osramlightify/light.py
    homeassistant/components/otp/sensor.py
    homeassistant/components/owlet/*
    homeassistant/components/panasonic_bluray/media_player.py
    homeassistant/components/panasonic_viera/media_player.py
    homeassistant/components/pandora/media_player.py
    homeassistant/components/pencom/switch.py
    homeassistant/components/philips_js/media_player.py
    homeassistant/components/pi_hole/sensor.py
    homeassistant/components/piglow/light.py
    homeassistant/components/pilight/*
    homeassistant/components/ping/binary_sensor.py
    homeassistant/components/ping/device_tracker.py
    homeassistant/components/pioneer/media_player.py
    homeassistant/components/pjlink/media_player.py
    homeassistant/components/plex/media_player.py
    homeassistant/components/plex/sensor.py
    homeassistant/components/plum_lightpad/*
    homeassistant/components/pocketcasts/sensor.py
    homeassistant/components/point/*
    homeassistant/components/pollen/sensor.py
    homeassistant/components/postnl/sensor.py
    homeassistant/components/prezzibenzina/sensor.py
    homeassistant/components/proliphix/climate.py
    homeassistant/components/prometheus/*
    homeassistant/components/prowl/notify.py
    homeassistant/components/proxy/camera.py
    homeassistant/components/ps4/__init__.py
    homeassistant/components/ps4/media_player.py
    homeassistant/components/pulseaudio_loopback/switch.py
    homeassistant/components/pushbullet/notify.py
    homeassistant/components/pushbullet/sensor.py
    homeassistant/components/pushetta/notify.py
    homeassistant/components/pushover/notify.py
    homeassistant/components/pushsafer/notify.py
    homeassistant/components/pvoutput/sensor.py
    homeassistant/components/pyload/sensor.py
    homeassistant/components/qbittorrent/sensor.py
    homeassistant/components/qnap/sensor.py
    homeassistant/components/qrcode/image_processing.py
    homeassistant/components/quantum_gateway/device_tracker.py
    homeassistant/components/qwikswitch/*
    homeassistant/components/rachio/*
    homeassistant/components/radarr/sensor.py
    homeassistant/components/radiotherm/climate.py
    homeassistant/components/rainbird/*
    homeassistant/components/rainbird/sensor.py
    homeassistant/components/rainbird/switch.py
    homeassistant/components/raincloud/*
    homeassistant/components/rainmachine/__init__.py
    homeassistant/components/rainmachine/binary_sensor.py
    homeassistant/components/rainmachine/sensor.py
    homeassistant/components/rainmachine/switch.py
    homeassistant/components/raspihats/*
    homeassistant/components/raspyrfm/*
    homeassistant/components/recollect_waste/sensor.py
    homeassistant/components/recswitch/switch.py
    homeassistant/components/reddit/*
    homeassistant/components/rejseplanen/sensor.py
    homeassistant/components/remember_the_milk/__init__.py
    homeassistant/components/rest/binary_sensor.py
    homeassistant/components/rest/notify.py
    homeassistant/components/rest/switch.py
    homeassistant/components/rfxtrx/*
    homeassistant/components/ring/camera.py
    homeassistant/components/ripple/sensor.py
    homeassistant/components/ritassist/device_tracker.py
    homeassistant/components/rocketchat/notify.py
    homeassistant/components/roku/*
    homeassistant/components/roomba/vacuum.py
    homeassistant/components/route53/*
    homeassistant/components/rova/sensor.py
    homeassistant/components/rpi_camera/camera.py
    homeassistant/components/rpi_gpio/*
    homeassistant/components/rpi_gpio/cover.py
    homeassistant/components/rpi_gpio_pwm/light.py
    homeassistant/components/rpi_pfio/*
    homeassistant/components/rpi_rf/switch.py
    homeassistant/components/rtorrent/sensor.py
    homeassistant/components/russound_rio/media_player.py
    homeassistant/components/russound_rnet/media_player.py
    homeassistant/components/ruter/sensor.py
    homeassistant/components/sabnzbd/*
    homeassistant/components/satel_integra/*
    homeassistant/components/scrape/sensor.py
    homeassistant/components/scsgate/*
    homeassistant/components/scsgate/cover.py
    homeassistant/components/sendgrid/notify.py
    homeassistant/components/sense/*
    homeassistant/components/sensehat/light.py
    homeassistant/components/sensehat/sensor.py
    homeassistant/components/sensibo/climate.py
    homeassistant/components/serial/sensor.py
    homeassistant/components/serial_pm/sensor.py
    homeassistant/components/sesame/lock.py
    homeassistant/components/seven_segments/image_processing.py
    homeassistant/components/seventeentrack/sensor.py
    homeassistant/components/shiftr/*
    homeassistant/components/shodan/sensor.py
    homeassistant/components/sht31/sensor.py
    homeassistant/components/sigfox/sensor.py
    homeassistant/components/simplepush/notify.py
    homeassistant/components/simplisafe/__init__.py
    homeassistant/components/simplisafe/alarm_control_panel.py
    homeassistant/components/simulated/sensor.py
    homeassistant/components/sisyphus/*
    homeassistant/components/sky_hub/device_tracker.py
    homeassistant/components/skybeacon/sensor.py
    homeassistant/components/skybell/*
    homeassistant/components/slack/notify.py
    homeassistant/components/sma/sensor.py
    homeassistant/components/smappee/*
    homeassistant/components/smtp/notify.py
    homeassistant/components/snapcast/media_player.py
    homeassistant/components/snmp/device_tracker.py
    homeassistant/components/snmp/sensor.py
    homeassistant/components/snmp/switch.py
    homeassistant/components/sochain/sensor.py
    homeassistant/components/socialblade/sensor.py
    homeassistant/components/solaredge/sensor.py
    homeassistant/components/sonarr/sensor.py
    homeassistant/components/songpal/media_player.py
    homeassistant/components/sonos/*
    homeassistant/components/sony_projector/switch.py
    homeassistant/components/spc/*
    homeassistant/components/speedtestdotnet/*
    homeassistant/components/spider/*
    homeassistant/components/spotcrime/sensor.py
    homeassistant/components/spotify/media_player.py
    homeassistant/components/squeezebox/media_player.py
    homeassistant/components/srp_energy/sensor.py
    homeassistant/components/starlingbank/sensor.py
    homeassistant/components/steam_online/sensor.py
    homeassistant/components/stride/notify.py
    homeassistant/components/supervisord/sensor.py
    homeassistant/components/swiss_hydrological_data/sensor.py
    homeassistant/components/swiss_public_transport/sensor.py
    homeassistant/components/swisscom/device_tracker.py
    homeassistant/components/switchbot/switch.py
    homeassistant/components/switchmate/switch.py
    homeassistant/components/syncthru/sensor.py
    homeassistant/components/synology/camera.py
    homeassistant/components/synology_chat/notify.py
    homeassistant/components/synology_srm/device_tracker.py
    homeassistant/components/synologydsm/sensor.py
    homeassistant/components/syslog/notify.py
    homeassistant/components/systemmonitor/sensor.py
    homeassistant/components/sytadin/sensor.py
    homeassistant/components/tado/*
    homeassistant/components/tado/device_tracker.py
    homeassistant/components/tahoma/*
    homeassistant/components/tank_utility/sensor.py
    homeassistant/components/tapsaff/binary_sensor.py
    homeassistant/components/tautulli/sensor.py
    homeassistant/components/ted5000/sensor.py
    homeassistant/components/telegram/notify.py
    homeassistant/components/telegram_bot/*
    homeassistant/components/tellduslive/*
    homeassistant/components/tellstick/*
    homeassistant/components/telnet/switch.py
    homeassistant/components/telstra/notify.py
    homeassistant/components/temper/sensor.py
    homeassistant/components/tensorflow/image_processing.py
    homeassistant/components/tesla/*
    homeassistant/components/tfiac/climate.py
    homeassistant/components/thermoworks_smoke/sensor.py
    homeassistant/components/thethingsnetwork/*
    homeassistant/components/thingspeak/*
    homeassistant/components/thinkingcleaner/*
    homeassistant/components/thomson/device_tracker.py
    homeassistant/components/tibber/*
    homeassistant/components/tikteck/light.py
    homeassistant/components/tile/device_tracker.py
    homeassistant/components/time_date/sensor.py
    homeassistant/components/todoist/calendar.py
    homeassistant/components/tof/sensor.py
    homeassistant/components/tomato/device_tracker.py
    homeassistant/components/toon/*
    homeassistant/components/torque/sensor.py
    homeassistant/components/totalconnect/alarm_control_panel.py
    homeassistant/components/touchline/climate.py
    homeassistant/components/tplink/device_tracker.py
    homeassistant/components/tplink/light.py
    homeassistant/components/tplink/switch.py
    homeassistant/components/tplink_lte/*
    homeassistant/components/traccar/device_tracker.py
    homeassistant/components/trackr/device_tracker.py
    homeassistant/components/tradfri/*
    homeassistant/components/tradfri/light.py
    homeassistant/components/trafikverket_weatherstation/sensor.py
    homeassistant/components/transmission/*
    homeassistant/components/travisci/sensor.py
    homeassistant/components/tts/amazon_polly.py
    homeassistant/components/tts/baidu.py
    homeassistant/components/tts/microsoft.py
    homeassistant/components/tts/picotts.py
    homeassistant/components/tuya/*
    homeassistant/components/twilio_call/notify.py
    homeassistant/components/twilio_sms/notify.py
    homeassistant/components/twitch/sensor.py
    homeassistant/components/twitter/notify.py
    homeassistant/components/ubee/device_tracker.py
    homeassistant/components/uber/sensor.py
    homeassistant/components/ubus/device_tracker.py
    homeassistant/components/ue_smart_radio/media_player.py
    homeassistant/components/upcloud/*
    homeassistant/components/upnp/*
    homeassistant/components/ups/sensor.py
    homeassistant/components/uptimerobot/binary_sensor.py
    homeassistant/components/uscis/sensor.py
    homeassistant/components/usps/*
    homeassistant/components/vasttrafik/sensor.py
    homeassistant/components/velbus/*
    homeassistant/components/velux/*
    homeassistant/components/venstar/climate.py
    homeassistant/components/vera/*
    homeassistant/components/verisure/*
    homeassistant/components/vesync/switch.py
    homeassistant/components/viaggiatreno/sensor.py
    homeassistant/components/vizio/media_player.py
    homeassistant/components/vlc/media_player.py
    homeassistant/components/volkszaehler/sensor.py
    homeassistant/components/volumio/media_player.py
    homeassistant/components/volvooncall/*
    homeassistant/components/w800rf32/*
    homeassistant/components/waqi/sensor.py
    homeassistant/components/waterfurnace/*
    homeassistant/components/watson_iot/*
    homeassistant/components/waze_travel_time/sensor.py
    homeassistant/components/webostv/*
    homeassistant/components/wemo/*
    homeassistant/components/wemo/fan.py
    homeassistant/components/whois/sensor.py
    homeassistant/components/wink/*
    homeassistant/components/wirelesstag/*
    homeassistant/components/worldtidesinfo/sensor.py
    homeassistant/components/worxlandroid/sensor.py
    homeassistant/components/x10/light.py
    homeassistant/components/xbox_live/sensor.py
    homeassistant/components/xeoma/camera.py
    homeassistant/components/xfinity/device_tracker.py
    homeassistant/components/xiaomi/camera.py
    homeassistant/components/xiaomi_aqara/*
    homeassistant/components/xiaomi_miio/*
    homeassistant/components/xiaomi_tv/media_player.py
    homeassistant/components/xmpp/notify.py
    homeassistant/components/xs1/*
    homeassistant/components/yale_smart_alarm/alarm_control_panel.py
    homeassistant/components/yamaha/media_player.py
    homeassistant/components/yamaha_musiccast/media_player.py
    homeassistant/components/yeelight/light.py
    homeassistant/components/yeelightsunflower/light.py
    homeassistant/components/yi/camera.py
    homeassistant/components/zabbix/*
    homeassistant/components/zamg/sensor.py
    homeassistant/components/zamg/weather.py
    homeassistant/components/zengge/light.py
    homeassistant/components/zeroconf/*
    homeassistant/components/zestimate/sensor.py
    homeassistant/components/zha/__init__.py
    homeassistant/components/zha/api.py
    homeassistant/components/zha/const.py
    homeassistant/components/zha/core/channels/*
    homeassistant/components/zha/core/const.py
    homeassistant/components/zha/core/device.py
    homeassistant/components/zha/core/gateway.py
    homeassistant/components/zha/core/helpers.py
    homeassistant/components/zha/device_entity.py
    homeassistant/components/zha/entity.py
    homeassistant/components/zha/light.py
    homeassistant/components/zha/sensor.py
    homeassistant/components/zhong_hong/climate.py
    homeassistant/components/zigbee/*
    homeassistant/components/ziggo_mediabox_xl/media_player.py
    homeassistant/components/zoneminder/*
    homeassistant/components/zwave/util.py

[report]
# Regexes for lines to exclude from consideration
exclude_lines =
    # Have to re-enable the standard pragma
    pragma: no cover

    # Don't complain about missing debug-only code:
    def __repr__

    # Don't complain if tests don't hit defensive assertion code:
    raise AssertionError
    raise NotImplementedError<|MERGE_RESOLUTION|>--- conflicted
+++ resolved
@@ -58,7 +58,6 @@
     homeassistant/components/blinkt/light.py
     homeassistant/components/blockchain/sensor.py
     homeassistant/components/bloomsky/*
-    homeassistant/components/bloomsky/camera.py
     homeassistant/components/bluesound/media_player.py
     homeassistant/components/bluetooth_le_tracker/device_tracker.py
     homeassistant/components/bluetooth_tracker/device_tracker.py
@@ -94,7 +93,6 @@
     homeassistant/components/cloudflare/*
     homeassistant/components/cmus/media_player.py
     homeassistant/components/coinbase/*
-    homeassistant/components/coinbase/sensor.py
     homeassistant/components/comed_hourly_pricing/sensor.py
     homeassistant/components/comfoconnect/*
     homeassistant/components/concord232/alarm_control_panel.py
@@ -157,12 +155,9 @@
     homeassistant/components/emulated_hue/upnp.py
     homeassistant/components/enigma2/media_player.py
     homeassistant/components/enocean/*
-<<<<<<< HEAD
     homeassistant/components/enphase_envoy/sensor.py
+    homeassistant/components/entur_public_transport/*
     homeassistant/components/envirophat/sensor.py
-=======
-    homeassistant/components/entur_public_transport/*
->>>>>>> 92457ca5
     homeassistant/components/envisalink/*
     homeassistant/components/ephember/climate.py
     homeassistant/components/epson/media_player.py
@@ -344,180 +339,6 @@
     homeassistant/components/message_bird/notify.py
     homeassistant/components/met/weather.py
     homeassistant/components/meteo_france/*
-<<<<<<< HEAD
-=======
-    homeassistant/components/mobile_app/*
-    homeassistant/components/mochad/*
-    homeassistant/components/modbus/*
-    homeassistant/components/mopar/*
-    homeassistant/components/mychevy/*
-    homeassistant/components/mycroft/*
-    homeassistant/components/mysensors/*
-    homeassistant/components/neato/*
-    homeassistant/components/nest/*
-    homeassistant/components/netatmo/*
-    homeassistant/components/netgear_lte/*
-    homeassistant/components/nissan_leaf/*
-    homeassistant/components/notify/aws_lambda.py
-    homeassistant/components/notify/aws_sns.py
-    homeassistant/components/notify/aws_sqs.py
-    homeassistant/components/notify/ciscospark.py
-    homeassistant/components/notify/clickatell.py
-    homeassistant/components/notify/clicksend_tts.py
-    homeassistant/components/notify/clicksend.py
-    homeassistant/components/notify/discord.py
-    homeassistant/components/notify/flock.py
-    homeassistant/components/notify/free_mobile.py
-    homeassistant/components/notify/gntp.py
-    homeassistant/components/notify/group.py
-    homeassistant/components/notify/hipchat.py
-    homeassistant/components/homematic/notify.py
-    homeassistant/components/notify/kodi.py
-    homeassistant/components/notify/lannouncer.py
-    homeassistant/components/notify/llamalab_automate.py
-    homeassistant/components/notify/mastodon.py
-    homeassistant/components/notify/message_bird.py
-    homeassistant/components/notify/mycroft.py
-    homeassistant/components/notify/nfandroidtv.py
-    homeassistant/components/notify/prowl.py
-    homeassistant/components/notify/pushbullet.py
-    homeassistant/components/notify/pushetta.py
-    homeassistant/components/notify/pushover.py
-    homeassistant/components/notify/pushsafer.py
-    homeassistant/components/notify/rest.py
-    homeassistant/components/notify/rocketchat.py
-    homeassistant/components/notify/sendgrid.py
-    homeassistant/components/notify/simplepush.py
-    homeassistant/components/notify/slack.py
-    homeassistant/components/notify/smtp.py
-    homeassistant/components/notify/stride.py
-    homeassistant/components/notify/synology_chat.py
-    homeassistant/components/notify/syslog.py
-    homeassistant/components/notify/telegram.py
-    homeassistant/components/notify/telstra.py
-    homeassistant/components/notify/twilio_call.py
-    homeassistant/components/notify/twilio_sms.py
-    homeassistant/components/notify/twitter.py
-    homeassistant/components/notify/xmpp.py
-    homeassistant/components/nuimo_controller/*
-    homeassistant/components/octoprint/*
-    homeassistant/components/opencv/*
-    homeassistant/components/opentherm_gw/*
-    homeassistant/components/openuv/__init__.py
-    homeassistant/components/openuv/binary_sensor.py
-    homeassistant/components/openuv/sensor.py
-    homeassistant/components/owlet/*
-    homeassistant/components/pilight/*
-    homeassistant/components/plum_lightpad/*
-    homeassistant/components/point/*
-    homeassistant/components/prometheus/*
-    homeassistant/components/ps4/__init__.py
-    homeassistant/components/ps4/media_player.py
-    homeassistant/components/qwikswitch/*
-    homeassistant/components/rachio/*
-    homeassistant/components/rainbird/*
-    homeassistant/components/raincloud/*
-    homeassistant/components/rainmachine/__init__.py
-    homeassistant/components/rainmachine/binary_sensor.py
-    homeassistant/components/rainmachine/sensor.py
-    homeassistant/components/rainmachine/switch.py
-    homeassistant/components/raspihats/*
-    homeassistant/components/raspyrfm/*
-    homeassistant/components/reddit/*
-    homeassistant/components/remember_the_milk/__init__.py
-    homeassistant/components/harmony/remote.py
-    homeassistant/components/itach/remote.py
-    homeassistant/components/rfxtrx/*
-    homeassistant/components/roku/*
-    homeassistant/components/route53/*
-    homeassistant/components/rpi_gpio/*
-    homeassistant/components/rpi_pfio/*
-    homeassistant/components/sabnzbd/*
-    homeassistant/components/satel_integra/*
-    homeassistant/components/hunterdouglas_powerview/scene.py
-    homeassistant/components/lifx_cloud/scene.py
-    homeassistant/components/scsgate/*
-    homeassistant/components/sense/*
-    homeassistant/components/aftership/sensor.py
-    homeassistant/components/airvisual/sensor.py
-    homeassistant/components/alpha_vantage/sensor.py
-    homeassistant/components/arest/sensor.py
-    homeassistant/components/arwn/sensor.py
-    homeassistant/components/bbox/sensor.py
-    homeassistant/components/bh1750/sensor.py
-    homeassistant/components/bitcoin/sensor.py
-    homeassistant/components/blockchain/sensor.py
-    homeassistant/components/bme280/sensor.py
-    homeassistant/components/bme680/sensor.py
-    homeassistant/components/bom/sensor.py
-    homeassistant/components/broadlink/sensor.py
-    homeassistant/components/brottsplatskartan/sensor.py
-    homeassistant/components/buienradar/sensor.py
-    homeassistant/components/cert_expiry/sensor.py
-    homeassistant/components/citybikes/sensor.py
-    homeassistant/components/coinbase/sensor.py
-    homeassistant/components/comed_hourly_pricing/sensor.py
-    homeassistant/components/cpuspeed/sensor.py
-    homeassistant/components/crimereports/sensor.py
-    homeassistant/components/cups/sensor.py
-    homeassistant/components/currencylayer/sensor.py
-    homeassistant/components/deluge/sensor.py
-    homeassistant/components/deutsche_bahn/sensor.py
-    homeassistant/components/dht/sensor.py
-    homeassistant/components/discogs/sensor.py
-    homeassistant/components/dnsip/sensor.py
-    homeassistant/components/domain_expiry/sensor.py
-    homeassistant/components/dte_energy_bridge/sensor.py
-    homeassistant/components/dublin_bus_transport/sensor.py
-    homeassistant/components/duke_energy/sensor.py
-    homeassistant/components/dwd_weather_warnings/sensor.py
-    homeassistant/components/ebox/sensor.py
-    homeassistant/components/eddystone_temperature/sensor.py
-    homeassistant/components/eliqonline/sensor.py
-    homeassistant/components/emoncms/sensor.py
-    homeassistant/components/enphase_envoy/sensor.py
-    homeassistant/components/envirophat/sensor.py
-    homeassistant/components/etherscan/sensor.py
-    homeassistant/components/fedex/sensor.py
-    homeassistant/components/filesize/sensor.py
-    homeassistant/components/fints/sensor.py
-    homeassistant/components/fitbit/sensor.py
-    homeassistant/components/fixer/sensor.py
-    homeassistant/components/flunearyou/sensor.py
-    homeassistant/components/folder/sensor.py
-    homeassistant/components/foobot/sensor.py
-    homeassistant/components/fritzbox_callmonitor/sensor.py
-    homeassistant/components/fritzbox_netmonitor/sensor.py
-    homeassistant/components/gearbest/sensor.py
-    homeassistant/components/geizhals/sensor.py
-    homeassistant/components/github/sensor.py
-    homeassistant/components/gitlab_ci/sensor.py
-    homeassistant/components/gitter/sensor.py
-    homeassistant/components/glances/sensor.py
-    homeassistant/components/google_travel_time/sensor.py
-    homeassistant/components/gpsd/sensor.py
-    homeassistant/components/greeneye_monitor/sensor.py
-    homeassistant/components/gtfs/sensor.py
-    homeassistant/components/gtt/sensor.py
-    homeassistant/components/haveibeenpwned/sensor.py
-    homeassistant/components/hp_ilo/sensor.py
-    homeassistant/components/htu21d/sensor.py
-    homeassistant/components/iliad_italy/sensor.py
-    homeassistant/components/imap_email_content/sensor.py
-    homeassistant/components/imap/sensor.py
-    homeassistant/components/influxdb/sensor.py
-    homeassistant/components/irish_rail_transport/sensor.py
-    homeassistant/components/kwb/sensor.py
-    homeassistant/components/lacrosse/sensor.py
-    homeassistant/components/lastfm/sensor.py
-    homeassistant/components/launch_library/sensor.py
-    homeassistant/components/linky/sensor.py
-    homeassistant/components/linux_battery/sensor.py
-    homeassistant/components/london_underground/sensor.py
-    homeassistant/components/loopenergy/sensor.py
-    homeassistant/components/lyft/sensor.py
-    homeassistant/components/magicseaweed/sensor.py
->>>>>>> 92457ca5
     homeassistant/components/metoffice/sensor.py
     homeassistant/components/metoffice/weather.py
     homeassistant/components/miflora/sensor.py
@@ -529,13 +350,9 @@
     homeassistant/components/mochad/*
     homeassistant/components/modbus/*
     homeassistant/components/modem_callerid/sensor.py
-<<<<<<< HEAD
-    homeassistant/components/mopar/sensor.py
+    homeassistant/components/mopar/*
     homeassistant/components/mpchc/media_player.py
     homeassistant/components/mpd/media_player.py
-=======
-    homeassistant/components/mopar/*
->>>>>>> 92457ca5
     homeassistant/components/mqtt_room/sensor.py
     homeassistant/components/mvglive/sensor.py
     homeassistant/components/mychevy/*
