--- conflicted
+++ resolved
@@ -11,16 +11,8 @@
     runs-on: ubuntu-latest
     steps:
       # The 90 day stale policy
-<<<<<<< HEAD
-      # Used for:
-      # - Issues & PRs
-      # - No PRs marked as no-stale
-      # - No issues marked as no-stale or help-wanted
-      - name: 90 days stale issues & PRs policy
-=======
       # Used for: Everything (unless 30 day policy below beats it)
       - name: 90 days stale policy
->>>>>>> 726283ec
         uses: actions/stale@v3.0.15
         with:
           repo-token: ${{ secrets.GITHUB_TOKEN }}
@@ -54,16 +46,9 @@
 
       # The 30 day stale policy for PRS
       # Used for:
-<<<<<<< HEAD
-      # - PRs
-      # - No PRs marked as no-stale or new-integrations
-      # - No issues (-1)
-      - name: 30 days stale PRs policy
-=======
       # - Issues that are pending more information (incomplete issues)
       # - PRs that are not marked as new-integration
       - name: 30 days stale policy
->>>>>>> 726283ec
         uses: actions/stale@v3.0.15
         with:
           repo-token: ${{ secrets.GITHUB_TOKEN }}
