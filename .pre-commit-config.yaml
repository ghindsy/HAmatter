--- conflicted
+++ resolved
@@ -56,31 +56,21 @@
           - --branch=dev
           - --branch=master
           - --branch=rc
-<<<<<<< HEAD
-#  - repo: https://github.com/adrienverge/yamllint.git
-#    rev: v1.24.2
-#    hooks:
-#      - id: yamllint
-  - repo: https://github.com/prettier/prettier
-    rev: 2.0.4
-=======
-  - repo: https://github.com/adrienverge/yamllint.git
-    rev: v1.24.2
-    hooks:
-      - id: yamllint
-  - repo: https://github.com/pre-commit/mirrors-prettier
-    rev: v2.2.1
->>>>>>> cdf7372f
-    hooks:
-      - id: prettier
-        stages: [manual]
+  # - repo: https://github.com/adrienverge/yamllint.git
+  #   rev: v1.24.2
+  #   hooks:
+  #     - id: yamllint
+  # - repo: https://github.com/pre-commit/mirrors-prettier
+  #   rev: v2.2.1
+  #   hooks:
+  #     - id: prettier
+  #       stages: [manual]
   # - repo: local
   #   hooks:
       # Run mypy through our wrapper script in order to get the possible
       # pyenv and/or virtualenv activated; it may not have been e.g. if
       # committing from a GUI tool that was not launched from an activated
       # shell.
-<<<<<<< HEAD
       # - id: mypy
       #   name: mypy
       #   entry: script/run-in-env.sh mypy
@@ -101,27 +91,4 @@
       #   pass_filenames: false
       #   language: script
       #   types: [text]
-      #   files: ^(homeassistant/.+/(manifest|strings)\.json|\.coveragerc)$
-=======
-      - id: mypy
-        name: mypy
-        entry: script/run-in-env.sh mypy
-        language: script
-        types: [python]
-        require_serial: true
-        files: ^homeassistant/.+\.py$
-      - id: gen_requirements_all
-        name: gen_requirements_all
-        entry: script/run-in-env.sh python3 -m script.gen_requirements_all
-        pass_filenames: false
-        language: script
-        types: [text]
-        files: ^(homeassistant/.+/manifest\.json|\.pre-commit-config\.yaml)$
-      - id: hassfest
-        name: hassfest
-        entry: script/run-in-env.sh python3 -m script.hassfest
-        pass_filenames: false
-        language: script
-        types: [text]
-        files: ^(homeassistant/.+/(manifest|strings)\.json|\.coveragerc|homeassistant/.+/services\.yaml)$
->>>>>>> cdf7372f
+      #   files: ^(homeassistant/.+/(manifest|strings)\.json|\.coveragerc|homeassistant/.+/services\.yaml)$