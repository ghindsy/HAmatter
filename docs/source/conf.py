--- conflicted
+++ resolved
@@ -23,11 +23,10 @@
 
 from homeassistant.const import __short_version__, __version__
 
-<<<<<<< HEAD
 PROJECT_NAME = "Home Assistant"
 PROJECT_PACKAGE_NAME = "homeassistant"
 PROJECT_AUTHOR = "The Home Assistant Authors"
-PROJECT_COPYRIGHT = " 2013-2018, {}".format(PROJECT_AUTHOR)
+PROJECT_COPYRIGHT = " 2013-2020, {}".format(PROJECT_AUTHOR)
 PROJECT_LONG_DESCRIPTION = (
     "Home Assistant is an open-source "
     "home automation platform running on Python 3. "
@@ -35,8 +34,8 @@
     "automate control. "
     "Installation in less than a minute."
 )
-PROJECT_GITHUB_USERNAME = "home-assistant"
-PROJECT_GITHUB_REPOSITORY = "home-assistant"
+PROJECT_GITHUB_USERNAME = "sviete"
+PROJECT_GITHUB_REPOSITORY = "AIS-home-assistant"
 
 GITHUB_PATH = "{}/{}".format(PROJECT_GITHUB_USERNAME, PROJECT_GITHUB_REPOSITORY)
 GITHUB_URL = "https://github.com/{}".format(GITHUB_PATH)
@@ -44,27 +43,6 @@
 
 sys.path.insert(0, os.path.abspath("_ext"))
 sys.path.insert(0, os.path.abspath("../homeassistant"))
-=======
-PROJECT_NAME = 'Home Assistant'
-PROJECT_PACKAGE_NAME = 'homeassistant'
-PROJECT_AUTHOR = 'The Home Assistant Authors'
-PROJECT_COPYRIGHT = ' 2013-2020, {}'.format(PROJECT_AUTHOR)
-PROJECT_LONG_DESCRIPTION = ('Home Assistant is an open-source '
-                            'home automation platform running on Python 3. '
-                            'Track and control all devices at home and '
-                            'automate control. '
-                            'Installation in less than a minute.')
-PROJECT_GITHUB_USERNAME = 'home-assistant'
-PROJECT_GITHUB_REPOSITORY = 'home-assistant'
-
-GITHUB_PATH = '{}/{}'.format(
-    PROJECT_GITHUB_USERNAME, PROJECT_GITHUB_REPOSITORY)
-GITHUB_URL = 'https://github.com/{}'.format(GITHUB_PATH)
-
-
-sys.path.insert(0, os.path.abspath('_ext'))
-sys.path.insert(0, os.path.abspath('../homeassistant'))
->>>>>>> 38158376
 
 # -- General configuration ------------------------------------------------
 
@@ -380,7 +358,7 @@
         "Home Assistant Documentation",
         "Home Assistant Team",
         "manual",
-    ),
+    )
 ]
 
 # The name of an image file (relative to this directory) to place at the top of
@@ -443,7 +421,7 @@
         "Home Assistant",
         "Open-source home automation platform.",
         "Miscellaneous",
-    ),
+    )
 ]
 
 # Documents to append as an appendix to all manuals.
