"""Storage for auth models."""
from __future__ import annotations

<<<<<<< HEAD
from collections import OrderedDict
=======
import asyncio
>>>>>>> 4d46f5ec
from datetime import timedelta
import hmac
from logging import getLogger
from typing import Any

from homeassistant.core import HomeAssistant, callback
from homeassistant.helpers import device_registry as dr, entity_registry as er
from homeassistant.helpers.storage import Store
from homeassistant.util import dt as dt_util

from . import models
from .const import (
    ACCESS_TOKEN_EXPIRATION,
    GROUP_ID_ADMIN,
    GROUP_ID_READ_ONLY,
    GROUP_ID_USER,
)
from .permissions import system_policies
from .permissions.models import PermissionLookup
from .permissions.types import PolicyType

STORAGE_VERSION = 1
STORAGE_KEY = "auth"
GROUP_NAME_ADMIN = "Administrators"
GROUP_NAME_USER = "Users"
GROUP_NAME_READ_ONLY = "Read Only"


class AuthStore:
    """Stores authentication info.

    Any mutation to an object should happen inside the auth store.

    The auth store is lazy. It won't load the data from disk until a method is
    called that needs it.
    """

    def __init__(self, hass: HomeAssistant) -> None:
        """Initialize the auth store."""
        self.hass = hass
        self._loaded = False
        self._users: dict[str, models.User] = None  # type: ignore[assignment]
        self._groups: dict[str, models.Group] = None  # type: ignore[assignment]
        self._perm_lookup: PermissionLookup = None  # type: ignore[assignment]
        self._store = Store[dict[str, list[dict[str, Any]]]](
            hass, STORAGE_VERSION, STORAGE_KEY, private=True, atomic_writes=True
        )

    async def async_get_groups(self) -> list[models.Group]:
        """Retrieve all users."""
        return list(self._groups.values())

    async def async_get_group(self, group_id: str) -> models.Group | None:
        """Retrieve all users."""
        return self._groups.get(group_id)

    async def async_get_users(self) -> list[models.User]:
        """Retrieve all users."""
        return list(self._users.values())

    async def async_get_user(self, user_id: str) -> models.User | None:
        """Retrieve a user by id."""
        return self._users.get(user_id)

    async def async_create_user(
        self,
        name: str | None,
        is_owner: bool | None = None,
        is_active: bool | None = None,
        system_generated: bool | None = None,
        credentials: models.Credentials | None = None,
        group_ids: list[str] | None = None,
        local_only: bool | None = None,
    ) -> models.User:
        """Create a new user."""
        groups = []
        for group_id in group_ids or []:
            if (group := self._groups.get(group_id)) is None:
                raise ValueError(f"Invalid group specified {group_id}")
            groups.append(group)

        kwargs: dict[str, Any] = {
            "name": name,
            # Until we get group management, we just put everyone in the
            # same group.
            "groups": groups,
            "perm_lookup": self._perm_lookup,
        }

        for attr_name, value in (
            ("is_owner", is_owner),
            ("is_active", is_active),
            ("local_only", local_only),
            ("system_generated", system_generated),
        ):
            if value is not None:
                kwargs[attr_name] = value

        new_user = models.User(**kwargs)

        self._users[new_user.id] = new_user

        if credentials is None:
            self._async_schedule_save()
            return new_user

        # Saving is done inside the link.
        await self.async_link_user(new_user, credentials)
        return new_user

    async def async_link_user(
        self, user: models.User, credentials: models.Credentials
    ) -> None:
        """Add credentials to an existing user."""
        user.credentials.append(credentials)
        self._async_schedule_save()
        credentials.is_new = False

    async def async_remove_user(self, user: models.User) -> None:
        """Remove a user."""
        self._users.pop(user.id)
        self._async_schedule_save()

    async def async_update_user(
        self,
        user: models.User,
        name: str | None = None,
        is_active: bool | None = None,
        group_ids: list[str] | None = None,
        local_only: bool | None = None,
    ) -> None:
        """Update a user."""
        if group_ids is not None:
            groups = []
            for grid in group_ids:
                if (group := self._groups.get(grid)) is None:
                    raise ValueError("Invalid group specified.")
                groups.append(group)

            user.groups = groups

        for attr_name, value in (
            ("name", name),
            ("is_active", is_active),
            ("local_only", local_only),
        ):
            if value is not None:
                setattr(user, attr_name, value)

        self._async_schedule_save()

    async def async_activate_user(self, user: models.User) -> None:
        """Activate a user."""
        user.is_active = True
        self._async_schedule_save()

    async def async_deactivate_user(self, user: models.User) -> None:
        """Activate a user."""
        user.is_active = False
        self._async_schedule_save()

    async def async_remove_credentials(self, credentials: models.Credentials) -> None:
        """Remove credentials."""
        for user in self._users.values():
            found = None

            for index, cred in enumerate(user.credentials):
                if cred is credentials:
                    found = index
                    break

            if found is not None:
                user.credentials.pop(found)
                break

        self._async_schedule_save()

    async def async_create_refresh_token(
        self,
        user: models.User,
        client_id: str | None = None,
        client_name: str | None = None,
        client_icon: str | None = None,
        token_type: str = models.TOKEN_TYPE_NORMAL,
        access_token_expiration: timedelta = ACCESS_TOKEN_EXPIRATION,
        credential: models.Credentials | None = None,
    ) -> models.RefreshToken:
        """Create a new token for a user."""
        kwargs: dict[str, Any] = {
            "user": user,
            "client_id": client_id,
            "token_type": token_type,
            "access_token_expiration": access_token_expiration,
            "credential": credential,
        }
        if client_name:
            kwargs["client_name"] = client_name
        if client_icon:
            kwargs["client_icon"] = client_icon

        refresh_token = models.RefreshToken(**kwargs)
        user.refresh_tokens[refresh_token.id] = refresh_token

        self._async_schedule_save()
        return refresh_token

    async def async_remove_refresh_token(
        self, refresh_token: models.RefreshToken
    ) -> None:
        """Remove a refresh token."""
        for user in self._users.values():
            if user.refresh_tokens.pop(refresh_token.id, None):
                self._async_schedule_save()
                break

    async def async_get_refresh_token(
        self, token_id: str
    ) -> models.RefreshToken | None:
        """Get refresh token by id."""
        for user in self._users.values():
            refresh_token = user.refresh_tokens.get(token_id)
            if refresh_token is not None:
                return refresh_token

        return None

    async def async_get_refresh_token_by_token(
        self, token: str
    ) -> models.RefreshToken | None:
        """Get refresh token by token."""
        found = None

        for user in self._users.values():
            for refresh_token in user.refresh_tokens.values():
                if hmac.compare_digest(refresh_token.token, token):
                    found = refresh_token

        return found

    @callback
    def async_log_refresh_token_usage(
        self, refresh_token: models.RefreshToken, remote_ip: str | None = None
    ) -> None:
        """Update refresh token last used information."""
        refresh_token.last_used_at = dt_util.utcnow()
        refresh_token.last_used_ip = remote_ip
        self._async_schedule_save()

    async def async_load(self) -> None:
        """Load the users."""
        if self._loaded:
            raise RuntimeError("Auth storage is already loaded")
        self._loaded = True

        dev_reg = dr.async_get(self.hass)
        ent_reg = er.async_get(self.hass)
        data = await self._store.async_load()

        perm_lookup = PermissionLookup(ent_reg, dev_reg)
        self._perm_lookup = perm_lookup

        if data is None or not isinstance(data, dict):
            self._set_defaults()
            return

        users: dict[str, models.User] = {}
        groups: dict[str, models.Group] = {}
        credentials: dict[str, models.Credentials] = {}

        # Soft-migrating data as we load. We are going to make sure we have a
        # read only group and an admin group. There are two states that we can
        # migrate from:
        # 1. Data from a recent version which has a single group without policy
        # 2. Data from old version which has no groups
        has_admin_group = False
        has_user_group = False
        has_read_only_group = False
        group_without_policy = None

        # When creating objects we mention each attribute explicitly. This
        # prevents crashing if user rolls back HA version after a new property
        # was added.

        for group_dict in data.get("groups", []):
            policy: PolicyType | None = None

            if group_dict["id"] == GROUP_ID_ADMIN:
                has_admin_group = True

                name = GROUP_NAME_ADMIN
                policy = system_policies.ADMIN_POLICY
                system_generated = True

            elif group_dict["id"] == GROUP_ID_USER:
                has_user_group = True

                name = GROUP_NAME_USER
                policy = system_policies.USER_POLICY
                system_generated = True

            elif group_dict["id"] == GROUP_ID_READ_ONLY:
                has_read_only_group = True

                name = GROUP_NAME_READ_ONLY
                policy = system_policies.READ_ONLY_POLICY
                system_generated = True

            else:
                name = group_dict["name"]
                policy = group_dict.get("policy")
                system_generated = False

            # We don't want groups without a policy that are not system groups
            # This is part of migrating from state 1
            if policy is None:
                group_without_policy = group_dict["id"]
                continue

            groups[group_dict["id"]] = models.Group(
                id=group_dict["id"],
                name=name,
                policy=policy,
                system_generated=system_generated,
            )

        # If there are no groups, add all existing users to the admin group.
        # This is part of migrating from state 2
        migrate_users_to_admin_group = not groups and group_without_policy is None

        # If we find a no_policy_group, we need to migrate all users to the
        # admin group. We only do this if there are no other groups, as is
        # the expected state. If not expected state, not marking people admin.
        # This is part of migrating from state 1
        if groups and group_without_policy is not None:
            group_without_policy = None

        # This is part of migrating from state 1 and 2
        if not has_admin_group:
            admin_group = _system_admin_group()
            groups[admin_group.id] = admin_group

        # This is part of migrating from state 1 and 2
        if not has_read_only_group:
            read_only_group = _system_read_only_group()
            groups[read_only_group.id] = read_only_group

        if not has_user_group:
            user_group = _system_user_group()
            groups[user_group.id] = user_group

        for user_dict in data["users"]:
            # Collect the users group.
            user_groups = []
            for group_id in user_dict.get("group_ids", []):
                # This is part of migrating from state 1
                if group_id == group_without_policy:
                    group_id = GROUP_ID_ADMIN
                user_groups.append(groups[group_id])

            # This is part of migrating from state 2
            if not user_dict["system_generated"] and migrate_users_to_admin_group:
                user_groups.append(groups[GROUP_ID_ADMIN])

            users[user_dict["id"]] = models.User(
                name=user_dict["name"],
                groups=user_groups,
                id=user_dict["id"],
                is_owner=user_dict["is_owner"],
                is_active=user_dict["is_active"],
                system_generated=user_dict["system_generated"],
                perm_lookup=perm_lookup,
                # New in 2021.11
                local_only=user_dict.get("local_only", False),
            )

        for cred_dict in data["credentials"]:
            credential = models.Credentials(
                id=cred_dict["id"],
                is_new=False,
                auth_provider_type=cred_dict["auth_provider_type"],
                auth_provider_id=cred_dict["auth_provider_id"],
                data=cred_dict["data"],
            )
            credentials[cred_dict["id"]] = credential
            users[cred_dict["user_id"]].credentials.append(credential)

        for rt_dict in data["refresh_tokens"]:
            # Filter out the old keys that don't have jwt_key (pre-0.76)
            if "jwt_key" not in rt_dict:
                continue

            created_at = dt_util.parse_datetime(rt_dict["created_at"])
            if created_at is None:
                getLogger(__name__).error(
                    (
                        "Ignoring refresh token %(id)s with invalid created_at "
                        "%(created_at)s for user_id %(user_id)s"
                    ),
                    rt_dict,
                )
                continue

            if (token_type := rt_dict.get("token_type")) is None:
                if rt_dict["client_id"] is None:
                    token_type = models.TOKEN_TYPE_SYSTEM
                else:
                    token_type = models.TOKEN_TYPE_NORMAL

            # old refresh_token don't have last_used_at (pre-0.78)
            if last_used_at_str := rt_dict.get("last_used_at"):
                last_used_at = dt_util.parse_datetime(last_used_at_str)
            else:
                last_used_at = None

            token = models.RefreshToken(
                id=rt_dict["id"],
                user=users[rt_dict["user_id"]],
                client_id=rt_dict["client_id"],
                # use dict.get to keep backward compatibility
                client_name=rt_dict.get("client_name"),
                client_icon=rt_dict.get("client_icon"),
                token_type=token_type,
                created_at=created_at,
                access_token_expiration=timedelta(
                    seconds=rt_dict["access_token_expiration"]
                ),
                token=rt_dict["token"],
                jwt_key=rt_dict["jwt_key"],
                last_used_at=last_used_at,
                last_used_ip=rt_dict.get("last_used_ip"),
                version=rt_dict.get("version"),
            )
            if "credential_id" in rt_dict:
                token.credential = credentials.get(rt_dict["credential_id"])
            users[rt_dict["user_id"]].refresh_tokens[token.id] = token

        self._groups = groups
        self._users = users

    @callback
    def _async_schedule_save(self) -> None:
        """Save users."""
        self._store.async_delay_save(self._data_to_save, 1)

    @callback
    def _data_to_save(self) -> dict[str, list[dict[str, Any]]]:
        """Return the data to store."""
        users = [
            {
                "id": user.id,
                "group_ids": [group.id for group in user.groups],
                "is_owner": user.is_owner,
                "is_active": user.is_active,
                "name": user.name,
                "system_generated": user.system_generated,
                "local_only": user.local_only,
            }
            for user in self._users.values()
        ]

        groups = []
        for group in self._groups.values():
            g_dict: dict[str, Any] = {
                "id": group.id,
                # Name not read for sys groups. Kept here for backwards compat
                "name": group.name,
            }

            if not group.system_generated:
                g_dict["policy"] = group.policy

            groups.append(g_dict)

        credentials = [
            {
                "id": credential.id,
                "user_id": user.id,
                "auth_provider_type": credential.auth_provider_type,
                "auth_provider_id": credential.auth_provider_id,
                "data": credential.data,
            }
            for user in self._users.values()
            for credential in user.credentials
        ]

        refresh_tokens = [
            {
                "id": refresh_token.id,
                "user_id": user.id,
                "client_id": refresh_token.client_id,
                "client_name": refresh_token.client_name,
                "client_icon": refresh_token.client_icon,
                "token_type": refresh_token.token_type,
                "created_at": refresh_token.created_at.isoformat(),
                "access_token_expiration": (
                    refresh_token.access_token_expiration.total_seconds()
                ),
                "token": refresh_token.token,
                "jwt_key": refresh_token.jwt_key,
                "last_used_at": refresh_token.last_used_at.isoformat()
                if refresh_token.last_used_at
                else None,
                "last_used_ip": refresh_token.last_used_ip,
                "credential_id": refresh_token.credential.id
                if refresh_token.credential
                else None,
                "version": refresh_token.version,
            }
            for user in self._users.values()
            for refresh_token in user.refresh_tokens.values()
        ]

        return {
            "users": users,
            "groups": groups,
            "credentials": credentials,
            "refresh_tokens": refresh_tokens,
        }

    def _set_defaults(self) -> None:
        """Set default values for auth store."""
        self._users = {}

        groups: dict[str, models.Group] = {}
        admin_group = _system_admin_group()
        groups[admin_group.id] = admin_group
        user_group = _system_user_group()
        groups[user_group.id] = user_group
        read_only_group = _system_read_only_group()
        groups[read_only_group.id] = read_only_group
        self._groups = groups


def _system_admin_group() -> models.Group:
    """Create system admin group."""
    return models.Group(
        name=GROUP_NAME_ADMIN,
        id=GROUP_ID_ADMIN,
        policy=system_policies.ADMIN_POLICY,
        system_generated=True,
    )


def _system_user_group() -> models.Group:
    """Create system user group."""
    return models.Group(
        name=GROUP_NAME_USER,
        id=GROUP_ID_USER,
        policy=system_policies.USER_POLICY,
        system_generated=True,
    )


def _system_read_only_group() -> models.Group:
    """Create read only group."""
    return models.Group(
        name=GROUP_NAME_READ_ONLY,
        id=GROUP_ID_READ_ONLY,
        policy=system_policies.READ_ONLY_POLICY,
        system_generated=True,
    )<|MERGE_RESOLUTION|>--- conflicted
+++ resolved
@@ -1,11 +1,6 @@
 """Storage for auth models."""
 from __future__ import annotations
 
-<<<<<<< HEAD
-from collections import OrderedDict
-=======
-import asyncio
->>>>>>> 4d46f5ec
 from datetime import timedelta
 import hmac
 from logging import getLogger
