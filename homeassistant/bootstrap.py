--- conflicted
+++ resolved
@@ -79,8 +79,7 @@
             config_dict = await conf_util.async_hass_config_yaml(hass)
         except HomeAssistantError as err:
             _LOGGER.error(
-                "Failed to parse configuration.yaml: %s. Falling back to safe mode",
-                err,
+                "Failed to parse configuration.yaml: %s. Falling back to safe mode", err
             )
         else:
             if not is_virtual_env():
@@ -95,9 +94,7 @@
 
         http_conf = (await http.async_get_last_config(hass)) or {}
 
-        await async_from_config_dict(
-            {"safe_mode": {}, "http": http_conf}, hass,
-        )
+        await async_from_config_dict({"safe_mode": {}, "http": http_conf}, hass)
 
     return hass
 
@@ -151,67 +148,65 @@
     return hass
 
 
-<<<<<<< HEAD
-async def async_from_config_file(
-    config_path: str,
-    hass: core.HomeAssistant,
-    verbose: bool = False,
-    skip_pip: bool = True,
-    log_rotate_days: Any = None,
-    log_file: Any = None,
-    log_no_color: bool = False,
-) -> Optional[core.HomeAssistant]:
-    """Read the configuration file and try to start all the functionality.
-
-    Will add functionality to 'hass' parameter.
-    This method is a coroutine.
-    """
-    # Set config dir to directory holding config file
-    config_dir = os.path.abspath(os.path.dirname(config_path))
-    hass.config.config_dir = config_dir
-
-    if not is_virtual_env():
-        await async_mount_local_lib_path(config_dir)
-
-    async_enable_logging(hass, verbose, log_rotate_days, log_file, log_no_color)
-
-    await hass.async_add_executor_job(conf_util.process_ha_config_upgrade, hass)
-
-    # ais config
-    ais_config = str(os.path.dirname(__file__))
-    ais_config += "/ais-dom-config/configuration.yaml"
-
-    try:
-        config_dict = await hass.async_add_executor_job(
-            conf_util.load_yaml_config_file, ais_config
-        )
-    except HomeAssistantError as err:
-        _LOGGER.error("Error loading %s: %s", ais_config, err)
-        return None
-    try:
-        user_config_dict = await hass.async_add_executor_job(
-            conf_util.load_yaml_config_file, config_path
-        )
-    except HomeAssistantError as err:
-        _LOGGER.error("Error loading %s: %s", config_path, err)
-        # return None
-    finally:
-        clear_secret_cache()
-
-    try:
-        import homeassistant.components.ais_dom.ais_utils as ais_utils
-
-        ais_utils.dict_merge(config_dict, user_config_dict)
-    except:
-        _LOGGER.error("Error loading user customize")
-
-    return await async_from_config_dict(
-        config_dict, hass, enable_log=False, skip_pip=skip_pip
-    )
-
-
-=======
->>>>>>> 8b4bd95f
+# TODO AIS dom 0.105.1 !!!
+# async def async_from_config_file(
+#     config_path: str,
+#     hass: core.HomeAssistant,
+#     verbose: bool = False,
+#     skip_pip: bool = True,
+#     log_rotate_days: Any = None,
+#     log_file: Any = None,
+#     log_no_color: bool = False,
+# ) -> Optional[core.HomeAssistant]:
+#     """Read the configuration file and try to start all the functionality.
+#
+#     Will add functionality to 'hass' parameter.
+#     This method is a coroutine.
+#     """
+#     # Set config dir to directory holding config file
+#     config_dir = os.path.abspath(os.path.dirname(config_path))
+#     hass.config.config_dir = config_dir
+#
+#     if not is_virtual_env():
+#         await async_mount_local_lib_path(config_dir)
+#
+#     async_enable_logging(hass, verbose, log_rotate_days, log_file, log_no_color)
+#
+#     await hass.async_add_executor_job(conf_util.process_ha_config_upgrade, hass)
+#
+#     # ais config
+#     ais_config = str(os.path.dirname(__file__))
+#     ais_config += "/ais-dom-config/configuration.yaml"
+#
+#     try:
+#         config_dict = await hass.async_add_executor_job(
+#             conf_util.load_yaml_config_file, ais_config
+#         )
+#     except HomeAssistantError as err:
+#         _LOGGER.error("Error loading %s: %s", ais_config, err)
+#         return None
+#     try:
+#         user_config_dict = await hass.async_add_executor_job(
+#             conf_util.load_yaml_config_file, config_path
+#         )
+#     except HomeAssistantError as err:
+#         _LOGGER.error("Error loading %s: %s", config_path, err)
+#         # return None
+#     finally:
+#         clear_secret_cache()
+#
+#     try:
+#         import homeassistant.components.ais_dom.ais_utils as ais_utils
+#
+#         ais_utils.dict_merge(config_dict, user_config_dict)
+#     except:
+#         _LOGGER.error("Error loading user customize")
+#
+#     return await async_from_config_dict(
+#         config_dict, hass, enable_log=False, skip_pip=skip_pip
+#     )
+
+
 @core.callback
 def async_enable_logging(
     hass: core.HomeAssistant,
