"""Support for the Abode Security System."""
from __future__ import annotations

from functools import partial

from abodepy import Abode, AbodeAutomation as AbodeAuto
from abodepy.devices import AbodeDevice as AbodeDev
from abodepy.exceptions import AbodeAuthenticationException, AbodeException
import abodepy.helpers.timeline as TIMELINE
from requests.exceptions import ConnectTimeout, HTTPError
import voluptuous as vol

from homeassistant.config_entries import ConfigEntry
from homeassistant.const import (
    ATTR_ATTRIBUTION,
    ATTR_DATE,
    ATTR_DEVICE_ID,
    ATTR_ENTITY_ID,
    ATTR_TIME,
    CONF_PASSWORD,
    CONF_USERNAME,
    EVENT_HOMEASSISTANT_STOP,
)
from homeassistant.core import Event, HomeAssistant, ServiceCall
from homeassistant.exceptions import ConfigEntryAuthFailed, ConfigEntryNotReady
from homeassistant.helpers import config_validation as cv
from homeassistant.helpers.dispatcher import dispatcher_send
from homeassistant.helpers.entity import DeviceInfo, Entity
<<<<<<< HEAD
=======

from .const import ATTRIBUTION, DEFAULT_CACHEDB, DOMAIN, LOGGER
>>>>>>> 9241d807

from .const import ATTRIBUTION, CONF_POLLING, DEFAULT_CACHEDB, DOMAIN, LOGGER

SERVICE_SETTINGS = "change_setting"
SERVICE_CAPTURE_IMAGE = "capture_image"
SERVICE_TRIGGER_AUTOMATION = "trigger_automation"

ATTR_DEVICE_NAME = "device_name"
ATTR_DEVICE_TYPE = "device_type"
ATTR_EVENT_CODE = "event_code"
ATTR_EVENT_NAME = "event_name"
ATTR_EVENT_TYPE = "event_type"
ATTR_EVENT_UTC = "event_utc"
ATTR_SETTING = "setting"
ATTR_USER_NAME = "user_name"
ATTR_APP_TYPE = "app_type"
ATTR_EVENT_BY = "event_by"
ATTR_VALUE = "value"

CONFIG_SCHEMA = cv.deprecated(DOMAIN)

CHANGE_SETTING_SCHEMA = vol.Schema(
    {vol.Required(ATTR_SETTING): cv.string, vol.Required(ATTR_VALUE): cv.string}
)

CAPTURE_IMAGE_SCHEMA = vol.Schema({ATTR_ENTITY_ID: cv.entity_ids})

AUTOMATION_SCHEMA = vol.Schema({ATTR_ENTITY_ID: cv.entity_ids})

PLATFORMS = [
    "alarm_control_panel",
    "binary_sensor",
    "lock",
    "switch",
    "cover",
    "camera",
    "light",
    "sensor",
]


class AbodeSystem:
    """Abode System class."""

    def __init__(self, abode: Abode, polling: bool) -> None:
        """Initialize the system."""
        self.abode = abode
        self.polling = polling
        self.entity_ids: set[str | None] = set()
        self.logout_listener = None


async def async_setup_entry(hass: HomeAssistant, entry: ConfigEntry) -> bool:
    """Set up Abode integration from a config entry."""
    username = entry.data[CONF_USERNAME]
    password = entry.data[CONF_PASSWORD]
    polling = entry.data[CONF_POLLING]
    cache = hass.config.path(DEFAULT_CACHEDB)

    # For previous config entries where unique_id is None
    if entry.unique_id is None:
        hass.config_entries.async_update_entry(
            entry, unique_id=entry.data[CONF_USERNAME]
        )

    try:
        abode = await hass.async_add_executor_job(
            Abode, username, password, True, True, True, cache
        )

    except AbodeAuthenticationException as ex:
        raise ConfigEntryAuthFailed(f"Invalid credentials: {ex}") from ex

    except (AbodeException, ConnectTimeout, HTTPError) as ex:
        raise ConfigEntryNotReady(f"Unable to connect to Abode: {ex}") from ex

    hass.data[DOMAIN] = AbodeSystem(abode, polling)

    hass.config_entries.async_setup_platforms(entry, PLATFORMS)

    await setup_hass_events(hass)
    await hass.async_add_executor_job(setup_hass_services, hass)
    await hass.async_add_executor_job(setup_abode_events, hass)

    return True


async def async_unload_entry(hass: HomeAssistant, entry: ConfigEntry) -> bool:
    """Unload a config entry."""
    hass.services.async_remove(DOMAIN, SERVICE_SETTINGS)
    hass.services.async_remove(DOMAIN, SERVICE_CAPTURE_IMAGE)
    hass.services.async_remove(DOMAIN, SERVICE_TRIGGER_AUTOMATION)

    unload_ok = await hass.config_entries.async_unload_platforms(entry, PLATFORMS)

    await hass.async_add_executor_job(hass.data[DOMAIN].abode.events.stop)
    await hass.async_add_executor_job(hass.data[DOMAIN].abode.logout)

    hass.data[DOMAIN].logout_listener()
    hass.data.pop(DOMAIN)

    return unload_ok


def setup_hass_services(hass: HomeAssistant) -> None:
    """Home Assistant services."""

    def change_setting(call: ServiceCall) -> None:
        """Change an Abode system setting."""
        setting = call.data.get(ATTR_SETTING)
        value = call.data.get(ATTR_VALUE)

        try:
            hass.data[DOMAIN].abode.set_setting(setting, value)
        except AbodeException as ex:
            LOGGER.warning(ex)

    def capture_image(call: ServiceCall) -> None:
        """Capture a new image."""
        entity_ids = call.data.get(ATTR_ENTITY_ID)

        if entity_ids:
            for entity_id in entity_ids:
                signal = f"abode_camera_capture_{entity_id}"
                dispatcher_send(hass, signal)

    def trigger_automation(call: ServiceCall) -> None:
        """Trigger an Abode automation."""
        entity_ids = call.data.get(ATTR_ENTITY_ID)

        if entity_ids:
            for entity_id in entity_ids:
                signal = f"abode_trigger_automation_{entity_id}"
                dispatcher_send(hass, signal)

    hass.services.register(
        DOMAIN, SERVICE_SETTINGS, change_setting, schema=CHANGE_SETTING_SCHEMA
    )

    hass.services.register(
        DOMAIN, SERVICE_CAPTURE_IMAGE, capture_image, schema=CAPTURE_IMAGE_SCHEMA
    )

    hass.services.register(
        DOMAIN, SERVICE_TRIGGER_AUTOMATION, trigger_automation, schema=AUTOMATION_SCHEMA
    )


async def setup_hass_events(hass: HomeAssistant) -> None:
    """Home Assistant start and stop callbacks."""

    def logout(event: Event) -> None:
        """Logout of Abode."""
        if not hass.data[DOMAIN].polling:
            hass.data[DOMAIN].abode.events.stop()

        hass.data[DOMAIN].abode.logout()
        LOGGER.info("Logged out of Abode")

    if not hass.data[DOMAIN].polling:
        await hass.async_add_executor_job(hass.data[DOMAIN].abode.events.start)

    hass.data[DOMAIN].logout_listener = hass.bus.async_listen_once(
        EVENT_HOMEASSISTANT_STOP, logout
    )


def setup_abode_events(hass: HomeAssistant) -> None:
    """Event callbacks."""

    def event_callback(event: str, event_json: dict[str, str]) -> None:
        """Handle an event callback from Abode."""
        data = {
            ATTR_DEVICE_ID: event_json.get(ATTR_DEVICE_ID, ""),
            ATTR_DEVICE_NAME: event_json.get(ATTR_DEVICE_NAME, ""),
            ATTR_DEVICE_TYPE: event_json.get(ATTR_DEVICE_TYPE, ""),
            ATTR_EVENT_CODE: event_json.get(ATTR_EVENT_CODE, ""),
            ATTR_EVENT_NAME: event_json.get(ATTR_EVENT_NAME, ""),
            ATTR_EVENT_TYPE: event_json.get(ATTR_EVENT_TYPE, ""),
            ATTR_EVENT_UTC: event_json.get(ATTR_EVENT_UTC, ""),
            ATTR_USER_NAME: event_json.get(ATTR_USER_NAME, ""),
            ATTR_APP_TYPE: event_json.get(ATTR_APP_TYPE, ""),
            ATTR_EVENT_BY: event_json.get(ATTR_EVENT_BY, ""),
            ATTR_DATE: event_json.get(ATTR_DATE, ""),
            ATTR_TIME: event_json.get(ATTR_TIME, ""),
        }

        hass.bus.fire(event, data)

    events = [
        TIMELINE.ALARM_GROUP,
        TIMELINE.ALARM_END_GROUP,
        TIMELINE.PANEL_FAULT_GROUP,
        TIMELINE.PANEL_RESTORE_GROUP,
        TIMELINE.AUTOMATION_GROUP,
        TIMELINE.DISARM_GROUP,
        TIMELINE.ARM_GROUP,
        TIMELINE.ARM_FAULT_GROUP,
        TIMELINE.TEST_GROUP,
        TIMELINE.CAPTURE_GROUP,
        TIMELINE.DEVICE_GROUP,
    ]

    for event in events:
        hass.data[DOMAIN].abode.events.add_event_callback(
            event, partial(event_callback, event)
        )


class AbodeEntity(Entity):
    """Representation of an Abode entity."""

    def __init__(self, data: AbodeSystem) -> None:
        """Initialize Abode entity."""
        self._data = data
        self._available = True
        self._attr_should_poll = data.polling

    @property
    def available(self) -> bool:
        """Return the available state."""
        return self._available

    async def async_added_to_hass(self) -> None:
        """Subscribe to Abode connection status updates."""
        await self.hass.async_add_executor_job(
            self._data.abode.events.add_connection_status_callback,
            self.unique_id,
            self._update_connection_status,
        )

        self.hass.data[DOMAIN].entity_ids.add(self.entity_id)

    async def async_will_remove_from_hass(self) -> None:
        """Unsubscribe from Abode connection status updates."""
        await self.hass.async_add_executor_job(
            self._data.abode.events.remove_connection_status_callback, self.unique_id
        )

    def _update_connection_status(self) -> None:
        """Update the entity available property."""
        self._available = self._data.abode.events.connected
        self.schedule_update_ha_state()


class AbodeDevice(AbodeEntity):
    """Representation of an Abode device."""

    def __init__(self, data: AbodeSystem, device: AbodeDev) -> None:
        """Initialize Abode device."""
        super().__init__(data)
        self._device = device
        self._attr_name = device.name
        self._attr_unique_id = device.device_uuid

    async def async_added_to_hass(self) -> None:
        """Subscribe to device events."""
        await super().async_added_to_hass()
        await self.hass.async_add_executor_job(
            self._data.abode.events.add_device_callback,
            self._device.device_id,
            self._update_callback,
        )

    async def async_will_remove_from_hass(self) -> None:
        """Unsubscribe from device events."""
        await super().async_will_remove_from_hass()
        await self.hass.async_add_executor_job(
            self._data.abode.events.remove_all_device_callbacks, self._device.device_id
        )

    def update(self) -> None:
        """Update device state."""
        self._device.refresh()

    @property
    def extra_state_attributes(self) -> dict[str, str]:
        """Return the state attributes."""
        return {
            ATTR_ATTRIBUTION: ATTRIBUTION,
            "device_id": self._device.device_id,
            "battery_low": self._device.battery_low,
            "no_response": self._device.no_response,
            "device_type": self._device.type,
        }

    @property
    def device_info(self) -> DeviceInfo:
        """Return device registry information for this entity."""
<<<<<<< HEAD
        return {
            "identifiers": {(DOMAIN, self._device.device_id)},
            "manufacturer": "Abode",
            "name": self._device.name,
            "model": self._device.type,
        }
=======
        return DeviceInfo(
            identifiers={(DOMAIN, self._device.device_id)},
            manufacturer="Abode",
            model=self._device.type,
            name=self._device.name,
        )
>>>>>>> 9241d807

    def _update_callback(self, device: AbodeDev) -> None:
        """Update the device state."""
        self.schedule_update_ha_state()


class AbodeAutomation(AbodeEntity):
    """Representation of an Abode automation."""

    def __init__(self, data: AbodeSystem, automation: AbodeAuto) -> None:
        """Initialize for Abode automation."""
        super().__init__(data)
        self._automation = automation
        self._attr_name = automation.name
        self._attr_unique_id = automation.automation_id
        self._attr_extra_state_attributes = {
            ATTR_ATTRIBUTION: ATTRIBUTION,
            "type": "CUE automation",
        }

    def update(self) -> None:
        """Update automation state."""
        self._automation.refresh()<|MERGE_RESOLUTION|>--- conflicted
+++ resolved
@@ -26,11 +26,6 @@
 from homeassistant.helpers import config_validation as cv
 from homeassistant.helpers.dispatcher import dispatcher_send
 from homeassistant.helpers.entity import DeviceInfo, Entity
-<<<<<<< HEAD
-=======
-
-from .const import ATTRIBUTION, DEFAULT_CACHEDB, DOMAIN, LOGGER
->>>>>>> 9241d807
 
 from .const import ATTRIBUTION, CONF_POLLING, DEFAULT_CACHEDB, DOMAIN, LOGGER
 
@@ -320,21 +315,12 @@
     @property
     def device_info(self) -> DeviceInfo:
         """Return device registry information for this entity."""
-<<<<<<< HEAD
-        return {
-            "identifiers": {(DOMAIN, self._device.device_id)},
-            "manufacturer": "Abode",
-            "name": self._device.name,
-            "model": self._device.type,
-        }
-=======
         return DeviceInfo(
             identifiers={(DOMAIN, self._device.device_id)},
             manufacturer="Abode",
             model=self._device.type,
             name=self._device.name,
         )
->>>>>>> 9241d807
 
     def _update_callback(self, device: AbodeDev) -> None:
         """Update the device state."""
