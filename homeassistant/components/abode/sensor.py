"""Support for Abode Security System sensors."""
from __future__ import annotations

from typing import cast

from abodepy.devices.sensor import AbodeSensor as AbodeSense
import abodepy.helpers.constants as CONST

<<<<<<< HEAD
from homeassistant.components.sensor import SensorEntity, SensorEntityDescription
from homeassistant.config_entries import ConfigEntry
from homeassistant.const import (
    DEVICE_CLASS_HUMIDITY,
    DEVICE_CLASS_ILLUMINANCE,
    DEVICE_CLASS_TEMPERATURE,
)
=======
from homeassistant.components.sensor import (
    SensorDeviceClass,
    SensorEntity,
    SensorEntityDescription,
)
from homeassistant.config_entries import ConfigEntry
>>>>>>> 7d7f5272
from homeassistant.core import HomeAssistant
from homeassistant.helpers.entity_platform import AddEntitiesCallback

from . import AbodeDevice, AbodeSystem
from .const import DOMAIN

SENSOR_TYPES: tuple[SensorEntityDescription, ...] = (
    SensorEntityDescription(
        key=CONST.TEMP_STATUS_KEY,
        name="Temperature",
        device_class=SensorDeviceClass.TEMPERATURE,
    ),
    SensorEntityDescription(
        key=CONST.HUMI_STATUS_KEY,
        name="Humidity",
        device_class=SensorDeviceClass.HUMIDITY,
    ),
    SensorEntityDescription(
        key=CONST.LUX_STATUS_KEY,
        name="Lux",
        device_class=SensorDeviceClass.ILLUMINANCE,
    ),
)


async def async_setup_entry(
<<<<<<< HEAD
    hass: HomeAssistant, entry: ConfigEntry, async_add_entities: AddEntitiesCallback
=======
    hass: HomeAssistant,
    config_entry: ConfigEntry,
    async_add_entities: AddEntitiesCallback,
>>>>>>> 7d7f5272
) -> None:
    """Set up Abode sensor devices."""
    data: AbodeSystem = hass.data[DOMAIN]

    entities = []

    for device in data.abode.get_devices(generic_type=CONST.TYPE_SENSOR):
        conditions = device.get_value(CONST.STATUSES_KEY)
        entities.extend(
            [
                AbodeSensor(data, device, description)
                for description in SENSOR_TYPES
                if description.key in conditions
            ]
        )

    async_add_entities(entities)


class AbodeSensor(AbodeDevice, SensorEntity):
    """A sensor implementation for Abode devices."""

    _device: AbodeSense

    def __init__(
        self,
        data: AbodeSystem,
        device: AbodeSense,
        description: SensorEntityDescription,
    ) -> None:
        """Initialize a sensor for an Abode device."""
        super().__init__(data, device)
        self.entity_description = description
        self._attr_name = f"{device.name} {description.name}"
        self._attr_unique_id = f"{device.device_uuid}-{description.key}"
        if description.key == CONST.TEMP_STATUS_KEY:
            self._attr_native_unit_of_measurement = device.temp_unit
        elif description.key == CONST.HUMI_STATUS_KEY:
            self._attr_native_unit_of_measurement = device.humidity_unit
        elif description.key == CONST.LUX_STATUS_KEY:
            self._attr_native_unit_of_measurement = device.lux_unit

    @property
    def native_value(self) -> float | None:
        """Return the state of the sensor."""
        if self.entity_description.key == CONST.TEMP_STATUS_KEY:
            return cast(float, self._device.temp)
        if self.entity_description.key == CONST.HUMI_STATUS_KEY:
            return cast(float, self._device.humidity)
        if self.entity_description.key == CONST.LUX_STATUS_KEY:
            return cast(float, self._device.lux)
        return None<|MERGE_RESOLUTION|>--- conflicted
+++ resolved
@@ -3,25 +3,14 @@
 
 from typing import cast
 
-from abodepy.devices.sensor import AbodeSensor as AbodeSense
-import abodepy.helpers.constants as CONST
+from abodepy.devices.sensor import CONST, AbodeSensor as AbodeSense
 
-<<<<<<< HEAD
-from homeassistant.components.sensor import SensorEntity, SensorEntityDescription
-from homeassistant.config_entries import ConfigEntry
-from homeassistant.const import (
-    DEVICE_CLASS_HUMIDITY,
-    DEVICE_CLASS_ILLUMINANCE,
-    DEVICE_CLASS_TEMPERATURE,
-)
-=======
 from homeassistant.components.sensor import (
     SensorDeviceClass,
     SensorEntity,
     SensorEntityDescription,
 )
 from homeassistant.config_entries import ConfigEntry
->>>>>>> 7d7f5272
 from homeassistant.core import HomeAssistant
 from homeassistant.helpers.entity_platform import AddEntitiesCallback
 
@@ -48,13 +37,7 @@
 
 
 async def async_setup_entry(
-<<<<<<< HEAD
     hass: HomeAssistant, entry: ConfigEntry, async_add_entities: AddEntitiesCallback
-=======
-    hass: HomeAssistant,
-    config_entry: ConfigEntry,
-    async_add_entities: AddEntitiesCallback,
->>>>>>> 7d7f5272
 ) -> None:
     """Set up Abode sensor devices."""
     data: AbodeSystem = hass.data[DOMAIN]
