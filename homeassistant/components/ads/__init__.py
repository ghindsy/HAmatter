<<<<<<< HEAD
"""
Support for Automation Device Specification (ADS).

For more details about this component, please refer to the documentation.
https://home-assistant.io/components/ads/
"""
=======
"""Support for Automation Device Specification (ADS)."""
import threading
import struct
import logging
import ctypes
>>>>>>> 9ce8f473
from collections import namedtuple
import ctypes
import logging
import struct
import threading

import voluptuous as vol

from homeassistant.const import (
    CONF_DEVICE, CONF_IP_ADDRESS, CONF_PORT, EVENT_HOMEASSISTANT_STOP)
import homeassistant.helpers.config_validation as cv

REQUIREMENTS = ['pyads==2.2.6']

_LOGGER = logging.getLogger(__name__)

DATA_ADS = 'data_ads'

# Supported Types
ADSTYPE_BOOL = 'bool'
ADSTYPE_BYTE = 'byte'
ADSTYPE_DINT = 'dint'
ADSTYPE_INT = 'int'
ADSTYPE_UDINT = 'udint'
ADSTYPE_UINT = 'uint'

CONF_ADS_FACTOR = 'factor'
CONF_ADS_TYPE = 'adstype'
CONF_ADS_VALUE = 'value'
CONF_ADS_VAR = 'adsvar'
CONF_ADS_VAR_BRIGHTNESS = 'adsvar_brightness'

DOMAIN = 'ads'

SERVICE_WRITE_DATA_BY_NAME = 'write_data_by_name'

TYPES = [ADSTYPE_INT, ADSTYPE_UINT, ADSTYPE_BYTE, ADSTYPE_DINT, ADSTYPE_UDINT]

CONFIG_SCHEMA = vol.Schema({
    DOMAIN: vol.Schema({
        vol.Required(CONF_DEVICE): cv.string,
        vol.Required(CONF_PORT): cv.port,
        vol.Optional(CONF_IP_ADDRESS): cv.string,
    })
}, extra=vol.ALLOW_EXTRA)

SCHEMA_SERVICE_WRITE_DATA_BY_NAME = vol.Schema({
    vol.Required(CONF_ADS_TYPE):
        vol.In([ADSTYPE_INT, ADSTYPE_UINT, ADSTYPE_BYTE, ADSTYPE_BOOL, /
                ADSTYPE_DINT, ADSTYPE_UDINT),
    vol.Required(CONF_ADS_VALUE): vol.Coerce(int),
    vol.Required(CONF_ADS_VAR): cv.string,
})


def setup(hass, config):
    """Set up the ADS component."""
    import pyads
    conf = config[DOMAIN]

    net_id = conf.get(CONF_DEVICE)
    ip_address = conf.get(CONF_IP_ADDRESS)
    port = conf.get(CONF_PORT)

    client = pyads.Connection(net_id, port, ip_address)

    AdsHub.ADS_TYPEMAP = {
        ADSTYPE_BOOL: pyads.PLCTYPE_BOOL,
        ADSTYPE_BYTE: pyads.PLCTYPE_BYTE,
        ADSTYPE_DINT: pyads.PLCTYPE_DINT,
        ADSTYPE_INT: pyads.PLCTYPE_INT,
        ADSTYPE_UDINT: pyads.PLCTYPE_UDINT,
        ADSTYPE_UINT: pyads.PLCTYPE_UINT,
    }

    AdsHub.ADSError = pyads.ADSError
    AdsHub.PLCTYPE_BOOL = pyads.PLCTYPE_BOOL
    AdsHub.PLCTYPE_BYTE = pyads.PLCTYPE_BYTE
    AdsHub.PLCTYPE_DINT = pyads.PLCTYPE_DINT
    AdsHub.PLCTYPE_INT = pyads.PLCTYPE_INT
    AdsHub.PLCTYPE_UDINT = pyads.PLCTYPE_UDINT
    AdsHub.PLCTYPE_UINT = pyads.PLCTYPE_UINT

    try:
        ads = AdsHub(client)
    except pyads.pyads.ADSError:
        _LOGGER.error(
            "Could not connect to ADS host (netid=%s, port=%s)", net_id, port)
        return False

    hass.data[DATA_ADS] = ads
    hass.bus.listen(EVENT_HOMEASSISTANT_STOP, ads.shutdown)

    def handle_write_data_by_name(call):
        """Write a value to the connected ADS device."""
        ads_var = call.data.get(CONF_ADS_VAR)
        ads_type = call.data.get(CONF_ADS_TYPE)
        value = call.data.get(CONF_ADS_VALUE)

        try:
            ads.write_by_name(ads_var, value, ads.ADS_TYPEMAP[ads_type])
        except pyads.ADSError as err:
            _LOGGER.error(err)

    hass.services.register(
        DOMAIN, SERVICE_WRITE_DATA_BY_NAME, handle_write_data_by_name,
        schema=SCHEMA_SERVICE_WRITE_DATA_BY_NAME)

    return True


# Tuple to hold data needed for notification
NotificationItem = namedtuple(
    'NotificationItem', 'hnotify huser name plc_datatype callback'
)


class AdsHub:
    """Representation of an ADS connection."""

    def __init__(self, ads_client):
        """Initialize the ADS hub."""
        self._client = ads_client
        self._client.open()

        # All ADS devices are registered here
        self._devices = []
        self._notification_items = {}
        self._lock = threading.Lock()

    def shutdown(self, *args, **kwargs):
        """Shutdown ADS connection."""
        import pyads
        _LOGGER.debug("Shutting down ADS")
        for notification_item in self._notification_items.values():
            _LOGGER.debug(
                "Deleting device notification %d, %d",
                notification_item.hnotify, notification_item.huser)
            try:
                self._client.del_device_notification(
                    notification_item.hnotify,
                    notification_item.huser
                )
            except pyads.ADSError as err:
                _LOGGER.error(err)
        try:
            self._client.close()
        except pyads.ADSError as err:
            _LOGGER.error(err)

    def register_device(self, device):
        """Register a new device."""
        self._devices.append(device)

    def write_by_name(self, name, value, plc_datatype):
        """Write a value to the device."""
        with self._lock:
            return self._client.write_by_name(name, value, plc_datatype)

    def read_by_name(self, name, plc_datatype):
        """Read a value from the device."""
        with self._lock:
            return self._client.read_by_name(name, plc_datatype)

    def add_device_notification(self, name, plc_datatype, callback):
        """Add a notification to the ADS devices."""
        from pyads import NotificationAttrib
        attr = NotificationAttrib(ctypes.sizeof(plc_datatype))

        with self._lock:
            hnotify, huser = self._client.add_device_notification(
                name, attr, self._device_notification_callback)
            hnotify = int(hnotify)

        _LOGGER.debug(
            "Added device notification %d for variable %s", hnotify, name)

        self._notification_items[hnotify] = NotificationItem(
            hnotify, huser, name, plc_datatype, callback)

    def _device_notification_callback(self, addr, notification, huser):
        """Handle device notifications."""
        contents = notification.contents

        hnotify = int(contents.hNotification)
        _LOGGER.debug("Received notification %d", hnotify)
        data = contents.data

        try:
            notification_item = self._notification_items[hnotify]
        except KeyError:
            _LOGGER.debug("Unknown device notification handle: %d", hnotify)
            return

        # Parse data to desired datatype
        if notification_item.plc_datatype == self.PLCTYPE_BOOL:
            value = bool(struct.unpack('<?', bytearray(data)[:1])[0])
        elif notification_item.plc_datatype == self.PLCTYPE_INT:
            value = struct.unpack('<h', bytearray(data)[:2])[0]
        elif notification_item.plc_datatype == self.PLCTYPE_BYTE:
            value = struct.unpack('<B', bytearray(data)[:1])[0]
        elif notification_item.plc_datatype == self.PLCTYPE_UINT:
            value = struct.unpack('<H', bytearray(data)[:2])[0]
        elif notification_item.plc_datatype == self.PLCTYPE_DINT:
            value = struct.unpack('<i', bytearray(data)[:4])[0]
        elif notification_item.plc_datatype == self.PLCTYPE_UDINT:
            value = struct.unpack('<I', bytearray(data)[:4])[0]
        else:
            value = bytearray(data)
            _LOGGER.warning("No callback available for this datatype")

        notification_item.callback(notification_item.name, value)<|MERGE_RESOLUTION|>--- conflicted
+++ resolved
@@ -1,17 +1,8 @@
-<<<<<<< HEAD
-"""
-Support for Automation Device Specification (ADS).
-
-For more details about this component, please refer to the documentation.
-https://home-assistant.io/components/ads/
-"""
-=======
 """Support for Automation Device Specification (ADS)."""
 import threading
 import struct
 import logging
 import ctypes
->>>>>>> 9ce8f473
 from collections import namedtuple
 import ctypes
 import logging
