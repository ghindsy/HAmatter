--- conflicted
+++ resolved
@@ -150,7 +150,6 @@
         """Return the current fan modes."""
         return ADVANTAGE_AIR_FAN_MODES.get(self._ac["fan"])
 
-<<<<<<< HEAD
     @property
     def fan_modes(self) -> list[str] | None:
         """Return the list of available fan modes."""
@@ -194,7 +193,7 @@
     def target_temperature_low(self) -> float | None:
         """Return the temperature heat mode is enabled."""
         return self._ac.get(ADVANTAGE_AIR_HEAT_TARGET, 20)
-=======
+
     async def async_turn_on(self) -> None:
         """Set the HVAC State to on."""
         await self.aircon(
@@ -218,7 +217,6 @@
                 }
             }
         )
->>>>>>> 3e596879
 
     async def async_set_hvac_mode(self, hvac_mode: HVACMode) -> None:
         """Set the HVAC Mode and State."""
@@ -329,26 +327,11 @@
 
     async def async_set_hvac_mode(self, hvac_mode: HVACMode) -> None:
         """Set the HVAC Mode and State."""
-<<<<<<< HEAD
-        await self.aircon(
-            {
-                self.ac_key: {
-                    "zones": {
-                        self.zone_key: {
-                            "state": ADVANTAGE_AIR_STATE_OPEN
-                            if hvac_mode == HVACMode.OFF
-                            else ADVANTAGE_AIR_STATE_CLOSE
-                        }
-                    }
-                }
-            }
-        )
-=======
         if hvac_mode == HVACMode.OFF:
             await self.async_turn_off()
         else:
             await self.async_turn_on()
->>>>>>> 3e596879
+
 
     async def async_set_temperature(self, **kwargs: Any) -> None:
         """Set the Temperature."""
