"""Cover platform for Advantage Air integration."""
from typing import Any

from homeassistant.components.cover import (
    ATTR_POSITION,
    CoverDeviceClass,
    CoverEntity,
    CoverEntityFeature,
)
from homeassistant.config_entries import ConfigEntry
from homeassistant.core import HomeAssistant
from homeassistant.helpers.entity_platform import AddEntitiesCallback

from .const import (
    ADVANTAGE_AIR_AIRCONS,
    ADVANTAGE_AIR_COORDINATOR,
    ADVANTAGE_AIR_STATE_CLOSE,
    ADVANTAGE_AIR_STATE_OPEN,
    DOMAIN as ADVANTAGE_AIR_DOMAIN,
)
from .entity import AdvantageAirAirconEntity

PARALLEL_UPDATES = 0


async def async_setup_entry(
    hass: HomeAssistant,
    config_entry: ConfigEntry,
    async_add_entities: AddEntitiesCallback,
) -> None:
    """Set up AdvantageAir cover platform."""

    instance = hass.data[ADVANTAGE_AIR_DOMAIN][config_entry.entry_id]

    entities = []
    if ADVANTAGE_AIR_AIRCONS in instance[ADVANTAGE_AIR_COORDINATOR].data:
        for ac_key, ac_device in (
            instance[ADVANTAGE_AIR_COORDINATOR].data[ADVANTAGE_AIR_AIRCONS].items()
        ):
            for zone_key, zone in ac_device["zones"].items():
                # Only add zone vent controls when zone in vent control mode.
                if zone["type"] == 0:
                    entities.append(AdvantageAirZoneVent(instance, ac_key, zone_key))
    async_add_entities(entities)


<<<<<<< HEAD
class AdvantageAirZoneVent(AdvantageAirAirconEntity, CoverEntity):
    """Advantage Air Cover Class."""
=======
class AdvantageAirZoneVent(AdvantageAirEntity, CoverEntity):
    """Advantage Air Zone Vent."""
>>>>>>> a8bb00f3

    _attr_device_class = CoverDeviceClass.DAMPER
    _attr_supported_features = (
        CoverEntityFeature.OPEN
        | CoverEntityFeature.CLOSE
        | CoverEntityFeature.SET_POSITION
    )

    def __init__(self, instance, ac_key, zone_key):
        """Initialize an Advantage Air Zone Vent."""
        super().__init__(instance, ac_key, zone_key)
        self._attr_name = self._zone["name"]
        self._attr_unique_id = (
            f'{self.coordinator.data["system"]["rid"]}-{ac_key}-{zone_key}'
        )

    @property
    def is_closed(self) -> bool:
        """Return if vent is fully closed."""
        return self._zone["state"] == ADVANTAGE_AIR_STATE_CLOSE

    @property
    def current_cover_position(self) -> int:
        """Return vents current position as a percentage."""
        if self._zone["state"] == ADVANTAGE_AIR_STATE_OPEN:
            return self._zone["value"]
        return 0

    async def async_open_cover(self, **kwargs: Any) -> None:
        """Fully open zone vent."""
        await self.async_set_aircon(
            {
                self.ac_key: {
                    "zones": {
                        self.zone_key: {"state": ADVANTAGE_AIR_STATE_OPEN, "value": 100}
                    }
                }
            }
        )

    async def async_close_cover(self, **kwargs: Any) -> None:
        """Fully close zone vent."""
        await self.async_set_aircon(
            {
                self.ac_key: {
                    "zones": {self.zone_key: {"state": ADVANTAGE_AIR_STATE_CLOSE}}
                }
            }
        )

    async def async_set_cover_position(self, **kwargs: Any) -> None:
        """Change vent position."""
        position = round(kwargs[ATTR_POSITION] / 5) * 5
        if position == 0:
            await self.async_set_aircon(
                {
                    self.ac_key: {
                        "zones": {self.zone_key: {"state": ADVANTAGE_AIR_STATE_CLOSE}}
                    }
                }
            )
        else:
            await self.async_set_aircon(
                {
                    self.ac_key: {
                        "zones": {
                            self.zone_key: {
                                "state": ADVANTAGE_AIR_STATE_OPEN,
                                "value": position,
                            }
                        }
                    }
                }
            )<|MERGE_RESOLUTION|>--- conflicted
+++ resolved
@@ -44,13 +44,8 @@
     async_add_entities(entities)
 
 
-<<<<<<< HEAD
-class AdvantageAirZoneVent(AdvantageAirAirconEntity, CoverEntity):
-    """Advantage Air Cover Class."""
-=======
 class AdvantageAirZoneVent(AdvantageAirEntity, CoverEntity):
     """Advantage Air Zone Vent."""
->>>>>>> a8bb00f3
 
     _attr_device_class = CoverDeviceClass.DAMPER
     _attr_supported_features = (
