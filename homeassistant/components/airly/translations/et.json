{
    "config": {
        "abort": {
            "already_configured": "Asukoht on juba m\u00e4\u00e4ratud"
        },
        "error": {
            "invalid_api_key": "Vigane API v\u00f5ti",
            "wrong_location": "Selles piirkonnas pole Airly m\u00f5\u00f5tejaamu."
        },
        "step": {
            "user": {
                "data": {
                    "api_key": "API v\u00f5ti",
                    "latitude": "Laiuskraad",
                    "longitude": "Pikkuskraad",
                    "name": "Nimi"
                },
                "description": "Seadista Airly \u00f5hukvaliteedi andmete sidumine. API v\u00f5tme loomiseks mine aadressile https://developer.airly.eu/register",
                "title": ""
            }
        }
    },
    "system_health": {
        "info": {
            "can_reach_server": "\u00dchendus Airly serveriga",
<<<<<<< HEAD
            "requests_per_day": "Lubatud taotlusi p\u00e4evas",
            "requests_remaining": "J\u00e4\u00e4nud lubatud taotlusi"
=======
            "requests_per_day": "Lubatud p\u00e4ringuid p\u00e4evas",
            "requests_remaining": "Lubatud p\u00e4ringute arv"
>>>>>>> 3ae94601
        }
    }
}<|MERGE_RESOLUTION|>--- conflicted
+++ resolved
@@ -23,13 +23,8 @@
     "system_health": {
         "info": {
             "can_reach_server": "\u00dchendus Airly serveriga",
-<<<<<<< HEAD
-            "requests_per_day": "Lubatud taotlusi p\u00e4evas",
-            "requests_remaining": "J\u00e4\u00e4nud lubatud taotlusi"
-=======
             "requests_per_day": "Lubatud p\u00e4ringuid p\u00e4evas",
             "requests_remaining": "Lubatud p\u00e4ringute arv"
->>>>>>> 3ae94601
         }
     }
 }