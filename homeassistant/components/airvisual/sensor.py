"""Support for AirVisual air quality sensors."""
from typing import Any

from homeassistant.components.sensor import SensorEntity
from homeassistant.const import (
    ATTR_LATITUDE,
    ATTR_LONGITUDE,
    ATTR_STATE,
    CONCENTRATION_MICROGRAMS_PER_CUBIC_METER,
    CONCENTRATION_PARTS_PER_BILLION,
    CONCENTRATION_PARTS_PER_MILLION,
    CONF_LATITUDE,
    CONF_LONGITUDE,
    CONF_SHOW_ON_MAP,
    CONF_STATE,
    DEVICE_CLASS_BATTERY,
    DEVICE_CLASS_CO2,
    DEVICE_CLASS_HUMIDITY,
    DEVICE_CLASS_TEMPERATURE,
    PERCENTAGE,
    TEMP_CELSIUS,
)
from homeassistant.core import callback

from . import AirVisualEntity
from .const import (
    CONF_CITY,
    CONF_COUNTRY,
    CONF_INTEGRATION_TYPE,
    DATA_COORDINATOR,
    DOMAIN,
    INTEGRATION_TYPE_GEOGRAPHY_COORDS,
    INTEGRATION_TYPE_GEOGRAPHY_NAME,
)

ATTR_CITY = "city"
ATTR_COUNTRY = "country"
ATTR_POLLUTANT_SYMBOL = "pollutant_symbol"
ATTR_POLLUTANT_UNIT = "pollutant_unit"
ATTR_REGION = "region"

SENSOR_KIND_AQI = "air_quality_index"
SENSOR_KIND_BATTERY_LEVEL = "battery_level"
SENSOR_KIND_CO2 = "carbon_dioxide"
SENSOR_KIND_HUMIDITY = "humidity"
SENSOR_KIND_LEVEL = "air_pollution_level"
SENSOR_KIND_PM_0_1 = "particulate_matter_0_1"
SENSOR_KIND_PM_1_0 = "particulate_matter_1_0"
SENSOR_KIND_PM_2_5 = "particulate_matter_2_5"
SENSOR_KIND_POLLUTANT = "main_pollutant"
SENSOR_KIND_SENSOR_LIFE = "sensor_life"
SENSOR_KIND_TEMPERATURE = "temperature"
SENSOR_KIND_VOC = "voc"

GEOGRAPHY_SENSORS = [
    (SENSOR_KIND_LEVEL, "Air Pollution Level", "mdi:gauge", None),
    (SENSOR_KIND_AQI, "Air Quality Index", "mdi:chart-line", "AQI"),
    (SENSOR_KIND_POLLUTANT, "Main Pollutant", "mdi:chemical-weapon", None),
]
GEOGRAPHY_SENSOR_LOCALES = {"cn": "Chinese", "us": "U.S."}

NODE_PRO_SENSORS = [
    (SENSOR_KIND_AQI, "Air Quality Index", None, "mdi:chart-line", "AQI"),
    (SENSOR_KIND_BATTERY_LEVEL, "Battery", DEVICE_CLASS_BATTERY, None, PERCENTAGE),
    (
        SENSOR_KIND_CO2,
        "C02",
        DEVICE_CLASS_CO2,
        None,
        CONCENTRATION_PARTS_PER_MILLION,
    ),
    (SENSOR_KIND_HUMIDITY, "Humidity", DEVICE_CLASS_HUMIDITY, None, PERCENTAGE),
    (
        SENSOR_KIND_PM_0_1,
        "PM 0.1",
        None,
        "mdi:sprinkler",
        CONCENTRATION_MICROGRAMS_PER_CUBIC_METER,
    ),
    (
        SENSOR_KIND_PM_1_0,
        "PM 1.0",
        None,
        "mdi:sprinkler",
        CONCENTRATION_MICROGRAMS_PER_CUBIC_METER,
    ),
    (
        SENSOR_KIND_PM_2_5,
        "PM 2.5",
        None,
        "mdi:sprinkler",
        CONCENTRATION_MICROGRAMS_PER_CUBIC_METER,
    ),
    (
        SENSOR_KIND_TEMPERATURE,
        "Temperature",
        DEVICE_CLASS_TEMPERATURE,
        None,
        TEMP_CELSIUS,
    ),
    (
        SENSOR_KIND_VOC,
        "VOC",
        None,
        "mdi:sprinkler",
        CONCENTRATION_PARTS_PER_MILLION,
    ),
]

POLLUTANT_LABELS = {
    "co": "Carbon Monoxide",
    "n2": "Nitrogen Dioxide",
    "o3": "Ozone",
    "p1": "PM10",
    "p2": "PM2.5",
    "s2": "Sulfur Dioxide",
}

POLLUTANT_LEVELS = {
    (0, 50): ("Good", "mdi:emoticon-excited"),
    (51, 100): ("Moderate", "mdi:emoticon-happy"),
    (101, 150): ("Unhealthy for sensitive groups", "mdi:emoticon-neutral"),
    (151, 200): ("Unhealthy", "mdi:emoticon-sad"),
    (201, 300): ("Very unhealthy", "mdi:emoticon-dead"),
    (301, 1000): ("Hazardous", "mdi:biohazard"),
}

POLLUTANT_UNITS = {
    "co": CONCENTRATION_PARTS_PER_MILLION,
    "n2": CONCENTRATION_PARTS_PER_BILLION,
    "o3": CONCENTRATION_PARTS_PER_BILLION,
    "p1": CONCENTRATION_MICROGRAMS_PER_CUBIC_METER,
    "p2": CONCENTRATION_MICROGRAMS_PER_CUBIC_METER,
    "s2": CONCENTRATION_PARTS_PER_BILLION,
}


async def async_setup_entry(hass, config_entry, async_add_entities):
    """Set up AirVisual sensors based on a config entry."""
    coordinator = hass.data[DOMAIN][DATA_COORDINATOR][config_entry.entry_id]

    if config_entry.data[CONF_INTEGRATION_TYPE] in [
        INTEGRATION_TYPE_GEOGRAPHY_COORDS,
        INTEGRATION_TYPE_GEOGRAPHY_NAME,
    ]:
        sensors = [
            AirVisualGeographySensor(
                coordinator,
                config_entry,
                kind,
                name,
                icon,
                unit,
                locale,
            )
            for locale in GEOGRAPHY_SENSOR_LOCALES
            for kind, name, icon, unit in GEOGRAPHY_SENSORS
        ]
    else:
        sensors = [
            AirVisualNodeProSensor(coordinator, kind, name, device_class, icon, unit)
            for kind, name, device_class, icon, unit in NODE_PRO_SENSORS
        ]

    async_add_entities(sensors, True)


class AirVisualGeographySensor(AirVisualEntity, SensorEntity):
    """Define an AirVisual sensor related to geography data via the Cloud API."""

    def __init__(self, coordinator, config_entry, kind, name, icon, unit, locale):
        """Initialize."""
        super().__init__(coordinator)

        self._attr_extra_state_attributes.update(
            {
                ATTR_CITY: config_entry.data.get(CONF_CITY),
                ATTR_STATE: config_entry.data.get(CONF_STATE),
                ATTR_COUNTRY: config_entry.data.get(CONF_COUNTRY),
            }
        )
        self._attr_icon = icon
        self._attr_name = f"{GEOGRAPHY_SENSOR_LOCALES[locale]} {name}"
        self._attr_unique_id = f"{config_entry.unique_id}_{locale}_{kind}"
        self._attr_unit_of_measurement = unit
        self._config_entry = config_entry
        self._kind = kind
        self._locale = locale
<<<<<<< HEAD
        self._state = None

        self._attr_icon = icon
        self._attr_unit_of_measurement = unit
        self._attr_name = f"{GEOGRAPHY_SENSOR_LOCALES[self._locale]} {name}"
        self._attr_unique_id = (
            f"{self._config_entry.unique_id}_{self._locale}_{self._kind}"
        )

    @property
    def available(self):
        """Return True if entity is available."""
        try:
            return self.coordinator.last_update_success and bool(
                self.coordinator.data["current"]["pollution"]
            )
        except KeyError:
            return False

    @property
    def state(self):
        """Return the state."""
        return self._state

=======

    @property
    def available(self) -> bool:
        """Return if entity is available."""
        return super().available and self.coordinator.data["current"]["pollution"]

>>>>>>> 5ce4de7b
    @callback
    def update_from_latest_data(self):
        """Update the entity from the latest data."""
        try:
            data = self.coordinator.data["current"]["pollution"]
        except KeyError:
            return

        if self._kind == SENSOR_KIND_LEVEL:
            aqi = data[f"aqi{self._locale}"]
            [(self._attr_state, self._attr_icon)] = [
                (name, icon)
                for (floor, ceiling), (name, icon) in POLLUTANT_LEVELS.items()
                if floor <= aqi <= ceiling
            ]
        elif self._kind == SENSOR_KIND_AQI:
            self._attr_state = data[f"aqi{self._locale}"]
        elif self._kind == SENSOR_KIND_POLLUTANT:
            symbol = data[f"main{self._locale}"]
<<<<<<< HEAD
            self._state = POLLUTANT_LABELS[symbol]
=======
            self._attr_state = POLLUTANT_LABELS[symbol]
>>>>>>> 5ce4de7b
            self._attr_extra_state_attributes.update(
                {
                    ATTR_POLLUTANT_SYMBOL: symbol,
                    ATTR_POLLUTANT_UNIT: POLLUTANT_UNITS[symbol],
                }
            )

        # Displaying the geography on the map relies upon putting the latitude/longitude
        # in the entity attributes with "latitude" and "longitude" as the keys.
        # Conversely, we can hide the location on the map by using other keys, like
        # "lati" and "long".
        #
        # We use any coordinates in the config entry and, in the case of a geography by
        # name, we fall back to the latitude longitude provided in the coordinator data:
        latitude = self._config_entry.data.get(
            CONF_LATITUDE,
            self.coordinator.data["location"]["coordinates"][1],
        )
        longitude = self._config_entry.data.get(
            CONF_LONGITUDE,
            self.coordinator.data["location"]["coordinates"][0],
        )

        if self._config_entry.options[CONF_SHOW_ON_MAP]:
            self._attr_extra_state_attributes[ATTR_LATITUDE] = latitude
            self._attr_extra_state_attributes[ATTR_LONGITUDE] = longitude
            self._attr_extra_state_attributes.pop("lati", None)
            self._attr_extra_state_attributes.pop("long", None)
        else:
            self._attr_extra_state_attributes["lati"] = latitude
            self._attr_extra_state_attributes["long"] = longitude
            self._attr_extra_state_attributes.pop(ATTR_LATITUDE, None)
            self._attr_extra_state_attributes.pop(ATTR_LONGITUDE, None)


class AirVisualNodeProSensor(AirVisualEntity, SensorEntity):
    """Define an AirVisual sensor related to a Node/Pro unit."""

    def __init__(self, coordinator, kind, name, device_class, icon, unit):
        """Initialize."""
        super().__init__(coordinator)

<<<<<<< HEAD
        self._kind = kind
        self._state = None

=======
>>>>>>> 5ce4de7b
        self._attr_device_class = device_class
        self._attr_icon = icon
        self._attr_unit_of_measurement = unit
<<<<<<< HEAD
        node_name = self.coordinator.data["settings"]["node_name"]
        self._attr_name = f"{node_name} Node/Pro: {name}"
        self._attr_unique_id = f"{self.coordinator.data['serial_number']}_{self._kind}"
        self._attr_device_info = {
=======
        self._kind = kind
        self._name = name

    @property
    def device_info(self):
        """Return device registry information for this entity."""
        return {
>>>>>>> 5ce4de7b
            "identifiers": {(DOMAIN, self.coordinator.data["serial_number"])},
            "name": self.coordinator.data["settings"]["node_name"],
            "manufacturer": "AirVisual",
            "model": f'{self.coordinator.data["status"]["model"]}',
            "sw_version": (
                f'Version {self.coordinator.data["status"]["system_version"]}'
                f'{self.coordinator.data["status"]["app_version"]}'
            ),
        }

    @property
<<<<<<< HEAD
    def state(self) -> Any:
        """Return the state."""
        return self._state
=======
    def name(self):
        """Return the name."""
        node_name = self.coordinator.data["settings"]["node_name"]
        return f"{node_name} Node/Pro: {self._name}"

    @property
    def unique_id(self):
        """Return a unique, Home Assistant friendly identifier for this entity."""
        return f"{self.coordinator.data['serial_number']}_{self._kind}"
>>>>>>> 5ce4de7b

    @callback
    def update_from_latest_data(self):
        """Update the entity from the latest data."""
        if self._kind == SENSOR_KIND_AQI:
            if self.coordinator.data["settings"]["is_aqi_usa"]:
                self._attr_state = self.coordinator.data["measurements"]["aqi_us"]
            else:
                self._attr_state = self.coordinator.data["measurements"]["aqi_cn"]
        elif self._kind == SENSOR_KIND_BATTERY_LEVEL:
            self._attr_state = self.coordinator.data["status"]["battery"]
        elif self._kind == SENSOR_KIND_CO2:
            self._attr_state = self.coordinator.data["measurements"].get("co2")
        elif self._kind == SENSOR_KIND_HUMIDITY:
            self._attr_state = self.coordinator.data["measurements"].get("humidity")
        elif self._kind == SENSOR_KIND_PM_0_1:
            self._attr_state = self.coordinator.data["measurements"].get("pm0_1")
        elif self._kind == SENSOR_KIND_PM_1_0:
            self._attr_state = self.coordinator.data["measurements"].get("pm1_0")
        elif self._kind == SENSOR_KIND_PM_2_5:
            self._attr_state = self.coordinator.data["measurements"].get("pm2_5")
        elif self._kind == SENSOR_KIND_TEMPERATURE:
            self._attr_state = self.coordinator.data["measurements"].get(
                "temperature_C"
            )
        elif self._kind == SENSOR_KIND_VOC:
            self._attr_state = self.coordinator.data["measurements"].get("voc")<|MERGE_RESOLUTION|>--- conflicted
+++ resolved
@@ -1,6 +1,4 @@
 """Support for AirVisual air quality sensors."""
-from typing import Any
-
 from homeassistant.components.sensor import SensorEntity
 from homeassistant.const import (
     ATTR_LATITUDE,
@@ -186,39 +184,12 @@
         self._config_entry = config_entry
         self._kind = kind
         self._locale = locale
-<<<<<<< HEAD
-        self._state = None
-
-        self._attr_icon = icon
-        self._attr_unit_of_measurement = unit
-        self._attr_name = f"{GEOGRAPHY_SENSOR_LOCALES[self._locale]} {name}"
-        self._attr_unique_id = (
-            f"{self._config_entry.unique_id}_{self._locale}_{self._kind}"
-        )
-
-    @property
-    def available(self):
-        """Return True if entity is available."""
-        try:
-            return self.coordinator.last_update_success and bool(
-                self.coordinator.data["current"]["pollution"]
-            )
-        except KeyError:
-            return False
-
-    @property
-    def state(self):
-        """Return the state."""
-        return self._state
-
-=======
 
     @property
     def available(self) -> bool:
         """Return if entity is available."""
         return super().available and self.coordinator.data["current"]["pollution"]
 
->>>>>>> 5ce4de7b
     @callback
     def update_from_latest_data(self):
         """Update the entity from the latest data."""
@@ -238,11 +209,7 @@
             self._attr_state = data[f"aqi{self._locale}"]
         elif self._kind == SENSOR_KIND_POLLUTANT:
             symbol = data[f"main{self._locale}"]
-<<<<<<< HEAD
-            self._state = POLLUTANT_LABELS[symbol]
-=======
             self._attr_state = POLLUTANT_LABELS[symbol]
->>>>>>> 5ce4de7b
             self._attr_extra_state_attributes.update(
                 {
                     ATTR_POLLUTANT_SYMBOL: symbol,
@@ -285,21 +252,9 @@
         """Initialize."""
         super().__init__(coordinator)
 
-<<<<<<< HEAD
-        self._kind = kind
-        self._state = None
-
-=======
->>>>>>> 5ce4de7b
         self._attr_device_class = device_class
         self._attr_icon = icon
         self._attr_unit_of_measurement = unit
-<<<<<<< HEAD
-        node_name = self.coordinator.data["settings"]["node_name"]
-        self._attr_name = f"{node_name} Node/Pro: {name}"
-        self._attr_unique_id = f"{self.coordinator.data['serial_number']}_{self._kind}"
-        self._attr_device_info = {
-=======
         self._kind = kind
         self._name = name
 
@@ -307,7 +262,6 @@
     def device_info(self):
         """Return device registry information for this entity."""
         return {
->>>>>>> 5ce4de7b
             "identifiers": {(DOMAIN, self.coordinator.data["serial_number"])},
             "name": self.coordinator.data["settings"]["node_name"],
             "manufacturer": "AirVisual",
@@ -319,11 +273,6 @@
         }
 
     @property
-<<<<<<< HEAD
-    def state(self) -> Any:
-        """Return the state."""
-        return self._state
-=======
     def name(self):
         """Return the name."""
         node_name = self.coordinator.data["settings"]["node_name"]
@@ -333,7 +282,6 @@
     def unique_id(self):
         """Return a unique, Home Assistant friendly identifier for this entity."""
         return f"{self.coordinator.data['serial_number']}_{self._kind}"
->>>>>>> 5ce4de7b
 
     @callback
     def update_from_latest_data(self):
