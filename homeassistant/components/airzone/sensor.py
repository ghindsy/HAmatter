--- conflicted
+++ resolved
@@ -20,18 +20,13 @@
     SensorStateClass,
 )
 from homeassistant.config_entries import ConfigEntry
-<<<<<<< HEAD
 from homeassistant.const import (
     PERCENTAGE,
     SIGNAL_STRENGTH_DECIBELS_MILLIWATT,
     TEMP_CELSIUS,
 )
-from homeassistant.core import HomeAssistant
+from homeassistant.core import HomeAssistant, callback
 from homeassistant.helpers.entity import EntityCategory
-=======
-from homeassistant.const import PERCENTAGE, TEMP_CELSIUS
-from homeassistant.core import HomeAssistant, callback
->>>>>>> d8e4f6d6
 from homeassistant.helpers.entity_platform import AddEntitiesCallback
 
 from .const import DOMAIN, TEMP_UNIT_LIB_TO_HASS
@@ -127,6 +122,7 @@
         self._attr_name = f"WebServer {description.name}"
         self._attr_unique_id = f"{self._attr_unique_id}_ws_{description.key}"
         self.entity_description = description
+        self._async_update_attrs()
 
 
 class AirzoneZoneSensor(AirzoneZoneEntity, AirzoneSensor):
