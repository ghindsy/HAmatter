--- conflicted
+++ resolved
@@ -33,6 +33,7 @@
 G_ZWAVE_STARTED = False
 G_ZIGBEE_STARTED = False
 
+
 async def _run(hass, cmd):
     if not ais_global.G_USB_SETTINGS_INFO.get(
         "usbAutoStartServices", True
@@ -82,8 +83,7 @@
     # find /sys/devices -name 'ttyACM*' -exec cat {}/../../../idProduct {}/../../../idVendor \;
     tty_acm_paths = (
         subprocess.check_output(
-            "find /sys/devices -name 'ttyACM*'",
-            shell=True,  # nosec
+            "find /sys/devices -name 'ttyACM*'", shell=True  # nosec
         )
         .decode("utf-8")
         .strip()
@@ -91,16 +91,14 @@
     for line in tty_acm_paths.split("\n"):
         usb_vendor = (
             subprocess.check_output(
-                "cat " + line + "/../../../idVendor",
-                shell=True,  # nosec
+                "cat " + line + "/../../../idVendor", shell=True  # nosec
             )
             .decode("utf-8")
             .strip()
         )
         usb_product = (
             subprocess.check_output(
-                "cat " + line + "/../../../idProduct",
-                shell=True,  # nosec
+                "cat " + line + "/../../../idProduct", shell=True  # nosec
             )
             .decode("utf-8")
             .strip()
@@ -114,11 +112,7 @@
     if not ais_global.G_USB_SETTINGS_INFO.get("usbVoiceNotification", True):
         pass
     else:
-        await hass.services.async_call(
-            "ais_ai_service",
-            "say_it",
-            {"text": text},
-        )
+        await hass.services.async_call("ais_ai_service", "say_it", {"text": text})
 
 
 async def prepare_usb_device(hass, device_info):
@@ -179,21 +173,14 @@
         if ais_global.G_USB_SETTINGS_INFO.get("usbAutoStartServices", True):
             # start zigbee2mqtt service
             # restart-delay 120000 millisecond == 2 minutes
-<<<<<<< HEAD
             G_ZIGBEE_STARTED = True
-=======
->>>>>>> 35bf8693
             cmd_to_run = (
                 "pm2 restart zigbee || pm2 start /data/data/pl.sviete.dom/files/home/zigbee2mqtt/index.js "
                 "--name zigbee --output /dev/null --error /dev/null --restart-delay=120000"
             )
             await _run(hass, cmd_to_run)
             await say_it(hass, "Uruchomiono serwis zigbee")
-<<<<<<< HEAD
-
-=======
-            G_ZIGBEE_STARTED = True
->>>>>>> 35bf8693
+
     # ZWAVE
     if device_info["id"] == G_ZWAVE_ID and not G_ZWAVE_STARTED:
         # fix permissions
@@ -230,10 +217,7 @@
                 await say_it(hass, "Sprawdź ustawienia Zwave w aplikacji.")
 
             if ais_global.G_USB_SETTINGS_INFO.get("usbAutoStartServices", True):
-<<<<<<< HEAD
                 G_ZWAVE_STARTED = True
-=======
->>>>>>> 35bf8693
                 cmd_to_run = (
                     "pm2 restart zwave || pm2 start /data/data/pl.sviete.dom/files/home/zwavejs2mqtt/server/bin/www.js "
                     "--name zwave --output /dev/null --error /dev/null --restart-delay=120000"
@@ -241,11 +225,6 @@
                 await _run(hass, cmd_to_run)
                 #
                 await say_it(hass, "Uruchomiono serwis zwave")
-<<<<<<< HEAD
-
-=======
-                G_ZWAVE_STARTED = True
->>>>>>> 35bf8693
 
 
 async def remove_usb_device(hass, device_info):
@@ -253,7 +232,6 @@
     if device_info in ais_global.G_USB_DEVICES:
         ais_global.G_USB_DEVICES.remove(device_info)
 
-<<<<<<< HEAD
     # if ais_global.G_USB_SETTINGS_INFO.get("usbAutoStartServices", True):
     #     if device_info["id"] in G_ZIGBEE_DEVICES_ID:
     #         await _run(hass, "pm2 delete zigbee")
@@ -261,15 +239,6 @@
     #     elif device_info["id"] == G_ZWAVE_ID:
     #         await _run(hass, "pm2 delete zwave")
     #         await say_it(hass, "Zatrzymano serwis zwave")
-=======
-    if ais_global.G_USB_SETTINGS_INFO.get("usbAutoStartServices", True):
-        if device_info["id"] in G_ZIGBEE_DEVICES_ID:
-            await _run(hass, "pm2 delete zigbee")
-            await say_it(hass, "Zatrzymano serwis zigbee")
-        elif device_info["id"] == G_ZWAVE_ID:
-            await _run(hass, "pm2 delete zwave")
-            await say_it(hass, "Zatrzymano serwis zwave")
->>>>>>> 35bf8693
 
 
 async def async_setup(hass, config):
@@ -339,7 +308,8 @@
                 device_info = get_device_info(event.pathname)
                 if device_info is not None:
                     if (
-                        device_info["id"] not in (G_AIS_REMOTE_ID, G_ZWAVE_ID, G_ZIGBEE_DEVICES_ID)
+                        device_info["id"]
+                        not in (G_AIS_REMOTE_ID, G_ZWAVE_ID, G_ZIGBEE_DEVICES_ID)
                         and ais_global.G_USB_INTERNAL_MIC_RESET is False
                     ):
                         if "info" in device_info:
@@ -354,7 +324,9 @@
                                 # 1. check the if log file exists, if not then stop logs
                                 if ais_global.G_LOG_SETTINGS_INFO is not None:
                                     if "logDrive" in ais_global.G_LOG_SETTINGS_INFO:
-                                        if ais_global.G_LOG_SETTINGS_INFO["logDrive"] != '-' and not os.path.isfile(
+                                        if ais_global.G_LOG_SETTINGS_INFO[
+                                            "logDrive"
+                                        ] != "-" and not os.path.isfile(
                                             ais_global.G_REMOTE_DRIVES_DOM_PATH
                                             + "/"
                                             + ais_global.G_LOG_SETTINGS_INFO["logDrive"]
@@ -409,7 +381,8 @@
                             "info" in device_info
                             and "xHCI Host Controller" not in device_info["info"]
                             and "Mass Storage" not in device_info["info"]
-                            and device_info["id"] not in (G_ZWAVE_ID, G_ZIGBEE_DEVICES_ID)
+                            and device_info["id"]
+                            not in (G_ZWAVE_ID, G_ZIGBEE_DEVICES_ID)
                         ):
                             text = "Usunięto: " + device_info["info"]
                             hass.async_add_job(say_it(hass, text))
