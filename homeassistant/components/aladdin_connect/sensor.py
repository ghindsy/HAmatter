--- conflicted
+++ resolved
@@ -18,14 +18,8 @@
 from homeassistant.core import HomeAssistant
 from homeassistant.helpers.entity_platform import AddEntitiesCallback
 
-<<<<<<< HEAD
 from . import AladdinConnectConfigEntry, AladdinConnectCoordinator
 from .entity import AladdinConnectEntity
-from .model import GarageDoor
-=======
-from . import api
-from .const import DOMAIN
->>>>>>> 16fd19f0
 
 
 @dataclass(frozen=True, kw_only=True)
