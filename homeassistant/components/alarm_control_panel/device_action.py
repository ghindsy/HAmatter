--- conflicted
+++ resolved
@@ -35,18 +35,11 @@
     SUPPORT_ALARM_TRIGGER,
 )
 
-<<<<<<< HEAD
-ACTION_TYPES = {
+ACTION_TYPES: Final[set[str]] = {
     "arm_away",
     "arm_home",
     "arm_night",
     "arm_vacation",
-=======
-ACTION_TYPES: Final[set[str]] = {
-    "arm_away",
-    "arm_home",
-    "arm_night",
->>>>>>> 57fbb1c3
     "disarm",
     "trigger",
 }
@@ -86,36 +79,10 @@
         if supported_features & SUPPORT_ALARM_ARM_HOME:
             actions.append({**base_action, CONF_TYPE: "arm_home"})
         if supported_features & SUPPORT_ALARM_ARM_NIGHT:
-<<<<<<< HEAD
-            actions.append(
-                {
-                    CONF_DEVICE_ID: device_id,
-                    CONF_DOMAIN: DOMAIN,
-                    CONF_ENTITY_ID: entry.entity_id,
-                    CONF_TYPE: "arm_night",
-                }
-            )
+            actions.append({**base_action, CONF_TYPE: "arm_night"})
         if supported_features & SUPPORT_ALARM_ARM_VACATION:
-            actions.append(
-                {
-                    CONF_DEVICE_ID: device_id,
-                    CONF_DOMAIN: DOMAIN,
-                    CONF_ENTITY_ID: entry.entity_id,
-                    CONF_TYPE: "arm_vacation",
-                }
-            )
-        actions.append(
-            {
-                CONF_DEVICE_ID: device_id,
-                CONF_DOMAIN: DOMAIN,
-                CONF_ENTITY_ID: entry.entity_id,
-                CONF_TYPE: "disarm",
-            }
-        )
-=======
-            actions.append({**base_action, CONF_TYPE: "arm_night"})
+            actions.append({**base_action, CONF_TYPE: "arm_vacation"})
         actions.append({**base_action, CONF_TYPE: "disarm"})
->>>>>>> 57fbb1c3
         if supported_features & SUPPORT_ALARM_TRIGGER:
             actions.append({**base_action, CONF_TYPE: "trigger"})
 
