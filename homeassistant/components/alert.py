--- conflicted
+++ resolved
@@ -28,27 +28,16 @@
 CONF_NOTIFIERS = 'notifiers'
 CONF_REPEAT = 'repeat'
 CONF_SKIP_FIRST = 'skip_first'
-<<<<<<< HEAD
+CONF_ALERT_MESSAGE = 'message'
+CONF_DONE_MESSAGE = 'done_message'
 CONF_TITLE = 'title'
 CONF_DATA = 'data'
-CONF_DATA_TEMPLATE = 'data_template'
-=======
-CONF_ALERT_MESSAGE = 'message'
-CONF_DONE_MESSAGE = 'done_message'
->>>>>>> a9361482
 
 DEFAULT_CAN_ACK = True
 DEFAULT_SKIP_FIRST = False
 
 ALERT_SCHEMA = vol.Schema({
     vol.Required(CONF_NAME): cv.string,
-<<<<<<< HEAD
-    vol.Optional(CONF_DONE_MESSAGE): cv.string,
-    vol.Optional(CONF_TITLE): cv.string,
-    vol.Optional(CONF_DATA): dict,
-    vol.Optional(CONF_DATA_TEMPLATE): {cv.match_all: cv.template_complex},
-=======
->>>>>>> a9361482
     vol.Required(CONF_ENTITY_ID): cv.entity_id,
     vol.Required(CONF_STATE, default=STATE_ON): cv.string,
     vol.Required(CONF_REPEAT): vol.All(cv.ensure_list, [vol.Coerce(float)]),
@@ -56,6 +45,8 @@
     vol.Required(CONF_SKIP_FIRST, default=DEFAULT_SKIP_FIRST): cv.boolean,
     vol.Optional(CONF_ALERT_MESSAGE): cv.template,
     vol.Optional(CONF_DONE_MESSAGE): cv.template,
+    vol.Optional(CONF_TITLE): cv.string,
+    vol.Optional(CONF_DATA): dict,
     vol.Required(CONF_NOTIFIERS): cv.ensure_list})
 
 CONFIG_SCHEMA = vol.Schema({
@@ -91,12 +82,14 @@
         done_message_template = cfg.get(CONF_DONE_MESSAGE)
         notifiers = cfg.get(CONF_NOTIFIERS)
         can_ack = cfg.get(CONF_CAN_ACK)
+        title = cfg.get(CONF_TITLE)
+        data = cfg.get(CONF_DATA)
 
         entities.append(Alert(hass, object_id, name,
                               watched_entity_id, alert_state, repeat,
                               skip_first, message_template,
                               done_message_template, notifiers,
-                              can_ack))
+                              can_ack, title, data))
 
     if not entities:
         return False
@@ -106,27 +99,6 @@
         alert_ids = service.extract_entity_ids(hass, service_call)
 
         for alert_id in alert_ids:
-<<<<<<< HEAD
-            alert = all_alerts[alert_id]
-            alert.async_set_context(service_call.context)
-            if service_call.service == SERVICE_TURN_ON:
-                await alert.async_turn_on()
-            elif service_call.service == SERVICE_TOGGLE:
-                await alert.async_toggle()
-            else:
-                await alert.async_turn_off()
-
-    # Setup alerts
-    for entity_id, alert in alerts.items():
-        entity = Alert(hass, entity_id,
-                       alert[CONF_NAME], alert.get(CONF_DONE_MESSAGE),
-                       alert[CONF_ENTITY_ID], alert[CONF_STATE],
-                       alert[CONF_REPEAT], alert[CONF_SKIP_FIRST],
-                       alert[CONF_NOTIFIERS], alert[CONF_CAN_ACK],
-                       alert.get(CONF_TITLE), alert.get(CONF_DATA),
-                       alert.get(CONF_DATA_TEMPLATE))
-        all_alerts[entity.entity_id] = entity
-=======
             for alert in entities:
                 if alert.entity_id != alert_id:
                     continue
@@ -138,7 +110,6 @@
                     await alert.async_toggle()
                 else:
                     await alert.async_turn_off()
->>>>>>> a9361482
 
     # Setup service calls
     hass.services.async_register(
@@ -161,20 +132,17 @@
 class Alert(ToggleEntity):
     """Representation of an alert."""
 
-<<<<<<< HEAD
-    def __init__(self, hass, entity_id, name, done_message, watched_entity_id,
-                 state, repeat, skip_first, notifiers,
-                 can_ack, title, data, data_template):
-=======
     def __init__(self, hass, entity_id, name, watched_entity_id,
                  state, repeat, skip_first, message_template,
-                 done_message_template, notifiers, can_ack):
->>>>>>> a9361482
+                 done_message_template, notifiers, can_ack, title,
+                 data):
         """Initialize the alert."""
         self.hass = hass
         self._name = name
         self._alert_state = state
         self._skip_first = skip_first
+        self._title = title
+        self._data = data
 
         self._message_template = message_template
         if self._message_template is not None:
@@ -192,9 +160,6 @@
 
         self._firing = False
         self._ack = False
-        self._title = title
-        self._data = data
-        self._data_template = data_template
         self._cancel = None
         self._send_done_message = False
         self.entity_id = ENTITY_ID_FORMAT.format(entity_id)
@@ -275,38 +240,12 @@
             _LOGGER.info("Alerting: %s", self._name)
             self._send_done_message = True
 
-<<<<<<< HEAD
-            msg_payload = {ATTR_MESSAGE: self._name}
-
-            if self._title:
-                msg_payload.update({ATTR_TITLE: self._title})
-
-            if self._data:
-                msg_payload.update(self._data)
-            elif self._data_template:
-                def _data_template_creator(value):
-                    """Recursive template creator helper function."""
-                    if isinstance(value, list):
-                        return [_data_template_creator(item) for item in value]
-                    if isinstance(value, dict):
-                        return {key: _data_template_creator(item)
-                                for key, item in value.items()}
-                    value.hass = self.hass
-                    return value.async_render(self._data_template)
-
-                msg_payload.update(_data_template_creator(self._data_template))
-
-            for target in self._notifiers:
-                await self.hass.services.async_call(
-                    DOMAIN_NOTIFY, target, msg_payload)
-=======
             if self._message_template is not None:
                 message = self._message_template.async_render()
             else:
                 message = self._name
 
             await self._send_notification_message(message)
->>>>>>> a9361482
         await self._schedule_notify()
 
     async def _notify_done_message(self, *args):
@@ -314,43 +253,25 @@
         _LOGGER.info("Alerting: %s", self._done_message_template)
         self._send_done_message = False
 
-<<<<<<< HEAD
-        msg_payload = {ATTR_MESSAGE: self._done_message}
+        if self._done_message_template is None:
+            return
+
+        message = self._done_message_template.async_render()
+
+        await self._send_notification_message(message)
+
+    async def _send_notification_message(self, message):
+
+        msg_payload = {ATTR_MESSAGE: message}
 
         if self._title:
             msg_payload.update({ATTR_TITLE: self._title})
-
         if self._data:
             msg_payload.update(self._data)
-        elif self._data_template:
-            def _data_template_creator(value):
-                """Recursive template creator helper function."""
-                if isinstance(value, list):
-                    return [_data_template_creator(item) for item in value]
-                if isinstance(value, dict):
-                    return {key: _data_template_creator(item)
-                            for key, item in value.items()}
-                value.hass = self.hass
-                return value.async_render(self._data_template)
-
-            msg_payload.update(_data_template_creator(self._data_template))
 
         for target in self._notifiers:
             await self.hass.services.async_call(
                 DOMAIN_NOTIFY, target, msg_payload)
-=======
-        if self._done_message_template is None:
-            return
-
-        message = self._done_message_template.async_render()
-
-        await self._send_notification_message(message)
-
-    async def _send_notification_message(self, message):
-        for target in self._notifiers:
-            await self.hass.services.async_call(
-                DOMAIN_NOTIFY, target, {ATTR_MESSAGE: message})
->>>>>>> a9361482
 
     async def async_turn_on(self, **kwargs):
         """Async Unacknowledge alert."""
