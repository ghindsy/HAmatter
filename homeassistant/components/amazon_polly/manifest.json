{
  "domain": "amazon_polly",
  "name": "Amazon Polly",
  "documentation": "https://www.home-assistant.io/integrations/amazon_polly",
<<<<<<< HEAD
  "requirements": ["boto3==1.17.25"],
=======
  "requirements": ["boto3==1.16.52"],
>>>>>>> ed33545f
  "codeowners": []
}<|MERGE_RESOLUTION|>--- conflicted
+++ resolved
@@ -2,10 +2,6 @@
   "domain": "amazon_polly",
   "name": "Amazon Polly",
   "documentation": "https://www.home-assistant.io/integrations/amazon_polly",
-<<<<<<< HEAD
-  "requirements": ["boto3==1.17.25"],
-=======
   "requirements": ["boto3==1.16.52"],
->>>>>>> ed33545f
   "codeowners": []
 }