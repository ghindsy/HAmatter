"""Support for Ambient Weather Station Service."""
import logging

import voluptuous as vol

from homeassistant.config_entries import SOURCE_IMPORT
from homeassistant.const import (
    ATTR_NAME, ATTR_LOCATION, CONF_API_KEY, CONF_MONITORED_CONDITIONS,
    EVENT_HOMEASSISTANT_STOP)
from homeassistant.core import callback
from homeassistant.exceptions import ConfigEntryNotReady
from homeassistant.helpers import aiohttp_client, config_validation as cv
from homeassistant.helpers.dispatcher import (
    async_dispatcher_connect, async_dispatcher_send)
from homeassistant.helpers.entity import Entity
from homeassistant.helpers.event import async_call_later

from .config_flow import configured_instances
from .const import (
    ATTR_LAST_DATA, CONF_APP_KEY, DATA_CLIENT, DOMAIN, TOPIC_UPDATE,
    TYPE_BINARY_SENSOR, TYPE_SENSOR)

<<<<<<< HEAD
REQUIREMENTS = ['aioambient==0.1.0']

=======
REQUIREMENTS = ['aioambient==0.1.1']
>>>>>>> 8a6235fd
_LOGGER = logging.getLogger(__name__)

DATA_CONFIG = 'config'

DEFAULT_SOCKET_MIN_RETRY = 15

TYPE_24HOURRAININ = '24hourrainin'
TYPE_BAROMABSIN = 'baromabsin'
TYPE_BAROMRELIN = 'baromrelin'
TYPE_BATT1 = 'batt1'
TYPE_BATT10 = 'batt10'
TYPE_BATT2 = 'batt2'
TYPE_BATT3 = 'batt3'
TYPE_BATT4 = 'batt4'
TYPE_BATT5 = 'batt5'
TYPE_BATT6 = 'batt6'
TYPE_BATT7 = 'batt7'
TYPE_BATT8 = 'batt8'
TYPE_BATT9 = 'batt9'
TYPE_BATTOUT = 'battout'
TYPE_CO2 = 'co2'
TYPE_DAILYRAININ = 'dailyrainin'
TYPE_DEWPOINT = 'dewPoint'
TYPE_EVENTRAININ = 'eventrainin'
TYPE_FEELSLIKE = 'feelsLike'
TYPE_HOURLYRAININ = 'hourlyrainin'
TYPE_HUMIDITY = 'humidity'
TYPE_HUMIDITY1 = 'humidity1'
TYPE_HUMIDITY10 = 'humidity10'
TYPE_HUMIDITY2 = 'humidity2'
TYPE_HUMIDITY3 = 'humidity3'
TYPE_HUMIDITY4 = 'humidity4'
TYPE_HUMIDITY5 = 'humidity5'
TYPE_HUMIDITY6 = 'humidity6'
TYPE_HUMIDITY7 = 'humidity7'
TYPE_HUMIDITY8 = 'humidity8'
TYPE_HUMIDITY9 = 'humidity9'
TYPE_HUMIDITYIN = 'humidityin'
TYPE_LASTRAIN = 'lastRain'
TYPE_MAXDAILYGUST = 'maxdailygust'
TYPE_MONTHLYRAININ = 'monthlyrainin'
TYPE_RELAY1 = 'relay1'
TYPE_RELAY10 = 'relay10'
TYPE_RELAY2 = 'relay2'
TYPE_RELAY3 = 'relay3'
TYPE_RELAY4 = 'relay4'
TYPE_RELAY5 = 'relay5'
TYPE_RELAY6 = 'relay6'
TYPE_RELAY7 = 'relay7'
TYPE_RELAY8 = 'relay8'
TYPE_RELAY9 = 'relay9'
TYPE_SOILHUM1 = 'soilhum1'
TYPE_SOILHUM10 = 'soilhum10'
TYPE_SOILHUM2 = 'soilhum2'
TYPE_SOILHUM3 = 'soilhum3'
TYPE_SOILHUM4 = 'soilhum4'
TYPE_SOILHUM5 = 'soilhum5'
TYPE_SOILHUM6 = 'soilhum6'
TYPE_SOILHUM7 = 'soilhum7'
TYPE_SOILHUM8 = 'soilhum8'
TYPE_SOILHUM9 = 'soilhum9'
TYPE_SOILTEMP1F = 'soiltemp1f'
TYPE_SOILTEMP10F = 'soiltemp10f'
TYPE_SOILTEMP2F = 'soiltemp2f'
TYPE_SOILTEMP3F = 'soiltemp3f'
TYPE_SOILTEMP4F = 'soiltemp4f'
TYPE_SOILTEMP5F = 'soiltemp5f'
TYPE_SOILTEMP6F = 'soiltemp6f'
TYPE_SOILTEMP7F = 'soiltemp7f'
TYPE_SOILTEMP8F = 'soiltemp8f'
TYPE_SOILTEMP9F = 'soiltemp9f'
TYPE_SOLARRADIATION = 'solarradiation'
TYPE_TEMP10F = 'temp10f'
TYPE_TEMP1F = 'temp1f'
TYPE_TEMP2F = 'temp2f'
TYPE_TEMP3F = 'temp3f'
TYPE_TEMP4F = 'temp4f'
TYPE_TEMP5F = 'temp5f'
TYPE_TEMP6F = 'temp6f'
TYPE_TEMP7F = 'temp7f'
TYPE_TEMP8F = 'temp8f'
TYPE_TEMP9F = 'temp9f'
TYPE_TEMPF = 'tempf'
TYPE_TEMPINF = 'tempinf'
TYPE_TOTALRAININ = 'totalrainin'
TYPE_UV = 'uv'
TYPE_WEEKLYRAININ = 'weeklyrainin'
TYPE_WINDDIR = 'winddir'
TYPE_WINDDIR_AVG10M = 'winddir_avg10m'
TYPE_WINDDIR_AVG2M = 'winddir_avg2m'
TYPE_WINDGUSTDIR = 'windgustdir'
TYPE_WINDGUSTMPH = 'windgustmph'
TYPE_WINDSPDMPH_AVG10M = 'windspdmph_avg10m'
TYPE_WINDSPDMPH_AVG2M = 'windspdmph_avg2m'
TYPE_WINDSPEEDMPH = 'windspeedmph'
TYPE_YEARLYRAININ = 'yearlyrainin'
SENSOR_TYPES = {
    TYPE_24HOURRAININ: ('24 Hr Rain', 'in', TYPE_SENSOR, None),
    TYPE_BAROMABSIN: ('Abs Pressure', 'inHg', TYPE_SENSOR, None),
    TYPE_BAROMRELIN: ('Rel Pressure', 'inHg', TYPE_SENSOR, None),
    TYPE_BATT10: ('Battery 10', None, TYPE_BINARY_SENSOR, 'battery'),
    TYPE_BATT1: ('Battery 1', None, TYPE_BINARY_SENSOR, 'battery'),
    TYPE_BATT2: ('Battery 2', None, TYPE_BINARY_SENSOR, 'battery'),
    TYPE_BATT3: ('Battery 3', None, TYPE_BINARY_SENSOR, 'battery'),
    TYPE_BATT4: ('Battery 4', None, TYPE_BINARY_SENSOR, 'battery'),
    TYPE_BATT5: ('Battery 5', None, TYPE_BINARY_SENSOR, 'battery'),
    TYPE_BATT6: ('Battery 6', None, TYPE_BINARY_SENSOR, 'battery'),
    TYPE_BATT7: ('Battery 7', None, TYPE_BINARY_SENSOR, 'battery'),
    TYPE_BATT8: ('Battery 8', None, TYPE_BINARY_SENSOR, 'battery'),
    TYPE_BATT9: ('Battery 9', None, TYPE_BINARY_SENSOR, 'battery'),
    TYPE_BATTOUT: ('Battery', None, TYPE_BINARY_SENSOR, 'battery'),
    TYPE_CO2: ('co2', 'ppm', TYPE_SENSOR, None),
    TYPE_DAILYRAININ: ('Daily Rain', 'in', TYPE_SENSOR, None),
    TYPE_DEWPOINT: ('Dew Point', '°F', TYPE_SENSOR, None),
    TYPE_EVENTRAININ: ('Event Rain', 'in', TYPE_SENSOR, None),
    TYPE_FEELSLIKE: ('Feels Like', '°F', TYPE_SENSOR, None),
    TYPE_HOURLYRAININ: ('Hourly Rain Rate', 'in/hr', TYPE_SENSOR, None),
    TYPE_HUMIDITY10: ('Humidity 10', '%', TYPE_SENSOR, None),
    TYPE_HUMIDITY1: ('Humidity 1', '%', TYPE_SENSOR, None),
    TYPE_HUMIDITY2: ('Humidity 2', '%', TYPE_SENSOR, None),
    TYPE_HUMIDITY3: ('Humidity 3', '%', TYPE_SENSOR, None),
    TYPE_HUMIDITY4: ('Humidity 4', '%', TYPE_SENSOR, None),
    TYPE_HUMIDITY5: ('Humidity 5', '%', TYPE_SENSOR, None),
    TYPE_HUMIDITY6: ('Humidity 6', '%', TYPE_SENSOR, None),
    TYPE_HUMIDITY7: ('Humidity 7', '%', TYPE_SENSOR, None),
    TYPE_HUMIDITY8: ('Humidity 8', '%', TYPE_SENSOR, None),
    TYPE_HUMIDITY9: ('Humidity 9', '%', TYPE_SENSOR, None),
    TYPE_HUMIDITY: ('Humidity', '%', TYPE_SENSOR, None),
    TYPE_HUMIDITYIN: ('Humidity In', '%', TYPE_SENSOR, None),
    TYPE_LASTRAIN: ('Last Rain', None, TYPE_SENSOR, None),
    TYPE_MAXDAILYGUST: ('Max Gust', 'mph', TYPE_SENSOR, None),
    TYPE_MONTHLYRAININ: ('Monthly Rain', 'in', TYPE_SENSOR, None),
    TYPE_RELAY10: ('Relay 10', None, TYPE_BINARY_SENSOR, 'connectivity'),
    TYPE_RELAY1: ('Relay 1', None, TYPE_BINARY_SENSOR, 'connectivity'),
    TYPE_RELAY2: ('Relay 2', None, TYPE_BINARY_SENSOR, 'connectivity'),
    TYPE_RELAY3: ('Relay 3', None, TYPE_BINARY_SENSOR, 'connectivity'),
    TYPE_RELAY4: ('Relay 4', None, TYPE_BINARY_SENSOR, 'connectivity'),
    TYPE_RELAY5: ('Relay 5', None, TYPE_BINARY_SENSOR, 'connectivity'),
    TYPE_RELAY6: ('Relay 6', None, TYPE_BINARY_SENSOR, 'connectivity'),
    TYPE_RELAY7: ('Relay 7', None, TYPE_BINARY_SENSOR, 'connectivity'),
    TYPE_RELAY8: ('Relay 8', None, TYPE_BINARY_SENSOR, 'connectivity'),
    TYPE_RELAY9: ('Relay 9', None, TYPE_BINARY_SENSOR, 'connectivity'),
    TYPE_SOILHUM10: ('Soil Humidity 10', '%', TYPE_SENSOR, None),
    TYPE_SOILHUM1: ('Soil Humidity 1', '%', TYPE_SENSOR, None),
    TYPE_SOILHUM2: ('Soil Humidity 2', '%', TYPE_SENSOR, None),
    TYPE_SOILHUM3: ('Soil Humidity 3', '%', TYPE_SENSOR, None),
    TYPE_SOILHUM4: ('Soil Humidity 4', '%', TYPE_SENSOR, None),
    TYPE_SOILHUM5: ('Soil Humidity 5', '%', TYPE_SENSOR, None),
    TYPE_SOILHUM6: ('Soil Humidity 6', '%', TYPE_SENSOR, None),
    TYPE_SOILHUM7: ('Soil Humidity 7', '%', TYPE_SENSOR, None),
    TYPE_SOILHUM8: ('Soil Humidity 8', '%', TYPE_SENSOR, None),
    TYPE_SOILHUM9: ('Soil Humidity 9', '%', TYPE_SENSOR, None),
    TYPE_SOILTEMP10F: ('Soil Temp 10', '°F', TYPE_SENSOR, None),
    TYPE_SOILTEMP1F: ('Soil Temp 1', '°F', TYPE_SENSOR, None),
    TYPE_SOILTEMP2F: ('Soil Temp 2', '°F', TYPE_SENSOR, None),
    TYPE_SOILTEMP3F: ('Soil Temp 3', '°F', TYPE_SENSOR, None),
    TYPE_SOILTEMP4F: ('Soil Temp 4', '°F', TYPE_SENSOR, None),
    TYPE_SOILTEMP5F: ('Soil Temp 5', '°F', TYPE_SENSOR, None),
    TYPE_SOILTEMP6F: ('Soil Temp 6', '°F', TYPE_SENSOR, None),
    TYPE_SOILTEMP7F: ('Soil Temp 7', '°F', TYPE_SENSOR, None),
    TYPE_SOILTEMP8F: ('Soil Temp 8', '°F', TYPE_SENSOR, None),
    TYPE_SOILTEMP9F: ('Soil Temp 9', '°F', TYPE_SENSOR, None),
    TYPE_SOLARRADIATION: ('Solar Rad', 'W/m^2', TYPE_SENSOR, None),
    TYPE_TEMP10F: ('Temp 10', '°F', TYPE_SENSOR, None),
    TYPE_TEMP1F: ('Temp 1', '°F', TYPE_SENSOR, None),
    TYPE_TEMP2F: ('Temp 2', '°F', TYPE_SENSOR, None),
    TYPE_TEMP3F: ('Temp 3', '°F', TYPE_SENSOR, None),
    TYPE_TEMP4F: ('Temp 4', '°F', TYPE_SENSOR, None),
    TYPE_TEMP5F: ('Temp 5', '°F', TYPE_SENSOR, None),
    TYPE_TEMP6F: ('Temp 6', '°F', TYPE_SENSOR, None),
    TYPE_TEMP7F: ('Temp 7', '°F', TYPE_SENSOR, None),
    TYPE_TEMP8F: ('Temp 8', '°F', TYPE_SENSOR, None),
    TYPE_TEMP9F: ('Temp 9', '°F', TYPE_SENSOR, None),
    TYPE_TEMPF: ('Temp', '°F', TYPE_SENSOR, None),
    TYPE_TEMPINF: ('Inside Temp', '°F', TYPE_SENSOR, None),
    TYPE_TOTALRAININ: ('Lifetime Rain', 'in', TYPE_SENSOR, None),
    TYPE_UV: ('uv', 'Index', TYPE_SENSOR, None),
    TYPE_WEEKLYRAININ: ('Weekly Rain', 'in', TYPE_SENSOR, None),
    TYPE_WINDDIR: ('Wind Dir', '°', TYPE_SENSOR, None),
    TYPE_WINDDIR_AVG10M: ('Wind Dir Avg 10m', '°', TYPE_SENSOR, None),
    TYPE_WINDDIR_AVG2M: ('Wind Dir Avg 2m', 'mph', TYPE_SENSOR, None),
    TYPE_WINDGUSTDIR: ('Gust Dir', '°', TYPE_SENSOR, None),
    TYPE_WINDGUSTMPH: ('Wind Gust', 'mph', TYPE_SENSOR, None),
    TYPE_WINDSPDMPH_AVG10M: ('Wind Avg 10m', 'mph', TYPE_SENSOR, None),
    TYPE_WINDSPDMPH_AVG2M: ('Wind Avg 2m', 'mph', TYPE_SENSOR, None),
    TYPE_WINDSPEEDMPH: ('Wind Speed', 'mph', TYPE_SENSOR, None),
    TYPE_YEARLYRAININ: ('Yearly Rain', 'in', TYPE_SENSOR, None),
}

CONFIG_SCHEMA = vol.Schema({
    DOMAIN:
        vol.Schema({
            vol.Required(CONF_APP_KEY): cv.string,
            vol.Required(CONF_API_KEY): cv.string,
            vol.Optional(CONF_MONITORED_CONDITIONS):
                vol.All(cv.ensure_list, [vol.In(SENSOR_TYPES)]),
        })
}, extra=vol.ALLOW_EXTRA)


async def async_setup(hass, config):
    """Set up the Ambient PWS component."""
    hass.data[DOMAIN] = {}
    hass.data[DOMAIN][DATA_CLIENT] = {}

    if DOMAIN not in config:
        return True

    conf = config[DOMAIN]

    # Store config for use during entry setup:
    hass.data[DOMAIN][DATA_CONFIG] = conf

    if conf[CONF_APP_KEY] in configured_instances(hass):
        return True

    hass.async_create_task(
        hass.config_entries.flow.async_init(
            DOMAIN,
            context={'source': SOURCE_IMPORT},
            data={
                CONF_API_KEY: conf[CONF_API_KEY],
                CONF_APP_KEY: conf[CONF_APP_KEY]
            }))

    return True


async def async_setup_entry(hass, config_entry):
    """Set up the Ambient PWS as config entry."""
    from aioambient import Client
    from aioambient.errors import WebsocketError

    session = aiohttp_client.async_get_clientsession(hass)

    try:
        ambient = AmbientStation(
            hass, config_entry,
            Client(
                config_entry.data[CONF_API_KEY],
                config_entry.data[CONF_APP_KEY], session),
            hass.data[DOMAIN][DATA_CONFIG].get(CONF_MONITORED_CONDITIONS, []))
        hass.loop.create_task(ambient.ws_connect())
        hass.data[DOMAIN][DATA_CLIENT][config_entry.entry_id] = ambient
    except WebsocketError as err:
        _LOGGER.error('Config entry failed: %s', err)
        raise ConfigEntryNotReady

    hass.bus.async_listen_once(
        EVENT_HOMEASSISTANT_STOP, ambient.client.websocket.disconnect())

    return True


async def async_unload_entry(hass, config_entry):
    """Unload an Ambient PWS config entry."""
    ambient = hass.data[DOMAIN][DATA_CLIENT].pop(config_entry.entry_id)
    hass.async_create_task(ambient.ws_disconnect())

    for component in ('binary_sensor', 'sensor'):
        await hass.config_entries.async_forward_entry_unload(
            config_entry, component)

    return True


class AmbientStation:
    """Define a class to handle the Ambient websocket."""

    def __init__(self, hass, config_entry, client, monitored_conditions):
        """Initialize."""
        self._config_entry = config_entry
        self._hass = hass
        self._ws_reconnect_delay = DEFAULT_SOCKET_MIN_RETRY
        self.client = client
        self.monitored_conditions = monitored_conditions
        self.stations = {}

    async def ws_connect(self):
        """Register handlers and connect to the websocket."""
        from aioambient.errors import WebsocketError

        def on_connect():
            """Define a handler to fire when the websocket is connected."""
            _LOGGER.info('Connected to websocket')

        def on_data(data):
            """Define a handler to fire when the data is received."""
            mac_address = data['macAddress']
            if data != self.stations[mac_address][ATTR_LAST_DATA]:
                _LOGGER.debug('New data received: %s', data)
                self.stations[mac_address][ATTR_LAST_DATA] = data
                async_dispatcher_send(self._hass, TOPIC_UPDATE)

        def on_disconnect():
            """Define a handler to fire when the websocket is disconnected."""
            _LOGGER.info('Disconnected from websocket')

        def on_subscribed(data):
            """Define a handler to fire when the subscription is set."""
            for station in data['devices']:
                if station['macAddress'] in self.stations:
                    continue

                _LOGGER.debug('New station subscription: %s', data)

                # If the user hasn't specified monitored conditions, use only
                # those that their station supports (and which are defined
                # here):
                if not self.monitored_conditions:
                    self.monitored_conditions = [
                        k for k in station['lastData'].keys()
                        if k in SENSOR_TYPES
                    ]

                self.stations[station['macAddress']] = {
                    ATTR_LAST_DATA: station['lastData'],
                    ATTR_LOCATION: station['info']['location'],
                    ATTR_NAME: station['info']['name'],
                }

            for component in ('binary_sensor', 'sensor'):
                self._hass.async_create_task(
                    self._hass.config_entries.async_forward_entry_setup(
                        self._config_entry, component))

                self._ws_reconnect_delay = DEFAULT_SOCKET_MIN_RETRY

        self.client.websocket.on_connect(on_connect)
        self.client.websocket.on_data(on_data)
        self.client.websocket.on_disconnect(on_disconnect)
        self.client.websocket.on_subscribed(on_subscribed)

        try:
            await self.client.websocket.connect()
        except WebsocketError as err:
            _LOGGER.error("Error with the websocket connection: %s", err)

            self._ws_reconnect_delay = min(2 * self._ws_reconnect_delay, 480)

            async_call_later(
                self._hass, self._ws_reconnect_delay, self.ws_connect)

    async def ws_disconnect(self):
        """Disconnect from the websocket."""
        await self.client.websocket.disconnect()


class AmbientWeatherEntity(Entity):
    """Define a base Ambient PWS entity."""

    def __init__(
            self, ambient, mac_address, station_name, sensor_type,
            sensor_name):
        """Initialize the sensor."""
        self._ambient = ambient
        self._async_unsub_dispatcher_connect = None
        self._mac_address = mac_address
        self._sensor_name = sensor_name
        self._sensor_type = sensor_type
        self._state = None
        self._station_name = station_name

    @property
    def device_info(self):
        """Return device registry information for this entity."""
        return {
            'identifiers': {
                (DOMAIN, self._mac_address)
            },
            'name': self._station_name,
            'manufacturer': 'Ambient Weather',
        }

    @property
    def name(self):
        """Return the name of the sensor."""
        return '{0}_{1}'.format(self._station_name, self._sensor_name)

    @property
    def should_poll(self):
        """Disable polling."""
        return False

    @property
    def unique_id(self):
        """Return a unique, unchanging string that represents this sensor."""
        return '{0}_{1}'.format(self._mac_address, self._sensor_name)

    async def async_added_to_hass(self):
        """Register callbacks."""
        @callback
        def update():
            """Update the state."""
            self.async_schedule_update_ha_state(True)

        self._async_unsub_dispatcher_connect = async_dispatcher_connect(
            self.hass, TOPIC_UPDATE, update)

    async def async_will_remove_from_hass(self):
        """Disconnect dispatcher listener when removed."""
        if self._async_unsub_dispatcher_connect:
            self._async_unsub_dispatcher_connect()<|MERGE_RESOLUTION|>--- conflicted
+++ resolved
@@ -20,12 +20,8 @@
     ATTR_LAST_DATA, CONF_APP_KEY, DATA_CLIENT, DOMAIN, TOPIC_UPDATE,
     TYPE_BINARY_SENSOR, TYPE_SENSOR)
 
-<<<<<<< HEAD
-REQUIREMENTS = ['aioambient==0.1.0']
-
-=======
 REQUIREMENTS = ['aioambient==0.1.1']
->>>>>>> 8a6235fd
+
 _LOGGER = logging.getLogger(__name__)
 
 DATA_CONFIG = 'config'
