--- conflicted
+++ resolved
@@ -18,11 +18,6 @@
     POWER_WATT,
     SPEED_MILES_PER_HOUR,
     TEMP_FAHRENHEIT,
-<<<<<<< HEAD
-    UNIT_DEGREE,
-=======
-    UNIT_PERCENTAGE,
->>>>>>> 6f6c670b
 )
 from homeassistant.core import callback
 from homeassistant.exceptions import ConfigEntryNotReady
