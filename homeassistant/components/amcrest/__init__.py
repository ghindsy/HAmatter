"""Support for Amcrest IP cameras."""
from __future__ import annotations

from contextlib import suppress
from dataclasses import dataclass
from datetime import datetime, timedelta
import logging
import threading
from typing import Any, Callable

import aiohttp
from amcrest import AmcrestError, ApiWrapper, LoginError
import voluptuous as vol

from homeassistant.auth.models import User
from homeassistant.auth.permissions.const import POLICY_CONTROL
from homeassistant.components.binary_sensor import DOMAIN as BINARY_SENSOR
from homeassistant.components.camera import DOMAIN as CAMERA
from homeassistant.components.sensor import DOMAIN as SENSOR
from homeassistant.const import (
    ATTR_ENTITY_ID,
    CONF_AUTHENTICATION,
    CONF_BINARY_SENSORS,
    CONF_HOST,
    CONF_NAME,
    CONF_PASSWORD,
    CONF_PORT,
    CONF_SCAN_INTERVAL,
    CONF_SENSORS,
    CONF_USERNAME,
    ENTITY_MATCH_ALL,
    ENTITY_MATCH_NONE,
    HTTP_BASIC_AUTHENTICATION,
)
from homeassistant.core import HomeAssistant, ServiceCall
from homeassistant.exceptions import Unauthorized, UnknownUser
from homeassistant.helpers import discovery
import homeassistant.helpers.config_validation as cv
from homeassistant.helpers.dispatcher import async_dispatcher_send, dispatcher_send
from homeassistant.helpers.event import track_time_interval
from homeassistant.helpers.service import async_extract_entity_ids
from homeassistant.helpers.typing import ConfigType

from .binary_sensor import BINARY_SENSOR_KEYS, BINARY_SENSORS, check_binary_sensors
from .camera import CAMERA_SERVICES, STREAM_SOURCE_LIST
from .const import (
    CAMERAS,
    COMM_RETRIES,
    COMM_TIMEOUT,
    DATA_AMCREST,
    DEVICES,
    DOMAIN,
    SERVICE_EVENT,
    SERVICE_UPDATE,
)
from .helpers import service_signal
from .sensor import SENSOR_KEYS

_LOGGER = logging.getLogger(__name__)

CONF_RESOLUTION = "resolution"
CONF_STREAM_SOURCE = "stream_source"
CONF_FFMPEG_ARGUMENTS = "ffmpeg_arguments"
CONF_CONTROL_LIGHT = "control_light"

DEFAULT_NAME = "Amcrest Camera"
DEFAULT_PORT = 80
DEFAULT_RESOLUTION = "high"
DEFAULT_ARGUMENTS = "-pred 1"
MAX_ERRORS = 5
RECHECK_INTERVAL = timedelta(minutes=1)

NOTIFICATION_ID = "amcrest_notification"
NOTIFICATION_TITLE = "Amcrest Camera Setup"

RESOLUTION_LIST = {"high": 0, "low": 1}

SCAN_INTERVAL = timedelta(seconds=10)

AUTHENTICATION_LIST = {"basic": "basic"}


def _has_unique_names(devices: list[dict[str, Any]]) -> list[dict[str, Any]]:
    names = [device[CONF_NAME] for device in devices]
    vol.Schema(vol.Unique())(names)
    return devices


AMCREST_SCHEMA = vol.Schema(
    {
        vol.Required(CONF_HOST): cv.string,
        vol.Required(CONF_USERNAME): cv.string,
        vol.Required(CONF_PASSWORD): cv.string,
        vol.Optional(CONF_NAME, default=DEFAULT_NAME): cv.string,
        vol.Optional(CONF_PORT, default=DEFAULT_PORT): cv.port,
        vol.Optional(CONF_AUTHENTICATION, default=HTTP_BASIC_AUTHENTICATION): vol.All(
            vol.In(AUTHENTICATION_LIST)
        ),
        vol.Optional(CONF_RESOLUTION, default=DEFAULT_RESOLUTION): vol.All(
            vol.In(RESOLUTION_LIST)
        ),
        vol.Optional(CONF_STREAM_SOURCE, default=STREAM_SOURCE_LIST[0]): vol.All(
            vol.In(STREAM_SOURCE_LIST)
        ),
        vol.Optional(CONF_FFMPEG_ARGUMENTS, default=DEFAULT_ARGUMENTS): cv.string,
        vol.Optional(CONF_SCAN_INTERVAL, default=SCAN_INTERVAL): cv.time_period,
        vol.Optional(CONF_BINARY_SENSORS): vol.All(
            cv.ensure_list,
            [vol.In(BINARY_SENSOR_KEYS)],
            vol.Unique(),
            check_binary_sensors,
        ),
        vol.Optional(CONF_SENSORS): vol.All(
            cv.ensure_list, [vol.In(SENSOR_KEYS)], vol.Unique()
        ),
        vol.Optional(CONF_CONTROL_LIGHT, default=True): cv.boolean,
    }
)

CONFIG_SCHEMA = vol.Schema(
    {DOMAIN: vol.All(cv.ensure_list, [AMCREST_SCHEMA], _has_unique_names)},
    extra=vol.ALLOW_EXTRA,
)


class AmcrestChecker(ApiWrapper):
    """amcrest.ApiWrapper wrapper for catching errors."""

    def __init__(
        self,
        hass: HomeAssistant,
        name: str,
        host: str,
        port: int,
        user: str,
        password: str,
    ) -> None:
        """Initialize."""
        self._hass = hass
        self._wrap_name = name
        self._wrap_errors = 0
        self._wrap_lock = threading.Lock()
        self._wrap_login_err = False
        self._wrap_event_flag = threading.Event()
        self._wrap_event_flag.set()
        self._unsub_recheck: Callable[[], None] | None = None
        super().__init__(
            host,
            port,
            user,
            password,
            retries_connection=COMM_RETRIES,
            timeout_protocol=COMM_TIMEOUT,
        )

    @property
    def available(self) -> bool:
        """Return if camera's API is responding."""
        return self._wrap_errors <= MAX_ERRORS and not self._wrap_login_err

    @property
    def available_flag(self) -> threading.Event:
        """Return threading event flag that indicates if camera's API is responding."""
        return self._wrap_event_flag

    def _start_recovery(self) -> None:
        self._wrap_event_flag.clear()
        dispatcher_send(self._hass, service_signal(SERVICE_UPDATE, self._wrap_name))
        self._unsub_recheck = track_time_interval(
            self._hass, self._wrap_test_online, RECHECK_INTERVAL
        )

    def command(self, *args: Any, **kwargs: Any) -> Any:
        """amcrest.ApiWrapper.command wrapper to catch errors."""
        try:
            ret = super().command(*args, **kwargs)
        except LoginError as ex:
            with self._wrap_lock:
                was_online = self.available
                was_login_err = self._wrap_login_err
                self._wrap_login_err = True
            if not was_login_err:
                _LOGGER.error("%s camera offline: Login error: %s", self._wrap_name, ex)
            if was_online:
                self._start_recovery()
            raise
        except AmcrestError:
            with self._wrap_lock:
                was_online = self.available
                errs = self._wrap_errors = self._wrap_errors + 1
                offline = not self.available
            _LOGGER.debug("%s camera errs: %i", self._wrap_name, errs)
            if was_online and offline:
                _LOGGER.error("%s camera offline: Too many errors", self._wrap_name)
                self._start_recovery()
            raise
        with self._wrap_lock:
            was_offline = not self.available
            self._wrap_errors = 0
            self._wrap_login_err = False
        if was_offline:
            assert self._unsub_recheck is not None
            self._unsub_recheck()
            self._unsub_recheck = None
            _LOGGER.error("%s camera back online", self._wrap_name)
            self._wrap_event_flag.set()
            dispatcher_send(self._hass, service_signal(SERVICE_UPDATE, self._wrap_name))
        return ret

    def _wrap_test_online(self, now: datetime) -> None:
        """Test if camera is back online."""
        _LOGGER.debug("Testing if %s back online", self._wrap_name)
        with suppress(AmcrestError):
            self.current_time  # pylint: disable=pointless-statement


def _monitor_events(
    hass: HomeAssistant,
    name: str,
    api: AmcrestChecker,
    event_codes: list[str],
) -> None:
    event_codes_set = set(event_codes)
    while True:
        api.available_flag.wait()
        try:
            for code, payload in api.event_actions("All", retries=5):
                event_data = {"camera": name, "event": code, "payload": payload}
                hass.bus.fire("amcrest", event_data)
                if code in event_codes_set:
                    signal = service_signal(SERVICE_EVENT, name, code)
                    start = any(
                        str(key).lower() == "action" and str(val).lower() == "start"
                        for key, val in payload.items()
                    )
                    _LOGGER.debug("Sending signal: '%s': %s", signal, start)
                    dispatcher_send(hass, signal, start)
        except AmcrestError as error:
            _LOGGER.warning(
                "Error while processing events from %s camera: %r", name, error
            )


def _start_event_monitor(
    hass: HomeAssistant,
    name: str,
    api: AmcrestChecker,
    event_codes: list[str],
) -> None:
    thread = threading.Thread(
        target=_monitor_events,
        name=f"Amcrest {name}",
        args=(hass, name, api, event_codes),
        daemon=True,
    )
    thread.start()


def setup(hass: HomeAssistant, config: ConfigType) -> bool:
    """Set up the Amcrest IP Camera component."""
    hass.data.setdefault(DATA_AMCREST, {DEVICES: {}, CAMERAS: []})

    for device in config[DOMAIN]:
        name: str = device[CONF_NAME]
        username: str = device[CONF_USERNAME]
        password: str = device[CONF_PASSWORD]

        api = AmcrestChecker(
            hass, name, device[CONF_HOST], device[CONF_PORT], username, password
        )

        ffmpeg_arguments = device[CONF_FFMPEG_ARGUMENTS]
        resolution = RESOLUTION_LIST[device[CONF_RESOLUTION]]
        binary_sensors = device.get(CONF_BINARY_SENSORS)
        sensors = device.get(CONF_SENSORS)
        stream_source = device[CONF_STREAM_SOURCE]
        control_light = device.get(CONF_CONTROL_LIGHT)

        # currently aiohttp only works with basic authentication
        # only valid for mjpeg streaming
        if device[CONF_AUTHENTICATION] == HTTP_BASIC_AUTHENTICATION:
            authentication: aiohttp.BasicAuth | None = aiohttp.BasicAuth(
                username, password
            )
        else:
            authentication = None

        hass.data[DATA_AMCREST][DEVICES][name] = AmcrestDevice(
            api,
            authentication,
            ffmpeg_arguments,
            stream_source,
            resolution,
            control_light,
        )

        discovery.load_platform(hass, CAMERA, DOMAIN, {CONF_NAME: name}, config)

        event_codes = []
        if binary_sensors:
            discovery.load_platform(
                hass,
                BINARY_SENSOR,
                DOMAIN,
                {CONF_NAME: name, CONF_BINARY_SENSORS: binary_sensors},
                config,
            )
<<<<<<< HEAD
            maybe_event_codes = [
                BINARY_SENSORS[sensor_type]["event_code"]
                for sensor_type in binary_sensors
                if sensor_type not in BINARY_POLLED_SENSORS
=======
            event_codes = [
                sensor.event_code
                for sensor in BINARY_SENSORS
                if sensor.key in binary_sensors and not sensor.should_poll
>>>>>>> de7352db
            ]
            event_codes = [code for code in maybe_event_codes if code is not None]

        _start_event_monitor(hass, name, api, event_codes)

        if sensors:
            discovery.load_platform(
                hass, SENSOR, DOMAIN, {CONF_NAME: name, CONF_SENSORS: sensors}, config
            )

    if not hass.data[DATA_AMCREST][DEVICES]:
        return False

    def have_permission(user: User | None, entity_id: str) -> bool:
        return not user or user.permissions.check_entity(entity_id, POLICY_CONTROL)

    async def async_extract_from_service(call: ServiceCall) -> list[str]:
        if call.context.user_id:
            user = await hass.auth.async_get_user(call.context.user_id)
            if user is None:
                raise UnknownUser(context=call.context)
        else:
            user = None

        if call.data.get(ATTR_ENTITY_ID) == ENTITY_MATCH_ALL:
            # Return all entity_ids user has permission to control.
            return [
                entity_id
                for entity_id in hass.data[DATA_AMCREST][CAMERAS]
                if have_permission(user, entity_id)
            ]

        if call.data.get(ATTR_ENTITY_ID) == ENTITY_MATCH_NONE:
            return []

        call_ids = await async_extract_entity_ids(hass, call)
        entity_ids = []
        for entity_id in hass.data[DATA_AMCREST][CAMERAS]:
            if entity_id not in call_ids:
                continue
            if not have_permission(user, entity_id):
                raise Unauthorized(
                    context=call.context, entity_id=entity_id, permission=POLICY_CONTROL
                )
            entity_ids.append(entity_id)
        return entity_ids

    async def async_service_handler(call: ServiceCall) -> None:
        args = []
        for arg in CAMERA_SERVICES[call.service][2]:
            args.append(call.data[arg])
        for entity_id in await async_extract_from_service(call):
            async_dispatcher_send(hass, service_signal(call.service, entity_id), *args)

    for service, params in CAMERA_SERVICES.items():
        hass.services.register(DOMAIN, service, async_service_handler, params[0])

    return True


@dataclass
class AmcrestDevice:
    """Representation of a base Amcrest discovery device."""

    api: AmcrestChecker
    authentication: aiohttp.BasicAuth | None
    ffmpeg_arguments: list[str]
    stream_source: str
    resolution: int
    control_light: bool<|MERGE_RESOLUTION|>--- conflicted
+++ resolved
@@ -305,17 +305,10 @@
                 {CONF_NAME: name, CONF_BINARY_SENSORS: binary_sensors},
                 config,
             )
-<<<<<<< HEAD
             maybe_event_codes = [
-                BINARY_SENSORS[sensor_type]["event_code"]
-                for sensor_type in binary_sensors
-                if sensor_type not in BINARY_POLLED_SENSORS
-=======
-            event_codes = [
                 sensor.event_code
                 for sensor in BINARY_SENSORS
                 if sensor.key in binary_sensors and not sensor.should_poll
->>>>>>> de7352db
             ]
             event_codes = [code for code in maybe_event_codes if code is not None]
 
