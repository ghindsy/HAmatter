"""Support for Amcrest IP camera binary sensors."""
from __future__ import annotations

from contextlib import suppress
from dataclasses import dataclass
from datetime import timedelta
import logging
from typing import TYPE_CHECKING, Callable, TypedDict

from amcrest import AmcrestError
import voluptuous as vol

from homeassistant.components.binary_sensor import (
    DEVICE_CLASS_CONNECTIVITY,
    DEVICE_CLASS_MOTION,
    DEVICE_CLASS_SOUND,
    BinarySensorEntity,
    BinarySensorEntityDescription,
)
from homeassistant.const import CONF_BINARY_SENSORS, CONF_NAME
from homeassistant.core import HomeAssistant, callback
from homeassistant.helpers.dispatcher import async_dispatcher_connect
from homeassistant.helpers.entity_platform import AddEntitiesCallback
from homeassistant.helpers.typing import ConfigType, DiscoveryInfoType
from homeassistant.util import Throttle

from .const import (
    BINARY_SENSOR_SCAN_INTERVAL_SECS,
    DATA_AMCREST,
    DEVICES,
    SERVICE_EVENT,
    SERVICE_UPDATE,
)
from .helpers import log_update_error, service_signal

<<<<<<< HEAD
if TYPE_CHECKING:
    from . import AmcrestDevice


class _BinarySensorsDict(TypedDict):
    """Parameters to define sensor attributes."""

    name: str
    device_class: str
    event_code: str | None
=======

@dataclass
class AmcrestSensorEntityDescription(BinarySensorEntityDescription):
    """Describe Amcrest sensor entity."""

    event_code: str | None = None
    should_poll: bool = False
>>>>>>> de7352db


_LOGGER = logging.getLogger(__name__)

SCAN_INTERVAL = timedelta(seconds=BINARY_SENSOR_SCAN_INTERVAL_SECS)
_ONLINE_SCAN_INTERVAL = timedelta(seconds=60 - BINARY_SENSOR_SCAN_INTERVAL_SECS)

_AUDIO_DETECTED_KEY = "audio_detected"
_AUDIO_DETECTED_POLLED_KEY = "audio_detected_polled"
_AUDIO_DETECTED_NAME = "Audio Detected"
_AUDIO_DETECTED_EVENT_CODE = "AudioMutation"

_CROSSLINE_DETECTED_KEY = "crossline_detected"
_CROSSLINE_DETECTED_POLLED_KEY = "crossline_detected_polled"
_CROSSLINE_DETECTED_NAME = "CrossLine Detected"
_CROSSLINE_DETECTED_EVENT_CODE = "CrossLineDetection"

_MOTION_DETECTED_KEY = "motion_detected"
_MOTION_DETECTED_POLLED_KEY = "motion_detected_polled"
_MOTION_DETECTED_NAME = "Motion Detected"
_MOTION_DETECTED_EVENT_CODE = "VideoMotion"

_ONLINE_KEY = "online"

BINARY_SENSORS: tuple[AmcrestSensorEntityDescription, ...] = (
    AmcrestSensorEntityDescription(
        key=_AUDIO_DETECTED_KEY,
        name=_AUDIO_DETECTED_NAME,
        device_class=DEVICE_CLASS_SOUND,
        event_code=_AUDIO_DETECTED_EVENT_CODE,
    ),
    AmcrestSensorEntityDescription(
        key=_AUDIO_DETECTED_POLLED_KEY,
        name=_AUDIO_DETECTED_NAME,
        device_class=DEVICE_CLASS_SOUND,
        event_code=_AUDIO_DETECTED_EVENT_CODE,
        should_poll=True,
    ),
    AmcrestSensorEntityDescription(
        key=_CROSSLINE_DETECTED_KEY,
        name=_CROSSLINE_DETECTED_NAME,
        device_class=DEVICE_CLASS_MOTION,
        event_code=_CROSSLINE_DETECTED_EVENT_CODE,
    ),
    AmcrestSensorEntityDescription(
        key=_CROSSLINE_DETECTED_POLLED_KEY,
        name=_CROSSLINE_DETECTED_NAME,
        device_class=DEVICE_CLASS_MOTION,
        event_code=_CROSSLINE_DETECTED_EVENT_CODE,
        should_poll=True,
    ),
    AmcrestSensorEntityDescription(
        key=_MOTION_DETECTED_KEY,
        name=_MOTION_DETECTED_NAME,
        device_class=DEVICE_CLASS_MOTION,
        event_code=_MOTION_DETECTED_EVENT_CODE,
    ),
    AmcrestSensorEntityDescription(
        key=_MOTION_DETECTED_POLLED_KEY,
        name=_MOTION_DETECTED_NAME,
        device_class=DEVICE_CLASS_MOTION,
        event_code=_MOTION_DETECTED_EVENT_CODE,
        should_poll=True,
    ),
    AmcrestSensorEntityDescription(
        key=_ONLINE_KEY,
        name="Online",
        device_class=DEVICE_CLASS_CONNECTIVITY,
    ),
)
<<<<<<< HEAD
RAW_BINARY_SENSORS = {
    BINARY_SENSOR_AUDIO_DETECTED: _AUDIO_DETECTED_PARAMS,
    BINARY_SENSOR_AUDIO_DETECTED_POLLED: _AUDIO_DETECTED_PARAMS,
    BINARY_SENSOR_MOTION_DETECTED: _MOTION_DETECTED_PARAMS,
    BINARY_SENSOR_MOTION_DETECTED_POLLED: _MOTION_DETECTED_PARAMS,
    BINARY_SENSOR_CROSSLINE_DETECTED: _CROSSLINE_DETECTED_PARAMS,
    BINARY_SENSOR_CROSSLINE_DETECTED_POLLED: _CROSSLINE_DETECTED_PARAMS,
    BINARY_SENSOR_ONLINE: ("Online", DEVICE_CLASS_CONNECTIVITY, None),
}
BINARY_SENSORS = {
    k: _BinarySensorsDict(name=name, device_class=device_class, event_code=event_code)
    for k, (name, device_class, event_code) in RAW_BINARY_SENSORS.items()
}
_EXCLUSIVE_OPTIONS = [
    {BINARY_SENSOR_AUDIO_DETECTED, BINARY_SENSOR_AUDIO_DETECTED_POLLED},
    {BINARY_SENSOR_MOTION_DETECTED, BINARY_SENSOR_MOTION_DETECTED_POLLED},
    {BINARY_SENSOR_CROSSLINE_DETECTED, BINARY_SENSOR_CROSSLINE_DETECTED_POLLED},
=======
BINARY_SENSOR_KEYS = [description.key for description in BINARY_SENSORS]
_EXCLUSIVE_OPTIONS = [
    {_AUDIO_DETECTED_KEY, _AUDIO_DETECTED_POLLED_KEY},
    {_MOTION_DETECTED_KEY, _MOTION_DETECTED_POLLED_KEY},
    {_CROSSLINE_DETECTED_KEY, _CROSSLINE_DETECTED_POLLED_KEY},
>>>>>>> de7352db
]

_UPDATE_MSG = "Updating %s binary sensor"


def check_binary_sensors(value: list[str]) -> list[str]:
    """Validate binary sensor configurations."""
    for exclusive_options in _EXCLUSIVE_OPTIONS:
        if len(set(value) & exclusive_options) > 1:
            raise vol.Invalid(
                f"must contain at most one of {', '.join(exclusive_options)}."
            )
    return value


async def async_setup_platform(
    hass: HomeAssistant,
    config: ConfigType,
    async_add_entities: AddEntitiesCallback,
    discovery_info: DiscoveryInfoType | None = None,
) -> None:
    """Set up a binary sensor for an Amcrest IP Camera."""
    if discovery_info is None:
        return

    name = discovery_info[CONF_NAME]
    device = hass.data[DATA_AMCREST][DEVICES][name]
    binary_sensors = discovery_info[CONF_BINARY_SENSORS]
    async_add_entities(
        [
            AmcrestBinarySensor(name, device, entity_description)
            for entity_description in BINARY_SENSORS
            if entity_description.key in binary_sensors
        ],
        True,
    )


class AmcrestBinarySensor(BinarySensorEntity):
    """Binary sensor for Amcrest camera."""

<<<<<<< HEAD
    def __init__(self, name: str, device: AmcrestDevice, sensor_type: str) -> None:
        """Initialize entity."""
        self._name = f"{name} {BINARY_SENSORS[sensor_type]['name']}"
        self._signal_name = name
        self._api = device.api
        self._sensor_type = sensor_type
        self._state: bool | None = None
        self._device_class = BINARY_SENSORS[sensor_type]["device_class"]
        self._event_code = BINARY_SENSORS[sensor_type]["event_code"]
        self._unsub_dispatcher: list[Callable[[], None]] = []

    @property
    def should_poll(self) -> bool:
        """Return True if entity has to be polled for state."""
        return self._sensor_type in BINARY_POLLED_SENSORS

    @property
    def name(self) -> str:
        """Return entity name."""
        return self._name

    @property
    def is_on(self) -> bool | None:
        """Return if entity is on."""
        return self._state

    @property
    def device_class(self) -> str:
        """Return device class."""
        return self._device_class

    @property
    def available(self) -> bool:
=======
    def __init__(self, name, device, entity_description):
        """Initialize entity."""
        self._signal_name = name
        self._api = device.api
        self.entity_description = entity_description
        self._attr_name = f"{name} {entity_description.name}"
        self._attr_should_poll = entity_description.should_poll
        self._unsub_dispatcher = []

    @property
    def available(self):
>>>>>>> de7352db
        """Return True if entity is available."""
        return self.entity_description.key == _ONLINE_KEY or self._api.available

    def update(self) -> None:
        """Update entity."""
        if self.entity_description.key == _ONLINE_KEY:
            self._update_online()
        else:
            self._update_others()

    @Throttle(_ONLINE_SCAN_INTERVAL)
    def _update_online(self) -> None:
        if not (self._api.available or self.is_on):
            return
        _LOGGER.debug(_UPDATE_MSG, self.name)
        if self._api.available:
            # Send a command to the camera to test if we can still communicate with it.
            # Override of Http.command() in __init__.py will set self._api.available
            # accordingly.
            with suppress(AmcrestError):
                self._api.current_time  # pylint: disable=pointless-statement
        self._attr_is_on = self._api.available

    def _update_others(self) -> None:
        if not self.available:
            return
        _LOGGER.debug(_UPDATE_MSG, self.name)

<<<<<<< HEAD
        if self._event_code is None:
            _LOGGER.error("Binary sensor %s event code not set", self._name)
            return

        try:
            self._state = len(self._api.event_channels_happened(self._event_code)) > 0
=======
        event_code = self.entity_description.event_code
        try:
            self._attr_is_on = "channels" in self._api.event_channels_happened(
                event_code
            )
>>>>>>> de7352db
        except AmcrestError as error:
            log_update_error(_LOGGER, "update", self.name, "binary sensor", error)

    async def async_on_demand_update(self) -> None:
        """Update state."""
        if self.entity_description.key == _ONLINE_KEY:
            _LOGGER.debug(_UPDATE_MSG, self.name)
            self._attr_is_on = self._api.available
            self.async_write_ha_state()
        else:
            self.async_schedule_update_ha_state(True)

    @callback
    def async_event_received(self, state: bool) -> None:
        """Update state from received event."""
<<<<<<< HEAD
        _LOGGER.debug(_UPDATE_MSG, self._name)
        self._state = state
=======
        _LOGGER.debug(_UPDATE_MSG, self.name)
        self._attr_is_on = start
>>>>>>> de7352db
        self.async_write_ha_state()

    async def async_added_to_hass(self) -> None:
        """Subscribe to signals."""
        assert self.hass is not None

        self._unsub_dispatcher.append(
            async_dispatcher_connect(
                self.hass,
                service_signal(SERVICE_UPDATE, self._signal_name),
                self.async_on_demand_update,
            )
        )
        if (
            self.entity_description.event_code
            and not self.entity_description.should_poll
        ):
            self._unsub_dispatcher.append(
                async_dispatcher_connect(
                    self.hass,
                    service_signal(
                        SERVICE_EVENT,
                        self._signal_name,
                        self.entity_description.event_code,
                    ),
                    self.async_event_received,
                )
            )

    async def async_will_remove_from_hass(self) -> None:
        """Disconnect from update signal."""
        for unsub_dispatcher in self._unsub_dispatcher:
            unsub_dispatcher()<|MERGE_RESOLUTION|>--- conflicted
+++ resolved
@@ -5,7 +5,7 @@
 from dataclasses import dataclass
 from datetime import timedelta
 import logging
-from typing import TYPE_CHECKING, Callable, TypedDict
+from typing import TYPE_CHECKING, Callable
 
 from amcrest import AmcrestError
 import voluptuous as vol
@@ -33,18 +33,9 @@
 )
 from .helpers import log_update_error, service_signal
 
-<<<<<<< HEAD
 if TYPE_CHECKING:
     from . import AmcrestDevice
 
-
-class _BinarySensorsDict(TypedDict):
-    """Parameters to define sensor attributes."""
-
-    name: str
-    device_class: str
-    event_code: str | None
-=======
 
 @dataclass
 class AmcrestSensorEntityDescription(BinarySensorEntityDescription):
@@ -52,7 +43,6 @@
 
     event_code: str | None = None
     should_poll: bool = False
->>>>>>> de7352db
 
 
 _LOGGER = logging.getLogger(__name__)
@@ -123,31 +113,11 @@
         device_class=DEVICE_CLASS_CONNECTIVITY,
     ),
 )
-<<<<<<< HEAD
-RAW_BINARY_SENSORS = {
-    BINARY_SENSOR_AUDIO_DETECTED: _AUDIO_DETECTED_PARAMS,
-    BINARY_SENSOR_AUDIO_DETECTED_POLLED: _AUDIO_DETECTED_PARAMS,
-    BINARY_SENSOR_MOTION_DETECTED: _MOTION_DETECTED_PARAMS,
-    BINARY_SENSOR_MOTION_DETECTED_POLLED: _MOTION_DETECTED_PARAMS,
-    BINARY_SENSOR_CROSSLINE_DETECTED: _CROSSLINE_DETECTED_PARAMS,
-    BINARY_SENSOR_CROSSLINE_DETECTED_POLLED: _CROSSLINE_DETECTED_PARAMS,
-    BINARY_SENSOR_ONLINE: ("Online", DEVICE_CLASS_CONNECTIVITY, None),
-}
-BINARY_SENSORS = {
-    k: _BinarySensorsDict(name=name, device_class=device_class, event_code=event_code)
-    for k, (name, device_class, event_code) in RAW_BINARY_SENSORS.items()
-}
-_EXCLUSIVE_OPTIONS = [
-    {BINARY_SENSOR_AUDIO_DETECTED, BINARY_SENSOR_AUDIO_DETECTED_POLLED},
-    {BINARY_SENSOR_MOTION_DETECTED, BINARY_SENSOR_MOTION_DETECTED_POLLED},
-    {BINARY_SENSOR_CROSSLINE_DETECTED, BINARY_SENSOR_CROSSLINE_DETECTED_POLLED},
-=======
 BINARY_SENSOR_KEYS = [description.key for description in BINARY_SENSORS]
 _EXCLUSIVE_OPTIONS = [
     {_AUDIO_DETECTED_KEY, _AUDIO_DETECTED_POLLED_KEY},
     {_MOTION_DETECTED_KEY, _MOTION_DETECTED_POLLED_KEY},
     {_CROSSLINE_DETECTED_KEY, _CROSSLINE_DETECTED_POLLED_KEY},
->>>>>>> de7352db
 ]
 
 _UPDATE_MSG = "Updating %s binary sensor"
@@ -189,53 +159,23 @@
 class AmcrestBinarySensor(BinarySensorEntity):
     """Binary sensor for Amcrest camera."""
 
-<<<<<<< HEAD
-    def __init__(self, name: str, device: AmcrestDevice, sensor_type: str) -> None:
-        """Initialize entity."""
-        self._name = f"{name} {BINARY_SENSORS[sensor_type]['name']}"
-        self._signal_name = name
-        self._api = device.api
-        self._sensor_type = sensor_type
-        self._state: bool | None = None
-        self._device_class = BINARY_SENSORS[sensor_type]["device_class"]
-        self._event_code = BINARY_SENSORS[sensor_type]["event_code"]
-        self._unsub_dispatcher: list[Callable[[], None]] = []
-
-    @property
-    def should_poll(self) -> bool:
-        """Return True if entity has to be polled for state."""
-        return self._sensor_type in BINARY_POLLED_SENSORS
-
-    @property
-    def name(self) -> str:
-        """Return entity name."""
-        return self._name
-
-    @property
-    def is_on(self) -> bool | None:
-        """Return if entity is on."""
-        return self._state
-
-    @property
-    def device_class(self) -> str:
-        """Return device class."""
-        return self._device_class
-
-    @property
-    def available(self) -> bool:
-=======
-    def __init__(self, name, device, entity_description):
+    def __init__(
+        self,
+        name: str,
+        device: AmcrestDevice,
+        entity_description: AmcrestSensorEntityDescription,
+    ) -> None:
         """Initialize entity."""
         self._signal_name = name
         self._api = device.api
-        self.entity_description = entity_description
+        self.entity_description: AmcrestSensorEntityDescription = entity_description
+
         self._attr_name = f"{name} {entity_description.name}"
         self._attr_should_poll = entity_description.should_poll
-        self._unsub_dispatcher = []
+        self._unsub_dispatcher: list[Callable[[], None]] = []
 
     @property
-    def available(self):
->>>>>>> de7352db
+    def available(self) -> bool:
         """Return True if entity is available."""
         return self.entity_description.key == _ONLINE_KEY or self._api.available
 
@@ -264,20 +204,13 @@
             return
         _LOGGER.debug(_UPDATE_MSG, self.name)
 
-<<<<<<< HEAD
-        if self._event_code is None:
-            _LOGGER.error("Binary sensor %s event code not set", self._name)
+        event_code = self.entity_description.event_code
+        if event_code is None:
+            _LOGGER.error("Binary sensor %s event code not set", self.name)
             return
 
         try:
-            self._state = len(self._api.event_channels_happened(self._event_code)) > 0
-=======
-        event_code = self.entity_description.event_code
-        try:
-            self._attr_is_on = "channels" in self._api.event_channels_happened(
-                event_code
-            )
->>>>>>> de7352db
+            self._attr_is_on = len(self._api.event_channels_happened(event_code)) > 0
         except AmcrestError as error:
             log_update_error(_LOGGER, "update", self.name, "binary sensor", error)
 
@@ -293,13 +226,8 @@
     @callback
     def async_event_received(self, state: bool) -> None:
         """Update state from received event."""
-<<<<<<< HEAD
-        _LOGGER.debug(_UPDATE_MSG, self._name)
-        self._state = state
-=======
         _LOGGER.debug(_UPDATE_MSG, self.name)
-        self._attr_is_on = start
->>>>>>> de7352db
+        self._attr_is_on = state
         self.async_write_ha_state()
 
     async def async_added_to_hass(self) -> None:
