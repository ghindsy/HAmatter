--- conflicted
+++ resolved
@@ -38,21 +38,8 @@
     try:
         await api.create_websocket()
     except NoDevicesFound:
-<<<<<<< HEAD
         _LOGGER.warning(
             "No devices were found on the websocket, perhaps you don't have any devices on this account?"
-=======
-        # get_devices raises an exception if no devices are online
-        new_devices = []
-    devices = api.existing_devices
-    if new_devices:
-        hass.config_entries.async_update_entry(
-            entry,
-            data={
-                **entry.data,
-                CONF_DEVICES: serialize_device_list(devices),
-            },
->>>>>>> b0a1450a
         )
     # Create a coordinator per device, if the device is offline, no data will be on the websocket,
     # and the coordinator should auto mark as unavailable. But as long as the websocket successfully connected,
