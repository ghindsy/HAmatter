"""The Apple TV integration."""
import asyncio
import logging
from random import randrange

from pyatv import connect, exceptions, scan
from pyatv.const import DeviceModel, Protocol
from pyatv.convert import model_str

from homeassistant.components import zeroconf
from homeassistant.components.media_player import DOMAIN as MP_DOMAIN
from homeassistant.components.remote import DOMAIN as REMOTE_DOMAIN
from homeassistant.config_entries import ConfigEntry
from homeassistant.const import (
    ATTR_CONNECTIONS,
    ATTR_IDENTIFIERS,
    ATTR_MANUFACTURER,
    ATTR_MODEL,
    ATTR_NAME,
    ATTR_SUGGESTED_AREA,
    ATTR_SW_VERSION,
    CONF_ADDRESS,
    CONF_NAME,
    EVENT_HOMEASSISTANT_STOP,
)
from homeassistant.core import HomeAssistant, callback
from homeassistant.helpers import device_registry as dr
from homeassistant.helpers.aiohttp_client import async_get_clientsession
from homeassistant.helpers.dispatcher import (
    async_dispatcher_connect,
    async_dispatcher_send,
)
from homeassistant.helpers.entity import DeviceInfo, Entity

from .const import CONF_CREDENTIALS, CONF_IDENTIFIERS, CONF_START_OFF, DOMAIN

_LOGGER = logging.getLogger(__name__)

DEFAULT_NAME = "Apple TV"

BACKOFF_TIME_LOWER_LIMIT = 15  # seconds
BACKOFF_TIME_UPPER_LIMIT = 300  # Five minutes

SIGNAL_CONNECTED = "apple_tv_connected"
SIGNAL_DISCONNECTED = "apple_tv_disconnected"

PLATFORMS = [MP_DOMAIN, REMOTE_DOMAIN]


async def async_setup_entry(hass: HomeAssistant, entry: ConfigEntry) -> bool:
    """Set up a config entry for Apple TV."""
    manager = AppleTVManager(hass, entry)
    hass.data.setdefault(DOMAIN, {})[entry.unique_id] = manager

    async def on_hass_stop(event):
        """Stop push updates when hass stops."""
        await manager.disconnect()

    entry.async_on_unload(
        hass.bus.async_listen_once(EVENT_HOMEASSISTANT_STOP, on_hass_stop)
    )

    async def setup_platforms():
        """Set up platforms and initiate connection."""
        await asyncio.gather(
            *(
                hass.config_entries.async_forward_entry_setup(entry, platform)
                for platform in PLATFORMS
            )
        )
        await manager.init()

    hass.async_create_task(setup_platforms())

    return True


async def async_unload_entry(hass: HomeAssistant, entry: ConfigEntry) -> bool:
    """Unload an Apple TV config entry."""
    unload_ok = await hass.config_entries.async_unload_platforms(entry, PLATFORMS)

    if unload_ok:
        manager = hass.data[DOMAIN].pop(entry.unique_id)
        await manager.disconnect()

    return unload_ok


class AppleTVEntity(Entity):
    """Device that sends commands to an Apple TV."""

    _attr_should_poll = False

    def __init__(self, name, identifier, manager):
        """Initialize device."""
        self.atv = None
        self.manager = manager
        self._attr_name = name
        self._attr_unique_id = identifier
        self._attr_device_info = DeviceInfo(identifiers={(DOMAIN, identifier)})

    async def async_added_to_hass(self):
        """Handle when an entity is about to be added to Home Assistant."""

        @callback
        def _async_connected(atv):
            """Handle that a connection was made to a device."""
            self.atv = atv
            self.async_device_connected(atv)
            self.async_write_ha_state()

        @callback
        def _async_disconnected():
            """Handle that a connection to a device was lost."""
            self.async_device_disconnected()
            self.atv = None
            self.async_write_ha_state()

        self.async_on_remove(
            async_dispatcher_connect(
                self.hass, f"{SIGNAL_CONNECTED}_{self.unique_id}", _async_connected
            )
        )
        self.async_on_remove(
            async_dispatcher_connect(
                self.hass,
                f"{SIGNAL_DISCONNECTED}_{self.unique_id}",
                _async_disconnected,
            )
        )

    def async_device_connected(self, atv):
        """Handle when connection is made to device."""

    def async_device_disconnected(self):
        """Handle when connection was lost to device."""


class AppleTVManager:
    """Connection and power manager for an Apple TV.

    An instance is used per device to share the same power state between
    several platforms. It also manages scanning and connection establishment
    in case of problems.
    """

    def __init__(self, hass, config_entry):
        """Initialize power manager."""
        self.config_entry = config_entry
        self.hass = hass
        self.atv = None
        self._is_on = not config_entry.options.get(CONF_START_OFF, False)
        self._connection_attempts = 0
        self._connection_was_lost = False
        self._task = None

    async def init(self):
        """Initialize power management."""
        if self._is_on:
            await self.connect()

    def connection_lost(self, _):
        """Device was unexpectedly disconnected.

        This is a callback function from pyatv.interface.DeviceListener.
        """
        _LOGGER.warning(
            'Connection lost to Apple TV "%s"', self.config_entry.data[CONF_NAME]
        )
        self._connection_was_lost = True
        self._handle_disconnect()

    def connection_closed(self):
        """Device connection was (intentionally) closed.

        This is a callback function from pyatv.interface.DeviceListener.
        """
        self._handle_disconnect()

    def _handle_disconnect(self):
        """Handle that the device disconnected and restart connect loop."""
        if self.atv:
            self.atv.listener = None
            self.atv.close()
            self.atv = None
        self._dispatch_send(SIGNAL_DISCONNECTED)
        self._start_connect_loop()

    async def connect(self):
        """Connect to device."""
        self._is_on = True
        self._start_connect_loop()

    async def disconnect(self):
        """Disconnect from device."""
        _LOGGER.debug("Disconnecting from device")
        self._is_on = False
        try:
            if self.atv:
                self.atv.push_updater.listener = None
                self.atv.push_updater.stop()
                self.atv.close()
                self.atv = None
            if self._task:
                self._task.cancel()
                self._task = None
        except Exception:  # pylint: disable=broad-except
            _LOGGER.exception("An error occurred while disconnecting")

    def _start_connect_loop(self):
        """Start background connect loop to device."""
        if not self._task and self.atv is None and self._is_on:
            self._task = asyncio.create_task(self._connect_loop())
        else:
            _LOGGER.debug(
                "Not starting connect loop (%s, %s)", self.atv is None, self._is_on
            )

    async def _connect_loop(self):
        """Connect loop background task function."""
        _LOGGER.debug("Starting connect loop")

        # Try to find device and connect as long as the user has said that
        # we are allowed to connect and we are not already connected.
        while self._is_on and self.atv is None:
            try:
                conf = await self._scan()
                if conf:
                    await self._connect(conf)
            except exceptions.AuthenticationError:
                self.config_entry.async_start_reauth(self.hass)
                asyncio.create_task(self.disconnect())
                _LOGGER.exception(
                    "Authentication failed for %s, try reconfiguring device",
                    self.config_entry.data[CONF_NAME],
                )
                break
            except asyncio.CancelledError:
                pass
            except Exception:  # pylint: disable=broad-except
                _LOGGER.exception("Failed to connect")
                self.atv = None

            if self.atv is None:
                self._connection_attempts += 1
                backoff = min(
                    max(
                        BACKOFF_TIME_LOWER_LIMIT,
                        randrange(2 ** self._connection_attempts),
                    ),
                    BACKOFF_TIME_UPPER_LIMIT,
                )

                _LOGGER.debug("Reconnecting in %d seconds", backoff)
                await asyncio.sleep(backoff)

        _LOGGER.debug("Connect loop ended")
        self._task = None

    async def _scan(self):
        """Try to find device by scanning for it."""
        identifiers = set(
            self.config_entry.data.get(CONF_IDENTIFIERS, [self.config_entry.unique_id])
        )
        address = self.config_entry.data[CONF_ADDRESS]

        # Only scan for and set up protocols that was successfully paired
        protocols = {
            Protocol(int(protocol))
            for protocol in self.config_entry.data[CONF_CREDENTIALS]
        }

        _LOGGER.debug("Discovering device %s", self.config_entry.title)
        aiozc = await zeroconf.async_get_async_instance(self.hass)
        atvs = await scan(
            self.hass.loop,
            identifier=identifiers,
            protocol=protocols,
            hosts=[address],
<<<<<<< HEAD
            async_zeroconf=aiozc,
=======
            aiozc=aiozc,
>>>>>>> 803d9358
        )
        if atvs:
            return atvs[0]

        _LOGGER.debug(
            "Failed to find device %s with address %s",
            self.config_entry.title,
            address,
        )
        # We no longer multicast scan for the device since as soon as async_step_zeroconf runs,
        # it will update the address and reload the config entry when the device is found.
        return None

    async def _connect(self, conf):
        """Connect to device."""
        credentials = self.config_entry.data[CONF_CREDENTIALS]
        session = async_get_clientsession(self.hass)

        for protocol_int, creds in credentials.items():
            protocol = Protocol(int(protocol_int))
            if conf.get_service(protocol) is not None:
                conf.set_credentials(protocol, creds)
            else:
                _LOGGER.warning(
                    "Protocol %s not found for %s, functionality will be reduced",
                    protocol.name,
                    self.config_entry.data[CONF_NAME],
                )

        _LOGGER.debug("Connecting to device %s", self.config_entry.data[CONF_NAME])
        self.atv = await connect(conf, self.hass.loop, session=session)
        self.atv.listener = self

        self._dispatch_send(SIGNAL_CONNECTED, self.atv)
        self._address_updated(str(conf.address))

        self._async_setup_device_registry()

        self._connection_attempts = 0
        if self._connection_was_lost:
            _LOGGER.info(
                'Connection was re-established to device "%s"',
                self.config_entry.data[CONF_NAME],
            )
            self._connection_was_lost = False

    @callback
    def _async_setup_device_registry(self):
        attrs = {
            ATTR_IDENTIFIERS: {(DOMAIN, self.config_entry.unique_id)},
            ATTR_MANUFACTURER: "Apple",
            ATTR_NAME: self.config_entry.data[CONF_NAME],
        }

        area = attrs[ATTR_NAME]
        name_trailer = f" {DEFAULT_NAME}"
        if area.endswith(name_trailer):
            area = area[: -len(name_trailer)]
        attrs[ATTR_SUGGESTED_AREA] = area

        if self.atv:
            dev_info = self.atv.device_info

            attrs[ATTR_MODEL] = (
                dev_info.raw_model
                if dev_info.model == DeviceModel.Unknown and dev_info.raw_model
                else model_str(dev_info.model)
            )
            attrs[ATTR_SW_VERSION] = dev_info.version

            if dev_info.mac:
                attrs[ATTR_CONNECTIONS] = {(dr.CONNECTION_NETWORK_MAC, dev_info.mac)}

        device_registry = dr.async_get(self.hass)
        device_registry.async_get_or_create(
            config_entry_id=self.config_entry.entry_id, **attrs
        )

    @property
    def is_connecting(self):
        """Return true if connection is in progress."""
        return self._task is not None

    def _address_updated(self, address):
        """Update cached address in config entry."""
        _LOGGER.debug("Changing address to %s", address)
        self.hass.config_entries.async_update_entry(
            self.config_entry, data={**self.config_entry.data, CONF_ADDRESS: address}
        )

    def _dispatch_send(self, signal, *args):
        """Dispatch a signal to all entities managed by this manager."""
        async_dispatcher_send(
            self.hass, f"{signal}_{self.config_entry.unique_id}", *args
        )<|MERGE_RESOLUTION|>--- conflicted
+++ resolved
@@ -277,11 +277,7 @@
             identifier=identifiers,
             protocol=protocols,
             hosts=[address],
-<<<<<<< HEAD
-            async_zeroconf=aiozc,
-=======
             aiozc=aiozc,
->>>>>>> 803d9358
         )
         if atvs:
             return atvs[0]
