--- conflicted
+++ resolved
@@ -166,17 +166,11 @@
             _LOGGER.exception("Failed to update app list")
         else:
             self._app_list = {
-<<<<<<< HEAD
                 app.name: app.identifier
                 for app in sorted(
                     apps, key=lambda app: app.name.lower() if app.name else ""
                 )
                 if app.name
-=======
-                app_name: app.identifier
-                for app in sorted(apps, key=lambda app: app_name.lower())
-                if (app_name := app.name) is not None
->>>>>>> c54b65fd
             }
             self.async_write_ha_state()
 
@@ -255,37 +249,23 @@
     @property
     def app_id(self) -> str | None:
         """ID of the current running app."""
-<<<<<<< HEAD
         if (
             self.atv
             and self._is_feature_available(FeatureName.App)
-            and self.atv.metadata.app is not None
-        ):
-            return self.atv.metadata.app.identifier
-=======
-        if self._is_feature_available(FeatureName.App) and (
-            app := self.atv.metadata.app
+            and (app := self.atv.metadata.app) is not None
         ):
             return app.identifier
->>>>>>> c54b65fd
         return None
 
     @property
     def app_name(self) -> str | None:
         """Name of the current running app."""
-<<<<<<< HEAD
         if (
             self.atv
             and self._is_feature_available(FeatureName.App)
-            and self.atv.metadata.app is not None
-        ):
-            return self.atv.metadata.app.name
-=======
-        if self._is_feature_available(FeatureName.App) and (
-            app := self.atv.metadata.app
+            and (app := self.atv.metadata.app) is not None
         ):
             return app.name
->>>>>>> c54b65fd
         return None
 
     @property
@@ -553,11 +533,7 @@
     async def async_media_seek(self, position: float) -> None:
         """Send seek command."""
         if self.atv:
-<<<<<<< HEAD
-            await self.atv.remote_control.set_position(int(position))
-=======
             await self.atv.remote_control.set_position(round(position))
->>>>>>> c54b65fd
 
     async def async_volume_up(self) -> None:
         """Turn volume up for media player."""
