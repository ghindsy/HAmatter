"""Sensor support for Netgear Arlo IP cameras."""
import logging

import voluptuous as vol

from homeassistant.components.sensor import PLATFORM_SCHEMA
from homeassistant.const import (
    ATTR_ATTRIBUTION,
    CONCENTRATION_PARTS_PER_MILLION,
    CONF_MONITORED_CONDITIONS,
    DEVICE_CLASS_HUMIDITY,
    DEVICE_CLASS_TEMPERATURE,
    TEMP_CELSIUS,
    UNIT_PERCENTAGE,
)
from homeassistant.core import callback
import homeassistant.helpers.config_validation as cv
from homeassistant.helpers.dispatcher import async_dispatcher_connect
from homeassistant.helpers.entity import Entity
from homeassistant.helpers.icon import icon_for_battery_level

from . import ATTRIBUTION, DATA_ARLO, DEFAULT_BRAND, SIGNAL_UPDATE_ARLO

_LOGGER = logging.getLogger(__name__)

# sensor_type [ description, unit, icon ]
SENSOR_TYPES = {
    "last_capture": ["Last", None, "run-fast"],
    "total_cameras": ["Arlo Cameras", None, "video"],
    "captured_today": ["Captured Today", None, "file-video"],
    "battery_level": ["Battery Level", UNIT_PERCENTAGE, "battery-50"],
    "signal_strength": ["Signal Strength", None, "signal"],
    "temperature": ["Temperature", TEMP_CELSIUS, "thermometer"],
<<<<<<< HEAD
    "humidity": ["Humidity", UNIT_PERCENTAGE, "water-percent"],
    "air_quality": ["Air Quality", "ppm", "biohazard"],
=======
    "humidity": ["Humidity", "%", "water-percent"],
    "air_quality": ["Air Quality", CONCENTRATION_PARTS_PER_MILLION, "biohazard"],
>>>>>>> 54883892
}

PLATFORM_SCHEMA = PLATFORM_SCHEMA.extend(
    {
        vol.Required(CONF_MONITORED_CONDITIONS, default=list(SENSOR_TYPES)): vol.All(
            cv.ensure_list, [vol.In(SENSOR_TYPES)]
        )
    }
)


def setup_platform(hass, config, add_entities, discovery_info=None):
    """Set up an Arlo IP sensor."""
    arlo = hass.data.get(DATA_ARLO)
    if not arlo:
        return

    sensors = []
    for sensor_type in config.get(CONF_MONITORED_CONDITIONS):
        if sensor_type == "total_cameras":
            sensors.append(ArloSensor(SENSOR_TYPES[sensor_type][0], arlo, sensor_type))
        else:
            for camera in arlo.cameras:
                if sensor_type in ("temperature", "humidity", "air_quality"):
                    continue

                name = f"{SENSOR_TYPES[sensor_type][0]} {camera.name}"
                sensors.append(ArloSensor(name, camera, sensor_type))

            for base_station in arlo.base_stations:
                if (
                    sensor_type in ("temperature", "humidity", "air_quality")
                    and base_station.model_id == "ABC1000"
                ):
                    name = f"{SENSOR_TYPES[sensor_type][0]} {base_station.name}"
                    sensors.append(ArloSensor(name, base_station, sensor_type))

    add_entities(sensors, True)


class ArloSensor(Entity):
    """An implementation of a Netgear Arlo IP sensor."""

    def __init__(self, name, device, sensor_type):
        """Initialize an Arlo sensor."""
        _LOGGER.debug("ArloSensor created for %s", name)
        self._name = name
        self._data = device
        self._sensor_type = sensor_type
        self._state = None
        self._icon = f"mdi:{SENSOR_TYPES.get(self._sensor_type)[2]}"

    @property
    def name(self):
        """Return the name of this camera."""
        return self._name

    async def async_added_to_hass(self):
        """Register callbacks."""
        async_dispatcher_connect(self.hass, SIGNAL_UPDATE_ARLO, self._update_callback)

    @callback
    def _update_callback(self):
        """Call update method."""
        self.async_schedule_update_ha_state(True)

    @property
    def state(self):
        """Return the state of the sensor."""
        return self._state

    @property
    def icon(self):
        """Icon to use in the frontend, if any."""
        if self._sensor_type == "battery_level" and self._state is not None:
            return icon_for_battery_level(
                battery_level=int(self._state), charging=False
            )
        return self._icon

    @property
    def unit_of_measurement(self):
        """Return the units of measurement."""
        return SENSOR_TYPES.get(self._sensor_type)[1]

    @property
    def device_class(self):
        """Return the device class of the sensor."""
        if self._sensor_type == "temperature":
            return DEVICE_CLASS_TEMPERATURE
        if self._sensor_type == "humidity":
            return DEVICE_CLASS_HUMIDITY
        return None

    def update(self):
        """Get the latest data and updates the state."""
        _LOGGER.debug("Updating Arlo sensor %s", self.name)
        if self._sensor_type == "total_cameras":
            self._state = len(self._data.cameras)

        elif self._sensor_type == "captured_today":
            self._state = len(self._data.captured_today)

        elif self._sensor_type == "last_capture":
            try:
                video = self._data.last_video
                self._state = video.created_at_pretty("%m-%d-%Y %H:%M:%S")
            except (AttributeError, IndexError):
                error_msg = (
                    f"Video not found for {self.name}. "
                    f"Older than {self._data.min_days_vdo_cache} days?"
                )
                _LOGGER.debug(error_msg)
                self._state = None

        elif self._sensor_type == "battery_level":
            try:
                self._state = self._data.battery_level
            except TypeError:
                self._state = None

        elif self._sensor_type == "signal_strength":
            try:
                self._state = self._data.signal_strength
            except TypeError:
                self._state = None

        elif self._sensor_type == "temperature":
            try:
                self._state = self._data.ambient_temperature
            except TypeError:
                self._state = None

        elif self._sensor_type == "humidity":
            try:
                self._state = self._data.ambient_humidity
            except TypeError:
                self._state = None

        elif self._sensor_type == "air_quality":
            try:
                self._state = self._data.ambient_air_quality
            except TypeError:
                self._state = None

    @property
    def device_state_attributes(self):
        """Return the device state attributes."""
        attrs = {}

        attrs[ATTR_ATTRIBUTION] = ATTRIBUTION
        attrs["brand"] = DEFAULT_BRAND

        if self._sensor_type != "total_cameras":
            attrs["model"] = self._data.model_id

        return attrs<|MERGE_RESOLUTION|>--- conflicted
+++ resolved
@@ -31,13 +31,8 @@
     "battery_level": ["Battery Level", UNIT_PERCENTAGE, "battery-50"],
     "signal_strength": ["Signal Strength", None, "signal"],
     "temperature": ["Temperature", TEMP_CELSIUS, "thermometer"],
-<<<<<<< HEAD
     "humidity": ["Humidity", UNIT_PERCENTAGE, "water-percent"],
-    "air_quality": ["Air Quality", "ppm", "biohazard"],
-=======
-    "humidity": ["Humidity", "%", "water-percent"],
     "air_quality": ["Air Quality", CONCENTRATION_PARTS_PER_MILLION, "biohazard"],
->>>>>>> 54883892
 }
 
 PLATFORM_SCHEMA = PLATFORM_SCHEMA.extend(
