--- conflicted
+++ resolved
@@ -10,12 +10,9 @@
     CONF_PASSWORD,
     CONF_PORT,
     CONF_PROTOCOL,
-<<<<<<< HEAD
+    CONF_USERNAME,
     CONF_INTERFACE,
     CONF_DNSMASQ,
-=======
-    CONF_USERNAME,
->>>>>>> e78378d9
 )
 from homeassistant.helpers import config_validation as cv
 from homeassistant.helpers.discovery import async_load_platform
