"""Support for ASUSWRT devices."""
import asyncio
import logging

import voluptuous as vol

from homeassistant.config_entries import SOURCE_IMPORT, ConfigEntry
from homeassistant.const import (
    CONF_HOST,
    CONF_MODE,
    CONF_PASSWORD,
    CONF_PORT,
    CONF_PROTOCOL,
    CONF_SENSORS,
    CONF_USERNAME,
    EVENT_HOMEASSISTANT_STOP,
)
from homeassistant.helpers import config_validation as cv
from homeassistant.helpers.typing import HomeAssistantType

from .const import (
    CONF_DNSMASQ,
    CONF_INTERFACE,
    CONF_REQUIRE_IP,
    CONF_SSH_KEY,
    DATA_ASUSWRT,
    DEFAULT_DNSMASQ,
    DEFAULT_INTERFACE,
    DEFAULT_SSH_PORT,
    DOMAIN,
    MODE_AP,
    MODE_ROUTER,
    PROTOCOL_SSH,
    PROTOCOL_TELNET,
    SENSOR_TYPES,
)
from .router import AsusWrtRouter

PLATFORMS = ["device_tracker", "sensor"]

CONF_PUB_KEY = "pub_key"
<<<<<<< HEAD
CONF_SENSORS = "sensors"
=======
>>>>>>> 6932c90f
SECRET_GROUP = "Password or SSH Key"

_LOGGER = logging.getLogger(__name__)

CONFIG_SCHEMA = vol.Schema(
    vol.All(
        cv.deprecated(DOMAIN),
        {
            DOMAIN: vol.Schema(
                {
                    vol.Required(CONF_HOST): cv.string,
                    vol.Required(CONF_USERNAME): cv.string,
                    vol.Optional(CONF_PROTOCOL, default=PROTOCOL_SSH): vol.In(
                        [PROTOCOL_SSH, PROTOCOL_TELNET]
                    ),
                    vol.Optional(CONF_MODE, default=MODE_ROUTER): vol.In(
                        [MODE_ROUTER, MODE_AP]
                    ),
                    vol.Optional(CONF_PORT, default=DEFAULT_SSH_PORT): cv.port,
                    vol.Optional(CONF_REQUIRE_IP, default=True): cv.boolean,
                    vol.Exclusive(CONF_PASSWORD, SECRET_GROUP): cv.string,
                    vol.Exclusive(CONF_SSH_KEY, SECRET_GROUP): cv.isfile,
                    vol.Exclusive(CONF_PUB_KEY, SECRET_GROUP): cv.isfile,
                    vol.Optional(CONF_SENSORS): vol.All(
                        cv.ensure_list, [vol.In(SENSOR_TYPES)]
                    ),
                    vol.Optional(CONF_INTERFACE, default=DEFAULT_INTERFACE): cv.string,
                    vol.Optional(CONF_DNSMASQ, default=DEFAULT_DNSMASQ): cv.string,
                }
            )
        },
    ),
    extra=vol.ALLOW_EXTRA,
)


async def async_setup(hass, config):
    """Set up the AsusWrt integration."""
    conf = config.get(DOMAIN)
    if conf is None:
        return True

    # save the options from config yaml
    options = {}
    mode = conf.get(CONF_MODE, MODE_ROUTER)
    for name, value in conf.items():
        if name in ([CONF_DNSMASQ, CONF_INTERFACE, CONF_REQUIRE_IP]):
            if name == CONF_REQUIRE_IP and mode != MODE_AP:
                continue
            options[name] = value
    hass.data[DOMAIN] = {"yaml_options": options}

    # check if already configured
    domains_list = hass.config_entries.async_domains()
    if DOMAIN in domains_list:
        return True

    # remove not required config keys
    pub_key = conf.pop(CONF_PUB_KEY, "")
    if pub_key:
        conf[CONF_SSH_KEY] = pub_key

    conf.pop(CONF_REQUIRE_IP, True)
    conf.pop(CONF_SENSORS, {})
    conf.pop(CONF_INTERFACE, "")
    conf.pop(CONF_DNSMASQ, "")

    hass.async_create_task(
        hass.config_entries.flow.async_init(
            DOMAIN, context={"source": SOURCE_IMPORT}, data=conf
        )
    )

    return True


async def async_setup_entry(hass: HomeAssistantType, entry: ConfigEntry):
    """Set up AsusWrt platform."""

    # import options from yaml if empty
    yaml_options = hass.data.get(DOMAIN, {}).pop("yaml_options", {})
    if not entry.options and yaml_options:
        hass.config_entries.async_update_entry(entry, options=yaml_options)

    router = AsusWrtRouter(hass, entry)
    await router.setup()

    router.async_on_close(entry.add_update_listener(update_listener))

    for platform in PLATFORMS:
        hass.async_create_task(
            hass.config_entries.async_forward_entry_setup(entry, platform)
        )

    async def async_close_connection(event):
        """Close AsusWrt connection on HA Stop."""
        await router.close()

    stop_listener = hass.bus.async_listen_once(
        EVENT_HOMEASSISTANT_STOP, async_close_connection
    )

    hass.data.setdefault(DOMAIN, {})[entry.entry_id] = {
        DATA_ASUSWRT: router,
        "stop_listener": stop_listener,
    }

    return True


async def async_unload_entry(hass: HomeAssistantType, entry: ConfigEntry):
    """Unload a config entry."""
    unload_ok = all(
        await asyncio.gather(
            *[
                hass.config_entries.async_forward_entry_unload(entry, platform)
                for platform in PLATFORMS
            ]
        )
    )
    if unload_ok:
        hass.data[DOMAIN][entry.entry_id]["stop_listener"]()
        router = hass.data[DOMAIN][entry.entry_id][DATA_ASUSWRT]
        await router.close()

        hass.data[DOMAIN].pop(entry.entry_id)

    return unload_ok


async def update_listener(hass: HomeAssistantType, entry: ConfigEntry):
    """Update when config_entry options update."""
    router = hass.data[DOMAIN][entry.entry_id][DATA_ASUSWRT]

    if router.update_options(entry.options):
        await hass.config_entries.async_reload(entry.entry_id)<|MERGE_RESOLUTION|>--- conflicted
+++ resolved
@@ -39,10 +39,6 @@
 PLATFORMS = ["device_tracker", "sensor"]
 
 CONF_PUB_KEY = "pub_key"
-<<<<<<< HEAD
-CONF_SENSORS = "sensors"
-=======
->>>>>>> 6932c90f
 SECRET_GROUP = "Password or SSH Key"
 
 _LOGGER = logging.getLogger(__name__)
