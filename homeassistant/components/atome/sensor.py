--- conflicted
+++ resolved
@@ -368,7 +368,6 @@
         return attr
 
     @property
-<<<<<<< HEAD
     def native_value(self):
         """Return the state of this device."""
         return self._period_data.usage
@@ -390,54 +389,4 @@
                     "Previous period %s becomes %s", self._name, self._period_data.usage
                 )
                 self._previous_period_data = self._period_data
-        self._period_data = new_period_data
-=======
-    def year_price(self):
-        """Return latest yearly usage value."""
-        return self._year_price
-
-    @Throttle(YEARLY_SCAN_INTERVAL)
-    def update_year_usage(self):
-        """Return current yearly power usage."""
-        (
-            self._year_usage,
-            self._year_price,
-        ) = self._retrieve_period_usage_with_retry(YEARLY_TYPE)
-
-
-class AtomeSensor(SensorEntity):
-    """Representation of a sensor entity for Atome."""
-
-    def __init__(self, data, name, sensor_type):
-        """Initialize the sensor."""
-        self._attr_name = name
-        self._data = data
-
-        self._sensor_type = sensor_type
-
-        if sensor_type == LIVE_TYPE:
-            self._attr_device_class = SensorDeviceClass.POWER
-            self._attr_native_unit_of_measurement = POWER_WATT
-            self._attr_state_class = SensorStateClass.MEASUREMENT
-        else:
-            self._attr_device_class = SensorDeviceClass.ENERGY
-            self._attr_native_unit_of_measurement = ENERGY_KILO_WATT_HOUR
-            self._attr_state_class = SensorStateClass.TOTAL_INCREASING
-
-    def update(self):
-        """Update device state."""
-        update_function = getattr(self._data, f"update_{self._sensor_type}_usage")
-        update_function()
-
-        if self._sensor_type == LIVE_TYPE:
-            self._attr_native_value = self._data.live_power
-            self._attr_extra_state_attributes = {
-                "subscribed_power": self._data.subscribed_power,
-                "is_connected": self._data.is_connected,
-            }
-        else:
-            self._attr_native_value = getattr(self._data, f"{self._sensor_type}_usage")
-            self._attr_extra_state_attributes = {
-                "price": getattr(self._data, f"{self._sensor_type}_price")
-            }
->>>>>>> 0736e4fd
+        self._period_data = new_period_data