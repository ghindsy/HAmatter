--- conflicted
+++ resolved
@@ -197,12 +197,9 @@
         self.activity_stream = None
         self._api = august_gateway.api
         self._device_detail_by_id = {}
-<<<<<<< HEAD
-=======
         self._doorbells_by_id = {}
         self._locks_by_id = {}
         self._house_ids = set()
->>>>>>> d4615fd4
 
     async def async_setup(self):
         """Async setup of august device data and activities."""
