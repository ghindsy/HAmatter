--- conflicted
+++ resolved
@@ -41,11 +41,7 @@
                 await self._async_update_house_id(house_id)
 
             self._update_debounce[house_id] = Debouncer(
-<<<<<<< HEAD
-                self._hass,
-=======
                 self.hass,
->>>>>>> ddbacf2d
                 _LOGGER,
                 cooldown=ACTIVITY_UPDATE_INTERVAL.seconds,
                 immediate=True,
