--- conflicted
+++ resolved
@@ -2,11 +2,7 @@
   "domain": "august",
   "name": "August",
   "documentation": "https://www.home-assistant.io/integrations/august",
-<<<<<<< HEAD
-  "requirements": ["py-august==0.25.2"],
-=======
   "requirements": ["yalexs==1.0.3"],
->>>>>>> 212a6238
   "codeowners": ["@bdraco"],
   "dhcp": [
       {"hostname":"connect","macaddress":"D86162*"},
