"""HTTP views handle login flow.

# GET /auth/providers

Return a list of auth providers. Example:

[
    {
        "name": "Local",
        "id": null,
        "type": "local_provider",
    }
]


# POST /auth/login_flow

Create a login flow. Will return the first step of the flow.

Pass in parameter 'client_id' and 'redirect_url' validate by indieauth.

Pass in parameter 'handler' to specify the auth provider to use. Auth providers
are identified by type and id.

And optional parameter 'type' has to set as 'link_user' if login flow used for
link credential to exist user. Default 'type' is 'authorize'.

{
    "client_id": "https://hassbian.local:8123/",
    "handler": ["local_provider", null],
    "redirect_url": "https://hassbian.local:8123/",
    "type': "authorize"
}

Return value will be a step in a data entry flow. See the docs for data entry
flow for details.

{
    "data_schema": [
        {"name": "username", "type": "string"},
        {"name": "password", "type": "string"}
    ],
    "errors": {},
    "flow_id": "8f7e42faab604bcab7ac43c44ca34d58",
    "handler": ["insecure_example", null],
    "step_id": "init",
    "type": "form"
}


# POST /auth/login_flow/{flow_id}

Progress the flow. Most flows will be 1 page, but could optionally add extra
login challenges, like TFA. Once the flow has finished, the returned step will
have type "create_entry" and "result" key will contain an authorization code.
The authorization code associated with an authorized user by default, it will
associate with an credential if "type" set to "link_user" in
"/auth/login_flow"

{
    "flow_id": "8f7e42faab604bcab7ac43c44ca34d58",
    "handler": ["insecure_example", null],
    "result": "411ee2f916e648d691e937ae9344681e",
    "title": "Example",
    "type": "create_entry",
    "version": 1
}
"""
from ipaddress import ip_address

from aiohttp import web
import voluptuous as vol
import voluptuous_serialize

from homeassistant import data_entry_flow
from homeassistant.components.http.ban import (
    log_invalid_auth,
    process_success_login,
    process_wrong_login,
)
from homeassistant.components.http.data_validator import RequestDataValidator
from homeassistant.components.http.view import HomeAssistantView
from homeassistant.const import HTTP_BAD_REQUEST, HTTP_NOT_FOUND

from . import indieauth


async def async_setup(hass, store_result):
    """Component to allow users to login."""
    hass.http.register_view(AuthProvidersView)
    hass.http.register_view(LoginFlowIndexView(hass.auth.login_flow, store_result))
    hass.http.register_view(LoginFlowResourceView(hass.auth.login_flow, store_result))


class AuthProvidersView(HomeAssistantView):
    """View to get available auth providers."""

    url = "/auth/providers"
    name = "api:auth:providers"
    requires_auth = False

    async def get(self, request):
        """Get available auth providers."""
        hass = request.app["hass"]
        if not hass.components.onboarding.async_is_user_onboarded():
            return self.json_message(
                message="Onboarding not finished",
                status_code=HTTP_BAD_REQUEST,
                message_code="onboarding_required",
            )

        return self.json(
            [
                {"name": provider.name, "id": provider.id, "type": provider.type}
                for provider in hass.auth.auth_providers
            ]
        )


def _prepare_result_json(result):
    """Convert result to JSON."""
    if result["type"] == data_entry_flow.RESULT_TYPE_CREATE_ENTRY:
        data = result.copy()
        data.pop("result")
        data.pop("data")
        return data

    if result["type"] != data_entry_flow.RESULT_TYPE_FORM:
        return result

    data = result.copy()

    schema = data["data_schema"]
    if schema is None:
        data["data_schema"] = []
    else:
        data["data_schema"] = voluptuous_serialize.convert(schema)

    return data


class LoginFlowIndexView(HomeAssistantView):
    """View to create a config flow."""

    url = "/auth/login_flow"
    name = "api:auth:login_flow"
    requires_auth = False

    def __init__(self, flow_mgr, store_result):
        """Initialize the flow manager index view."""
        self._flow_mgr = flow_mgr
        self._store_result = store_result

    async def get(self, request):
        """Do not allow index of flows in progress."""
        return web.Response(status=405)

    @RequestDataValidator(
        vol.Schema(
            {
                vol.Required("client_id"): str,
                vol.Required("handler"): vol.Any(str, list),
                vol.Required("redirect_uri"): str,
                vol.Optional("type", default="authorize"): str,
            }
        )
    )
    @log_invalid_auth
    async def post(self, request, data):
        """Create a new login flow."""
        if not await indieauth.verify_redirect_uri(
            request.app["hass"], data["client_id"], data["redirect_uri"]
        ):
            return self.json_message(
                "invalid client id or redirect uri", HTTP_BAD_REQUEST
            )

        if isinstance(data["handler"], list):
            handler = tuple(data["handler"])
        else:
            handler = data["handler"]

        try:
            result = await self._flow_mgr.async_init(
                handler,
                context={
<<<<<<< HEAD
                    "ip_address": request[KEY_REAL_IP],
                    "request": request,
=======
                    "ip_address": ip_address(request.remote),
>>>>>>> 40bcd38c
                    "credential_only": data.get("type") == "link_user",
                },
            )
        except data_entry_flow.UnknownHandler:
            return self.json_message("Invalid handler specified", HTTP_NOT_FOUND)
        except data_entry_flow.UnknownStep:
            return self.json_message("Handler does not support init", HTTP_BAD_REQUEST)

        if result["type"] == data_entry_flow.RESULT_TYPE_CREATE_ENTRY:
            await process_success_login(request)
            result.pop("data")
            result["result"] = self._store_result(data["client_id"], result["result"])
            return self.json(result)

        return self.json(_prepare_result_json(result))


class LoginFlowResourceView(HomeAssistantView):
    """View to interact with the flow manager."""

    url = "/auth/login_flow/{flow_id}"
    name = "api:auth:login_flow:resource"
    requires_auth = False

    def __init__(self, flow_mgr, store_result):
        """Initialize the login flow resource view."""
        self._flow_mgr = flow_mgr
        self._store_result = store_result

    async def get(self, request):
        """Do not allow getting status of a flow in progress."""
        return self.json_message("Invalid flow specified", HTTP_NOT_FOUND)

    @RequestDataValidator(vol.Schema({"client_id": str}, extra=vol.ALLOW_EXTRA))
    @log_invalid_auth
    async def post(self, request, flow_id, data):
        """Handle progressing a login flow request."""
        client_id = data.pop("client_id")

        if not indieauth.verify_client_id(client_id):
            return self.json_message("Invalid client id", HTTP_BAD_REQUEST)

        try:
            # do not allow change ip during login flow
            for flow in self._flow_mgr.async_progress():
                if flow["flow_id"] == flow_id and flow["context"][
                    "ip_address"
                ] != ip_address(request.remote):
                    return self.json_message("IP address changed", HTTP_BAD_REQUEST)

            result = await self._flow_mgr.async_configure(flow_id, data)
        except data_entry_flow.UnknownFlow:
            return self.json_message("Invalid flow specified", HTTP_NOT_FOUND)
        except vol.Invalid:
            return self.json_message("User input malformed", HTTP_BAD_REQUEST)

        if result["type"] != data_entry_flow.RESULT_TYPE_CREATE_ENTRY:
            # @log_invalid_auth does not work here since it returns HTTP 200
            # need manually log failed login attempts
            if result.get("errors") is not None and result["errors"].get("base") in [
                "invalid_auth",
                "invalid_code",
            ]:
                await process_wrong_login(request)
            return self.json(_prepare_result_json(result))

        result.pop("data")
        result["result"] = self._store_result(client_id, result["result"])

        return self.json(result)

    async def delete(self, request, flow_id):
        """Cancel a flow in progress."""
        try:
            self._flow_mgr.async_abort(flow_id)
        except data_entry_flow.UnknownFlow:
            return self.json_message("Invalid flow specified", HTTP_NOT_FOUND)

        return self.json_message("Flow aborted")<|MERGE_RESOLUTION|>--- conflicted
+++ resolved
@@ -184,12 +184,8 @@
             result = await self._flow_mgr.async_init(
                 handler,
                 context={
-<<<<<<< HEAD
-                    "ip_address": request[KEY_REAL_IP],
                     "request": request,
-=======
                     "ip_address": ip_address(request.remote),
->>>>>>> 40bcd38c
                     "credential_only": data.get("type") == "link_user",
                 },
             )
