--- conflicted
+++ resolved
@@ -90,12 +90,9 @@
         if preset_mode is not None:
             await self.async_set_preset_mode(preset_mode)
             return
-<<<<<<< HEAD
-=======
         if percentage is None and self._device.speed:
             self._device.fan_mode = OffOnAuto.ON
             return
->>>>>>> 46612d0d
         await self.async_set_percentage(percentage or DEFAULT_PERCENTAGE)
 
     async def async_turn_off(self, **kwargs: Any) -> None:
