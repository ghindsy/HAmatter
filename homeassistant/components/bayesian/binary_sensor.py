"""Use Bayesian Inference to trigger a binary sensor."""
from __future__ import annotations

from collections import OrderedDict
from collections.abc import Callable
import logging
from typing import Any

import voluptuous as vol

from homeassistant.components.binary_sensor import PLATFORM_SCHEMA, BinarySensorEntity
from homeassistant.const import (
    CONF_ABOVE,
    CONF_BELOW,
    CONF_DEVICE_CLASS,
    CONF_ENTITY_ID,
    CONF_NAME,
    CONF_PLATFORM,
    CONF_STATE,
    CONF_VALUE_TEMPLATE,
    STATE_UNAVAILABLE,
    STATE_UNKNOWN,
)
from homeassistant.core import HomeAssistant, callback
from homeassistant.exceptions import ConditionError, TemplateError
from homeassistant.helpers import condition
import homeassistant.helpers.config_validation as cv
from homeassistant.helpers.entity_platform import AddEntitiesCallback
from homeassistant.helpers.event import (
    TrackTemplate,
    async_track_state_change_event,
    async_track_template_result,
)
from homeassistant.helpers.reload import async_setup_reload_service
from homeassistant.helpers.template import Template, result_as_boolean
from homeassistant.helpers.typing import ConfigType, DiscoveryInfoType

from . import DOMAIN, PLATFORMS
<<<<<<< HEAD
from .helpers import Observation
=======
>>>>>>> fab3ee90
from .repairs import raise_mirrored_entries

ATTR_OBSERVATIONS = "observations"
ATTR_OCCURRED_OBSERVATION_ENTITIES = "occurred_observation_entities"
ATTR_PROBABILITY = "probability"
ATTR_PROBABILITY_THRESHOLD = "probability_threshold"

CONF_OBSERVATIONS = "observations"
CONF_PRIOR = "prior"
CONF_TEMPLATE = "template"
CONF_PROBABILITY_THRESHOLD = "probability_threshold"
CONF_P_GIVEN_F = "prob_given_false"
CONF_P_GIVEN_T = "prob_given_true"
CONF_TO_STATE = "to_state"

DEFAULT_NAME = "Bayesian Binary Sensor"
DEFAULT_PROBABILITY_THRESHOLD = 0.5

_LOGGER = logging.getLogger(__name__)


NUMERIC_STATE_SCHEMA = vol.Schema(
    {
        CONF_PLATFORM: "numeric_state",
        vol.Required(CONF_ENTITY_ID): cv.entity_id,
        vol.Optional(CONF_ABOVE): vol.Coerce(float),
        vol.Optional(CONF_BELOW): vol.Coerce(float),
        vol.Required(CONF_P_GIVEN_T): vol.Coerce(float),
        vol.Required(CONF_P_GIVEN_F): vol.Coerce(float),
    },
    required=True,
)

STATE_SCHEMA = vol.Schema(
    {
        CONF_PLATFORM: CONF_STATE,
        vol.Required(CONF_ENTITY_ID): cv.entity_id,
        vol.Required(CONF_TO_STATE): cv.string,
        vol.Required(CONF_P_GIVEN_T): vol.Coerce(float),
        vol.Required(CONF_P_GIVEN_F): vol.Coerce(float),
    },
    required=True,
)

TEMPLATE_SCHEMA = vol.Schema(
    {
        CONF_PLATFORM: CONF_TEMPLATE,
        vol.Required(CONF_VALUE_TEMPLATE): cv.template,
        vol.Required(CONF_P_GIVEN_T): vol.Coerce(float),
        vol.Required(CONF_P_GIVEN_F): vol.Coerce(float),
    },
    required=True,
)

PLATFORM_SCHEMA = PLATFORM_SCHEMA.extend(
    {
        vol.Optional(CONF_NAME, default=DEFAULT_NAME): cv.string,
        vol.Optional(CONF_DEVICE_CLASS): cv.string,
        vol.Required(CONF_OBSERVATIONS): vol.Schema(
            vol.All(
                cv.ensure_list,
                [vol.Any(NUMERIC_STATE_SCHEMA, STATE_SCHEMA, TEMPLATE_SCHEMA)],
            )
        ),
        vol.Required(CONF_PRIOR): vol.Coerce(float),
        vol.Optional(
            CONF_PROBABILITY_THRESHOLD, default=DEFAULT_PROBABILITY_THRESHOLD
        ): vol.Coerce(float),
    }
)


def update_probability(
    prior: float, prob_given_true: float, prob_given_false: float
) -> float:
    """Update probability using Bayes' rule."""
    numerator = prob_given_true * prior
    denominator = numerator + prob_given_false * (1 - prior)
    return numerator / denominator


async def async_setup_platform(
    hass: HomeAssistant,
    config: ConfigType,
    async_add_entities: AddEntitiesCallback,
    discovery_info: DiscoveryInfoType | None = None,
) -> None:
    """Set up the Bayesian Binary sensor."""
    await async_setup_reload_service(hass, DOMAIN, PLATFORMS)

    name = config[CONF_NAME]
    observations = config[CONF_OBSERVATIONS]
    prior = config[CONF_PRIOR]
    probability_threshold = config[CONF_PROBABILITY_THRESHOLD]
    device_class = config.get(CONF_DEVICE_CLASS)

    async_add_entities(
        [
            BayesianBinarySensor(
                name, prior, observations, probability_threshold, device_class
            )
        ]
    )


class BayesianBinarySensor(BinarySensorEntity):
    """Representation of a Bayesian sensor."""

    _attr_should_poll = False

    def __init__(
        self,
        name: str,
        prior: float,
        observations: list[dict[str, Any]],
        probability_threshold: float,
        device_class,
    ) -> None:
        """Initialize the Bayesian sensor."""
        self._attr_name: str = name
        self._observations = [
            Observation(
                entity_id=o.get(CONF_ENTITY_ID),
                platform=o[CONF_PLATFORM],
                prob_given_false=o[CONF_P_GIVEN_F],
                prob_given_true=o[CONF_P_GIVEN_T],
                observed=None,
                to_state=o.get(CONF_TO_STATE),
                above=o.get(CONF_ABOVE),
                below=o.get(CONF_BELOW),
                value_template=o.get(CONF_VALUE_TEMPLATE),
            )
            for o in observations
        ]
        self._probability_threshold = probability_threshold
        self._attr_device_class = device_class
        self._attr_is_on = False
        self._callbacks: list[Any] = []

        self.prior = prior
        self.probability = prior

        self.current_observations: OrderedDict[str, Observation] = OrderedDict({})

        self.observations_by_entity = self._build_observations_by_entity()
        self.observations_by_template = self._build_observations_by_template()

        self.observation_handlers: dict[str, Callable[[Observation], bool | None]] = {
            "numeric_state": self._process_numeric_state,
            "state": self._process_state,
            "multi_state": self._process_multi_state,
        }

    async def async_added_to_hass(self) -> None:
        """
        Call when entity about to be added.

        All relevant update logic for instance attributes occurs within this closure.
        Other methods in this class are designed to avoid directly modifying instance
        attributes, by instead focusing on returning relevant data back to this method.

        The goal of this method is to ensure that `self.current_observations` and `self.probability`
        are set on a best-effort basis when this entity is register with hass.

        In addition, this method must register the state listener defined within, which
        will be called any time a relevant entity changes its state.
        """

        @callback
        def async_threshold_sensor_state_listener(event):
            """
            Handle sensor state changes.

            When a state changes, we must update our list of current observations,
            then calculate the new probability.
            """

            entity = event.data.get("entity_id")

            self.current_observations.update(self._record_entity_observations(entity))
            self.async_set_context(event.context)
            self._recalculate_and_write_state()

        self.async_on_remove(
            async_track_state_change_event(
                self.hass,
                list(self.observations_by_entity),
                async_threshold_sensor_state_listener,
            )
        )

        @callback
        def _async_template_result_changed(event, updates):
            track_template_result = updates.pop()
            template = track_template_result.template
            result = track_template_result.result
            entity = event and event.data.get("entity_id")
            if isinstance(result, TemplateError):
                _LOGGER.error(
                    "TemplateError('%s') "
                    "while processing template '%s' "
                    "in entity '%s'",
                    result,
                    template,
                    self.entity_id,
                )

                observation = None
            else:
                observation = result_as_boolean(result)

            for obs in self.observations_by_template[template]:
                obs.observed = observation
                if entity is not None:
                    obs.entity_id = str(entity)
                if obs.id is None:
                    _LOGGER.error(
                        "An unexpected error obs.id is none for a template entity observation"
                    )
                    obs.id = obs.entity_id
                self.current_observations[obs.id] = obs

            if event:
                self.async_set_context(event.context)
            self._recalculate_and_write_state()

        for template in self.observations_by_template:
            info = async_track_template_result(
                self.hass,
                [TrackTemplate(template, None)],
                _async_template_result_changed,
            )

            self._callbacks.append(info)
            self.async_on_remove(info.async_remove)
            info.async_refresh()

        self.current_observations.update(self._initialize_current_observations())
        self.probability = self._calculate_new_probability()
        self._attr_is_on = bool(self.probability >= self._probability_threshold)

        # detect mirrored entries
        for entity, observations in self.observations_by_entity.items():
            raise_mirrored_entries(
<<<<<<< HEAD
                self.hass, observations, text=self._attr_name + "/" + entity
            )

        all_template_observations: list[Observation] = []
=======
                self.hass, observations, text=f"{self._attr_name}/{entity}"
            )

        all_template_observations = []
>>>>>>> fab3ee90
        for value in self.observations_by_template.values():
            all_template_observations.append(value[0])
        if len(all_template_observations) == 2:
            raise_mirrored_entries(
                self.hass,
                all_template_observations,
<<<<<<< HEAD
                text=self._attr_name
                + "/"
                + str(all_template_observations[0].value_template),
=======
                text=f"{self._attr_name}/{all_template_observations[0]['value_template']}",
>>>>>>> fab3ee90
            )

    @callback
    def _recalculate_and_write_state(self) -> None:
        self.probability = self._calculate_new_probability()
        self._attr_is_on = bool(self.probability >= self._probability_threshold)
        self.async_write_ha_state()

    def _initialize_current_observations(self) -> OrderedDict[str, Observation]:
        local_observations: OrderedDict[str, Observation] = OrderedDict({})
        for entity in self.observations_by_entity:
            local_observations.update(self._record_entity_observations(entity))
        return local_observations

    def _record_entity_observations(self, entity: str) -> OrderedDict[str, Observation]:
        local_observations: OrderedDict[str, Observation] = OrderedDict({})

        for entity_obs in self.observations_by_entity[entity]:
            platform: str = str(entity_obs.platform)

            observation: bool | None = self.observation_handlers[platform](entity_obs)
            entity_obs.observed = observation
            if entity_obs.id is not None:
                local_observations[entity_obs.id] = entity_obs
            else:
                _LOGGER.error(
                    "An entity observation did not have an id, please create an issue on github homeassistant/core: '%s'",
                    entity_obs,
                )

        return local_observations

    def _calculate_new_probability(self) -> float:
        prior = self.prior

        for obs in self.current_observations.values():
            if obs is not None:
                if obs.observed is True:
                    prior = update_probability(
                        prior,
                        obs.prob_given_true,
                        obs.prob_given_false,
                    )
                elif obs.observed is False:
                    prior = update_probability(
                        prior,
                        1 - obs.prob_given_true,
                        1 - obs.prob_given_false,
                    )
                elif obs.observed is None:
                    if obs.entity_id is not None:
                        _LOGGER.debug(
                            "Observation for entity '%s' returned None, it will not be used for Bayesian updating",
                            obs.entity_id,
                        )
                    else:
                        _LOGGER.debug(
                            "Observation for template entity returned None rather than a valid boolean, it will not be used for Bayesian updating",
                        )

        return prior

    def _build_observations_by_entity(self) -> dict[str, list[Observation]]:
        """
        Build and return data structure of the form below.

        {
            "sensor.sensor1": [Observation, Observation],
            "sensor.sensor2": [Observation],
            ...
        }

        Each "observation" must be recognized uniquely, and it should be possible
        for all relevant observations to be looked up via their `entity_id`.
        """

        observations_by_entity: dict[str, list[Observation]] = {}
        for i, observation in enumerate(self._observations):
            observation.id = str(i)

            if observation.entity_id is None:
                continue
            observations_by_entity.setdefault(observation.entity_id, []).append(
                observation
            )

        for li_of_obs in observations_by_entity.values():
            if len(li_of_obs) == 1:
                continue
            for observation in li_of_obs:
                if observation.platform != "state":
                    continue
                observation.platform = "multi_state"

        return observations_by_entity

    def _build_observations_by_template(self) -> dict[Template, list[Observation]]:
        """
        Build and return data structure of the form below.

        {
            "template": [Observation, Observation],
            "template2": [Observation],
            ...
        }

        Each "observation" must be recognized uniquely, and it should be possible
        for all relevant observations to be looked up via their `template`.
        """

        observations_by_template: dict[Template, list[Observation]] = {}
        for ind, observation in enumerate(self._observations):
            if observation.value_template is None:
                continue

            observation.id = str(ind)

            template = observation.value_template
            observations_by_template.setdefault(template, []).append(observation)

        return observations_by_template

    def _process_numeric_state(self, entity_observation: Observation) -> bool | None:
        """Return True if numeric condition is met, return False if not, return None otherwise."""
        entity = entity_observation.entity_id

        try:
            if condition.state(self.hass, entity, [STATE_UNKNOWN, STATE_UNAVAILABLE]):
                return None
            return condition.async_numeric_state(
                self.hass,
                entity,
                entity_observation.below,
                entity_observation.above,
                None,
                entity_observation.to_dict(),
            )
        except ConditionError:
            return None

    def _process_state(self, entity_observation: Observation) -> bool | None:
        """Return True if state conditions are met, return False if they are not. Returns None if the state is unavailable."""
        entity = entity_observation.entity_id
        assert entity is not None
        try:
            if condition.state(self.hass, entity, [STATE_UNKNOWN, STATE_UNAVAILABLE]):
                return None

            return condition.state(self.hass, entity, entity_observation.to_state)
        except ConditionError:
            return None

    def _process_multi_state(self, entity_observation: Observation) -> bool | None:
        """Return True if state conditions are met, otherwise return None. Never return False as all other states should have their own probabilities configured."""
        entity = entity_observation.entity_id

        try:
            if condition.state(self.hass, entity, entity_observation.to_state):
                return True
        except ConditionError:
            return None
        return None

    @property
    def extra_state_attributes(self) -> dict[str, Any]:
        """Return the state attributes of the sensor."""
        #
        attr_observations_list: list[dict[str, str | float | bool | None]] = [
            obs.to_dict()
            for obs in self.current_observations.values()
            if obs is not None
        ]

        return {
            ATTR_OBSERVATIONS: attr_observations_list,
            ATTR_OCCURRED_OBSERVATION_ENTITIES: list(
                {
                    obs.entity_id
                    for obs in self.current_observations.values()
                    if obs is not None
                    and obs.entity_id is not None
                    and obs.observed is not None
                }
            ),
            ATTR_PROBABILITY: round(self.probability, 2),
            ATTR_PROBABILITY_THRESHOLD: self._probability_threshold,
        }

    async def async_update(self) -> None:
        """Get the latest data and update the states."""
        if not self._callbacks:
            self._recalculate_and_write_state()
            return
        # Force recalc of the templates. The states will
        # update automatically.
        for call in self._callbacks:
            call.async_refresh()<|MERGE_RESOLUTION|>--- conflicted
+++ resolved
@@ -36,10 +36,7 @@
 from homeassistant.helpers.typing import ConfigType, DiscoveryInfoType
 
 from . import DOMAIN, PLATFORMS
-<<<<<<< HEAD
 from .helpers import Observation
-=======
->>>>>>> fab3ee90
 from .repairs import raise_mirrored_entries
 
 ATTR_OBSERVATIONS = "observations"
@@ -284,30 +281,17 @@
         # detect mirrored entries
         for entity, observations in self.observations_by_entity.items():
             raise_mirrored_entries(
-<<<<<<< HEAD
-                self.hass, observations, text=self._attr_name + "/" + entity
+                self.hass, observations, text=f"{self._attr_name}/{entity}"
             )
 
         all_template_observations: list[Observation] = []
-=======
-                self.hass, observations, text=f"{self._attr_name}/{entity}"
-            )
-
-        all_template_observations = []
->>>>>>> fab3ee90
         for value in self.observations_by_template.values():
             all_template_observations.append(value[0])
         if len(all_template_observations) == 2:
             raise_mirrored_entries(
                 self.hass,
                 all_template_observations,
-<<<<<<< HEAD
-                text=self._attr_name
-                + "/"
-                + str(all_template_observations[0].value_template),
-=======
-                text=f"{self._attr_name}/{all_template_observations[0]['value_template']}",
->>>>>>> fab3ee90
+                text=f"{self._attr_name}/{all_template_observations[0].value_template}",
             )
 
     @callback
