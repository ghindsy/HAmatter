"""The bluetooth integration."""
from __future__ import annotations

from collections.abc import Callable
<<<<<<< HEAD
from datetime import datetime, timedelta
=======
from dataclasses import dataclass
>>>>>>> 6f29ef22
from enum import Enum
import fnmatch
import logging
from typing import Final, TypedDict

from bleak import BleakError
from bleak.backends.device import BLEDevice
from bleak.backends.scanner import AdvertisementData
from lru import LRU  # pylint: disable=no-name-in-module

from homeassistant import config_entries
from homeassistant.const import EVENT_HOMEASSISTANT_STOP
from homeassistant.core import (
    CALLBACK_TYPE,
    Event,
    HomeAssistant,
    callback as hass_callback,
)
from homeassistant.helpers import discovery_flow
from homeassistant.helpers.event import async_track_time_interval
from homeassistant.helpers.service_info.bluetooth import BluetoothServiceInfo
from homeassistant.helpers.typing import ConfigType
from homeassistant.loader import (
    BluetoothMatcher,
    BluetoothMatcherOptional,
    async_get_bluetooth,
)

from . import models
from .const import DOMAIN
from .models import HaBleakScanner
from .usage import install_multiple_bleak_catcher

_LOGGER = logging.getLogger(__name__)

MAX_REMEMBER_ADDRESSES: Final = 2048

SLEEP_RECOVERY_INTERVAL: Final = 120

SOURCE_LOCAL: Final = "local"


@dataclass
class BluetoothServiceInfoBleak(BluetoothServiceInfo):  # type: ignore[misc]
    """BluetoothServiceInfo with bleak data.

    Integrations may need BLEDevice and AdvertisementData
    to connect to the device without having bleak trigger
    another scan to translate the address to the system's
    internal details.
    """

    device: BLEDevice
    advertisement: AdvertisementData

    @classmethod
    def from_advertisement(
        cls, device: BLEDevice, advertisement_data: AdvertisementData, source: str
    ) -> BluetoothServiceInfo:
        """Create a BluetoothServiceInfoBleak from an advertisement."""
        return cls(
            name=advertisement_data.local_name or device.name or device.address,
            address=device.address,
            rssi=device.rssi,
            manufacturer_data=advertisement_data.manufacturer_data,
            service_data=advertisement_data.service_data,
            service_uuids=advertisement_data.service_uuids,
            source=source,
            device=device,
            advertisement=advertisement_data,
        )


class BluetoothCallbackMatcherOptional(TypedDict, total=False):
    """Matcher for the bluetooth integration for callback optional fields."""

    address: str


class BluetoothCallbackMatcher(
    BluetoothMatcherOptional,
    BluetoothCallbackMatcherOptional,
):
    """Callback matcher for the bluetooth integration."""


class BluetoothScanningMode(Enum):
    """The mode of scanning for bluetooth devices."""

    PASSIVE = "passive"
    ACTIVE = "active"


SCANNING_MODE_TO_BLEAK = {
    BluetoothScanningMode.ACTIVE: "active",
    BluetoothScanningMode.PASSIVE: "passive",
}

ADDRESS: Final = "address"
LOCAL_NAME: Final = "local_name"
SERVICE_UUID: Final = "service_uuid"
MANUFACTURER_ID: Final = "manufacturer_id"
MANUFACTURER_DATA_START: Final = "manufacturer_data_start"


BluetoothChange = Enum("BluetoothChange", "ADVERTISEMENT")
BluetoothCallback = Callable[[BluetoothServiceInfoBleak, BluetoothChange], None]


@hass_callback
def async_discovered_service_info(
    hass: HomeAssistant,
) -> list[BluetoothServiceInfoBleak]:
    """Return the discovered devices list."""
    if DOMAIN not in hass.data:
        return []
    manager: BluetoothManager = hass.data[DOMAIN]
    return manager.async_discovered_service_info()


@hass_callback
def async_ble_device_from_address(
    hass: HomeAssistant,
    address: str,
) -> BLEDevice | None:
    """Return BLEDevice for an address if its present."""
    if DOMAIN not in hass.data:
        return None
    manager: BluetoothManager = hass.data[DOMAIN]
    return manager.async_ble_device_from_address(address)


@hass_callback
def async_address_present(
    hass: HomeAssistant,
    address: str,
) -> bool:
    """Check if an address is present in the bluetooth device list."""
    if DOMAIN not in hass.data:
        return False
    manager: BluetoothManager = hass.data[DOMAIN]
    return manager.async_address_present(address)


@hass_callback
def async_register_callback(
    hass: HomeAssistant,
    callback: BluetoothCallback,
    match_dict: BluetoothCallbackMatcher | None,
) -> Callable[[], None]:
    """Register to receive a callback on bluetooth change.

    Returns a callback that can be used to cancel the registration.
    """
    manager: BluetoothManager = hass.data[DOMAIN]
    return manager.async_register_callback(callback, match_dict)


async def async_setup(hass: HomeAssistant, config: ConfigType) -> bool:
    """Set up the bluetooth integration."""
    integration_matchers = await async_get_bluetooth(hass)
    bluetooth_discovery = BluetoothManager(
        hass, integration_matchers, BluetoothScanningMode.PASSIVE
    )
    await bluetooth_discovery.async_setup()
    hass.data[DOMAIN] = bluetooth_discovery
    return True


def _ble_device_matches(
    matcher: BluetoothCallbackMatcher | BluetoothMatcher,
    device: BLEDevice,
    advertisement_data: AdvertisementData,
) -> bool:
    """Check if a ble device and advertisement_data matches the matcher."""
    if (
        matcher_address := matcher.get(ADDRESS)
    ) is not None and device.address != matcher_address:
        return False

    if (
        matcher_local_name := matcher.get(LOCAL_NAME)
    ) is not None and not fnmatch.fnmatch(
        advertisement_data.local_name or device.name or device.address,
        matcher_local_name,
    ):
        return False

    if (
        matcher_service_uuid := matcher.get(SERVICE_UUID)
    ) is not None and matcher_service_uuid not in advertisement_data.service_uuids:
        return False

    if (
        (matcher_manfacturer_id := matcher.get(MANUFACTURER_ID)) is not None
        and matcher_manfacturer_id not in advertisement_data.manufacturer_data
    ):
        return False

    if (
        matcher_manufacturer_data_start := matcher.get(MANUFACTURER_DATA_START)
    ) is not None:
        matcher_manufacturer_data_start_bytes = bytearray(
            matcher_manufacturer_data_start
        )
        if not any(
            manufacturer_data.startswith(matcher_manufacturer_data_start_bytes)
            for manufacturer_data in advertisement_data.manufacturer_data.values()
        ):
            return False

    return True


class BluetoothManager:
    """Manage Bluetooth."""

    def __init__(
        self,
        hass: HomeAssistant,
        integration_matchers: list[BluetoothMatcher],
        scanning_mode: BluetoothScanningMode,
    ) -> None:
        """Init bluetooth discovery."""
        self.hass = hass
        self.scanning_mode = scanning_mode
        self._integration_matchers = integration_matchers
        self.scanner: HaBleakScanner | None = None
        self._cancel_device_detected: CALLBACK_TYPE | None = None
        self._cancel_sleep_recovery: CALLBACK_TYPE | None = None
        self._callbacks: list[
            tuple[BluetoothCallback, BluetoothCallbackMatcher | None]
        ] = []
        # Some devices use a random address so we need to use
        # an LRU to avoid memory issues.
        self._matched: LRU = LRU(MAX_REMEMBER_ADDRESSES)

    async def async_setup(self) -> None:
        """Set up BT Discovery."""
        try:
            self.scanner = HaBleakScanner(
                scanning_mode=SCANNING_MODE_TO_BLEAK[self.scanning_mode]
            )
        except (FileNotFoundError, BleakError) as ex:
            _LOGGER.warning(
                "Could not create bluetooth scanner (is bluetooth present and enabled?): %s",
                ex,
            )
            return
        install_multiple_bleak_catcher(self.scanner)
        self.async_setup_sleep_recovery()
        # We have to start it right away as some integrations might
        # need it straight away.
        _LOGGER.debug("Starting bluetooth scanner")
        self.scanner.register_detection_callback(self.scanner.async_callback_dispatcher)
        self._cancel_device_detected = self.scanner.async_register_callback(
            self._device_detected, {}
        )
        self.hass.bus.async_listen_once(EVENT_HOMEASSISTANT_STOP, self.async_stop)
        await self.scanner.start()

    @hass_callback
    def async_setup_sleep_recovery(self) -> None:
        """Set up the sleep recovery."""

        async def async_sleep_recovery(now: datetime) -> None:
            """Restart bluetooth discovery on sleep."""
            _LOGGER.debug("Restarting bluetooth scanner?")
            assert self.scanner is not None
            _LOGGER.warning("Discovered devices: %s", self.scanner.discovered_devices)

        self._cancel_sleep_recovery = async_track_time_interval(
            self.hass, async_sleep_recovery, timedelta(seconds=SLEEP_RECOVERY_INTERVAL)
        )

    @hass_callback
    def _device_detected(
        self, device: BLEDevice, advertisement_data: AdvertisementData
    ) -> None:
        """Handle a detected device."""
        matched_domains: set[str] | None = None
        match_key = (device.address, bool(advertisement_data.manufacturer_data))
        match_key_has_mfr_data = (device.address, True)

        # If we matched without manufacturer_data, we need to do it again
        # since we may think the device is unsupported otherwise
        if (
            match_key_has_mfr_data not in self._matched
            and match_key not in self._matched
        ):
            matched_domains = {
                matcher["domain"]
                for matcher in self._integration_matchers
                if _ble_device_matches(matcher, device, advertisement_data)
            }
            if matched_domains:
                self._matched[match_key] = True
            _LOGGER.debug(
                "Device detected: %s with advertisement_data: %s matched domains: %s",
                device,
                advertisement_data,
                matched_domains,
            )

        if not matched_domains and not self._callbacks:
            return

        service_info: BluetoothServiceInfoBleak | None = None
        for callback, matcher in self._callbacks:
            if matcher is None or _ble_device_matches(
                matcher, device, advertisement_data
            ):
                if service_info is None:
                    service_info = BluetoothServiceInfoBleak.from_advertisement(
                        device, advertisement_data, SOURCE_LOCAL
                    )
                try:
                    callback(service_info, BluetoothChange.ADVERTISEMENT)
                except Exception:  # pylint: disable=broad-except
                    _LOGGER.exception("Error in bluetooth callback")

        if not matched_domains:
            return
        if service_info is None:
            service_info = BluetoothServiceInfoBleak.from_advertisement(
                device, advertisement_data, SOURCE_LOCAL
            )
        for domain in matched_domains:
            discovery_flow.async_create_flow(
                self.hass,
                domain,
                {"source": config_entries.SOURCE_BLUETOOTH},
                service_info,
            )

    @hass_callback
    def async_register_callback(
        self,
        callback: BluetoothCallback,
        matcher: BluetoothCallbackMatcher | None = None,
    ) -> Callable[[], None]:
        """Register a callback."""
        callback_entry = (callback, matcher)
        self._callbacks.append(callback_entry)

        @hass_callback
        def _async_remove_callback() -> None:
            self._callbacks.remove(callback_entry)

        # If we have history for the subscriber, we can trigger the callback
        # immediately with the last packet so the subscriber can see the
        # device.
        if (
            matcher
            and (address := matcher.get(ADDRESS))
            and models.HA_BLEAK_SCANNER
            and (device_adv_data := models.HA_BLEAK_SCANNER.history.get(address))
        ):
            try:
                callback(
                    BluetoothServiceInfoBleak.from_advertisement(
                        *device_adv_data, SOURCE_LOCAL
                    ),
                    BluetoothChange.ADVERTISEMENT,
                )
            except Exception:  # pylint: disable=broad-except
                _LOGGER.exception("Error in bluetooth callback")

        return _async_remove_callback

    @hass_callback
    def async_ble_device_from_address(self, address: str) -> BLEDevice | None:
        """Return the BLEDevice if present."""
        if models.HA_BLEAK_SCANNER and (
            ble_adv := models.HA_BLEAK_SCANNER.history.get(address)
        ):
            return ble_adv[0]
        return None

    @hass_callback
    def async_address_present(self, address: str) -> bool:
        """Return if the address is present."""
        return bool(
            models.HA_BLEAK_SCANNER
            and any(
                device.address == address
                for device in models.HA_BLEAK_SCANNER.discovered_devices
            )
        )

    @hass_callback
    def async_discovered_service_info(self) -> list[BluetoothServiceInfo]:
        """Return if the address is present."""
        if models.HA_BLEAK_SCANNER:
            discovered = models.HA_BLEAK_SCANNER.discovered_devices
            history = models.HA_BLEAK_SCANNER.history
            return [
                BluetoothServiceInfoBleak.from_advertisement(
                    *history[device.address], SOURCE_LOCAL
                )
                for device in discovered
                if device.address in history
            ]
        return []

    async def async_stop(self, event: Event) -> None:
        """Stop bluetooth discovery."""
        if self._cancel_device_detected:
            self._cancel_device_detected()
            self._cancel_device_detected = None
        if self._cancel_sleep_recovery:
            self._cancel_sleep_recovery()
            self._cancel_sleep_recovery = None
        if self.scanner:
            await self.scanner.stop()
        models.HA_BLEAK_SCANNER = None<|MERGE_RESOLUTION|>--- conflicted
+++ resolved
@@ -2,11 +2,8 @@
 from __future__ import annotations
 
 from collections.abc import Callable
-<<<<<<< HEAD
+from dataclasses import dataclass
 from datetime import datetime, timedelta
-=======
-from dataclasses import dataclass
->>>>>>> 6f29ef22
 from enum import Enum
 import fnmatch
 import logging
