"""The bluetooth integration."""
from __future__ import annotations

from collections.abc import Callable
import dataclasses
from enum import Enum
import fnmatch
from functools import cached_property
import logging
import platform
from typing import Final

from bleak import BleakError
from bleak.backends.device import MANUFACTURERS, BLEDevice
from bleak.backends.scanner import AdvertisementData

from homeassistant import config_entries
from homeassistant.const import EVENT_HOMEASSISTANT_STOP
from homeassistant.core import (
    CALLBACK_TYPE,
    Event,
    HomeAssistant,
    callback as hass_callback,
)
from homeassistant.data_entry_flow import BaseServiceInfo
from homeassistant.helpers import discovery_flow
from homeassistant.helpers.typing import ConfigType
from homeassistant.loader import BluetoothMatcher, async_get_bluetooth

from . import models
from .const import DOMAIN
from .models import HaBleakScanner
from .usage import install_multiple_bleak_catcher

_LOGGER = logging.getLogger(__name__)


class BluetoothScanningMode(Enum):
    """The mode of scanning for bluetooth devices."""

    PASSIVE = "passive"
    ACTIVE = "active"


SCANNING_MODE_TO_BLEAK = {
    BluetoothScanningMode.ACTIVE: "active",
    BluetoothScanningMode.PASSIVE: "passive",
}

LOCAL_NAME: Final = "local_name"
SERVICE_UUID: Final = "service_uuid"
MANUFACTURER_ID: Final = "manufacturer_id"
MANUFACTURER_DATA_FIRST_BYTE: Final = "manufacturer_data_first_byte"


@dataclasses.dataclass
class BluetoothServiceInfo(BaseServiceInfo):
    """Prepared info from bluetooth entries."""

    name: str
    address: str
    rssi: int
    manufacturer_data: dict[int, bytes]
    service_data: dict[str, bytes]
    service_uuids: list[str]

    @classmethod
    def from_advertisement(
        cls, device: BLEDevice, advertisement_data: AdvertisementData
    ) -> BluetoothServiceInfo:
        """Create a BluetoothServiceInfo from an advertisement."""
        return cls(
            name=advertisement_data.local_name or device.name or device.address,
            address=device.address,
            rssi=device.rssi,
            manufacturer_data=advertisement_data.manufacturer_data,
            service_data=advertisement_data.service_data,
            service_uuids=advertisement_data.service_uuids,
        )

    @cached_property
    def manufacturer(self) -> str | None:
        """Convert manufacturer data to a string."""
        for manufacturer in self.manufacturer_data:
            if manufacturer in MANUFACTURERS:
                name: str = MANUFACTURERS[manufacturer]
                return name
        return None

    @cached_property
    def manufacturer_id(self) -> int | None:
        """Get the first manufacturer id."""
        for manufacturer in self.manufacturer_data:
            return manufacturer
        return None


BluetoothChange = Enum("BluetoothChange", "ADVERTISEMENT")
BluetoothCallback = Callable[[BluetoothServiceInfo, BluetoothChange], None]


@hass_callback
def async_register_callback(
    hass: HomeAssistant,
    callback: BluetoothCallback,
    match_dict: BluetoothMatcher | None,
) -> Callable[[], None]:
    """Register to receive a callback on bluetooth change.

    Returns a callback that can be used to cancel the registration.
    """
    manager: BluetoothManager = hass.data[DOMAIN]
    return manager.async_register_callback(callback, match_dict)


async def async_setup(hass: HomeAssistant, config: ConfigType) -> bool:
    """Set up the bluetooth integration."""
    integration_matchers = await async_get_bluetooth(hass)
    bluetooth_discovery = BluetoothManager(
        hass, integration_matchers, BluetoothScanningMode.PASSIVE
    )
    await bluetooth_discovery.async_setup()
    hass.data[DOMAIN] = bluetooth_discovery
    return True


def _ble_device_matches(
    matcher: BluetoothMatcher, device: BLEDevice, advertisement_data: AdvertisementData
) -> bool:
    """Check if a ble device and advertisement_data matches the matcher."""
    if (
        matcher_local_name := matcher.get(LOCAL_NAME)
    ) is not None and not fnmatch.fnmatch(
        advertisement_data.local_name or device.name or device.address,
        matcher_local_name,
    ):
        return False

    if (
        matcher_service_uuid := matcher.get(SERVICE_UUID)
    ) is not None and matcher_service_uuid not in advertisement_data.service_uuids:
        return False

    if (
        (matcher_manfacturer_id := matcher.get(MANUFACTURER_ID)) is not None
        and matcher_manfacturer_id not in advertisement_data.manufacturer_data
    ):
        return False

    if (
        matcher_manufacturer_data_first_byte := matcher.get(
            MANUFACTURER_DATA_FIRST_BYTE
        )
    ) is not None and not any(
        matcher_manufacturer_data_first_byte == manufacturer_data[0]
        for manufacturer_data in advertisement_data.manufacturer_data.values()
    ):
        return False

    return True


@hass_callback
def async_enable_rssi_updates() -> None:
    """Bleak filters out RSSI updates by default on linux only."""
    # We want RSSI updates
    if platform.system() == "Linux":
        from bleak.backends.bluezdbus import (  # pylint: disable=import-outside-toplevel
            scanner,
        )

        scanner._ADVERTISING_DATA_PROPERTIES.add(  # pylint: disable=protected-access
            "RSSI"
        )


class BluetoothManager:
    """Manage Bluetooth."""

    def __init__(
        self,
        hass: HomeAssistant,
        integration_matchers: list[BluetoothMatcher],
        scanning_mode: BluetoothScanningMode,
    ) -> None:
        """Init bluetooth discovery."""
        self.hass = hass
        self.scanning_mode = scanning_mode
        self._integration_matchers = integration_matchers
        self.scanner: HaBleakScanner | None = None
        self._cancel_device_detected: CALLBACK_TYPE | None = None
        self._callbacks: list[tuple[BluetoothCallback, BluetoothMatcher | None]] = []

    async def async_setup(self) -> None:
        """Set up BT Discovery."""
        try:
            self.scanner = HaBleakScanner(
<<<<<<< HEAD
                scanning_mode=SCANNING_MODE_TO_BLEAK[self.scanning_mode],
                filters={"RSSI": -20},  # We only want significant changes  "UUIDs": []
=======
                scanning_mode=SCANNING_MODE_TO_BLEAK[self.scanning_mode]
>>>>>>> ada1746f
            )
        except (FileNotFoundError, BleakError) as ex:
            _LOGGER.warning(
                "Could not create bluetooth scanner (is bluetooth present and enabled?): %s",
                ex,
            )
            return
        async_enable_rssi_updates()
        install_multiple_bleak_catcher(self.scanner)
        # We have to start it right away as some integrations might
        # need it straight away.
        _LOGGER.debug("Starting bluetooth scanner")
        self.scanner.register_detection_callback(self.scanner.async_callback_dispatcher)
        self._cancel_device_detected = self.scanner.async_register_callback(
            self._device_detected, {}
        )
        self.hass.bus.async_listen_once(EVENT_HOMEASSISTANT_STOP, self.async_stop)
        await self.scanner.start()

    @hass_callback
    def _device_detected(
        self, device: BLEDevice, advertisement_data: AdvertisementData
    ) -> None:
        """Handle a detected device."""
        matched_domains = {
            matcher["domain"]
            for matcher in self._integration_matchers
            if _ble_device_matches(matcher, device, advertisement_data)
        }
        _LOGGER.debug(
            "Device detected: %s with advertisement_data: %s matched domains: %s",
            device,
            advertisement_data,
            matched_domains,
        )
        if not matched_domains and not self._callbacks:
            return

        service_info: BluetoothServiceInfo | None = None
        for callback, matcher in self._callbacks:
            if matcher is None or _ble_device_matches(
                matcher, device, advertisement_data
            ):
                if service_info is None:
                    service_info = BluetoothServiceInfo.from_advertisement(
                        device, advertisement_data
                    )
                try:
                    callback(service_info, BluetoothChange.ADVERTISEMENT)
                except Exception:  # pylint: disable=broad-except
                    _LOGGER.exception("Error in bluetooth callback")

        if not matched_domains:
            return
        if service_info is None:
            service_info = BluetoothServiceInfo.from_advertisement(
                device, advertisement_data
            )
        for domain in matched_domains:
            discovery_flow.async_create_flow(
                self.hass,
                domain,
                {"source": config_entries.SOURCE_BLUETOOTH},
                service_info,
            )

    @hass_callback
    def async_register_callback(
        self, callback: BluetoothCallback, match_dict: BluetoothMatcher | None = None
    ) -> Callable[[], None]:
        """Register a callback."""
        callback_entry = (callback, match_dict)
        self._callbacks.append(callback_entry)

        @hass_callback
        def _async_remove_callback() -> None:
            self._callbacks.remove(callback_entry)

        return _async_remove_callback

    async def async_stop(self, event: Event) -> None:
        """Stop bluetooth discovery."""
        if self._cancel_device_detected:
            self._cancel_device_detected()
            self._cancel_device_detected = None
        if self.scanner:
            await self.scanner.stop()
        models.HA_BLEAK_SCANNER = None<|MERGE_RESOLUTION|>--- conflicted
+++ resolved
@@ -195,12 +195,7 @@
         """Set up BT Discovery."""
         try:
             self.scanner = HaBleakScanner(
-<<<<<<< HEAD
-                scanning_mode=SCANNING_MODE_TO_BLEAK[self.scanning_mode],
-                filters={"RSSI": -20},  # We only want significant changes  "UUIDs": []
-=======
                 scanning_mode=SCANNING_MODE_TO_BLEAK[self.scanning_mode]
->>>>>>> ada1746f
             )
         except (FileNotFoundError, BleakError) as ex:
             _LOGGER.warning(
