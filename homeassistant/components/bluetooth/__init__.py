"""The bluetooth integration."""
from __future__ import annotations

from asyncio import Future
from collections.abc import Callable, Iterable
import logging
import platform
from typing import TYPE_CHECKING, cast

import async_timeout
from awesomeversion import AwesomeVersion

from homeassistant.components import usb
from homeassistant.config_entries import (
    SOURCE_IGNORE,
    SOURCE_INTEGRATION_DISCOVERY,
    ConfigEntry,
)
from homeassistant.const import EVENT_HOMEASSISTANT_STARTED, EVENT_HOMEASSISTANT_STOP
from homeassistant.core import CALLBACK_TYPE, HomeAssistant, callback as hass_callback
from homeassistant.exceptions import ConfigEntryNotReady
from homeassistant.helpers import device_registry as dr, discovery_flow
from homeassistant.helpers.debounce import Debouncer
from homeassistant.helpers.issue_registry import (
    IssueSeverity,
    async_create_issue,
    async_delete_issue,
)
from homeassistant.loader import async_get_bluetooth

from . import models
from .const import (
    ADAPTER_ADDRESS,
    ADAPTER_HW_VERSION,
    ADAPTER_SW_VERSION,
    CONF_ADAPTER,
    CONF_DETAILS,
    CONF_PASSIVE,
    DATA_MANAGER,
    DEFAULT_ADDRESS,
    DOMAIN,
    SOURCE_LOCAL,
    AdapterDetails,
)
from .manager import BluetoothManager
from .match import BluetoothCallbackMatcher, IntegrationMatcher
from .models import (
    BaseHaScanner,
    BluetoothCallback,
    BluetoothChange,
    BluetoothScanningMode,
    BluetoothServiceInfo,
    BluetoothServiceInfoBleak,
    HaBleakScannerWrapper,
    ProcessAdvertisementCallback,
)
from .scanner import HaScanner, ScannerStartError, create_bleak_scanner
from .util import adapter_human_name, adapter_unique_name, async_default_adapter

if TYPE_CHECKING:
    from bleak.backends.device import BLEDevice

    from homeassistant.helpers.typing import ConfigType

__all__ = [
    "async_ble_device_from_address",
    "async_discovered_service_info",
    "async_get_scanner",
    "async_process_advertisements",
    "async_rediscover_address",
    "async_register_callback",
    "async_track_unavailable",
    "async_scanner_count",
    "BaseHaScanner",
    "BluetoothServiceInfo",
    "BluetoothServiceInfoBleak",
    "BluetoothScanningMode",
    "BluetoothCallback",
    "SOURCE_LOCAL",
]

_LOGGER = logging.getLogger(__name__)

RECOMMENDED_HAOS_VERSION = AwesomeVersion("9.0")


def _get_manager(hass: HomeAssistant) -> BluetoothManager:
    """Get the bluetooth manager."""
    return cast(BluetoothManager, hass.data[DATA_MANAGER])


@hass_callback
def async_get_scanner(hass: HomeAssistant) -> HaBleakScannerWrapper:
    """Return a HaBleakScannerWrapper.

    This is a wrapper around our BleakScanner singleton that allows
    multiple integrations to share the same BleakScanner.
    """
    return HaBleakScannerWrapper()


@hass_callback
def async_scanner_count(hass: HomeAssistant, connectable: bool = True) -> int:
    """Return the number of scanners currently in use."""
    return _get_manager(hass).async_scanner_count(connectable)


@hass_callback
def async_discovered_service_info(
    hass: HomeAssistant, connectable: bool = True
) -> Iterable[BluetoothServiceInfoBleak]:
    """Return the discovered devices list."""
    if DATA_MANAGER not in hass.data:
        return []
    return _get_manager(hass).async_discovered_service_info(connectable)


@hass_callback
def async_last_service_info(
    hass: HomeAssistant, address: str, connectable: bool = True
) -> BluetoothServiceInfoBleak | None:
    """Return the last service info for an address."""
    if DATA_MANAGER not in hass.data:
        return None
    return _get_manager(hass).async_last_service_info(address, connectable)


@hass_callback
def async_ble_device_from_address(
    hass: HomeAssistant, address: str, connectable: bool = True
) -> BLEDevice | None:
    """Return BLEDevice for an address if its present."""
    if DATA_MANAGER not in hass.data:
        return None
    return _get_manager(hass).async_ble_device_from_address(address, connectable)


@hass_callback
def async_address_present(
    hass: HomeAssistant, address: str, connectable: bool = True
) -> bool:
    """Check if an address is present in the bluetooth device list."""
    if DATA_MANAGER not in hass.data:
        return False
    return _get_manager(hass).async_address_present(address, connectable)


@hass_callback
def async_register_callback(
    hass: HomeAssistant,
    callback: BluetoothCallback,
    match_dict: BluetoothCallbackMatcher | None,
    mode: BluetoothScanningMode,
) -> Callable[[], None]:
    """Register to receive a callback on bluetooth change.

    mode is currently not used as we only support active scanning.
    Passive scanning will be available in the future. The flag
    is required to be present to avoid a future breaking change
    when we support passive scanning.

    Returns a callback that can be used to cancel the registration.
    """
    return _get_manager(hass).async_register_callback(callback, match_dict)


async def async_process_advertisements(
    hass: HomeAssistant,
    callback: ProcessAdvertisementCallback,
    match_dict: BluetoothCallbackMatcher,
    mode: BluetoothScanningMode,
    timeout: int,
) -> BluetoothServiceInfoBleak:
    """Process advertisements until callback returns true or timeout expires."""
    done: Future[BluetoothServiceInfoBleak] = Future()

    @hass_callback
    def _async_discovered_device(
        service_info: BluetoothServiceInfoBleak, change: BluetoothChange
    ) -> None:
        if not done.done() and callback(service_info):
            done.set_result(service_info)

    unload = _get_manager(hass).async_register_callback(
        _async_discovered_device, match_dict
    )

    try:
        async with async_timeout.timeout(timeout):
            return await done
    finally:
        unload()


@hass_callback
def async_track_unavailable(
    hass: HomeAssistant,
    callback: Callable[[BluetoothServiceInfoBleak], None],
    address: str,
    connectable: bool = True,
) -> Callable[[], None]:
    """Register to receive a callback when an address is unavailable.

    Returns a callback that can be used to cancel the registration.
    """
    return _get_manager(hass).async_track_unavailable(callback, address, connectable)


@hass_callback
def async_rediscover_address(hass: HomeAssistant, address: str) -> None:
    """Trigger discovery of devices which have already been seen."""
    _get_manager(hass).async_rediscover_address(address)


@hass_callback
def async_register_scanner(
    hass: HomeAssistant, scanner: BaseHaScanner, connectable: bool
) -> CALLBACK_TYPE:
    """Register a BleakScanner."""
    return _get_manager(hass).async_register_scanner(scanner, connectable)


@hass_callback
def async_get_advertisement_callback(
    hass: HomeAssistant,
) -> Callable[[BluetoothServiceInfoBleak], None]:
    """Get the advertisement callback."""
    return _get_manager(hass).scanner_adv_received


async def async_get_adapter_from_address(
    hass: HomeAssistant, address: str
) -> str | None:
    """Get an adapter by the address."""
    return await _get_manager(hass).async_get_adapter_from_address(address)


@hass_callback
def _async_haos_is_new_enough(hass: HomeAssistant) -> bool:
    """Check if the version of Home Assistant Operating System is new enough."""
    # Only warn if a USB adapter is plugged in
    if not any(
        entry
        for entry in hass.config_entries.async_entries(DOMAIN)
        if entry.source != SOURCE_IGNORE
    ):
<<<<<<< HEAD
        return
    if not hass.components.hassio.is_hassio():
        return
    os_info = hass.components.hassio.get_os_info()
    host_info = hass.components.hassio.get_host_info()
    _LOGGER.warning("os_info: %s", os_info)
    _LOGGER.warning("host_info: %s", host_info)

    system_info = await async_get_system_info(hass)
    _LOGGER.warning("System info: %s", system_info)
    system_info["hassos"] = "8.5.000"
=======
        return True
>>>>>>> dc33ab43
    if (
        not hass.components.hassio.is_hassio()
        or not (os_info := hass.components.hassio.get_os_info())
        or not (haos_version := os_info.get("version"))
        or AwesomeVersion(haos_version) >= RECOMMENDED_HAOS_VERSION
    ):
        return True
    return False


@hass_callback
def _async_check_haos(hass: HomeAssistant) -> None:
    """Create or delete an the haos_outdated issue."""
    if _async_haos_is_new_enough(hass):
        async_delete_issue(hass, DOMAIN, "haos_outdated")
        return
    async_create_issue(
        hass,
        DOMAIN,
        "haos_outdated",
        is_fixable=False,
        severity=IssueSeverity.WARNING,
        translation_key="haos_outdated",
    )


async def async_setup(hass: HomeAssistant, config: ConfigType) -> bool:
    """Set up the bluetooth integration."""
    integration_matcher = IntegrationMatcher(await async_get_bluetooth(hass))
    integration_matcher.async_setup()
    manager = BluetoothManager(hass, integration_matcher)
    await manager.async_setup()
    hass.bus.async_listen_once(EVENT_HOMEASSISTANT_STOP, manager.async_stop)
    hass.data[DATA_MANAGER] = models.MANAGER = manager
    adapters = await manager.async_get_bluetooth_adapters()

    async_migrate_entries(hass, adapters)
    await async_discover_adapters(hass, adapters)

    async def _async_rediscover_adapters() -> None:
        """Rediscover adapters when a new one may be available."""
        discovered_adapters = await manager.async_get_bluetooth_adapters(cached=False)
        _LOGGER.debug("Rediscovered adapters: %s", discovered_adapters)
        await async_discover_adapters(hass, discovered_adapters)

    discovery_debouncer = Debouncer(
        hass, _LOGGER, cooldown=5, immediate=False, function=_async_rediscover_adapters
    )

    def _async_trigger_discovery() -> None:
        # There are so many bluetooth adapter models that
        # we check the bus whenever a usb device is plugged in
        # to see if it is a bluetooth adapter since we can't
        # tell if the device is a bluetooth adapter or if its
        # actually supported unless we ask DBus if its now
        # present.
        _LOGGER.debug("Triggering bluetooth usb discovery")
        hass.async_create_task(discovery_debouncer.async_call())

    cancel = usb.async_register_scan_request_callback(hass, _async_trigger_discovery)
    hass.bus.async_listen_once(
        EVENT_HOMEASSISTANT_STOP, hass_callback(lambda event: cancel())
    )

    # Wait to check until after start to make sure
    # that the system info is available.
    hass.bus.async_listen_once(
        EVENT_HOMEASSISTANT_STARTED,
        hass_callback(lambda event: _async_check_haos(hass)),
    )

    return True


@hass_callback
def async_migrate_entries(
    hass: HomeAssistant, adapters: dict[str, AdapterDetails]
) -> None:
    """Migrate config entries to support multiple."""
    current_entries = hass.config_entries.async_entries(DOMAIN)
    default_adapter = async_default_adapter()

    for entry in current_entries:
        if entry.unique_id:
            continue

        address = DEFAULT_ADDRESS
        adapter = entry.options.get(CONF_ADAPTER, default_adapter)
        if adapter in adapters:
            address = adapters[adapter][ADAPTER_ADDRESS]
        hass.config_entries.async_update_entry(
            entry, title=adapter_unique_name(adapter, address), unique_id=address
        )


async def async_discover_adapters(
    hass: HomeAssistant,
    adapters: dict[str, AdapterDetails],
) -> None:
    """Discover adapters and start flows."""
    if platform.system() == "Windows":
        # We currently do not have a good way to detect if a bluetooth device is
        # available on Windows. We will just assume that it is not unless they
        # actively add it.
        return

    for adapter, details in adapters.items():
        discovery_flow.async_create_flow(
            hass,
            DOMAIN,
            context={"source": SOURCE_INTEGRATION_DISCOVERY},
            data={CONF_ADAPTER: adapter, CONF_DETAILS: details},
        )


async def async_update_device(
    hass: HomeAssistant, entry: ConfigEntry, adapter: str
) -> None:
    """Update device registry entry.

    The physical adapter can change from hci0/hci1 on reboot
    or if the user moves around the usb sticks so we need to
    update the device with the new location so they can
    figure out where the adapter is.
    """
    manager: BluetoothManager = hass.data[DATA_MANAGER]
    adapters = await manager.async_get_bluetooth_adapters()
    details = adapters[adapter]
    registry = dr.async_get(manager.hass)
    registry.async_get_or_create(
        config_entry_id=entry.entry_id,
        name=adapter_human_name(adapter, details[ADAPTER_ADDRESS]),
        connections={(dr.CONNECTION_BLUETOOTH, details[ADAPTER_ADDRESS])},
        sw_version=details.get(ADAPTER_SW_VERSION),
        hw_version=details.get(ADAPTER_HW_VERSION),
    )


async def async_setup_entry(hass: HomeAssistant, entry: ConfigEntry) -> bool:
    """Set up a config entry for a bluetooth scanner."""
    address = entry.unique_id
    assert address is not None
    adapter = await async_get_adapter_from_address(hass, address)
    if adapter is None:
        raise ConfigEntryNotReady(
            f"Bluetooth adapter {adapter} with address {address} not found"
        )

    passive = entry.options.get(CONF_PASSIVE)
    mode = BluetoothScanningMode.PASSIVE if passive else BluetoothScanningMode.ACTIVE
    try:
        bleak_scanner = create_bleak_scanner(mode, adapter)
    except RuntimeError as err:
        raise ConfigEntryNotReady(
            f"{adapter_human_name(adapter, address)}: {err}"
        ) from err
    scanner = HaScanner(hass, bleak_scanner, adapter, address)
    info_callback = async_get_advertisement_callback(hass)
    entry.async_on_unload(scanner.async_register_callback(info_callback))
    try:
        await scanner.async_start()
    except ScannerStartError as err:
        raise ConfigEntryNotReady from err
    entry.async_on_unload(async_register_scanner(hass, scanner, True))
    await async_update_device(hass, entry, adapter)
    hass.data.setdefault(DOMAIN, {})[entry.entry_id] = scanner
    entry.async_on_unload(entry.add_update_listener(async_update_listener))
    return True


async def async_update_listener(hass: HomeAssistant, entry: ConfigEntry) -> None:
    """Handle options update."""
    await hass.config_entries.async_reload(entry.entry_id)


async def async_unload_entry(hass: HomeAssistant, entry: ConfigEntry) -> bool:
    """Unload a config entry."""
    scanner: HaScanner = hass.data[DOMAIN].pop(entry.entry_id)
    await scanner.async_stop()
    return True<|MERGE_RESOLUTION|>--- conflicted
+++ resolved
@@ -244,21 +244,7 @@
         for entry in hass.config_entries.async_entries(DOMAIN)
         if entry.source != SOURCE_IGNORE
     ):
-<<<<<<< HEAD
-        return
-    if not hass.components.hassio.is_hassio():
-        return
-    os_info = hass.components.hassio.get_os_info()
-    host_info = hass.components.hassio.get_host_info()
-    _LOGGER.warning("os_info: %s", os_info)
-    _LOGGER.warning("host_info: %s", host_info)
-
-    system_info = await async_get_system_info(hass)
-    _LOGGER.warning("System info: %s", system_info)
-    system_info["hassos"] = "8.5.000"
-=======
         return True
->>>>>>> dc33ab43
     if (
         not hass.components.hassio.is_hassio()
         or not (os_info := hass.components.hassio.get_os_info())
