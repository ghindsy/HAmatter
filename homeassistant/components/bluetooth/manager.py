"""The bluetooth integration."""
from __future__ import annotations

import asyncio
from collections.abc import Callable, Iterable
from dataclasses import asdict
from datetime import datetime, timedelta
import itertools
import logging
from typing import TYPE_CHECKING, Any, Final

from bleak.backends.scanner import AdvertisementDataCallback

from homeassistant import config_entries
from homeassistant.core import (
    CALLBACK_TYPE,
    Event,
    HomeAssistant,
    callback as hass_callback,
)
from homeassistant.helpers import discovery_flow
from homeassistant.helpers.event import async_track_time_interval

from .const import (
    ADAPTER_ADDRESS,
    ADAPTER_PASSIVE_SCAN,
    STALE_ADVERTISEMENT_SECONDS,
    UNAVAILABLE_TRACK_SECONDS,
    AdapterDetails,
)
from .match import (
    ADDRESS,
    CALLBACK,
    CONNECTABLE,
    BluetoothCallbackMatcher,
    BluetoothCallbackMatcherIndex,
    BluetoothCallbackMatcherWithCallback,
    IntegrationMatcher,
    ble_device_matches,
)
from .models import (
    BaseHaScanner,
    BluetoothCallback,
    BluetoothChange,
    BluetoothServiceInfoBleak,
)
from .usage import install_multiple_bleak_catcher, uninstall_multiple_bleak_catcher
from .util import async_get_bluetooth_adapters

if TYPE_CHECKING:
    from bleak.backends.device import BLEDevice
    from bleak.backends.scanner import AdvertisementData


FILTER_UUIDS: Final = "UUIDs"


RSSI_SWITCH_THRESHOLD = 6

_LOGGER = logging.getLogger(__name__)


def _prefer_previous_adv(
    old: BluetoothServiceInfoBleak, new: BluetoothServiceInfoBleak
) -> bool:
    """Prefer previous advertisement if it is better."""
    if new.time - old.time > STALE_ADVERTISEMENT_SECONDS:
        # If the old advertisement is stale, any new advertisement is preferred
        if new.source != old.source:
            _LOGGER.debug(
                "%s (%s): Switching from %s[%s] to %s[%s] (time elapsed:%s > stale seconds:%s)",
                new.advertisement.local_name,
                new.device.address,
                old.source,
                old.connectable,
                new.source,
                new.connectable,
                new.time - old.time,
                STALE_ADVERTISEMENT_SECONDS,
            )
        return False
    if new.device.rssi - RSSI_SWITCH_THRESHOLD > old.device.rssi:
        # If new advertisement is RSSI_SWITCH_THRESHOLD more, the new one is preferred
        if new.source != old.source:
            _LOGGER.debug(
                "%s (%s): Switching from %s[%s] to %s[%s] (new rssi:%s - threshold:%s > old rssi:%s)",
                new.advertisement.local_name,
                new.device.address,
                old.source,
                old.connectable,
                new.source,
                new.connectable,
                new.device.rssi,
                RSSI_SWITCH_THRESHOLD,
                old.device.rssi,
            )
        return False
    # If the source is the different, the old one is preferred because its
    # not stale and its RSSI_SWITCH_THRESHOLD less than the new one
    return old.source != new.source


def _dispatch_bleak_callback(
    callback: AdvertisementDataCallback,
    filters: dict[str, set[str]],
    device: BLEDevice,
    advertisement_data: AdvertisementData,
) -> None:
    """Dispatch the callback."""
    if not callback:
        # Callback destroyed right before being called, ignore
        return  # type: ignore[unreachable] # pragma: no cover

    if (uuids := filters.get(FILTER_UUIDS)) and not uuids.intersection(
        advertisement_data.service_uuids
    ):
        return

    try:
        callback(device, advertisement_data)
    except Exception:  # pylint: disable=broad-except
        _LOGGER.exception("Error in callback: %s", callback)


class BluetoothManager:
    """Manage Bluetooth."""

    def __init__(
        self,
        hass: HomeAssistant,
        integration_matcher: IntegrationMatcher,
    ) -> None:
        """Init bluetooth manager."""
        self.hass = hass
        self._integration_matcher = integration_matcher
        self._cancel_unavailable_tracking: list[CALLBACK_TYPE] = []
        self._unavailable_callbacks: dict[str, list[Callable[[str], None]]] = {}
        self._connectable_unavailable_callbacks: dict[
            str, list[Callable[[str], None]]
        ] = {}
        self._callback_index = BluetoothCallbackMatcherIndex()
        self._bleak_callbacks: list[
            tuple[AdvertisementDataCallback, dict[str, set[str]]]
        ] = []
        self._history: dict[str, BluetoothServiceInfoBleak] = {}
        self._connectable_history: dict[str, BluetoothServiceInfoBleak] = {}
        self._scanners: list[BaseHaScanner] = []
        self._connectable_scanners: list[BaseHaScanner] = []
        self._adapters: dict[str, AdapterDetails] = {}

<<<<<<< HEAD
=======
    @property
    def supports_passive_scan(self) -> bool:
        """Return if passive scan is supported."""
        return any(adapter[ADAPTER_PASSIVE_SCAN] for adapter in self._adapters.values())

>>>>>>> a2f0246a
    async def async_diagnostics(self) -> dict[str, Any]:
        """Diagnostics for the manager."""
        scanner_diagnostics = await asyncio.gather(
            *[
                scanner.async_diagnostics()
                for scanner in itertools.chain(
                    self._scanners, self._connectable_scanners
                )
            ]
        )
        return {
            "adapters": self._adapters,
            "scanners": scanner_diagnostics,
            "connectable_history": [
                asdict(service_info)
                for service_info in self._connectable_history.values()
            ],
            "history": [
                asdict(service_info) for service_info in self._history.values()
            ],
        }

    def _find_adapter_by_address(self, address: str) -> str | None:
        for adapter, details in self._adapters.items():
            if details[ADAPTER_ADDRESS] == address:
                return adapter
        return None

    async def async_get_bluetooth_adapters(
        self, cached: bool = True
    ) -> dict[str, AdapterDetails]:
        """Get bluetooth adapters."""
        if not cached or not self._adapters:
            self._adapters = await async_get_bluetooth_adapters()
        return self._adapters

    async def async_get_adapter_from_address(self, address: str) -> str | None:
        """Get adapter from address."""
        if adapter := self._find_adapter_by_address(address):
            return adapter
        self._adapters = await async_get_bluetooth_adapters()
        return self._find_adapter_by_address(address)

    @hass_callback
    def async_setup(self) -> None:
        """Set up the bluetooth manager."""
        install_multiple_bleak_catcher()
        self.async_setup_unavailable_tracking()

    @hass_callback
    def async_stop(self, event: Event) -> None:
        """Stop the Bluetooth integration at shutdown."""
        _LOGGER.debug("Stopping bluetooth manager")
        if self._cancel_unavailable_tracking:
            for cancel in self._cancel_unavailable_tracking:
                cancel()
            self._cancel_unavailable_tracking.clear()
        uninstall_multiple_bleak_catcher()

    @hass_callback
    def async_all_discovered_devices(self, connectable: bool) -> Iterable[BLEDevice]:
        """Return all of discovered devices from all the scanners including duplicates."""
        return itertools.chain.from_iterable(
            scanner.discovered_devices
            for scanner in self._get_scanners_by_type(connectable)
        )

    @hass_callback
    def async_discovered_devices(self, connectable: bool) -> list[BLEDevice]:
        """Return all of combined best path to discovered from all the scanners."""
        return [
            history.device
            for history in self._get_history_by_type(connectable).values()
        ]

    @hass_callback
    def async_setup_unavailable_tracking(self) -> None:
        """Set up the unavailable tracking."""
        self._async_setup_unavailable_tracking(True)
        self._async_setup_unavailable_tracking(False)

    @hass_callback
    def _async_setup_unavailable_tracking(self, connectable: bool) -> None:
        """Set up the unavailable tracking."""
        unavailable_callbacks = self._get_unavailable_callbacks_by_type(connectable)
        history = self._get_history_by_type(connectable)

        @hass_callback
        def _async_check_unavailable(now: datetime) -> None:
            """Watch for unavailable devices."""
            history_set = set(history)
            active_addresses = {
                device.address
                for device in self.async_all_discovered_devices(connectable)
            }
            disappeared = history_set.difference(active_addresses)
            for address in disappeared:
                del history[address]
                if not (callbacks := unavailable_callbacks.get(address)):
                    continue
                for callback in callbacks:
                    try:
                        callback(address)
                    except Exception:  # pylint: disable=broad-except
                        _LOGGER.exception("Error in unavailable callback")

        self._cancel_unavailable_tracking.append(
            async_track_time_interval(
                self.hass,
                _async_check_unavailable,
                timedelta(seconds=UNAVAILABLE_TRACK_SECONDS),
            )
        )

    @hass_callback
    def scanner_adv_received(self, service_info: BluetoothServiceInfoBleak) -> None:
        """Handle a new advertisement from any scanner.

        Callbacks from all the scanners arrive here.

        In the future we will only process callbacks if

        - The device is not in the history
        - The RSSI is above a certain threshold better than
          than the source from the history or the timestamp
          in the history is older than 180s
        """
        device = service_info.device
        connectable = service_info.connectable
        address = device.address
        all_history = self._connectable_history if connectable else self._history
        old_service_info = all_history.get(address)
        if old_service_info and _prefer_previous_adv(old_service_info, service_info):
            return

        self._history[address] = service_info
        advertisement_data = service_info.advertisement
        source = service_info.source

        if connectable:
            self._connectable_history[address] = service_info
            # Bleak callbacks must get a connectable device

            for callback_filters in self._bleak_callbacks:
                _dispatch_bleak_callback(*callback_filters, device, advertisement_data)

        matched_domains = self._integration_matcher.match_domains(service_info)
        _LOGGER.debug(
            "%s: %s %s connectable: %s match: %s",
            source,
            address,
            advertisement_data,
            connectable,
            matched_domains,
        )

        for match in self._callback_index.match_callbacks(service_info):
            callback = match[CALLBACK]
            try:
                callback(service_info, BluetoothChange.ADVERTISEMENT)
            except Exception:  # pylint: disable=broad-except
                _LOGGER.exception("Error in bluetooth callback")

        for domain in matched_domains:
            discovery_flow.async_create_flow(
                self.hass,
                domain,
                {"source": config_entries.SOURCE_BLUETOOTH},
                service_info,
            )

    @hass_callback
    def async_track_unavailable(
        self, callback: Callable[[str], None], address: str, connectable: bool
    ) -> Callable[[], None]:
        """Register a callback."""
        unavailable_callbacks = self._get_unavailable_callbacks_by_type(connectable)
        unavailable_callbacks.setdefault(address, []).append(callback)

        @hass_callback
        def _async_remove_callback() -> None:
            unavailable_callbacks[address].remove(callback)
            if not unavailable_callbacks[address]:
                del unavailable_callbacks[address]

        return _async_remove_callback

    @hass_callback
    def async_register_callback(
        self,
        callback: BluetoothCallback,
        matcher: BluetoothCallbackMatcher | None,
    ) -> Callable[[], None]:
        """Register a callback."""
        callback_matcher = BluetoothCallbackMatcherWithCallback(callback=callback)
        if not matcher:
            callback_matcher[CONNECTABLE] = True
        else:
            # We could write out every item in the typed dict here
            # but that would be a bit inefficient and verbose.
            callback_matcher.update(matcher)  # type: ignore[typeddict-item]
            callback_matcher[CONNECTABLE] = matcher.get(CONNECTABLE, True)

        connectable = callback_matcher[CONNECTABLE]
        self._callback_index.add_with_address(callback_matcher)

        @hass_callback
        def _async_remove_callback() -> None:
            self._callback_index.remove_with_address(callback_matcher)

        # If we have history for the subscriber, we can trigger the callback
        # immediately with the last packet so the subscriber can see the
        # device.
        all_history = self._get_history_by_type(connectable)
        if (
            (address := callback_matcher.get(ADDRESS))
            and (service_info := all_history.get(address))
            and ble_device_matches(callback_matcher, service_info)
        ):
            try:
                callback(service_info, BluetoothChange.ADVERTISEMENT)
            except Exception:  # pylint: disable=broad-except
                _LOGGER.exception("Error in bluetooth callback")

        return _async_remove_callback

    @hass_callback
    def async_ble_device_from_address(
        self, address: str, connectable: bool
    ) -> BLEDevice | None:
        """Return the BLEDevice if present."""
        all_history = self._get_history_by_type(connectable)
        if history := all_history.get(address):
            return history.device
        return None

    @hass_callback
    def async_address_present(self, address: str, connectable: bool) -> bool:
        """Return if the address is present."""
        return address in self._get_history_by_type(connectable)

    @hass_callback
    def async_discovered_service_info(
        self, connectable: bool
    ) -> Iterable[BluetoothServiceInfoBleak]:
        """Return if the address is present."""
        return self._get_history_by_type(connectable).values()

    @hass_callback
    def async_rediscover_address(self, address: str) -> None:
        """Trigger discovery of devices which have already been seen."""
        self._integration_matcher.async_clear_address(address)

    def _get_scanners_by_type(self, connectable: bool) -> list[BaseHaScanner]:
        """Return the scanners by type."""
        return self._connectable_scanners if connectable else self._scanners

    def _get_unavailable_callbacks_by_type(
        self, connectable: bool
    ) -> dict[str, list[Callable[[str], None]]]:
        """Return the unavailable callbacks by type."""
        return (
            self._connectable_unavailable_callbacks
            if connectable
            else self._unavailable_callbacks
        )

    def _get_history_by_type(
        self, connectable: bool
    ) -> dict[str, BluetoothServiceInfoBleak]:
        """Return the history by type."""
        return self._connectable_history if connectable else self._history

    def async_register_scanner(
        self, scanner: BaseHaScanner, connectable: bool
    ) -> CALLBACK_TYPE:
        """Register a new scanner."""
        scanners = self._get_scanners_by_type(connectable)

        def _unregister_scanner() -> None:
            scanners.remove(scanner)

        scanners.append(scanner)
        return _unregister_scanner

    @hass_callback
    def async_register_bleak_callback(
        self, callback: AdvertisementDataCallback, filters: dict[str, set[str]]
    ) -> CALLBACK_TYPE:
        """Register a callback."""
        callback_entry = (callback, filters)
        self._bleak_callbacks.append(callback_entry)

        @hass_callback
        def _remove_callback() -> None:
            self._bleak_callbacks.remove(callback_entry)

        # Replay the history since otherwise we miss devices
        # that were already discovered before the callback was registered
        # or we are in passive mode
        for history in self._connectable_history.values():
            _dispatch_bleak_callback(
                callback, filters, history.device, history.advertisement
            )

        return _remove_callback<|MERGE_RESOLUTION|>--- conflicted
+++ resolved
@@ -148,14 +148,11 @@
         self._connectable_scanners: list[BaseHaScanner] = []
         self._adapters: dict[str, AdapterDetails] = {}
 
-<<<<<<< HEAD
-=======
     @property
     def supports_passive_scan(self) -> bool:
         """Return if passive scan is supported."""
         return any(adapter[ADAPTER_PASSIVE_SCAN] for adapter in self._adapters.values())
 
->>>>>>> a2f0246a
     async def async_diagnostics(self) -> dict[str, Any]:
         """Diagnostics for the manager."""
         scanner_diagnostics = await asyncio.gather(
