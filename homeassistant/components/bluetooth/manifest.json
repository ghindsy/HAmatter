--- conflicted
+++ resolved
@@ -11,11 +11,7 @@
     "bluetooth-adapters==0.12.0",
     "bluetooth-auto-recovery==0.5.5",
     "bluetooth-data-tools==0.3.0",
-<<<<<<< HEAD
-    "dbus-fast==1.79.0"
-=======
     "dbus-fast==1.80.0"
->>>>>>> 09f9bb05
   ],
   "codeowners": ["@bdraco"],
   "config_flow": true,
