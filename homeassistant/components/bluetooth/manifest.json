{
  "domain": "bluetooth",
  "name": "Bluetooth",
  "documentation": "https://www.home-assistant.io/integrations/bluetooth",
  "dependencies": ["usb"],
  "after_dependencies": ["hassio"],
  "quality_scale": "internal",
  "requirements": [
    "bleak==0.19.2",
    "bleak-retry-connector==2.8.4",
<<<<<<< HEAD
    "bluetooth-adapters==0.8.0",
    "bluetooth-auto-recovery==0.3.6",
=======
    "bluetooth-adapters==0.7.0",
    "bluetooth-auto-recovery==0.4.0",
>>>>>>> bb64b39d
    "bluetooth-data-tools==0.3.0",
    "dbus-fast==1.74.0"
  ],
  "codeowners": ["@bdraco"],
  "config_flow": true,
  "iot_class": "local_push"
}<|MERGE_RESOLUTION|>--- conflicted
+++ resolved
@@ -8,13 +8,8 @@
   "requirements": [
     "bleak==0.19.2",
     "bleak-retry-connector==2.8.4",
-<<<<<<< HEAD
     "bluetooth-adapters==0.8.0",
-    "bluetooth-auto-recovery==0.3.6",
-=======
-    "bluetooth-adapters==0.7.0",
     "bluetooth-auto-recovery==0.4.0",
->>>>>>> bb64b39d
     "bluetooth-data-tools==0.3.0",
     "dbus-fast==1.74.0"
   ],
