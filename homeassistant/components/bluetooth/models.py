"""Models for bluetooth."""
from __future__ import annotations

from abc import abstractmethod
import asyncio
from collections.abc import Callable
import contextlib
from dataclasses import dataclass
from enum import Enum
import logging
from typing import TYPE_CHECKING, Any, Final

from bleak import BleakClient, BleakError
from bleak.backends.client import BaseBleakClient, get_platform_client_backend_type
from bleak.backends.device import BLEDevice
from bleak.backends.scanner import (
    AdvertisementData,
    AdvertisementDataCallback,
    BaseBleakScanner,
)
from bleak_retry_connector import freshen_ble_device

from homeassistant.core import CALLBACK_TYPE, callback as hass_callback
from homeassistant.helpers.frame import report
from homeassistant.helpers.service_info.bluetooth import BluetoothServiceInfo

from .const import NO_RSSI_VALUE

if TYPE_CHECKING:

    from .manager import BluetoothManager


_LOGGER = logging.getLogger(__name__)

FILTER_UUIDS: Final = "UUIDs"

MANAGER: BluetoothManager | None = None


@dataclass
class BluetoothServiceInfoBleak(BluetoothServiceInfo):
    """BluetoothServiceInfo with bleak data.

    Integrations may need BLEDevice and AdvertisementData
    to connect to the device without having bleak trigger
    another scan to translate the address to the system's
    internal details.
    """

    device: BLEDevice
    advertisement: AdvertisementData
    connectable: bool
    time: float


class BluetoothScanningMode(Enum):
    """The mode of scanning for bluetooth devices."""

    PASSIVE = "passive"
    ACTIVE = "active"


BluetoothChange = Enum("BluetoothChange", "ADVERTISEMENT")
BluetoothCallback = Callable[[BluetoothServiceInfoBleak, BluetoothChange], None]
ProcessAdvertisementCallback = Callable[[BluetoothServiceInfoBleak], bool]


@dataclass
class HaBluetoothConnector:
    """Data for how to connect a BLEDevice from a given scanner."""

    client: type[BaseBleakClient]
    source: str
    can_connect: Callable[[], bool]


<<<<<<< HEAD
=======
@dataclass
class _HaWrappedBleakBackend:
    """Wrap bleak backend to make it usable by Home Assistant."""

    device: BLEDevice
    client: type[BaseBleakClient]


>>>>>>> 3358f4d0
class BaseHaScanner:
    """Base class for Ha Scanners."""

    @property
    @abstractmethod
    def discovered_devices(self) -> list[BLEDevice]:
        """Return a list of discovered devices."""

    async def async_diagnostics(self) -> dict[str, Any]:
        """Return diagnostic information about the scanner."""
        return {
            "type": self.__class__.__name__,
            "discovered_devices": [
                {
                    "name": device.name,
                    "address": device.address,
                    "rssi": device.rssi,
                }
                for device in self.discovered_devices
            ],
        }


class HaBleakScannerWrapper(BaseBleakScanner):
    """A wrapper that uses the single instance."""

    def __init__(
        self,
        *args: Any,
        detection_callback: AdvertisementDataCallback | None = None,
        service_uuids: list[str] | None = None,
        **kwargs: Any,
    ) -> None:
        """Initialize the BleakScanner."""
        self._detection_cancel: CALLBACK_TYPE | None = None
        self._mapped_filters: dict[str, set[str]] = {}
        self._advertisement_data_callback: AdvertisementDataCallback | None = None
        remapped_kwargs = {
            "detection_callback": detection_callback,
            "service_uuids": service_uuids or [],
            **kwargs,
        }
        self._map_filters(*args, **remapped_kwargs)
        super().__init__(
            detection_callback=detection_callback, service_uuids=service_uuids or []
        )

    async def stop(self, *args: Any, **kwargs: Any) -> None:
        """Stop scanning for devices."""

    async def start(self, *args: Any, **kwargs: Any) -> None:
        """Start scanning for devices."""

    def _map_filters(self, *args: Any, **kwargs: Any) -> bool:
        """Map the filters."""
        mapped_filters = {}
        if filters := kwargs.get("filters"):
            if filter_uuids := filters.get(FILTER_UUIDS):
                mapped_filters[FILTER_UUIDS] = set(filter_uuids)
            else:
                _LOGGER.warning("Only %s filters are supported", FILTER_UUIDS)
        if service_uuids := kwargs.get("service_uuids"):
            mapped_filters[FILTER_UUIDS] = set(service_uuids)
        if mapped_filters == self._mapped_filters:
            return False
        self._mapped_filters = mapped_filters
        return True

    def set_scanning_filter(self, *args: Any, **kwargs: Any) -> None:
        """Set the filters to use."""
        if self._map_filters(*args, **kwargs):
            self._setup_detection_callback()

    def _cancel_callback(self) -> None:
        """Cancel callback."""
        if self._detection_cancel:
            self._detection_cancel()
            self._detection_cancel = None

    @property
    def discovered_devices(self) -> list[BLEDevice]:
        """Return a list of discovered devices."""
        assert MANAGER is not None
        return list(MANAGER.async_discovered_devices(True))

    def register_detection_callback(
        self, callback: AdvertisementDataCallback | None
    ) -> None:
        """Register a callback that is called when a device is discovered or has a property changed.

        This method takes the callback and registers it with the long running
        scanner.
        """
        self._advertisement_data_callback = callback
        self._setup_detection_callback()

    def _setup_detection_callback(self) -> None:
        """Set up the detection callback."""
        if self._advertisement_data_callback is None:
            return
        self._cancel_callback()
        super().register_detection_callback(self._advertisement_data_callback)
        assert MANAGER is not None
        assert self._callback is not None
        self._detection_cancel = MANAGER.async_register_bleak_callback(
            self._callback, self._mapped_filters
        )

    def __del__(self) -> None:
        """Delete the BleakScanner."""
        if self._detection_cancel:
            # Nothing to do if event loop is already closed
            with contextlib.suppress(RuntimeError):
                asyncio.get_running_loop().call_soon_threadsafe(self._detection_cancel)


class HaBleakClientWrapper(BleakClient):
    """Wrap the BleakClient to ensure it does not shutdown our scanner.

    If an address is passed into BleakClient instead of a BLEDevice,
    bleak will quietly start a new scanner under the hood to resolve
    the address. This can cause a conflict with our scanner. We need
    to handle translating the address to the BLEDevice in this case
    to avoid the whole stack from getting stuck in an in progress state
    when an integration does this.
    """

    def __init__(  # pylint: disable=super-init-not-called, keyword-arg-before-vararg
        self,
        address_or_ble_device: str | BLEDevice,
<<<<<<< HEAD
        disconnected_callback: Callable[[BleakClient], None]
        | None = None,  # kwargs first to match parent
=======
        disconnected_callback: Callable[[BleakClient], None] | None = None,
>>>>>>> 3358f4d0
        *args: Any,
        timeout: float = 10.0,
        **kwargs: Any,
    ) -> None:
        """Initialize the BleakClient."""
        if isinstance(address_or_ble_device, BLEDevice):
            self.__address = address_or_ble_device.address
        else:
            report(
                "attempted to call BleakClient with an address instead of a BLEDevice",
                exclude_integrations={"bluetooth"},
                error_if_core=False,
            )
            self.__address = address_or_ble_device
        self.__disconnected_callback = disconnected_callback
        self.__timeout = timeout
<<<<<<< HEAD
        self._backend: BaseBleakClient | None = None
=======
        self._backend: BaseBleakClient | None = None  # type: ignore[assignment]
>>>>>>> 3358f4d0

    @property
    def is_connected(self) -> bool:
        """Return True if the client is connected to a device."""
        return self._backend is not None and self._backend.is_connected

    def set_disconnected_callback(
<<<<<<< HEAD
        self, callback: Callable[[BaseBleakClient], None] | None, **kwargs: Any
    ) -> None:
        """Set the disconnect callback.

        The callback will only be called on unsolicited disconnect event.

        Callbacks must accept one input which is the client object itself.

        Set the callback to ``None`` to remove any existing callback.

        .. code-block:: python

            def callback(client):
                print("Client with address {} got disconnected!".format(client.address))

            client.set_disconnected_callback(callback)
            client.connect()

        Args:
            callback: callback to be called on disconnection.

        """
        self.__disconnected_callback = callback
        if self._backend:
            self._backend.set_disconnected_callback(callback, **kwargs)

    async def connect(self, **kwargs: Any) -> bool:
        """Connect to the specified GATT server.

        Args:
            **kwargs: For backwards compatibility - should not be used.
        Returns:
            Always returns ``True`` for backwards compatibility.
        """
        self._backend = self._get_backend()
        return await super().connect(**kwargs)

    def _get_backend_for_ble_device(
        self, ble_device: BLEDevice
    ) -> BaseBleakClient | None:
        """Get the backend for a BLEDevice."""
        details = ble_device.details
        if not isinstance(details, dict) or "connector" not in details:
            # If client is not defined in details
            # its the client for this platform
            cls = get_platform_client_backend_type()
            return cls(
                ble_device,
                disconnected_callback=self.__disconnected_callback,
                timeout=self.__timeout,
            )

        connector: HaBluetoothConnector = details["connector"]
        # Make sure the backend can connect to the device
        # as some backends have connection limits
        if not connector.can_connect():
            return None

        return connector.client(
            ble_device,
            disconnected_callback=self.__disconnected_callback,
            timeout=self.__timeout,
        )

    def _get_backend(self) -> BaseBleakClient:
=======
        self,
        callback: Callable[[BleakClient], None] | None,
        **kwargs: Any,
    ) -> None:
        """Set the disconnect callback."""
        self.__disconnected_callback = callback
        if self._backend:
            self._backend.set_disconnected_callback(callback, **kwargs)  # type: ignore[arg-type]

    async def connect(self, **kwargs: Any) -> bool:
        """Connect to the specified GATT server."""
        wrapped_backend = self._async_get_backend()
        self._backend = wrapped_backend.client(
            await freshen_ble_device(wrapped_backend.device) or wrapped_backend.device,
            disconnected_callback=self.__disconnected_callback,
            timeout=self.__timeout,
        )
        return await super().connect(**kwargs)

    @hass_callback
    def _async_get_backend_for_ble_device(
        self, ble_device: BLEDevice
    ) -> _HaWrappedBleakBackend | None:
        """Get the backend for a BLEDevice."""
        details = ble_device.details
        if not isinstance(details, dict) or "connector" not in details:
            # If client is not defined in details
            # its the client for this platform
            cls = get_platform_client_backend_type()
            return _HaWrappedBleakBackend(ble_device, cls)

        connector: HaBluetoothConnector = details["connector"]
        # Make sure the backend can connect to the device
        # as some backends have connection limits
        if not connector.can_connect():
            return None

        return _HaWrappedBleakBackend(ble_device, connector.client)

    @hass_callback
    def _async_get_backend(self) -> _HaWrappedBleakBackend:
>>>>>>> 3358f4d0
        """Get the bleak backend for the given address."""
        assert MANAGER is not None
        address = self.__address
        ble_device = MANAGER.async_ble_device_from_address(address, True)
        if ble_device is None:
            raise BleakError(f"No device found for address {address}")

<<<<<<< HEAD
        if backend := self._get_backend_for_ble_device(ble_device):
=======
        if backend := self._async_get_backend_for_ble_device(ble_device):
>>>>>>> 3358f4d0
            return backend

        #
        # The preferred backend cannot currently connect the device
        # because it is likely out of connection slots.
        #
        # We need to try all backends to find one that can
        # connect to the device.
        #
        # Currently we have to search all the discovered devices
        # because the bleak API does not allow us to get the
        # details for a specific device.
        #
        for ble_device in sorted(
            (
                ble_device
                for ble_device in MANAGER.async_all_discovered_devices(True)
                if ble_device.address == address
            ),
<<<<<<< HEAD
            key=lambda ble_device: ble_device.rssi or -1000,
            reverse=True,
        ):
            if backend := self._get_backend_for_ble_device(ble_device):
=======
            key=lambda ble_device: ble_device.rssi or NO_RSSI_VALUE,
            reverse=True,
        ):
            if backend := self._async_get_backend_for_ble_device(ble_device):
>>>>>>> 3358f4d0
                return backend

        raise BleakError(
            f"No backend with an available connection slot that can reach address {address} was found"
        )

    async def disconnect(self) -> bool:
        """Disconnect from the device."""
        if self._backend is None:
            return True
        return await self._backend.disconnect()<|MERGE_RESOLUTION|>--- conflicted
+++ resolved
@@ -75,8 +75,6 @@
     can_connect: Callable[[], bool]
 
 
-<<<<<<< HEAD
-=======
 @dataclass
 class _HaWrappedBleakBackend:
     """Wrap bleak backend to make it usable by Home Assistant."""
@@ -85,7 +83,6 @@
     client: type[BaseBleakClient]
 
 
->>>>>>> 3358f4d0
 class BaseHaScanner:
     """Base class for Ha Scanners."""
 
@@ -216,12 +213,7 @@
     def __init__(  # pylint: disable=super-init-not-called, keyword-arg-before-vararg
         self,
         address_or_ble_device: str | BLEDevice,
-<<<<<<< HEAD
-        disconnected_callback: Callable[[BleakClient], None]
-        | None = None,  # kwargs first to match parent
-=======
         disconnected_callback: Callable[[BleakClient], None] | None = None,
->>>>>>> 3358f4d0
         *args: Any,
         timeout: float = 10.0,
         **kwargs: Any,
@@ -238,11 +230,7 @@
             self.__address = address_or_ble_device
         self.__disconnected_callback = disconnected_callback
         self.__timeout = timeout
-<<<<<<< HEAD
-        self._backend: BaseBleakClient | None = None
-=======
         self._backend: BaseBleakClient | None = None  # type: ignore[assignment]
->>>>>>> 3358f4d0
 
     @property
     def is_connected(self) -> bool:
@@ -250,73 +238,6 @@
         return self._backend is not None and self._backend.is_connected
 
     def set_disconnected_callback(
-<<<<<<< HEAD
-        self, callback: Callable[[BaseBleakClient], None] | None, **kwargs: Any
-    ) -> None:
-        """Set the disconnect callback.
-
-        The callback will only be called on unsolicited disconnect event.
-
-        Callbacks must accept one input which is the client object itself.
-
-        Set the callback to ``None`` to remove any existing callback.
-
-        .. code-block:: python
-
-            def callback(client):
-                print("Client with address {} got disconnected!".format(client.address))
-
-            client.set_disconnected_callback(callback)
-            client.connect()
-
-        Args:
-            callback: callback to be called on disconnection.
-
-        """
-        self.__disconnected_callback = callback
-        if self._backend:
-            self._backend.set_disconnected_callback(callback, **kwargs)
-
-    async def connect(self, **kwargs: Any) -> bool:
-        """Connect to the specified GATT server.
-
-        Args:
-            **kwargs: For backwards compatibility - should not be used.
-        Returns:
-            Always returns ``True`` for backwards compatibility.
-        """
-        self._backend = self._get_backend()
-        return await super().connect(**kwargs)
-
-    def _get_backend_for_ble_device(
-        self, ble_device: BLEDevice
-    ) -> BaseBleakClient | None:
-        """Get the backend for a BLEDevice."""
-        details = ble_device.details
-        if not isinstance(details, dict) or "connector" not in details:
-            # If client is not defined in details
-            # its the client for this platform
-            cls = get_platform_client_backend_type()
-            return cls(
-                ble_device,
-                disconnected_callback=self.__disconnected_callback,
-                timeout=self.__timeout,
-            )
-
-        connector: HaBluetoothConnector = details["connector"]
-        # Make sure the backend can connect to the device
-        # as some backends have connection limits
-        if not connector.can_connect():
-            return None
-
-        return connector.client(
-            ble_device,
-            disconnected_callback=self.__disconnected_callback,
-            timeout=self.__timeout,
-        )
-
-    def _get_backend(self) -> BaseBleakClient:
-=======
         self,
         callback: Callable[[BleakClient], None] | None,
         **kwargs: Any,
@@ -358,7 +279,6 @@
 
     @hass_callback
     def _async_get_backend(self) -> _HaWrappedBleakBackend:
->>>>>>> 3358f4d0
         """Get the bleak backend for the given address."""
         assert MANAGER is not None
         address = self.__address
@@ -366,11 +286,7 @@
         if ble_device is None:
             raise BleakError(f"No device found for address {address}")
 
-<<<<<<< HEAD
-        if backend := self._get_backend_for_ble_device(ble_device):
-=======
         if backend := self._async_get_backend_for_ble_device(ble_device):
->>>>>>> 3358f4d0
             return backend
 
         #
@@ -390,17 +306,10 @@
                 for ble_device in MANAGER.async_all_discovered_devices(True)
                 if ble_device.address == address
             ),
-<<<<<<< HEAD
-            key=lambda ble_device: ble_device.rssi or -1000,
-            reverse=True,
-        ):
-            if backend := self._get_backend_for_ble_device(ble_device):
-=======
             key=lambda ble_device: ble_device.rssi or NO_RSSI_VALUE,
             reverse=True,
         ):
             if backend := self._async_get_backend_for_ble_device(ble_device):
->>>>>>> 3358f4d0
                 return backend
 
         raise BleakError(
