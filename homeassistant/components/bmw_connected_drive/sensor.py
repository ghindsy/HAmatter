"""Support for reading vehicle status from BMW connected drive portal."""
import logging

from bimmer_connected.const import SERVICE_ALL_TRIPS, SERVICE_LAST_TRIP, SERVICE_STATUS
from bimmer_connected.state import ChargingState

from homeassistant.components.sensor import SensorEntity
from homeassistant.const import (
    CONF_UNIT_SYSTEM_IMPERIAL,
    DEVICE_CLASS_TIMESTAMP,
    ENERGY_KILO_WATT_HOUR,
    ENERGY_WATT_HOUR,
    LENGTH_KILOMETERS,
    LENGTH_MILES,
    MASS_KILOGRAMS,
    PERCENTAGE,
    TIME_HOURS,
    TIME_MINUTES,
    VOLUME_GALLONS,
    VOLUME_LITERS,
)
from homeassistant.helpers.icon import icon_for_battery_level
import homeassistant.util.dt as dt_util

from . import DOMAIN as BMW_DOMAIN, BMWConnectedDriveBaseEntity
from .const import CONF_ACCOUNT, DATA_ENTRIES

_LOGGER = logging.getLogger(__name__)

ATTR_TO_HA_METRIC = {
    # "<ID>": [<MDI_ICON>, <DEVICE_CLASS>, <UNIT_OF_MEASUREMENT>, <ENABLED_BY_DEFAULT>],
    "mileage": ["mdi:speedometer", None, LENGTH_KILOMETERS, True],
    "remaining_range_total": ["mdi:map-marker-distance", None, LENGTH_KILOMETERS, True],
    "remaining_range_electric": [
        "mdi:map-marker-distance",
        None,
        LENGTH_KILOMETERS,
        True,
    ],
    "remaining_range_fuel": ["mdi:map-marker-distance", None, LENGTH_KILOMETERS, True],
    "max_range_electric": ["mdi:map-marker-distance", None, LENGTH_KILOMETERS, True],
    "remaining_fuel": ["mdi:gas-station", None, VOLUME_LITERS, True],
    # LastTrip attributes
    "average_combined_consumption": [
        "mdi:flash",
        None,
        f"{ENERGY_KILO_WATT_HOUR}/100{LENGTH_KILOMETERS}",
        True,
    ],
    "average_electric_consumption": [
        "mdi:power-plug-outline",
        None,
        f"{ENERGY_KILO_WATT_HOUR}/100{LENGTH_KILOMETERS}",
        True,
    ],
    "average_recuperation": [
        "mdi:recycle-variant",
        None,
        f"{ENERGY_KILO_WATT_HOUR}/100{LENGTH_KILOMETERS}",
        True,
    ],
    "electric_distance": ["mdi:map-marker-distance", None, LENGTH_KILOMETERS, True],
    "saved_fuel": ["mdi:fuel", None, VOLUME_LITERS, False],
    "total_distance": ["mdi:map-marker-distance", None, LENGTH_KILOMETERS, True],
    # AllTrips attributes
    "average_combined_consumption_community_average": [
        "mdi:flash",
        None,
        f"{ENERGY_KILO_WATT_HOUR}/100{LENGTH_KILOMETERS}",
        False,
    ],
    "average_combined_consumption_community_high": [
        "mdi:flash",
        None,
        f"{ENERGY_KILO_WATT_HOUR}/100{LENGTH_KILOMETERS}",
        False,
    ],
    "average_combined_consumption_community_low": [
        "mdi:flash",
        None,
        f"{ENERGY_KILO_WATT_HOUR}/100{LENGTH_KILOMETERS}",
        False,
    ],
    "average_combined_consumption_user_average": [
        "mdi:flash",
        None,
        f"{ENERGY_KILO_WATT_HOUR}/100{LENGTH_KILOMETERS}",
        True,
    ],
    "average_electric_consumption_community_average": [
        "mdi:power-plug-outline",
        None,
        f"{ENERGY_KILO_WATT_HOUR}/100{LENGTH_KILOMETERS}",
        False,
    ],
    "average_electric_consumption_community_high": [
        "mdi:power-plug-outline",
        None,
        f"{ENERGY_KILO_WATT_HOUR}/100{LENGTH_KILOMETERS}",
        False,
    ],
    "average_electric_consumption_community_low": [
        "mdi:power-plug-outline",
        None,
        f"{ENERGY_KILO_WATT_HOUR}/100{LENGTH_KILOMETERS}",
        False,
    ],
    "average_electric_consumption_user_average": [
        "mdi:power-plug-outline",
        None,
        f"{ENERGY_KILO_WATT_HOUR}/100{LENGTH_KILOMETERS}",
        True,
    ],
    "average_recuperation_community_average": [
        "mdi:recycle-variant",
        None,
        f"{ENERGY_KILO_WATT_HOUR}/100{LENGTH_KILOMETERS}",
        False,
    ],
    "average_recuperation_community_high": [
        "mdi:recycle-variant",
        None,
        f"{ENERGY_KILO_WATT_HOUR}/100{LENGTH_KILOMETERS}",
        False,
    ],
    "average_recuperation_community_low": [
        "mdi:recycle-variant",
        None,
        f"{ENERGY_KILO_WATT_HOUR}/100{LENGTH_KILOMETERS}",
        False,
    ],
    "average_recuperation_user_average": [
        "mdi:recycle-variant",
        None,
        f"{ENERGY_KILO_WATT_HOUR}/100{LENGTH_KILOMETERS}",
        True,
    ],
    "chargecycle_range_community_average": [
        "mdi:map-marker-distance",
        None,
        LENGTH_KILOMETERS,
        False,
    ],
    "chargecycle_range_community_high": [
        "mdi:map-marker-distance",
        None,
        LENGTH_KILOMETERS,
        False,
    ],
    "chargecycle_range_community_low": [
        "mdi:map-marker-distance",
        None,
        LENGTH_KILOMETERS,
        False,
    ],
    "chargecycle_range_user_average": [
        "mdi:map-marker-distance",
        None,
        LENGTH_KILOMETERS,
        True,
    ],
    "chargecycle_range_user_current_charge_cycle": [
        "mdi:map-marker-distance",
        None,
        LENGTH_KILOMETERS,
        True,
    ],
    "chargecycle_range_user_high": [
        "mdi:map-marker-distance",
        None,
        LENGTH_KILOMETERS,
        True,
    ],
    "total_electric_distance_community_average": [
        "mdi:map-marker-distance",
        None,
        LENGTH_KILOMETERS,
        False,
    ],
    "total_electric_distance_community_high": [
        "mdi:map-marker-distance",
        None,
        LENGTH_KILOMETERS,
        False,
    ],
    "total_electric_distance_community_low": [
        "mdi:map-marker-distance",
        None,
        LENGTH_KILOMETERS,
        False,
    ],
    "total_electric_distance_user_average": [
        "mdi:map-marker-distance",
        None,
        LENGTH_KILOMETERS,
        False,
    ],
    "total_electric_distance_user_total": [
        "mdi:map-marker-distance",
        None,
        LENGTH_KILOMETERS,
        False,
    ],
    "total_saved_fuel": ["mdi:fuel", None, VOLUME_LITERS, False],
}

ATTR_TO_HA_IMPERIAL = {
    # "<ID>": [<MDI_ICON>, <DEVICE_CLASS>, <UNIT_OF_MEASUREMENT>, <ENABLED_BY_DEFAULT>],
    "mileage": ["mdi:speedometer", None, LENGTH_MILES, True],
    "remaining_range_total": ["mdi:map-marker-distance", None, LENGTH_MILES, True],
    "remaining_range_electric": ["mdi:map-marker-distance", None, LENGTH_MILES, True],
    "remaining_range_fuel": ["mdi:map-marker-distance", None, LENGTH_MILES, True],
    "max_range_electric": ["mdi:map-marker-distance", None, LENGTH_MILES, True],
    "remaining_fuel": ["mdi:gas-station", None, VOLUME_GALLONS, True],
    # LastTrip attributes
    "average_combined_consumption": [
        "mdi:flash",
        None,
        f"{ENERGY_KILO_WATT_HOUR}/100{LENGTH_MILES}",
        True,
    ],
    "average_electric_consumption": [
        "mdi:power-plug-outline",
        None,
        f"{ENERGY_KILO_WATT_HOUR}/100{LENGTH_MILES}",
        True,
    ],
    "average_recuperation": [
        "mdi:recycle-variant",
        None,
        f"{ENERGY_KILO_WATT_HOUR}/100{LENGTH_MILES}",
        True,
    ],
    "electric_distance": ["mdi:map-marker-distance", None, LENGTH_MILES, True],
    "saved_fuel": ["mdi:fuel", None, VOLUME_GALLONS, False],
    "total_distance": ["mdi:map-marker-distance", None, LENGTH_MILES, True],
    # AllTrips attributes
    "average_combined_consumption_community_average": [
        "mdi:flash",
        None,
        f"{ENERGY_KILO_WATT_HOUR}/100{LENGTH_MILES}",
        False,
    ],
    "average_combined_consumption_community_high": [
        "mdi:flash",
        None,
        f"{ENERGY_KILO_WATT_HOUR}/100{LENGTH_MILES}",
        False,
    ],
    "average_combined_consumption_community_low": [
        "mdi:flash",
        None,
        f"{ENERGY_KILO_WATT_HOUR}/100{LENGTH_MILES}",
        False,
    ],
    "average_combined_consumption_user_average": [
        "mdi:flash",
        None,
        f"{ENERGY_KILO_WATT_HOUR}/100{LENGTH_MILES}",
        True,
    ],
    "average_electric_consumption_community_average": [
        "mdi:power-plug-outline",
        None,
        f"{ENERGY_KILO_WATT_HOUR}/100{LENGTH_MILES}",
        False,
    ],
    "average_electric_consumption_community_high": [
        "mdi:power-plug-outline",
        None,
        f"{ENERGY_KILO_WATT_HOUR}/100{LENGTH_MILES}",
        False,
    ],
    "average_electric_consumption_community_low": [
        "mdi:power-plug-outline",
        None,
        f"{ENERGY_KILO_WATT_HOUR}/100{LENGTH_MILES}",
        False,
    ],
    "average_electric_consumption_user_average": [
        "mdi:power-plug-outline",
        None,
        f"{ENERGY_KILO_WATT_HOUR}/100{LENGTH_MILES}",
        True,
    ],
    "average_recuperation_community_average": [
        "mdi:recycle-variant",
        None,
        f"{ENERGY_KILO_WATT_HOUR}/100{LENGTH_MILES}",
        False,
    ],
    "average_recuperation_community_high": [
        "mdi:recycle-variant",
        None,
        f"{ENERGY_KILO_WATT_HOUR}/100{LENGTH_MILES}",
        False,
    ],
    "average_recuperation_community_low": [
        "mdi:recycle-variant",
        None,
        f"{ENERGY_KILO_WATT_HOUR}/100{LENGTH_MILES}",
        False,
    ],
    "average_recuperation_user_average": [
        "mdi:recycle-variant",
        None,
        f"{ENERGY_KILO_WATT_HOUR}/100{LENGTH_MILES}",
        True,
    ],
    "chargecycle_range_community_average": [
        "mdi:map-marker-distance",
        None,
        LENGTH_MILES,
        False,
    ],
    "chargecycle_range_community_high": [
        "mdi:map-marker-distance",
        None,
        LENGTH_MILES,
        False,
    ],
    "chargecycle_range_community_low": [
        "mdi:map-marker-distance",
        None,
        LENGTH_MILES,
        False,
    ],
    "chargecycle_range_user_average": [
        "mdi:map-marker-distance",
        None,
        LENGTH_MILES,
        True,
    ],
    "chargecycle_range_user_current_charge_cycle": [
        "mdi:map-marker-distance",
        None,
        LENGTH_MILES,
        True,
    ],
    "chargecycle_range_user_high": [
        "mdi:map-marker-distance",
        None,
        LENGTH_MILES,
        True,
    ],
    "total_electric_distance_community_average": [
        "mdi:map-marker-distance",
        None,
        LENGTH_MILES,
        False,
    ],
    "total_electric_distance_community_high": [
        "mdi:map-marker-distance",
        None,
        LENGTH_MILES,
        False,
    ],
    "total_electric_distance_community_low": [
        "mdi:map-marker-distance",
        None,
        LENGTH_MILES,
        False,
    ],
    "total_electric_distance_user_average": [
        "mdi:map-marker-distance",
        None,
        LENGTH_MILES,
        False,
    ],
    "total_electric_distance_user_total": [
        "mdi:map-marker-distance",
        None,
        LENGTH_MILES,
        False,
    ],
    "total_saved_fuel": ["mdi:fuel", None, VOLUME_GALLONS, False],
}

ATTR_TO_HA_GENERIC = {
    # "<ID>": [<MDI_ICON>, <DEVICE_CLASS>, <UNIT_OF_MEASUREMENT>, <ENABLED_BY_DEFAULT>],
    "charging_time_remaining": ["mdi:update", None, TIME_HOURS, True],
    "charging_status": ["mdi:battery-charging", None, None, True],
    # No icon as this is dealt with directly as a special case in icon()
    "charging_level_hv": [None, None, PERCENTAGE, True],
    # LastTrip attributes
    "date_utc": [None, DEVICE_CLASS_TIMESTAMP, None, True],
    "duration": ["mdi:timer-outline", None, TIME_MINUTES, True],
    "electric_distance_ratio": ["mdi:percent-outline", None, PERCENTAGE, False],
    # AllTrips attributes
    "battery_size_max": ["mdi:battery-charging-high", None, ENERGY_WATT_HOUR, False],
    "reset_date_utc": [None, DEVICE_CLASS_TIMESTAMP, None, False],
    "saved_co2": ["mdi:tree-outline", None, MASS_KILOGRAMS, False],
    "saved_co2_green_energy": ["mdi:tree-outline", None, MASS_KILOGRAMS, False],
}

ATTR_TO_HA_METRIC.update(ATTR_TO_HA_GENERIC)
ATTR_TO_HA_IMPERIAL.update(ATTR_TO_HA_GENERIC)


async def async_setup_entry(hass, config_entry, async_add_entities):
    """Set up the BMW ConnectedDrive sensors from config entry."""
    # pylint: disable=too-many-nested-blocks
    if hass.config.units.name == CONF_UNIT_SYSTEM_IMPERIAL:
        attribute_info = ATTR_TO_HA_IMPERIAL
    else:
        attribute_info = ATTR_TO_HA_METRIC

    account = hass.data[BMW_DOMAIN][DATA_ENTRIES][config_entry.entry_id][CONF_ACCOUNT]
    entities = []

    for vehicle in account.account.vehicles:
        for service in vehicle.available_state_services:
            if service == SERVICE_STATUS:
                for attribute_name in vehicle.drive_train_attributes:
                    if attribute_name in vehicle.available_attributes:
                        device = BMWConnectedDriveSensor(
                            account, vehicle, attribute_name, attribute_info
                        )
                        entities.append(device)
            if service == SERVICE_LAST_TRIP:
                for attribute_name in vehicle.state.last_trip.available_attributes:
                    if attribute_name == "date":
                        device = BMWConnectedDriveSensor(
                            account,
                            vehicle,
                            "date_utc",
                            attribute_info,
                            service,
                        )
                        entities.append(device)
                    else:
                        device = BMWConnectedDriveSensor(
                            account, vehicle, attribute_name, attribute_info, service
                        )
                        entities.append(device)
            if service == SERVICE_ALL_TRIPS:
                for attribute_name in vehicle.state.all_trips.available_attributes:
                    if attribute_name == "reset_date":
                        device = BMWConnectedDriveSensor(
                            account,
                            vehicle,
                            "reset_date_utc",
                            attribute_info,
                            service,
                        )
                        entities.append(device)
                    elif attribute_name in (
                        "average_combined_consumption",
                        "average_electric_consumption",
                        "average_recuperation",
                        "chargecycle_range",
                        "total_electric_distance",
                    ):
                        for attr in [
                            "community_average",
                            "community_high",
                            "community_low",
                            "user_average",
                        ]:
                            device = BMWConnectedDriveSensor(
                                account,
                                vehicle,
                                f"{attribute_name}_{attr}",
                                attribute_info,
                                service,
                            )
                            entities.append(device)
                        if attribute_name == "chargecycle_range":
                            for attr in ["user_current_charge_cycle", "user_high"]:
                                device = BMWConnectedDriveSensor(
                                    account,
                                    vehicle,
                                    f"{attribute_name}_{attr}",
                                    attribute_info,
                                    service,
                                )
                                entities.append(device)
                        if attribute_name == "total_electric_distance":
                            for attr in ["user_total"]:
                                device = BMWConnectedDriveSensor(
                                    account,
                                    vehicle,
                                    f"{attribute_name}_{attr}",
                                    attribute_info,
                                    service,
                                )
                                entities.append(device)
                    else:
                        device = BMWConnectedDriveSensor(
                            account, vehicle, attribute_name, attribute_info, service
                        )
                        entities.append(device)

    async_add_entities(entities, True)


class BMWConnectedDriveSensor(BMWConnectedDriveBaseEntity, SensorEntity):
    """Representation of a BMW vehicle sensor."""

    def __init__(self, account, vehicle, attribute: str, attribute_info, service=None):
        """Initialize BMW vehicle sensor."""
        super().__init__(account, vehicle)

        self._attribute = attribute
        self._service = service
        if service:
            self._attr_name = f"{vehicle.name} {service.lower()}_{attribute}"
            self._attr_unique_id = f"{vehicle.vin}-{service.lower()}-{attribute}"
        else:
            self._attr_name = f"{vehicle.name} {attribute}"
            self._attr_unique_id = f"{vehicle.vin}-{attribute}"
        self._attribute_info = attribute_info
        enabled_default = attribute_info.get(attribute, [None, None, None, True])[3]
        self._attr_extra_state_attributes = enabled_default
        self._attr_device_class = attribute_info.get(
            attribute, [None, None, None, None]
        )[1]
        self._attr_unit_of_measurement = attribute_info.get(
            attribute, [None, None, None, None]
        )[2]

    def update(self) -> None:
        """Read new state data from the library."""
        _LOGGER.debug("Updating %s", self._vehicle.name)
        vehicle_state = self._vehicle.state
        if self._attribute == "charging_status":
            self._attr_state = getattr(vehicle_state, self._attribute).value
        elif self.unit_of_measurement == VOLUME_GALLONS:
            value = getattr(vehicle_state, self._attribute)
            value_converted = self.hass.config.units.volume(value, VOLUME_LITERS)
            self._attr_state = round(value_converted)
        elif self.unit_of_measurement == LENGTH_MILES:
            value = getattr(vehicle_state, self._attribute)
            value_converted = self.hass.config.units.length(value, LENGTH_KILOMETERS)
            self._attr_state = round(value_converted)
        elif self._service is None:
            self._attr_state = getattr(vehicle_state, self._attribute)
        elif self._service == SERVICE_LAST_TRIP:
            vehicle_last_trip = self._vehicle.state.last_trip
            if self._attribute == "date_utc":
                date_str = getattr(vehicle_last_trip, "date")
                self._attr_state = dt_util.parse_datetime(date_str).isoformat()
            else:
<<<<<<< HEAD
                self._attr_state = getattr(vehicle_last_trip, self._attribute)

        vehicle_state = self._vehicle.state
        charging_state = vehicle_state.charging_status in [ChargingState.CHARGING]
        if self._attribute == "charging_level_hv":
            self._attr_icon = icon_for_battery_level(
                battery_level=vehicle_state.charging_level_hv, charging=charging_state
            )
        self._attr_icon = self._attribute_info.get(
            self._attribute, [None, None, None, None]
        )[0]
=======
                self._state = getattr(vehicle_last_trip, self._attribute)
        elif self._service == SERVICE_ALL_TRIPS:
            vehicle_all_trips = self._vehicle.state.all_trips
            for attribute in [
                "average_combined_consumption",
                "average_electric_consumption",
                "average_recuperation",
                "chargecycle_range",
                "total_electric_distance",
            ]:
                if self._attribute.startswith(f"{attribute}_"):
                    attr = getattr(vehicle_all_trips, attribute)
                    sub_attr = self._attribute.replace(f"{attribute}_", "")
                    self._state = getattr(attr, sub_attr)
                    return
            if self._attribute == "reset_date_utc":
                date_str = getattr(vehicle_all_trips, "reset_date")
                self._state = dt_util.parse_datetime(date_str).isoformat()
            else:
                self._state = getattr(vehicle_all_trips, self._attribute)
>>>>>>> c7b61fd8
<|MERGE_RESOLUTION|>--- conflicted
+++ resolved
@@ -2,7 +2,6 @@
 import logging
 
 from bimmer_connected.const import SERVICE_ALL_TRIPS, SERVICE_LAST_TRIP, SERVICE_STATUS
-from bimmer_connected.state import ChargingState
 
 from homeassistant.components.sensor import SensorEntity
 from homeassistant.const import (
@@ -19,7 +18,6 @@
     VOLUME_GALLONS,
     VOLUME_LITERS,
 )
-from homeassistant.helpers.icon import icon_for_battery_level
 import homeassistant.util.dt as dt_util
 
 from . import DOMAIN as BMW_DOMAIN, BMWConnectedDriveBaseEntity
@@ -541,20 +539,7 @@
                 date_str = getattr(vehicle_last_trip, "date")
                 self._attr_state = dt_util.parse_datetime(date_str).isoformat()
             else:
-<<<<<<< HEAD
                 self._attr_state = getattr(vehicle_last_trip, self._attribute)
-
-        vehicle_state = self._vehicle.state
-        charging_state = vehicle_state.charging_status in [ChargingState.CHARGING]
-        if self._attribute == "charging_level_hv":
-            self._attr_icon = icon_for_battery_level(
-                battery_level=vehicle_state.charging_level_hv, charging=charging_state
-            )
-        self._attr_icon = self._attribute_info.get(
-            self._attribute, [None, None, None, None]
-        )[0]
-=======
-                self._state = getattr(vehicle_last_trip, self._attribute)
         elif self._service == SERVICE_ALL_TRIPS:
             vehicle_all_trips = self._vehicle.state.all_trips
             for attribute in [
@@ -567,11 +552,10 @@
                 if self._attribute.startswith(f"{attribute}_"):
                     attr = getattr(vehicle_all_trips, attribute)
                     sub_attr = self._attribute.replace(f"{attribute}_", "")
-                    self._state = getattr(attr, sub_attr)
+                    self._attr_state = getattr(attr, sub_attr)
                     return
             if self._attribute == "reset_date_utc":
                 date_str = getattr(vehicle_all_trips, "reset_date")
-                self._state = dt_util.parse_datetime(date_str).isoformat()
+                self._attr_state = dt_util.parse_datetime(date_str).isoformat()
             else:
-                self._state = getattr(vehicle_all_trips, self._attribute)
->>>>>>> c7b61fd8
+                self._attr_state = getattr(vehicle_all_trips, self._attribute)