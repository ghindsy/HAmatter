--- conflicted
+++ resolved
@@ -115,11 +115,7 @@
         bond_id, name = await _validate_input(data)
         await self.async_set_unique_id(bond_id)
         self._abort_if_unique_id_configured()
-<<<<<<< HEAD
-        hub_name = f"{name} ({bond_id})" if name else bond_id
-=======
         hub_name = name or bond_id
->>>>>>> 0835a177
         return self.async_create_entry(title=hub_name, data=data)
 
 
