"""Support for Bond covers."""
from __future__ import annotations

from typing import Any

from bond_async import Action, BPUPSubscriptions, DeviceType

from homeassistant.components.cover import (
    ATTR_POSITION,
    CoverDeviceClass,
    CoverEntity,
    CoverEntityFeature,
)
from homeassistant.config_entries import ConfigEntry
from homeassistant.core import HomeAssistant
from homeassistant.helpers.entity_platform import AddEntitiesCallback

from .const import DOMAIN
from .entity import BondEntity
from .models import BondData
from .utils import BondDevice, BondHub


def _bond_to_hass_position(bond_position: int) -> int:
    """Convert bond 0-open 100-closed to hass 0-closed 100-open."""
    return abs(bond_position - 100)


def _hass_to_bond_position(hass_position: int) -> int:
    """Convert hass 0-closed 100-open to bond 0-open 100-closed."""
    return 100 - hass_position


async def async_setup_entry(
    hass: HomeAssistant,
    entry: ConfigEntry,
    async_add_entities: AddEntitiesCallback,
) -> None:
    """Set up Bond cover devices."""
<<<<<<< HEAD
    data: BondData = hass.data[DOMAIN][entry.entry_id]
    hub = data.hub
    bpup_subs = data.bpup_subs

    covers: list[Entity] = [
=======
    data = hass.data[DOMAIN][entry.entry_id]
    hub: BondHub = data[HUB]
    bpup_subs: BPUPSubscriptions = data[BPUP_SUBS]
    async_add_entities(
>>>>>>> 1e956bc5
        BondCover(hub, device, bpup_subs)
        for device in hub.devices
        if device.type == DeviceType.MOTORIZED_SHADES
    )


class BondCover(BondEntity, CoverEntity):
    """Representation of a Bond cover."""

    _attr_device_class = CoverDeviceClass.SHADE

    def __init__(
        self, hub: BondHub, device: BondDevice, bpup_subs: BPUPSubscriptions
    ) -> None:
        """Create HA entity representing Bond cover."""
        super().__init__(hub, device, bpup_subs)
        supported_features = 0
        if self._device.supports_set_position():
            supported_features |= CoverEntityFeature.SET_POSITION
        if self._device.supports_open():
            supported_features |= CoverEntityFeature.OPEN
        if self._device.supports_close():
            supported_features |= CoverEntityFeature.CLOSE
        if self._device.supports_tilt_open():
            supported_features |= CoverEntityFeature.OPEN_TILT
        if self._device.supports_tilt_close():
            supported_features |= CoverEntityFeature.CLOSE_TILT
        if self._device.supports_hold():
            if self._device.supports_open() or self._device.supports_close():
                supported_features |= CoverEntityFeature.STOP
            if self._device.supports_tilt_open() or self._device.supports_tilt_close():
                supported_features |= CoverEntityFeature.STOP_TILT
        self._attr_supported_features = supported_features

    def _apply_state(self) -> None:
        state = self._device.state
        cover_open = state.get("open")
        self._attr_is_closed = None if cover_open is None else cover_open == 0
        if (bond_position := state.get("position")) is not None:
            self._attr_current_cover_position = _bond_to_hass_position(bond_position)

    async def async_set_cover_position(self, **kwargs: Any) -> None:
        """Set the cover position."""
        await self._hub.bond.action(
            self._device.device_id,
            Action.set_position(_hass_to_bond_position(kwargs[ATTR_POSITION])),
        )

    async def async_open_cover(self, **kwargs: Any) -> None:
        """Open the cover."""
        await self._hub.bond.action(self._device.device_id, Action.open())

    async def async_close_cover(self, **kwargs: Any) -> None:
        """Close cover."""
        await self._hub.bond.action(self._device.device_id, Action.close())

    async def async_stop_cover(self, **kwargs: Any) -> None:
        """Hold cover."""
        await self._hub.bond.action(self._device.device_id, Action.hold())

    async def async_open_cover_tilt(self, **kwargs: Any) -> None:
        """Open the cover tilt."""
        await self._hub.bond.action(self._device.device_id, Action.tilt_open())

    async def async_close_cover_tilt(self, **kwargs: Any) -> None:
        """Close the cover tilt."""
        await self._hub.bond.action(self._device.device_id, Action.tilt_close())

    async def async_stop_cover_tilt(self, **kwargs: Any) -> None:
        """Stop the cover."""
        await self._hub.bond.action(self._device.device_id, Action.hold())<|MERGE_RESOLUTION|>--- conflicted
+++ resolved
@@ -37,18 +37,11 @@
     async_add_entities: AddEntitiesCallback,
 ) -> None:
     """Set up Bond cover devices."""
-<<<<<<< HEAD
     data: BondData = hass.data[DOMAIN][entry.entry_id]
     hub = data.hub
     bpup_subs = data.bpup_subs
 
-    covers: list[Entity] = [
-=======
-    data = hass.data[DOMAIN][entry.entry_id]
-    hub: BondHub = data[HUB]
-    bpup_subs: BPUPSubscriptions = data[BPUP_SUBS]
     async_add_entities(
->>>>>>> 1e956bc5
         BondCover(hub, device, bpup_subs)
         for device in hub.devices
         if device.type == DeviceType.MOTORIZED_SHADES
