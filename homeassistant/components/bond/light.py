--- conflicted
+++ resolved
@@ -85,11 +85,7 @@
         bpup_subs: BPUPSubscriptions,
         sub_device: Optional[str] = None,
     ):
-<<<<<<< HEAD
-        """Create HA entity representing Bond fan."""
-=======
         """Create HA entity representing Bond light."""
->>>>>>> ab655813
         super().__init__(hub, device, bpup_subs, sub_device)
         self._light: Optional[int] = None
 
@@ -114,11 +110,7 @@
         bpup_subs: BPUPSubscriptions,
         sub_device: Optional[str] = None,
     ):
-<<<<<<< HEAD
-        """Create HA entity representing Bond fan."""
-=======
         """Create HA entity representing Bond light."""
->>>>>>> ab655813
         super().__init__(hub, device, bpup_subs, sub_device)
         self._brightness: Optional[int] = None
 
