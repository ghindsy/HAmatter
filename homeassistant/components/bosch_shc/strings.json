--- conflicted
+++ resolved
@@ -45,31 +45,15 @@
   },
   "entity": {
     "sensor": {
-<<<<<<< HEAD
-=======
       "purity_rating": {
         "name": "Purity rating"
       },
->>>>>>> 395fe0f4
       "purity": {
         "name": "Purity"
       },
       "valvetappet": {
         "name": "Valvetappet"
       },
-<<<<<<< HEAD
-      "airquality": {
-        "name": "Air Quality"
-      },
-      "temperature_rating": {
-        "name": "Temperature Rating"
-      },
-      "humidity_rating": {
-        "name": "Humidity Rating"
-      },
-      "communication_quality": {
-        "name": "Communication Quality"
-=======
       "air_quality": {
         "name": "Air quality"
       },
@@ -81,7 +65,6 @@
       },
       "communication_quality": {
         "name": "Communication quality"
->>>>>>> 395fe0f4
       }
     },
     "switch": {
