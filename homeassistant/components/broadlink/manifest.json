{
  "domain": "broadlink",
  "name": "Broadlink",
  "documentation": "https://www.home-assistant.io/integrations/broadlink",
<<<<<<< HEAD
  "requirements": [
    "broadlink==0.12.0",
    "BroadlinkWifiThermostat==2.4.1"
  ],
  "dependencies": [],
  "codeowners": [
    "@danielhiversen",
    "@majuss"
  ]
=======
  "requirements": ["broadlink==0.12.0"],
  "dependencies": [],
  "codeowners": ["@danielhiversen", "@felipediel"]
>>>>>>> 2bb29485
}<|MERGE_RESOLUTION|>--- conflicted
+++ resolved
@@ -2,7 +2,6 @@
   "domain": "broadlink",
   "name": "Broadlink",
   "documentation": "https://www.home-assistant.io/integrations/broadlink",
-<<<<<<< HEAD
   "requirements": [
     "broadlink==0.12.0",
     "BroadlinkWifiThermostat==2.4.1"
@@ -10,11 +9,7 @@
   "dependencies": [],
   "codeowners": [
     "@danielhiversen",
-    "@majuss"
+    "@majuss",
+    "@felipediel"
   ]
-=======
-  "requirements": ["broadlink==0.12.0"],
-  "dependencies": [],
-  "codeowners": ["@danielhiversen", "@felipediel"]
->>>>>>> 2bb29485
 }