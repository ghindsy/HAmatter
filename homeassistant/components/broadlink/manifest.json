--- conflicted
+++ resolved
@@ -2,13 +2,8 @@
   "domain": "broadlink",
   "name": "Broadlink",
   "documentation": "https://www.home-assistant.io/integrations/broadlink",
-<<<<<<< HEAD
-  "requirements": ["broadlink==0.17.0"],
+  "requirements": ["broadlink==0.18.0"],
   "codeowners": ["@danielhiversen", "@felipediel", "@L-I-Am"],
-=======
-  "requirements": ["broadlink==0.18.0"],
-  "codeowners": ["@danielhiversen", "@felipediel"],
->>>>>>> d27ee4c1
   "config_flow": true,
   "dhcp": [
     {
