--- conflicted
+++ resolved
@@ -127,32 +127,10 @@
         self._flags = defaultdict(int)
         self._lock = asyncio.Lock()
 
-<<<<<<< HEAD
-    @property
-    def name(self):
-        """Return the name of the remote."""
-        return f"{self._device.name} Remote"
-
-    @property
-    def unique_id(self):
-        """Return the unique id of the remote."""
-        return self._device.unique_id
-
-    @property
-    def is_on(self):
-        """Return True if the remote is on."""
-        return self._state
-
-    @property
-    def supported_features(self):
-        """Flag supported features."""
-        return SUPPORT_LEARN_COMMAND | SUPPORT_DELETE_COMMAND
-=======
         self._attr_name = f"{self._device.name} Remote"
         self._attr_is_on = True
         self._attr_supported_features = SUPPORT_LEARN_COMMAND | SUPPORT_DELETE_COMMAND
         self._attr_unique_id = self._device.unique_id
->>>>>>> ddef5d23
 
     def _extract_codes(self, commands, device=None):
         """Extract a list of codes.
