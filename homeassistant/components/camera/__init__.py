"""Component to interface with cameras."""
from __future__ import annotations

import asyncio
import collections
from collections.abc import Awaitable, Callable, Iterable
from contextlib import suppress
from dataclasses import asdict
from datetime import datetime, timedelta
from enum import IntFlag
from functools import partial
import logging
import os
from random import SystemRandom
<<<<<<< HEAD
import time
from typing import Any, Final, cast, final
=======
from typing import TYPE_CHECKING, Any, Final, cast, final
>>>>>>> 4b19c28a

from aiohttp import hdrs, web
import attr
import voluptuous as vol

from homeassistant.components import websocket_api
from homeassistant.components.http import KEY_AUTHENTICATED, HomeAssistantView
from homeassistant.components.media_player import (
    ATTR_MEDIA_CONTENT_ID,
    ATTR_MEDIA_CONTENT_TYPE,
    DOMAIN as DOMAIN_MP,
    SERVICE_PLAY_MEDIA,
)
from homeassistant.components.stream import (
    FORMAT_CONTENT_TYPE,
    OUTPUT_FORMATS,
    Orientation,
    Stream,
    create_stream,
)
from homeassistant.components.websocket_api import ActiveConnection
from homeassistant.config_entries import ConfigEntry
from homeassistant.const import (
    ATTR_ENTITY_ID,
    CONF_FILENAME,
    CONTENT_TYPE_MULTIPART,
    EVENT_HOMEASSISTANT_STARTED,
    EVENT_HOMEASSISTANT_STOP,
    SERVICE_TURN_OFF,
    SERVICE_TURN_ON,
)
from homeassistant.core import Event, HomeAssistant, ServiceCall, callback
from homeassistant.exceptions import HomeAssistantError
import homeassistant.helpers.config_validation as cv
from homeassistant.helpers.config_validation import (  # noqa: F401
    PLATFORM_SCHEMA,
    PLATFORM_SCHEMA_BASE,
)
from homeassistant.helpers.deprecation import (
    DeprecatedConstantEnum,
    check_if_deprecated_constant,
    dir_with_deprecated_constants,
)
from homeassistant.helpers.entity import Entity, EntityDescription
from homeassistant.helpers.entity_component import EntityComponent
from homeassistant.helpers.event import async_track_time_interval
from homeassistant.helpers.network import get_url
from homeassistant.helpers.template import Template
from homeassistant.helpers.typing import ConfigType
from homeassistant.loader import bind_hass

from .const import (  # noqa: F401
    _DEPRECATED_STREAM_TYPE_HLS,
    _DEPRECATED_STREAM_TYPE_WEB_RTC,
    CAMERA_IMAGE_TIMEOUT,
    CAMERA_STREAM_SOURCE_TIMEOUT,
    CONF_DURATION,
    CONF_LOOKBACK,
    DATA_CAMERA_PREFS,
    DATA_RTSP_TO_WEB_RTC,
    DOMAIN,
    PREF_ORIENTATION,
    PREF_PRELOAD_STREAM,
    SERVICE_RECORD,
    StreamType,
)
from .img_util import scale_jpeg_camera_image
from .prefs import CameraPreferences, DynamicStreamSettings  # noqa: F401

if TYPE_CHECKING:
    from functools import cached_property
else:
    from homeassistant.backports.functools import cached_property

_LOGGER = logging.getLogger(__name__)

SERVICE_ENABLE_MOTION: Final = "enable_motion_detection"
SERVICE_DISABLE_MOTION: Final = "disable_motion_detection"
SERVICE_SNAPSHOT: Final = "snapshot"
SERVICE_PLAY_STREAM: Final = "play_stream"

SCAN_INTERVAL: Final = timedelta(seconds=30)
ENTITY_ID_FORMAT: Final = DOMAIN + ".{}"

ATTR_FILENAME: Final = "filename"
ATTR_MEDIA_PLAYER: Final = "media_player"
ATTR_FORMAT: Final = "format"

STATE_RECORDING: Final = "recording"
STATE_STREAMING: Final = "streaming"
STATE_IDLE: Final = "idle"


class CameraEntityFeature(IntFlag):
    """Supported features of the camera entity."""

    ON_OFF = 1
    STREAM = 2


# These SUPPORT_* constants are deprecated as of Home Assistant 2022.5.
# Pleease use the CameraEntityFeature enum instead.
_DEPRECATED_SUPPORT_ON_OFF: Final = DeprecatedConstantEnum(
    CameraEntityFeature.ON_OFF, "2025.1"
)
_DEPRECATED_SUPPORT_STREAM: Final = DeprecatedConstantEnum(
    CameraEntityFeature.STREAM, "2025.1"
)

# Both can be removed if no deprecated constant are in this module anymore
__getattr__ = partial(check_if_deprecated_constant, module_globals=globals())
__dir__ = partial(dir_with_deprecated_constants, module_globals=globals())

RTSP_PREFIXES = {"rtsp://", "rtsps://", "rtmp://"}

DEFAULT_CONTENT_TYPE: Final = "image/jpeg"
ENTITY_IMAGE_URL: Final = "/api/camera_proxy/{0}?token={1}"

TOKEN_CHANGE_INTERVAL: Final = timedelta(minutes=5)
_RND: Final = SystemRandom()

MIN_STREAM_INTERVAL: Final = 0.5  # seconds

CAMERA_SERVICE_SNAPSHOT: Final = {vol.Required(ATTR_FILENAME): cv.template}

CAMERA_SERVICE_PLAY_STREAM: Final = {
    vol.Required(ATTR_MEDIA_PLAYER): cv.entities_domain(DOMAIN_MP),
    vol.Optional(ATTR_FORMAT, default="hls"): vol.In(OUTPUT_FORMATS),
}

CAMERA_SERVICE_RECORD: Final = {
    vol.Required(CONF_FILENAME): cv.template,
    vol.Optional(CONF_DURATION, default=30): vol.Coerce(int),
    vol.Optional(CONF_LOOKBACK, default=0): vol.Coerce(int),
}


class CameraEntityDescription(EntityDescription, frozen_or_thawed=True):
    """A class that describes camera entities."""


@attr.s
class Image:
    """Represent an image."""

    content_type: str = attr.ib()
    content: bytes = attr.ib()


@bind_hass
async def async_request_stream(hass: HomeAssistant, entity_id: str, fmt: str) -> str:
    """Request a stream for a camera entity."""
    camera = _get_camera_from_entity_id(hass, entity_id)
    return await _async_stream_endpoint_url(hass, camera, fmt)


async def _async_get_image(
    camera: Camera,
    timeout: int = 10,
    width: int | None = None,
    height: int | None = None,
) -> Image:
    """Fetch a snapshot image from a camera.

    If width and height are passed, an attempt to scale
    the image will be made on a best effort basis.
    Not all cameras can scale images or return jpegs
    that we can scale, however the majority of cases
    are handled.
    """
    with suppress(asyncio.CancelledError, asyncio.TimeoutError):
        async with asyncio.timeout(timeout):
            image_bytes = (
                await _async_get_stream_image(
                    camera, width=width, height=height, wait_for_next_keyframe=False
                )
                if camera.use_stream_for_stills
                else await camera.async_camera_image(width=width, height=height)
            )
            if image_bytes:
                content_type = camera.content_type
                image = Image(content_type, image_bytes)
                if (
                    width is not None
                    and height is not None
                    and ("jpeg" in content_type or "jpg" in content_type)
                ):
                    assert width is not None
                    assert height is not None
                    return Image(
                        content_type, scale_jpeg_camera_image(image, width, height)
                    )

                return image

    raise HomeAssistantError("Unable to get image")


@bind_hass
async def async_get_image(
    hass: HomeAssistant,
    entity_id: str,
    timeout: int = 10,
    width: int | None = None,
    height: int | None = None,
) -> Image:
    """Fetch an image from a camera entity.

    width and height will be passed to the underlying camera.
    """
    camera = _get_camera_from_entity_id(hass, entity_id)
    return await _async_get_image(camera, timeout, width, height)


async def _async_get_stream_image(
    camera: Camera,
    width: int | None = None,
    height: int | None = None,
    wait_for_next_keyframe: bool = False,
) -> bytes | None:
    if not camera.stream and CameraEntityFeature.STREAM in camera.supported_features:
        camera.stream = await camera.async_create_stream()
    if camera.stream:
        return await camera.stream.async_get_image(
            width=width, height=height, wait_for_next_keyframe=wait_for_next_keyframe
        )
    return None


@bind_hass
async def async_get_stream_source(hass: HomeAssistant, entity_id: str) -> str | None:
    """Fetch the stream source for a camera entity."""
    camera = _get_camera_from_entity_id(hass, entity_id)
    return await camera.stream_source()


@bind_hass
async def async_get_mjpeg_stream(
    hass: HomeAssistant, request: web.Request, entity_id: str
) -> web.StreamResponse | None:
    """Fetch an mjpeg stream from a camera entity."""
    camera = _get_camera_from_entity_id(hass, entity_id)

    try:
        stream = await camera.handle_async_mjpeg_stream(request)
    except ConnectionResetError:
        stream = None
        _LOGGER.debug("Error while writing MJPEG stream to transport")
    return stream


async def async_get_still_stream(
    request: web.Request,
    image_cb: Callable[[], Awaitable[bytes | None]],
    content_type: str,
    interval: float,
) -> web.StreamResponse:
    """Generate an HTTP MJPEG stream from camera images.

    This method must be run in the event loop.
    """
    response = web.StreamResponse()
    response.content_type = CONTENT_TYPE_MULTIPART.format("--frameboundary")
    await response.prepare(request)

    async def write_to_mjpeg_stream(img_bytes: bytes) -> None:
        """Write image to stream."""
        await response.write(
            bytes(
                "--frameboundary\r\n"
                f"Content-Type: {content_type}\r\n"
                f"Content-Length: {len(img_bytes)}\r\n\r\n",
                "utf-8",
            )
            + img_bytes
            + b"\r\n"
        )

    last_image = None

    while True:
        last_fetch = time.monotonic()
        img_bytes = await image_cb()
        if not img_bytes:
            break

        if img_bytes != last_image:
            await write_to_mjpeg_stream(img_bytes)

            # Chrome seems to always ignore first picture,
            # print it twice.
            if last_image is None:
                await write_to_mjpeg_stream(img_bytes)
            last_image = img_bytes

        next_fetch = last_fetch + interval
        now = time.monotonic()
        if next_fetch > now:
            sleep_time = next_fetch - now
            await asyncio.sleep(sleep_time)

    return response


def _get_camera_from_entity_id(hass: HomeAssistant, entity_id: str) -> Camera:
    """Get camera component from entity_id."""
    if (component := hass.data.get(DOMAIN)) is None:
        raise HomeAssistantError("Camera integration not set up")

    if (camera := component.get_entity(entity_id)) is None:
        raise HomeAssistantError("Camera not found")

    if not camera.is_on:
        raise HomeAssistantError("Camera is off")

    return cast(Camera, camera)


# An RtspToWebRtcProvider accepts these inputs:
#     stream_source: The RTSP url
#     offer_sdp: The WebRTC SDP offer
#     stream_id: A unique id for the stream, used to update an existing source
# The output is the SDP answer, or None if the source or offer is not eligible.
# The Callable may throw HomeAssistantError on failure.
RtspToWebRtcProviderType = Callable[[str, str, str], Awaitable[str | None]]


def async_register_rtsp_to_web_rtc_provider(
    hass: HomeAssistant,
    domain: str,
    provider: RtspToWebRtcProviderType,
) -> Callable[[], None]:
    """Register an RTSP to WebRTC provider.

    The first provider to satisfy the offer will be used.
    """
    if DOMAIN not in hass.data:
        raise ValueError("Unexpected state, camera not loaded")

    def remove_provider() -> None:
        if domain in hass.data[DATA_RTSP_TO_WEB_RTC]:
            del hass.data[DATA_RTSP_TO_WEB_RTC]
        hass.async_create_task(_async_refresh_providers(hass))

    hass.data.setdefault(DATA_RTSP_TO_WEB_RTC, {})
    hass.data[DATA_RTSP_TO_WEB_RTC][domain] = provider
    hass.async_create_task(_async_refresh_providers(hass))
    return remove_provider


async def _async_refresh_providers(hass: HomeAssistant) -> None:
    """Check all cameras for any state changes for registered providers."""

    component: EntityComponent[Camera] = hass.data[DOMAIN]
    await asyncio.gather(
        *(camera.async_refresh_providers() for camera in component.entities)
    )


def _async_get_rtsp_to_web_rtc_providers(
    hass: HomeAssistant,
) -> Iterable[RtspToWebRtcProviderType]:
    """Return registered RTSP to WebRTC providers."""
    providers: dict[str, RtspToWebRtcProviderType] = hass.data.get(
        DATA_RTSP_TO_WEB_RTC, {}
    )
    return providers.values()


async def async_setup(hass: HomeAssistant, config: ConfigType) -> bool:
    """Set up the camera component."""
    component = hass.data[DOMAIN] = EntityComponent[Camera](
        _LOGGER, DOMAIN, hass, SCAN_INTERVAL
    )

    prefs = CameraPreferences(hass)
    hass.data[DATA_CAMERA_PREFS] = prefs

    hass.http.register_view(CameraImageView(component))
    hass.http.register_view(CameraMjpegStream(component))

    websocket_api.async_register_command(hass, ws_camera_stream)
    websocket_api.async_register_command(hass, ws_camera_web_rtc_offer)
    websocket_api.async_register_command(hass, websocket_get_prefs)
    websocket_api.async_register_command(hass, websocket_update_prefs)

    await component.async_setup(config)

    async def preload_stream(_event: Event) -> None:
        """Load stream prefs and start stream if preload_stream is True."""
        for camera in list(component.entities):
            stream_prefs = await prefs.get_dynamic_stream_settings(camera.entity_id)
            if not stream_prefs.preload_stream:
                continue
            stream = await camera.async_create_stream()
            if not stream:
                continue
            stream.add_provider("hls")
            await stream.start()

    hass.bus.async_listen_once(EVENT_HOMEASSISTANT_STARTED, preload_stream)

    @callback
    def update_tokens(t: datetime) -> None:
        """Update tokens of the entities."""
        for entity in component.entities:
            entity.async_update_token()
            entity.async_write_ha_state()

    unsub = async_track_time_interval(
        hass, update_tokens, TOKEN_CHANGE_INTERVAL, name="Camera update tokens"
    )

    @callback
    def unsub_track_time_interval(_event: Event) -> None:
        """Unsubscribe track time interval timer."""
        unsub()

    hass.bus.async_listen_once(EVENT_HOMEASSISTANT_STOP, unsub_track_time_interval)

    component.async_register_entity_service(
        SERVICE_ENABLE_MOTION, {}, "async_enable_motion_detection"
    )
    component.async_register_entity_service(
        SERVICE_DISABLE_MOTION, {}, "async_disable_motion_detection"
    )
    component.async_register_entity_service(SERVICE_TURN_OFF, {}, "async_turn_off")
    component.async_register_entity_service(SERVICE_TURN_ON, {}, "async_turn_on")
    component.async_register_entity_service(
        SERVICE_SNAPSHOT, CAMERA_SERVICE_SNAPSHOT, async_handle_snapshot_service
    )
    component.async_register_entity_service(
        SERVICE_PLAY_STREAM,
        CAMERA_SERVICE_PLAY_STREAM,
        async_handle_play_stream_service,
    )
    component.async_register_entity_service(
        SERVICE_RECORD, CAMERA_SERVICE_RECORD, async_handle_record_service
    )

    return True


async def async_setup_entry(hass: HomeAssistant, entry: ConfigEntry) -> bool:
    """Set up a config entry."""
    component: EntityComponent[Camera] = hass.data[DOMAIN]
    return await component.async_setup_entry(entry)


async def async_unload_entry(hass: HomeAssistant, entry: ConfigEntry) -> bool:
    """Unload a config entry."""
    component: EntityComponent[Camera] = hass.data[DOMAIN]
    return await component.async_unload_entry(entry)


CACHED_PROPERTIES_WITH_ATTR_ = {
    "brand",
    "frame_interval",
    "frontend_stream_type",
    "is_on",
    "is_recording",
    "is_streaming",
    "model",
    "motion_detection_enabled",
    "supported_features",
}


class Camera(Entity, cached_properties=CACHED_PROPERTIES_WITH_ATTR_):
    """The base class for camera entities."""

    _entity_component_unrecorded_attributes = frozenset(
        {"access_token", "entity_picture"}
    )

    # Entity Properties
    _attr_brand: str | None = None
    _attr_frame_interval: float = MIN_STREAM_INTERVAL
    _attr_frontend_stream_type: StreamType | None
    _attr_is_on: bool = True
    _attr_is_recording: bool = False
    _attr_is_streaming: bool = False
    _attr_model: str | None = None
    _attr_motion_detection_enabled: bool = False
    _attr_should_poll: bool = False  # No need to poll cameras
    _attr_state: None = None  # State is determined by is_on
    _attr_supported_features: CameraEntityFeature = CameraEntityFeature(0)

    def __init__(self) -> None:
        """Initialize a camera."""
        self.stream: Stream | None = None
        self.stream_options: dict[str, str | bool | float] = {}
        self.content_type: str = DEFAULT_CONTENT_TYPE
        self.access_tokens: collections.deque = collections.deque([], 2)
        self._warned_old_signature = False
        self.async_update_token()
        self._create_stream_lock: asyncio.Lock | None = None
        self._rtsp_to_webrtc = False

    @property
    def entity_picture(self) -> str:
        """Return a link to the camera feed as entity picture."""
        if self._attr_entity_picture is not None:
            return self._attr_entity_picture
        return ENTITY_IMAGE_URL.format(self.entity_id, self.access_tokens[-1])

    @property
    def use_stream_for_stills(self) -> bool:
        """Whether or not to use stream to generate stills."""
        return False

    @cached_property
    def supported_features(self) -> CameraEntityFeature:
        """Flag supported features."""
        return self._attr_supported_features

    @cached_property
    def is_recording(self) -> bool:
        """Return true if the device is recording."""
        return self._attr_is_recording

    @cached_property
    def is_streaming(self) -> bool:
        """Return true if the device is streaming."""
        return self._attr_is_streaming

    @cached_property
    def brand(self) -> str | None:
        """Return the camera brand."""
        return self._attr_brand

    @cached_property
    def motion_detection_enabled(self) -> bool:
        """Return the camera motion detection status."""
        return self._attr_motion_detection_enabled

    @cached_property
    def model(self) -> str | None:
        """Return the camera model."""
        return self._attr_model

    @cached_property
    def frame_interval(self) -> float:
        """Return the interval between frames of the mjpeg stream."""
        return self._attr_frame_interval

    @property
    def frontend_stream_type(self) -> StreamType | None:
        """Return the type of stream supported by this camera.

        A camera may have a single stream type which is used to inform the
        frontend which camera attributes and player to use. The default type
        is to use HLS, and components can override to change the type.
        """
        if hasattr(self, "_attr_frontend_stream_type"):
            return self._attr_frontend_stream_type
        if CameraEntityFeature.STREAM not in self.supported_features:
            return None
        if self._rtsp_to_webrtc:
            return StreamType.WEB_RTC
        return StreamType.HLS

    @property
    def available(self) -> bool:
        """Return True if entity is available."""
        if (stream := self.stream) and not stream.available:
            return False
        return super().available

    async def async_create_stream(self) -> Stream | None:
        """Create a Stream for stream_source."""
        # There is at most one stream (a decode worker) per camera
        if not self._create_stream_lock:
            self._create_stream_lock = asyncio.Lock()
        async with self._create_stream_lock:
            if not self.stream:
                async with asyncio.timeout(CAMERA_STREAM_SOURCE_TIMEOUT):
                    source = await self.stream_source()
                if not source:
                    return None
                self.stream = create_stream(
                    self.hass,
                    source,
                    options=self.stream_options,
                    dynamic_stream_settings=await self.hass.data[
                        DATA_CAMERA_PREFS
                    ].get_dynamic_stream_settings(self.entity_id),
                    stream_label=self.entity_id,
                )
                self.stream.set_update_callback(self.async_write_ha_state)
            return self.stream

    async def stream_source(self) -> str | None:
        """Return the source of the stream.

        This is used by cameras with CameraEntityFeature.STREAM
        and StreamType.HLS.
        """
        return None

    async def async_handle_web_rtc_offer(self, offer_sdp: str) -> str | None:
        """Handle the WebRTC offer and return an answer.

        This is used by cameras with CameraEntityFeature.STREAM
        and StreamType.WEB_RTC.

        Integrations can override with a native WebRTC implementation.
        """
        stream_source = await self.stream_source()
        if not stream_source:
            return None
        for provider in _async_get_rtsp_to_web_rtc_providers(self.hass):
            answer_sdp = await provider(stream_source, offer_sdp, self.entity_id)
            if answer_sdp:
                return answer_sdp
        raise HomeAssistantError("WebRTC offer was not accepted by any providers")

    def camera_image(
        self, width: int | None = None, height: int | None = None
    ) -> bytes | None:
        """Return bytes of camera image."""
        raise NotImplementedError()

    async def async_camera_image(
        self, width: int | None = None, height: int | None = None
    ) -> bytes | None:
        """Return bytes of camera image."""
        return await self.hass.async_add_executor_job(
            partial(self.camera_image, width=width, height=height)
        )

    async def handle_async_still_stream(
        self, request: web.Request, interval: float
    ) -> web.StreamResponse:
        """Generate an HTTP MJPEG stream from camera images."""
        return await async_get_still_stream(
            request, self.async_camera_image, self.content_type, interval
        )

    async def handle_async_mjpeg_stream(
        self, request: web.Request
    ) -> web.StreamResponse | None:
        """Serve an HTTP MJPEG stream from the camera.

        This method can be overridden by camera platforms to proxy
        a direct stream from the camera.
        """
        return await self.handle_async_still_stream(request, self.frame_interval)

    @property
    @final
    def state(self) -> str:
        """Return the camera state."""
        if self.is_recording:
            return STATE_RECORDING
        if self.is_streaming:
            return STATE_STREAMING
        return STATE_IDLE

    @cached_property
    def is_on(self) -> bool:
        """Return true if on."""
        return self._attr_is_on

    def turn_off(self) -> None:
        """Turn off camera."""
        raise NotImplementedError()

    async def async_turn_off(self) -> None:
        """Turn off camera."""
        await self.hass.async_add_executor_job(self.turn_off)

    def turn_on(self) -> None:
        """Turn off camera."""
        raise NotImplementedError()

    async def async_turn_on(self) -> None:
        """Turn off camera."""
        await self.hass.async_add_executor_job(self.turn_on)

    def enable_motion_detection(self) -> None:
        """Enable motion detection in the camera."""
        raise NotImplementedError()

    async def async_enable_motion_detection(self) -> None:
        """Call the job and enable motion detection."""
        await self.hass.async_add_executor_job(self.enable_motion_detection)

    def disable_motion_detection(self) -> None:
        """Disable motion detection in camera."""
        raise NotImplementedError()

    async def async_disable_motion_detection(self) -> None:
        """Call the job and disable motion detection."""
        await self.hass.async_add_executor_job(self.disable_motion_detection)

    @final
    @property
    def state_attributes(self) -> dict[str, str | None]:
        """Return the camera state attributes."""
        attrs = {"access_token": self.access_tokens[-1]}

        if self.model:
            attrs["model_name"] = self.model

        if self.brand:
            attrs["brand"] = self.brand

        if self.motion_detection_enabled:
            attrs["motion_detection"] = self.motion_detection_enabled

        if self.frontend_stream_type:
            attrs["frontend_stream_type"] = self.frontend_stream_type

        return attrs

    @callback
    def async_update_token(self) -> None:
        """Update the used token."""
        self.access_tokens.append(hex(_RND.getrandbits(256))[2:])

    async def async_internal_added_to_hass(self) -> None:
        """Run when entity about to be added to hass."""
        await super().async_internal_added_to_hass()
        # Avoid calling async_refresh_providers() in here because it
        # it will write state a second time since state is always
        # written when an entity is added to hass.
        self._rtsp_to_webrtc = await self._async_use_rtsp_to_webrtc()

    async def async_refresh_providers(self) -> None:
        """Determine if any of the registered providers are suitable for this entity.

        This affects state attributes, so it should be invoked any time the registered
        providers or inputs to the state attributes change.

        Returns True if any state was updated (and needs to be written)
        """
        old_state = self._rtsp_to_webrtc
        self._rtsp_to_webrtc = await self._async_use_rtsp_to_webrtc()
        if old_state != self._rtsp_to_webrtc:
            self.async_write_ha_state()

    async def _async_use_rtsp_to_webrtc(self) -> bool:
        """Determine if a WebRTC provider can be used for the camera."""
        if CameraEntityFeature.STREAM not in self.supported_features:
            return False
        if DATA_RTSP_TO_WEB_RTC not in self.hass.data:
            return False
        stream_source = await self.stream_source()
        return any(
            stream_source and stream_source.startswith(prefix)
            for prefix in RTSP_PREFIXES
        )


class CameraView(HomeAssistantView):
    """Base CameraView."""

    requires_auth = False

    def __init__(self, component: EntityComponent[Camera]) -> None:
        """Initialize a basic camera view."""
        self.component = component

    async def get(self, request: web.Request, entity_id: str) -> web.StreamResponse:
        """Start a GET request."""
        if (camera := self.component.get_entity(entity_id)) is None:
            raise web.HTTPNotFound()

        authenticated = (
            request[KEY_AUTHENTICATED]
            or request.query.get("token") in camera.access_tokens
        )

        if not authenticated:
            # Attempt with invalid bearer token, raise unauthorized
            # so ban middleware can handle it.
            if hdrs.AUTHORIZATION in request.headers:
                raise web.HTTPUnauthorized()
            # Invalid sigAuth or camera access token
            raise web.HTTPForbidden()

        if not camera.is_on:
            _LOGGER.debug("Camera is off")
            raise web.HTTPServiceUnavailable()

        return await self.handle(request, camera)

    async def handle(self, request: web.Request, camera: Camera) -> web.StreamResponse:
        """Handle the camera request."""
        raise NotImplementedError()


class CameraImageView(CameraView):
    """Camera view to serve an image."""

    url = "/api/camera_proxy/{entity_id}"
    name = "api:camera:image"

    async def handle(self, request: web.Request, camera: Camera) -> web.Response:
        """Serve camera image."""
        width = request.query.get("width")
        height = request.query.get("height")
        try:
            image = await _async_get_image(
                camera,
                CAMERA_IMAGE_TIMEOUT,
                int(width) if width else None,
                int(height) if height else None,
            )
        except (HomeAssistantError, ValueError) as ex:
            raise web.HTTPInternalServerError() from ex

        return web.Response(body=image.content, content_type=image.content_type)


class CameraMjpegStream(CameraView):
    """Camera View to serve an MJPEG stream."""

    url = "/api/camera_proxy_stream/{entity_id}"
    name = "api:camera:stream"

    async def handle(self, request: web.Request, camera: Camera) -> web.StreamResponse:
        """Serve camera stream, possibly with interval."""
        if (interval_str := request.query.get("interval")) is None:
            try:
                stream = await camera.handle_async_mjpeg_stream(request)
            except ConnectionResetError:
                stream = None
                _LOGGER.debug("Error while writing MJPEG stream to transport")
            if stream is None:
                raise web.HTTPBadGateway()
            return stream

        try:
            # Compose camera stream from stills
            interval = float(interval_str)
            if interval < MIN_STREAM_INTERVAL:
                raise ValueError(f"Stream interval must be > {MIN_STREAM_INTERVAL}")
            return await camera.handle_async_still_stream(request, interval)
        except ValueError as err:
            raise web.HTTPBadRequest() from err


@websocket_api.websocket_command(
    {
        vol.Required("type"): "camera/stream",
        vol.Required("entity_id"): cv.entity_id,
        vol.Optional("format", default="hls"): vol.In(OUTPUT_FORMATS),
    }
)
@websocket_api.async_response
async def ws_camera_stream(
    hass: HomeAssistant, connection: ActiveConnection, msg: dict[str, Any]
) -> None:
    """Handle get camera stream websocket command.

    Async friendly.
    """
    try:
        entity_id = msg["entity_id"]
        camera = _get_camera_from_entity_id(hass, entity_id)
        url = await _async_stream_endpoint_url(hass, camera, fmt=msg["format"])
        connection.send_result(msg["id"], {"url": url})
    except HomeAssistantError as ex:
        _LOGGER.error("Error requesting stream: %s", ex)
        connection.send_error(msg["id"], "start_stream_failed", str(ex))
    except asyncio.TimeoutError:
        _LOGGER.error("Timeout getting stream source")
        connection.send_error(
            msg["id"], "start_stream_failed", "Timeout getting stream source"
        )


@websocket_api.websocket_command(
    {
        vol.Required("type"): "camera/web_rtc_offer",
        vol.Required("entity_id"): cv.entity_id,
        vol.Required("offer"): str,
    }
)
@websocket_api.async_response
async def ws_camera_web_rtc_offer(
    hass: HomeAssistant, connection: ActiveConnection, msg: dict[str, Any]
) -> None:
    """Handle the signal path for a WebRTC stream.

    This signal path is used to route the offer created by the client to the
    camera device through the integration for negotiation on initial setup,
    which returns an answer. The actual streaming is handled entirely between
    the client and camera device.

    Async friendly.
    """
    entity_id = msg["entity_id"]
    offer = msg["offer"]
    camera = _get_camera_from_entity_id(hass, entity_id)
    if camera.frontend_stream_type != StreamType.WEB_RTC:
        connection.send_error(
            msg["id"],
            "web_rtc_offer_failed",
            (
                "Camera does not support WebRTC,"
                f" frontend_stream_type={camera.frontend_stream_type}"
            ),
        )
        return
    try:
        answer = await camera.async_handle_web_rtc_offer(offer)
    except (HomeAssistantError, ValueError) as ex:
        _LOGGER.error("Error handling WebRTC offer: %s", ex)
        connection.send_error(msg["id"], "web_rtc_offer_failed", str(ex))
    except asyncio.TimeoutError:
        _LOGGER.error("Timeout handling WebRTC offer")
        connection.send_error(
            msg["id"], "web_rtc_offer_failed", "Timeout handling WebRTC offer"
        )
    else:
        connection.send_result(msg["id"], {"answer": answer})


@websocket_api.websocket_command(
    {vol.Required("type"): "camera/get_prefs", vol.Required("entity_id"): cv.entity_id}
)
@websocket_api.async_response
async def websocket_get_prefs(
    hass: HomeAssistant, connection: ActiveConnection, msg: dict[str, Any]
) -> None:
    """Handle request for account info."""
    prefs: CameraPreferences = hass.data[DATA_CAMERA_PREFS]
    stream_prefs = await prefs.get_dynamic_stream_settings(msg["entity_id"])
    connection.send_result(msg["id"], asdict(stream_prefs))


@websocket_api.websocket_command(
    {
        vol.Required("type"): "camera/update_prefs",
        vol.Required("entity_id"): cv.entity_id,
        vol.Optional(PREF_PRELOAD_STREAM): bool,
        vol.Optional(PREF_ORIENTATION): vol.Coerce(Orientation),
    }
)
@websocket_api.async_response
async def websocket_update_prefs(
    hass: HomeAssistant, connection: ActiveConnection, msg: dict[str, Any]
) -> None:
    """Handle request for account info."""
    prefs: CameraPreferences = hass.data[DATA_CAMERA_PREFS]

    changes = dict(msg)
    changes.pop("id")
    changes.pop("type")
    entity_id = changes.pop("entity_id")
    try:
        entity_prefs = await prefs.async_update(entity_id, **changes)
    except HomeAssistantError as ex:
        _LOGGER.error("Error setting camera preferences: %s", ex)
        connection.send_error(msg["id"], "update_failed", str(ex))
    else:
        connection.send_result(msg["id"], entity_prefs)


async def async_handle_snapshot_service(
    camera: Camera, service_call: ServiceCall
) -> None:
    """Handle snapshot services calls."""
    hass = camera.hass
    filename: Template = service_call.data[ATTR_FILENAME]
    filename.hass = hass

    snapshot_file = filename.async_render(variables={ATTR_ENTITY_ID: camera})

    # check if we allow to access to that file
    if not hass.config.is_allowed_path(snapshot_file):
        raise HomeAssistantError(
            f"Cannot write `{snapshot_file}`, no access to path; `allowlist_external_dirs` may need to be adjusted in `configuration.yaml`"
        )

    async with asyncio.timeout(CAMERA_IMAGE_TIMEOUT):
        image = (
            await _async_get_stream_image(camera, wait_for_next_keyframe=True)
            if camera.use_stream_for_stills
            else await camera.async_camera_image()
        )

    if image is None:
        return

    def _write_image(to_file: str, image_data: bytes) -> None:
        """Executor helper to write image."""
        os.makedirs(os.path.dirname(to_file), exist_ok=True)
        with open(to_file, "wb") as img_file:
            img_file.write(image_data)

    try:
        await hass.async_add_executor_job(_write_image, snapshot_file, image)
    except OSError as err:
        _LOGGER.error("Can't write image to file: %s", err)


async def async_handle_play_stream_service(
    camera: Camera, service_call: ServiceCall
) -> None:
    """Handle play stream services calls."""
    hass = camera.hass
    fmt = service_call.data[ATTR_FORMAT]
    url = await _async_stream_endpoint_url(camera.hass, camera, fmt)
    url = f"{get_url(hass)}{url}"

    await hass.services.async_call(
        DOMAIN_MP,
        SERVICE_PLAY_MEDIA,
        {
            ATTR_ENTITY_ID: service_call.data[ATTR_MEDIA_PLAYER],
            ATTR_MEDIA_CONTENT_ID: url,
            ATTR_MEDIA_CONTENT_TYPE: FORMAT_CONTENT_TYPE[fmt],
        },
        blocking=True,
        context=service_call.context,
    )


async def _async_stream_endpoint_url(
    hass: HomeAssistant, camera: Camera, fmt: str
) -> str:
    stream = await camera.async_create_stream()
    if not stream:
        raise HomeAssistantError(
            f"{camera.entity_id} does not support play stream service"
        )

    stream.add_provider(fmt)
    await stream.start()
    return stream.endpoint_url(fmt)


async def async_handle_record_service(
    camera: Camera, service_call: ServiceCall
) -> None:
    """Handle stream recording service calls."""
    stream = await camera.async_create_stream()

    if not stream:
        raise HomeAssistantError(f"{camera.entity_id} does not support record service")

    hass = camera.hass
    filename = service_call.data[CONF_FILENAME]
    filename.hass = hass
    video_path = filename.async_render(variables={ATTR_ENTITY_ID: camera})

    await stream.async_record(
        video_path,
        duration=service_call.data[CONF_DURATION],
        lookback=service_call.data[CONF_LOOKBACK],
    )<|MERGE_RESOLUTION|>--- conflicted
+++ resolved
@@ -12,12 +12,8 @@
 import logging
 import os
 from random import SystemRandom
-<<<<<<< HEAD
 import time
-from typing import Any, Final, cast, final
-=======
 from typing import TYPE_CHECKING, Any, Final, cast, final
->>>>>>> 4b19c28a
 
 from aiohttp import hdrs, web
 import attr
