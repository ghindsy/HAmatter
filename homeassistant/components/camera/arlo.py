--- conflicted
+++ resolved
@@ -7,19 +7,13 @@
 import asyncio
 import logging
 
-<<<<<<< HEAD
-from homeassistant.helpers import config_validation as cv
-from homeassistant.components.arlo import DEFAULT_BRAND
-from homeassistant.components.camera import (Camera, PLATFORM_SCHEMA)
-=======
 import voluptuous as vol
 
-from homeassistant.components.arlo import DEFAULT_BRAND, DATA_ARLO
-from homeassistant.components.camera import Camera, PLATFORM_SCHEMA
->>>>>>> 96e1d552
-from homeassistant.components.ffmpeg import DATA_FFMPEG
 from homeassistant.helpers import config_validation as cv
 from homeassistant.helpers.aiohttp_client import async_aiohttp_proxy_stream
+from homeassistant.components.arlo import DEFAULT_BRAND
+from homeassistant.components.camera import Camera, PLATFORM_SCHEMA
+from homeassistant.components.ffmpeg import DATA_FFMPEG
 
 DEPENDENCIES = ['arlo', 'ffmpeg']
 
@@ -46,11 +40,6 @@
         cameras.append(ArloCam(hass, camera, config))
 
     async_add_devices(cameras, True)
-<<<<<<< HEAD
-
-    return True
-=======
->>>>>>> 96e1d552
 
 
 class ArloCam(Camera):
