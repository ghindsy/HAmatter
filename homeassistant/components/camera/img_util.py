--- conflicted
+++ resolved
@@ -53,31 +53,10 @@
     if current_width <= width or current_height <= height:
         return cam_image.content
 
-<<<<<<< HEAD
-    width_ratio = width / current_width
-    height_ratio = height / current_height
-
-    scaling_factor = None
-    for idx, supported_sf in enumerate(SUPPORTED_SCALING_FACTORS):
-        supported_ratio = supported_sf[0] / supported_sf[1]
-        if width_ratio == supported_ratio or height_ratio == supported_ratio:
-            scaling_factor = supported_sf
-            break
-        if width_ratio > supported_ratio or height_ratio > supported_ratio:
-            # If its not exact, move back one as we want
-            # to make sure we do not undersize the image
-            # and loose clarity
-            if idx == 0:
-                break
-            scaling_factor = SUPPORTED_SCALING_FACTORS[idx - 1]
-            break
-
-=======
     scaling_factor = find_supported_scaling_factor(
         current_width, current_height, width, height
     )
 
->>>>>>> d505664c
     if scaling_factor is None:
         return cam_image.content
 
