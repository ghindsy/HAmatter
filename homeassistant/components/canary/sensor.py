"""Support for Canary sensors."""
from typing import Callable, List

from canary.api import SensorType

from homeassistant.config_entries import ConfigEntry
from homeassistant.const import (
    DEVICE_CLASS_BATTERY,
    DEVICE_CLASS_HUMIDITY,
    DEVICE_CLASS_SIGNAL_STRENGTH,
    DEVICE_CLASS_TEMPERATURE,
    PERCENTAGE,
    TEMP_CELSIUS,
)
from homeassistant.helpers.entity import Entity
from homeassistant.helpers.typing import HomeAssistantType

<<<<<<< HEAD
from . import DATA_CANARY
from .const import DOMAIN, MANUFACTURER
=======
from . import CanaryData
from .const import DATA_CANARY, DOMAIN
>>>>>>> f563068c

SENSOR_VALUE_PRECISION = 2
ATTR_AIR_QUALITY = "air_quality"

# Define variables to store the device names, as referred to by the Canary API.
# Note: If Canary change the name of any of their devices (which they have done),
# then these variables will need updating, otherwise the sensors will stop working
# and disappear in Home Assistant.
CANARY_PRO = "Canary Pro"
CANARY_FLEX = "Canary Flex"

# Sensor types are defined like so:
# sensor type name, unit_of_measurement, icon, device class, products supported
SENSOR_TYPES = [
    ["temperature", TEMP_CELSIUS, None, DEVICE_CLASS_TEMPERATURE, [CANARY_PRO]],
    ["humidity", PERCENTAGE, None, DEVICE_CLASS_HUMIDITY, [CANARY_PRO]],
    ["air_quality", None, "mdi:weather-windy", None, [CANARY_PRO]],
    ["wifi", "dBm", None, DEVICE_CLASS_SIGNAL_STRENGTH, [CANARY_FLEX]],
    ["battery", PERCENTAGE, None, DEVICE_CLASS_BATTERY, [CANARY_FLEX]],
]

STATE_AIR_QUALITY_NORMAL = "normal"
STATE_AIR_QUALITY_ABNORMAL = "abnormal"
STATE_AIR_QUALITY_VERY_ABNORMAL = "very_abnormal"


async def async_setup_entry(
    hass: HomeAssistantType,
    entry: ConfigEntry,
    async_add_entities: Callable[[List[Entity], bool], None],
) -> None:
    """Set up Canary sensors based on a config entry."""
    data: CanaryData = hass.data[DOMAIN][entry.entry_id][DATA_CANARY]
    sensors = []

    for location in data.locations:
        for device in location.devices:
            if device.is_online:
                device_type = device.device_type
                for sensor_type in SENSOR_TYPES:
                    if device_type.get("name") in sensor_type[4]:
                        sensors.append(
                            CanarySensor(data, sensor_type, location, device)
                        )

    async_add_entities(sensors, True)


class CanarySensor(Entity):
    """Representation of a Canary sensor."""

    def __init__(self, data, sensor_type, location, device):
        """Initialize the sensor."""
        self._data = data
        self._sensor_type = sensor_type
        self._device_name = device.name
        self._device_type_name = device.device_type["name"]
        self._device_id = device.device_id
        self._sensor_value = None

        sensor_type_name = sensor_type[0].replace("_", " ").title()
        self._name = f"{location.name} {device.name} {sensor_type_name}"

    @property
    def name(self):
        """Return the name of the Canary sensor."""
        return self._name

    @property
    def state(self):
        """Return the state of the sensor."""
        return self._sensor_value

    @property
    def unique_id(self):
        """Return the unique ID of this sensor."""
        return f"{self._device_id}_{self._sensor_type[0]}"

    @property
    def device_info(self):
        """Return the device_info of the device."""
        return {
            "identifiers": {(DOMAIN, str(self._device_id))},
            "name": self._device_name,
            "model": self._device_type_name,
            "manufacturer": MANUFACTURER,
        }

    @property
    def unit_of_measurement(self):
        """Return the unit of measurement."""
        return self._sensor_type[1]

    @property
    def device_class(self):
        """Device class for the sensor."""
        return self._sensor_type[3]

    @property
    def icon(self):
        """Icon for the sensor."""
        return self._sensor_type[2]

    @property
    def device_state_attributes(self):
        """Return the state attributes."""
        if self._sensor_type[0] == "air_quality" and self._sensor_value is not None:
            air_quality = None
            if self._sensor_value <= 0.4:
                air_quality = STATE_AIR_QUALITY_VERY_ABNORMAL
            elif self._sensor_value <= 0.59:
                air_quality = STATE_AIR_QUALITY_ABNORMAL
            elif self._sensor_value <= 1.0:
                air_quality = STATE_AIR_QUALITY_NORMAL

            return {ATTR_AIR_QUALITY: air_quality}

        return None

    def update(self):
        """Get the latest state of the sensor."""
        self._data.update()

        canary_sensor_type = None
        if self._sensor_type[0] == "air_quality":
            canary_sensor_type = SensorType.AIR_QUALITY
        elif self._sensor_type[0] == "temperature":
            canary_sensor_type = SensorType.TEMPERATURE
        elif self._sensor_type[0] == "humidity":
            canary_sensor_type = SensorType.HUMIDITY
        elif self._sensor_type[0] == "wifi":
            canary_sensor_type = SensorType.WIFI
        elif self._sensor_type[0] == "battery":
            canary_sensor_type = SensorType.BATTERY

        value = self._data.get_reading(self._device_id, canary_sensor_type)

        if value is not None:
            self._sensor_value = round(float(value), SENSOR_VALUE_PRECISION)<|MERGE_RESOLUTION|>--- conflicted
+++ resolved
@@ -15,13 +15,8 @@
 from homeassistant.helpers.entity import Entity
 from homeassistant.helpers.typing import HomeAssistantType
 
-<<<<<<< HEAD
-from . import DATA_CANARY
-from .const import DOMAIN, MANUFACTURER
-=======
 from . import CanaryData
-from .const import DATA_CANARY, DOMAIN
->>>>>>> f563068c
+from .const import DATA_CANARY, DOMAIN, MANUFACTURER
 
 SENSOR_VALUE_PRECISION = 2
 ATTR_AIR_QUALITY = "air_quality"
