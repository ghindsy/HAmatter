--- conflicted
+++ resolved
@@ -1,10 +1,6 @@
 """Provide functionality to interact with Cast devices on the network."""
-<<<<<<< HEAD
-=======
 from __future__ import annotations
 
-import asyncio
->>>>>>> 53687c76
 from datetime import timedelta
 import functools as ft
 import json
