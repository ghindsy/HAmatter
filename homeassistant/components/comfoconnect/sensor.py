"""Platform to control a Zehnder ComfoAir Q350/450/600 ventilation unit."""
import logging

from pycomfoconnect import (
    SENSOR_BYPASS_STATE,
    SENSOR_CURRENT_RMOT,
    SENSOR_DAYS_TO_REPLACE_FILTER,
    SENSOR_FAN_EXHAUST_DUTY,
    SENSOR_FAN_EXHAUST_FLOW,
    SENSOR_FAN_EXHAUST_SPEED,
    SENSOR_FAN_SUPPLY_DUTY,
    SENSOR_FAN_SUPPLY_FLOW,
    SENSOR_FAN_SUPPLY_SPEED,
    SENSOR_HUMIDITY_EXHAUST,
    SENSOR_HUMIDITY_EXTRACT,
    SENSOR_HUMIDITY_OUTDOOR,
    SENSOR_HUMIDITY_SUPPLY,
    SENSOR_POWER_CURRENT,
    SENSOR_POWER_TOTAL,
    SENSOR_PREHEATER_POWER_CURRENT,
    SENSOR_PREHEATER_POWER_TOTAL,
    SENSOR_TEMPERATURE_EXHAUST,
    SENSOR_TEMPERATURE_EXTRACT,
    SENSOR_TEMPERATURE_OUTDOOR,
    SENSOR_TEMPERATURE_SUPPLY,
)
import voluptuous as vol

from homeassistant.components.sensor import PLATFORM_SCHEMA
from homeassistant.const import (
    ATTR_DEVICE_CLASS,
<<<<<<< HEAD
    ATTR_ICON,
=======
    ATTR_ID,
>>>>>>> fb32c2e3
    CONF_RESOURCES,
    DEVICE_CLASS_ENERGY,
    DEVICE_CLASS_HUMIDITY,
    DEVICE_CLASS_POWER,
    DEVICE_CLASS_TEMPERATURE,
    ENERGY_KILO_WATT_HOUR,
    PERCENTAGE,
    POWER_WATT,
    TEMP_CELSIUS,
    TIME_DAYS,
    VOLUME_FLOW_RATE_CUBIC_METERS_PER_HOUR,
)
import homeassistant.helpers.config_validation as cv
from homeassistant.helpers.dispatcher import async_dispatcher_connect
from homeassistant.helpers.entity import Entity

from . import DOMAIN, SIGNAL_COMFOCONNECT_UPDATE_RECEIVED, ComfoConnectBridge

ATTR_AIR_FLOW_EXHAUST = "air_flow_exhaust"
ATTR_AIR_FLOW_SUPPLY = "air_flow_supply"
ATTR_BYPASS_STATE = "bypass_state"
ATTR_CURRENT_HUMIDITY = "current_humidity"
ATTR_CURRENT_RMOT = "current_rmot"
ATTR_CURRENT_TEMPERATURE = "current_temperature"
ATTR_DAYS_TO_REPLACE_FILTER = "days_to_replace_filter"
ATTR_EXHAUST_FAN_DUTY = "exhaust_fan_duty"
ATTR_EXHAUST_FAN_SPEED = "exhaust_fan_speed"
ATTR_EXHAUST_HUMIDITY = "exhaust_humidity"
ATTR_EXHAUST_TEMPERATURE = "exhaust_temperature"
ATTR_OUTSIDE_HUMIDITY = "outside_humidity"
ATTR_OUTSIDE_TEMPERATURE = "outside_temperature"
ATTR_POWER_CURRENT = "power_usage"
ATTR_POWER_TOTAL = "power_total"
ATTR_PREHEATER_POWER_CURRENT = "preheater_power_usage"
ATTR_PREHEATER_POWER_TOTAL = "preheater_power_total"
ATTR_SUPPLY_FAN_DUTY = "supply_fan_duty"
ATTR_SUPPLY_FAN_SPEED = "supply_fan_speed"
ATTR_SUPPLY_HUMIDITY = "supply_humidity"
ATTR_SUPPLY_TEMPERATURE = "supply_temperature"

_LOGGER = logging.getLogger(__name__)

<<<<<<< HEAD
ATTR_ID = "id"
=======
ATTR_ICON = "icon"
>>>>>>> fb32c2e3
ATTR_LABEL = "label"
ATTR_MULTIPLIER = "multiplier"
ATTR_UNIT = "unit"

SENSOR_TYPES = {
    ATTR_CURRENT_TEMPERATURE: {
        ATTR_DEVICE_CLASS: DEVICE_CLASS_TEMPERATURE,
        ATTR_LABEL: "Inside Temperature",
        ATTR_UNIT: TEMP_CELSIUS,
        ATTR_ICON: None,
        ATTR_ID: SENSOR_TEMPERATURE_EXTRACT,
        ATTR_MULTIPLIER: 0.1,
    },
    ATTR_CURRENT_HUMIDITY: {
        ATTR_DEVICE_CLASS: DEVICE_CLASS_HUMIDITY,
        ATTR_LABEL: "Inside Humidity",
        ATTR_UNIT: PERCENTAGE,
        ATTR_ICON: None,
        ATTR_ID: SENSOR_HUMIDITY_EXTRACT,
    },
    ATTR_CURRENT_RMOT: {
        ATTR_DEVICE_CLASS: DEVICE_CLASS_TEMPERATURE,
        ATTR_LABEL: "Current RMOT",
        ATTR_UNIT: TEMP_CELSIUS,
        ATTR_ICON: None,
        ATTR_ID: SENSOR_CURRENT_RMOT,
        ATTR_MULTIPLIER: 0.1,
    },
    ATTR_OUTSIDE_TEMPERATURE: {
        ATTR_DEVICE_CLASS: DEVICE_CLASS_TEMPERATURE,
        ATTR_LABEL: "Outside Temperature",
        ATTR_UNIT: TEMP_CELSIUS,
        ATTR_ICON: None,
        ATTR_ID: SENSOR_TEMPERATURE_OUTDOOR,
        ATTR_MULTIPLIER: 0.1,
    },
    ATTR_OUTSIDE_HUMIDITY: {
        ATTR_DEVICE_CLASS: DEVICE_CLASS_HUMIDITY,
        ATTR_LABEL: "Outside Humidity",
        ATTR_UNIT: PERCENTAGE,
        ATTR_ICON: None,
        ATTR_ID: SENSOR_HUMIDITY_OUTDOOR,
    },
    ATTR_SUPPLY_TEMPERATURE: {
        ATTR_DEVICE_CLASS: DEVICE_CLASS_TEMPERATURE,
        ATTR_LABEL: "Supply Temperature",
        ATTR_UNIT: TEMP_CELSIUS,
        ATTR_ICON: None,
        ATTR_ID: SENSOR_TEMPERATURE_SUPPLY,
        ATTR_MULTIPLIER: 0.1,
    },
    ATTR_SUPPLY_HUMIDITY: {
        ATTR_DEVICE_CLASS: DEVICE_CLASS_HUMIDITY,
        ATTR_LABEL: "Supply Humidity",
        ATTR_UNIT: PERCENTAGE,
        ATTR_ICON: None,
        ATTR_ID: SENSOR_HUMIDITY_SUPPLY,
    },
    ATTR_SUPPLY_FAN_SPEED: {
        ATTR_DEVICE_CLASS: None,
        ATTR_LABEL: "Supply Fan Speed",
        ATTR_UNIT: "rpm",
        ATTR_ICON: "mdi:fan",
        ATTR_ID: SENSOR_FAN_SUPPLY_SPEED,
    },
    ATTR_SUPPLY_FAN_DUTY: {
        ATTR_DEVICE_CLASS: None,
        ATTR_LABEL: "Supply Fan Duty",
        ATTR_UNIT: PERCENTAGE,
        ATTR_ICON: "mdi:fan",
        ATTR_ID: SENSOR_FAN_SUPPLY_DUTY,
    },
    ATTR_EXHAUST_FAN_SPEED: {
        ATTR_DEVICE_CLASS: None,
        ATTR_LABEL: "Exhaust Fan Speed",
        ATTR_UNIT: "rpm",
        ATTR_ICON: "mdi:fan",
        ATTR_ID: SENSOR_FAN_EXHAUST_SPEED,
    },
    ATTR_EXHAUST_FAN_DUTY: {
        ATTR_DEVICE_CLASS: None,
        ATTR_LABEL: "Exhaust Fan Duty",
        ATTR_UNIT: PERCENTAGE,
        ATTR_ICON: "mdi:fan",
        ATTR_ID: SENSOR_FAN_EXHAUST_DUTY,
    },
    ATTR_EXHAUST_TEMPERATURE: {
        ATTR_DEVICE_CLASS: DEVICE_CLASS_TEMPERATURE,
        ATTR_LABEL: "Exhaust Temperature",
        ATTR_UNIT: TEMP_CELSIUS,
        ATTR_ICON: None,
        ATTR_ID: SENSOR_TEMPERATURE_EXHAUST,
        ATTR_MULTIPLIER: 0.1,
    },
    ATTR_EXHAUST_HUMIDITY: {
        ATTR_DEVICE_CLASS: DEVICE_CLASS_HUMIDITY,
        ATTR_LABEL: "Exhaust Humidity",
        ATTR_UNIT: PERCENTAGE,
        ATTR_ICON: None,
        ATTR_ID: SENSOR_HUMIDITY_EXHAUST,
    },
    ATTR_AIR_FLOW_SUPPLY: {
        ATTR_DEVICE_CLASS: None,
        ATTR_LABEL: "Supply airflow",
        ATTR_UNIT: VOLUME_FLOW_RATE_CUBIC_METERS_PER_HOUR,
        ATTR_ICON: "mdi:fan",
        ATTR_ID: SENSOR_FAN_SUPPLY_FLOW,
    },
    ATTR_AIR_FLOW_EXHAUST: {
        ATTR_DEVICE_CLASS: None,
        ATTR_LABEL: "Exhaust airflow",
        ATTR_UNIT: VOLUME_FLOW_RATE_CUBIC_METERS_PER_HOUR,
        ATTR_ICON: "mdi:fan",
        ATTR_ID: SENSOR_FAN_EXHAUST_FLOW,
    },
    ATTR_BYPASS_STATE: {
        ATTR_DEVICE_CLASS: None,
        ATTR_LABEL: "Bypass State",
        ATTR_UNIT: PERCENTAGE,
        ATTR_ICON: "mdi:camera-iris",
        ATTR_ID: SENSOR_BYPASS_STATE,
    },
    ATTR_DAYS_TO_REPLACE_FILTER: {
        ATTR_DEVICE_CLASS: None,
        ATTR_LABEL: "Days to replace filter",
        ATTR_UNIT: TIME_DAYS,
        ATTR_ICON: "mdi:calendar",
        ATTR_ID: SENSOR_DAYS_TO_REPLACE_FILTER,
    },
    ATTR_POWER_CURRENT: {
        ATTR_DEVICE_CLASS: DEVICE_CLASS_POWER,
        ATTR_LABEL: "Power usage",
        ATTR_UNIT: POWER_WATT,
        ATTR_ICON: None,
        ATTR_ID: SENSOR_POWER_CURRENT,
    },
    ATTR_POWER_TOTAL: {
        ATTR_DEVICE_CLASS: DEVICE_CLASS_ENERGY,
        ATTR_LABEL: "Power total",
        ATTR_UNIT: ENERGY_KILO_WATT_HOUR,
        ATTR_ICON: None,
        ATTR_ID: SENSOR_POWER_TOTAL,
    },
    ATTR_PREHEATER_POWER_CURRENT: {
        ATTR_DEVICE_CLASS: DEVICE_CLASS_POWER,
        ATTR_LABEL: "Preheater power usage",
        ATTR_UNIT: POWER_WATT,
        ATTR_ICON: None,
        ATTR_ID: SENSOR_PREHEATER_POWER_CURRENT,
    },
    ATTR_PREHEATER_POWER_TOTAL: {
        ATTR_DEVICE_CLASS: DEVICE_CLASS_ENERGY,
        ATTR_LABEL: "Preheater power total",
        ATTR_UNIT: ENERGY_KILO_WATT_HOUR,
        ATTR_ICON: None,
        ATTR_ID: SENSOR_PREHEATER_POWER_TOTAL,
    },
}

PLATFORM_SCHEMA = PLATFORM_SCHEMA.extend(
    {
        vol.Optional(CONF_RESOURCES, default=[]): vol.All(
            cv.ensure_list, [vol.In(SENSOR_TYPES)]
        )
    }
)


def setup_platform(hass, config, add_entities, discovery_info=None):
    """Set up the ComfoConnect fan platform."""
    ccb = hass.data[DOMAIN]

    sensors = []
    for resource in config[CONF_RESOURCES]:
        sensors.append(
            ComfoConnectSensor(
                name=f"{ccb.name} {SENSOR_TYPES[resource][ATTR_LABEL]}",
                ccb=ccb,
                sensor_type=resource,
            )
        )

    add_entities(sensors, True)


class ComfoConnectSensor(Entity):
    """Representation of a ComfoConnect sensor."""

    def __init__(self, name, ccb: ComfoConnectBridge, sensor_type) -> None:
        """Initialize the ComfoConnect sensor."""
        self._ccb = ccb
        self._sensor_type = sensor_type
        self._sensor_id = SENSOR_TYPES[self._sensor_type][ATTR_ID]
        self._name = name

    async def async_added_to_hass(self):
        """Register for sensor updates."""
        _LOGGER.debug(
            "Registering for sensor %s (%d)", self._sensor_type, self._sensor_id
        )
        self.async_on_remove(
            async_dispatcher_connect(
                self.hass,
                SIGNAL_COMFOCONNECT_UPDATE_RECEIVED.format(self._sensor_id),
                self._handle_update,
            )
        )
        await self.hass.async_add_executor_job(
            self._ccb.comfoconnect.register_sensor, self._sensor_id
        )

    def _handle_update(self, value):
        """Handle update callbacks."""
        _LOGGER.debug(
            "Handle update for sensor %s (%d): %s",
            self._sensor_type,
            self._sensor_id,
            value,
        )
        self._ccb.data[self._sensor_id] = round(
            value * SENSOR_TYPES[self._sensor_type].get(ATTR_MULTIPLIER, 1), 2
        )
        self.schedule_update_ha_state()

    @property
    def state(self):
        """Return the state of the entity."""
        try:
            return self._ccb.data[self._sensor_id]
        except KeyError:
            return None

    @property
    def should_poll(self) -> bool:
        """Do not poll."""
        return False

    @property
    def unique_id(self):
        """Return a unique_id for this entity."""
        return f"{self._ccb.unique_id}-{self._sensor_type}"

    @property
    def name(self):
        """Return the name of the sensor."""
        return self._name

    @property
    def icon(self):
        """Return the icon to use in the frontend."""
        return SENSOR_TYPES[self._sensor_type][ATTR_ICON]

    @property
    def unit_of_measurement(self):
        """Return the unit of measurement of this entity."""
        return SENSOR_TYPES[self._sensor_type][ATTR_UNIT]

    @property
    def device_class(self):
        """Return the device_class."""
        return SENSOR_TYPES[self._sensor_type][ATTR_DEVICE_CLASS]<|MERGE_RESOLUTION|>--- conflicted
+++ resolved
@@ -29,11 +29,8 @@
 from homeassistant.components.sensor import PLATFORM_SCHEMA
 from homeassistant.const import (
     ATTR_DEVICE_CLASS,
-<<<<<<< HEAD
     ATTR_ICON,
-=======
     ATTR_ID,
->>>>>>> fb32c2e3
     CONF_RESOURCES,
     DEVICE_CLASS_ENERGY,
     DEVICE_CLASS_HUMIDITY,
@@ -76,11 +73,6 @@
 
 _LOGGER = logging.getLogger(__name__)
 
-<<<<<<< HEAD
-ATTR_ID = "id"
-=======
-ATTR_ICON = "icon"
->>>>>>> fb32c2e3
 ATTR_LABEL = "label"
 ATTR_MULTIPLIER = "multiplier"
 ATTR_UNIT = "unit"
