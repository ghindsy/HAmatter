--- conflicted
+++ resolved
@@ -7,11 +7,8 @@
 import voluptuous as vol
 
 from homeassistant.components.binary_sensor import (
-<<<<<<< HEAD
+    DEVICE_CLASS_SAFETY,
     DEVICE_CLASS_SMOKE,
-=======
-    DEVICE_CLASS_SAFETY,
->>>>>>> e746965b
     DEVICE_CLASSES,
     PLATFORM_SCHEMA,
     BinarySensorEntity,
