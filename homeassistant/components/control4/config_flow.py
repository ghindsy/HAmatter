"""Config flow for Control4 integration."""
from asyncio import TimeoutError as asyncioTimeoutError
import logging

from aiohttp.client_exceptions import ClientError
from pyControl4.account import C4Account
from pyControl4.director import C4Director
from pyControl4.error_handling import NotFound, Unauthorized
import voluptuous as vol

from homeassistant import config_entries, exceptions
from homeassistant.const import (
    CONF_HOST,
    CONF_PASSWORD,
    CONF_SCAN_INTERVAL,
    CONF_USERNAME,
)
from homeassistant.core import callback
from homeassistant.helpers import aiohttp_client, config_validation as cv
from homeassistant.helpers.device_registry import format_mac

from .const import (
<<<<<<< HEAD
    CONF_ALARM_AWAY_MODE,
    CONF_ALARM_CUSTOM_BYPASS_MODE,
    CONF_ALARM_HOME_MODE,
    CONF_ALARM_NIGHT_MODE,
    CONF_CONTROLLER_UNIQUE_ID,
    DEFAULT_ALARM_AWAY_MODE,
    DEFAULT_ALARM_CUSTOM_BYPASS_MODE,
    DEFAULT_ALARM_HOME_MODE,
    DEFAULT_ALARM_NIGHT_MODE,
    DEFAULT_SCAN_INTERVAL,
    MIN_SCAN_INTERVAL,
)
from .const import DOMAIN  # pylint:disable=unused-import
=======
    CONF_CONTROLLER_UNIQUE_ID,
    DEFAULT_SCAN_INTERVAL,
    DOMAIN,
    MIN_SCAN_INTERVAL,
)
>>>>>>> 1948d11d

_LOGGER = logging.getLogger(__name__)

DATA_SCHEMA = vol.Schema(
    {
        vol.Required(CONF_HOST): str,
        vol.Required(CONF_USERNAME): str,
        vol.Required(CONF_PASSWORD): str,
    }
)


class Control4Validator:
    """Validates that config details can be used to authenticate and communicate with Control4."""

    def __init__(self, host, username, password, hass):
        """Initialize."""
        self.host = host
        self.username = username
        self.password = password
        self.controller_unique_id = None
        self.director_bearer_token = None
        self.hass = hass

    async def authenticate(self) -> bool:
        """Test if we can authenticate with the Control4 account API."""
        try:
            account_session = aiohttp_client.async_get_clientsession(self.hass)
            account = C4Account(self.username, self.password, account_session)
            # Authenticate with Control4 account
            await account.getAccountBearerToken()

            # Get controller name
            account_controllers = await account.getAccountControllers()
            self.controller_unique_id = account_controllers["controllerCommonName"]

            # Get bearer token to communicate with controller locally
            self.director_bearer_token = (
                await account.getDirectorBearerToken(self.controller_unique_id)
            )["token"]
            return True
        except (Unauthorized, NotFound):
            return False

    async def connect_to_director(self) -> bool:
        """Test if we can connect to the local Control4 Director."""
        try:
            director_session = aiohttp_client.async_get_clientsession(
                self.hass, verify_ssl=False
            )
            director = C4Director(
                self.host, self.director_bearer_token, director_session
            )
            await director.getAllItemInfo()
            return True
        except (Unauthorized, ClientError, asyncioTimeoutError):
            _LOGGER.error("Failed to connect to the Control4 controller")
            return False


class ConfigFlow(config_entries.ConfigFlow, domain=DOMAIN):
    """Handle a config flow for Control4."""

    VERSION = 1

    async def async_step_user(self, user_input=None):
        """Handle the initial step."""
        errors = {}
        if user_input is not None:

            hub = Control4Validator(
                user_input["host"],
                user_input["username"],
                user_input["password"],
                self.hass,
            )
            try:
                if not await hub.authenticate():
                    raise InvalidAuth
                if not await hub.connect_to_director():
                    raise CannotConnect
            except InvalidAuth:
                errors["base"] = "invalid_auth"
            except CannotConnect:
                errors["base"] = "cannot_connect"
            except Exception:  # pylint: disable=broad-except
                _LOGGER.exception("Unexpected exception")
                errors["base"] = "unknown"

            if not errors:
                controller_unique_id = hub.controller_unique_id
                mac = (controller_unique_id.split("_", 3))[2]
                formatted_mac = format_mac(mac)
                await self.async_set_unique_id(formatted_mac)
                self._abort_if_unique_id_configured()
                return self.async_create_entry(
                    title=controller_unique_id,
                    data={
                        CONF_HOST: user_input["host"],
                        CONF_USERNAME: user_input["username"],
                        CONF_PASSWORD: user_input["password"],
                        CONF_CONTROLLER_UNIQUE_ID: controller_unique_id,
                    },
                )

        return self.async_show_form(
            step_id="user", data_schema=DATA_SCHEMA, errors=errors
        )

    @staticmethod
    @callback
    def async_get_options_flow(config_entry):
        """Get the options flow for this handler."""
        return OptionsFlowHandler(config_entry)


class OptionsFlowHandler(config_entries.OptionsFlow):
    """Handle a option flow for Control4."""

    def __init__(self, config_entry: config_entries.ConfigEntry) -> None:
        """Initialize options flow."""
        self.config_entry = config_entry

    async def async_step_init(self, user_input=None):
        """Handle options flow."""
        if user_input is not None:
            return self.async_create_entry(title="", data=user_input)

        # TODO: figure out how to accept empty strings to disable modes
        # TODO: figure out how to only show alarm options if a alarm_control_panel entity exists
        data_schema = vol.Schema(
            {
                vol.Optional(
                    CONF_SCAN_INTERVAL,
                    default=self.config_entry.options.get(
                        CONF_SCAN_INTERVAL, DEFAULT_SCAN_INTERVAL
                    ),
                ): vol.All(cv.positive_int, vol.Clamp(min=MIN_SCAN_INTERVAL)),
                vol.Optional(
                    CONF_ALARM_AWAY_MODE,
                    default=self.config_entry.options.get(
                        CONF_ALARM_AWAY_MODE, DEFAULT_ALARM_AWAY_MODE
                    ),
                ): str,
                vol.Optional(
                    CONF_ALARM_HOME_MODE,
                    default=self.config_entry.options.get(
                        CONF_ALARM_HOME_MODE, DEFAULT_ALARM_HOME_MODE
                    ),
                ): str,
                vol.Optional(
                    CONF_ALARM_NIGHT_MODE,
                    default=self.config_entry.options.get(
                        CONF_ALARM_NIGHT_MODE, DEFAULT_ALARM_NIGHT_MODE
                    ),
                ): str,
                vol.Optional(
                    CONF_ALARM_CUSTOM_BYPASS_MODE,
                    default=self.config_entry.options.get(
                        CONF_ALARM_CUSTOM_BYPASS_MODE, DEFAULT_ALARM_CUSTOM_BYPASS_MODE
                    ),
                ): str,
            }
        )
        return self.async_show_form(step_id="init", data_schema=data_schema)


class CannotConnect(exceptions.HomeAssistantError):
    """Error to indicate we cannot connect."""


class InvalidAuth(exceptions.HomeAssistantError):
    """Error to indicate there is invalid auth."""<|MERGE_RESOLUTION|>--- conflicted
+++ resolved
@@ -20,7 +20,6 @@
 from homeassistant.helpers.device_registry import format_mac
 
 from .const import (
-<<<<<<< HEAD
     CONF_ALARM_AWAY_MODE,
     CONF_ALARM_CUSTOM_BYPASS_MODE,
     CONF_ALARM_HOME_MODE,
@@ -34,13 +33,6 @@
     MIN_SCAN_INTERVAL,
 )
 from .const import DOMAIN  # pylint:disable=unused-import
-=======
-    CONF_CONTROLLER_UNIQUE_ID,
-    DEFAULT_SCAN_INTERVAL,
-    DOMAIN,
-    MIN_SCAN_INTERVAL,
-)
->>>>>>> 1948d11d
 
 _LOGGER = logging.getLogger(__name__)
 
