--- conflicted
+++ resolved
@@ -636,7 +636,6 @@
                 else cast(LanguageIntents, lang_intents)
             )
 
-<<<<<<< HEAD
     def _get_custom_sentences_path(self, language_variant: str) -> Path:
         """Get the custom sentences path."""
         return Path(self.hass.config.path("custom_sentences", language_variant))
@@ -646,9 +645,7 @@
     ) -> LanguageIntents | None:
         """Load all intents for language (run inside executor)."""
         lang_intents = self._lang_intents.get(language)
-=======
         start = time.monotonic()
->>>>>>> 4498bf9e
 
         result = await self.hass.async_add_executor_job(self._load_intents, language)
 
@@ -703,48 +700,7 @@
             )
 
         # Check for custom sentences in <config>/custom_sentences/<language>/
-<<<<<<< HEAD
-        if lang_intents is None:
-            # Only load custom sentences once, otherwise they will be re-loaded
-            # when components change.
-            custom_sentences_dir = self._get_custom_sentences_path(language_variant)
-            if custom_sentences_dir.is_dir():
-                for custom_sentences_path in custom_sentences_dir.rglob("*.yaml"):
-                    with custom_sentences_path.open(
-                        encoding="utf-8"
-                    ) as custom_sentences_file:
-                        # Merge custom sentences
-                        if isinstance(
-                            custom_sentences_yaml := yaml.safe_load(
-                                custom_sentences_file
-                            ),
-                            dict,
-                        ):
-                            # Add metadata so we can identify custom sentences in the debugger
-                            custom_intents_dict = custom_sentences_yaml.get(
-                                "intents", {}
-                            )
-                            for intent_dict in custom_intents_dict.values():
-                                intent_data_list = intent_dict.get("data", [])
-                                for intent_data in intent_data_list:
-                                    sentence_metadata = intent_data.get("metadata", {})
-                                    sentence_metadata[METADATA_CUSTOM_SENTENCE] = True
-                                    sentence_metadata[METADATA_CUSTOM_FILE] = str(
-                                        custom_sentences_path.relative_to(
-                                            custom_sentences_dir.parent
-                                        )
-                                    )
-                                    intent_data["metadata"] = sentence_metadata
-
-                            merge_dict(intents_dict, custom_sentences_yaml)
-                        else:
-                            _LOGGER.warning(
-                                "Custom sentences file does not match expected format path=%s",
-                                custom_sentences_file.name,
-=======
-        custom_sentences_dir = Path(
-            self.hass.config.path("custom_sentences", language_variant)
-        )
+        custom_sentences_dir = self._get_custom_sentences_path(language_variant)
         if custom_sentences_dir.is_dir():
             for custom_sentences_path in custom_sentences_dir.rglob("*.yaml"):
                 with custom_sentences_path.open(
@@ -772,7 +728,6 @@
                                 custom_sentences_path.relative_to(
                                     custom_sentences_dir.parent
                                 )
->>>>>>> 4498bf9e
                             )
                             intent_data["metadata"] = sentence_metadata
 
