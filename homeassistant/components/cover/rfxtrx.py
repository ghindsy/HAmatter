"""
Support for RFXtrx cover components.

For more details about this platform, please refer to the documentation
https://home-assistant.io/components/cover.rfxtrx/
"""
import homeassistant.components.rfxtrx as rfxtrx
from homeassistant.components.cover import CoverDevice

DEPENDENCIES = ['rfxtrx']

PLATFORM_SCHEMA = rfxtrx.DEFAULT_SCHEMA


def setup_platform(hass, config, add_devices_callback, discovery_info=None):
    """Set up the RFXtrx cover."""
    import RFXtrx as rfxtrxmod

<<<<<<< HEAD
    # Add cover from config file
    covers = rfxtrx.get_devices_from_config(config, RfxtrxCover, hass)
=======
    covers = rfxtrx.get_devices_from_config(config, RfxtrxCover)
>>>>>>> 61196b1c
    add_devices_callback(covers)

    def cover_update(event):
        """Handle cover updates from the RFXtrx gateway."""
        if not isinstance(event.device, rfxtrxmod.LightingDevice) or \
                event.device.known_to_be_dimmable or \
                not event.device.known_to_be_rollershutter:
            return

        new_device = rfxtrx.get_new_device(event, config, RfxtrxCover, hass)
        if new_device:
            add_devices_callback([new_device])

        rfxtrx.apply_received_command(event)

    # Subscribe to main RFXtrx events
    if cover_update not in rfxtrx.RECEIVED_EVT_SUBSCRIBERS:
        rfxtrx.RECEIVED_EVT_SUBSCRIBERS.append(cover_update)


class RfxtrxCover(rfxtrx.RfxtrxDevice, CoverDevice):
    """Representation of a RFXtrx cover."""

    @property
    def should_poll(self):
        """No polling available in RFXtrx cover."""
        return False

    @property
    def is_closed(self):
        """Return if the cover is closed."""
        return None

    def open_cover(self, **kwargs):
        """Move the cover up."""
        self._send_command("roll_up")

    def close_cover(self, **kwargs):
        """Move the cover down."""
        self._send_command("roll_down")

    def stop_cover(self, **kwargs):
        """Stop the cover."""
        self._send_command("stop_roll")<|MERGE_RESOLUTION|>--- conflicted
+++ resolved
@@ -16,12 +16,7 @@
     """Set up the RFXtrx cover."""
     import RFXtrx as rfxtrxmod
 
-<<<<<<< HEAD
-    # Add cover from config file
     covers = rfxtrx.get_devices_from_config(config, RfxtrxCover, hass)
-=======
-    covers = rfxtrx.get_devices_from_config(config, RfxtrxCover)
->>>>>>> 61196b1c
     add_devices_callback(covers)
 
     def cover_update(event):
