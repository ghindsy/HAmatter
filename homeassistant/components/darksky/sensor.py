"""Support for Dark Sky weather service."""
from datetime import timedelta
import logging

import forecastio
from requests.exceptions import ConnectionError as ConnectError, HTTPError, Timeout
import voluptuous as vol

from homeassistant.components.sensor import PLATFORM_SCHEMA
from homeassistant.const import (
    ATTR_ATTRIBUTION,
    CONF_API_KEY,
    CONF_LATITUDE,
    CONF_LONGITUDE,
    CONF_MONITORED_CONDITIONS,
    CONF_NAME,
    CONF_SCAN_INTERVAL,
    DEGREE,
    LENGTH_CENTIMETERS,
    LENGTH_KILOMETERS,
    PERCENTAGE,
    SPEED_KILOMETERS_PER_HOUR,
    SPEED_METERS_PER_SECOND,
    SPEED_MILES_PER_HOUR,
    TEMP_CELSIUS,
    TEMP_FAHRENHEIT,
    TIME_HOURS,
<<<<<<< HEAD
    UNIT_DEGREE,
    UNIT_UV_INDEX,
=======
    UNIT_PERCENTAGE,
    UV_INDEX,
>>>>>>> 6f6c670b
)
import homeassistant.helpers.config_validation as cv
from homeassistant.helpers.entity import Entity
from homeassistant.util import Throttle

_LOGGER = logging.getLogger(__name__)

ATTRIBUTION = "Powered by Dark Sky"

CONF_FORECAST = "forecast"
CONF_HOURLY_FORECAST = "hourly_forecast"
CONF_LANGUAGE = "language"
CONF_UNITS = "units"

DEFAULT_LANGUAGE = "en"
DEFAULT_NAME = "Dark Sky"
SCAN_INTERVAL = timedelta(seconds=300)

DEPRECATED_SENSOR_TYPES = {
    "apparent_temperature_max",
    "apparent_temperature_min",
    "temperature_max",
    "temperature_min",
}

# Sensor types are defined like so:
# Name, si unit, us unit, ca unit, uk unit, uk2 unit
SENSOR_TYPES = {
    "summary": [
        "Summary",
        None,
        None,
        None,
        None,
        None,
        None,
        ["currently", "hourly", "daily"],
    ],
    "minutely_summary": ["Minutely Summary", None, None, None, None, None, None, []],
    "hourly_summary": ["Hourly Summary", None, None, None, None, None, None, []],
    "daily_summary": ["Daily Summary", None, None, None, None, None, None, []],
    "icon": [
        "Icon",
        None,
        None,
        None,
        None,
        None,
        None,
        ["currently", "hourly", "daily"],
    ],
    "nearest_storm_distance": [
        "Nearest Storm Distance",
        LENGTH_KILOMETERS,
        "mi",
        LENGTH_KILOMETERS,
        LENGTH_KILOMETERS,
        "mi",
        "mdi:weather-lightning",
        ["currently"],
    ],
    "nearest_storm_bearing": [
        "Nearest Storm Bearing",
        DEGREE,
        DEGREE,
        DEGREE,
        DEGREE,
        DEGREE,
        "mdi:weather-lightning",
        ["currently"],
    ],
    "precip_type": [
        "Precip",
        None,
        None,
        None,
        None,
        None,
        "mdi:weather-pouring",
        ["currently", "minutely", "hourly", "daily"],
    ],
    "precip_intensity": [
        "Precip Intensity",
        f"mm/{TIME_HOURS}",
        "in",
        f"mm/{TIME_HOURS}",
        f"mm/{TIME_HOURS}",
        f"mm/{TIME_HOURS}",
        "mdi:weather-rainy",
        ["currently", "minutely", "hourly", "daily"],
    ],
    "precip_probability": [
        "Precip Probability",
        PERCENTAGE,
        PERCENTAGE,
        PERCENTAGE,
        PERCENTAGE,
        PERCENTAGE,
        "mdi:water-percent",
        ["currently", "minutely", "hourly", "daily"],
    ],
    "precip_accumulation": [
        "Precip Accumulation",
        LENGTH_CENTIMETERS,
        "in",
        LENGTH_CENTIMETERS,
        LENGTH_CENTIMETERS,
        LENGTH_CENTIMETERS,
        "mdi:weather-snowy",
        ["hourly", "daily"],
    ],
    "temperature": [
        "Temperature",
        TEMP_CELSIUS,
        TEMP_FAHRENHEIT,
        TEMP_CELSIUS,
        TEMP_CELSIUS,
        TEMP_CELSIUS,
        "mdi:thermometer",
        ["currently", "hourly"],
    ],
    "apparent_temperature": [
        "Apparent Temperature",
        TEMP_CELSIUS,
        TEMP_FAHRENHEIT,
        TEMP_CELSIUS,
        TEMP_CELSIUS,
        TEMP_CELSIUS,
        "mdi:thermometer",
        ["currently", "hourly"],
    ],
    "dew_point": [
        "Dew Point",
        TEMP_CELSIUS,
        TEMP_FAHRENHEIT,
        TEMP_CELSIUS,
        TEMP_CELSIUS,
        TEMP_CELSIUS,
        "mdi:thermometer",
        ["currently", "hourly", "daily"],
    ],
    "wind_speed": [
        "Wind Speed",
        SPEED_METERS_PER_SECOND,
        SPEED_MILES_PER_HOUR,
        SPEED_KILOMETERS_PER_HOUR,
        SPEED_MILES_PER_HOUR,
        SPEED_MILES_PER_HOUR,
        "mdi:weather-windy",
        ["currently", "hourly", "daily"],
    ],
    "wind_bearing": [
        "Wind Bearing",
        DEGREE,
        DEGREE,
        DEGREE,
        DEGREE,
        DEGREE,
        "mdi:compass",
        ["currently", "hourly", "daily"],
    ],
    "wind_gust": [
        "Wind Gust",
        SPEED_METERS_PER_SECOND,
        SPEED_MILES_PER_HOUR,
        SPEED_KILOMETERS_PER_HOUR,
        SPEED_MILES_PER_HOUR,
        SPEED_MILES_PER_HOUR,
        "mdi:weather-windy-variant",
        ["currently", "hourly", "daily"],
    ],
    "cloud_cover": [
        "Cloud Coverage",
        PERCENTAGE,
        PERCENTAGE,
        PERCENTAGE,
        PERCENTAGE,
        PERCENTAGE,
        "mdi:weather-partly-cloudy",
        ["currently", "hourly", "daily"],
    ],
    "humidity": [
        "Humidity",
        PERCENTAGE,
        PERCENTAGE,
        PERCENTAGE,
        PERCENTAGE,
        PERCENTAGE,
        "mdi:water-percent",
        ["currently", "hourly", "daily"],
    ],
    "pressure": [
        "Pressure",
        "mbar",
        "mbar",
        "mbar",
        "mbar",
        "mbar",
        "mdi:gauge",
        ["currently", "hourly", "daily"],
    ],
    "visibility": [
        "Visibility",
        LENGTH_KILOMETERS,
        "mi",
        LENGTH_KILOMETERS,
        LENGTH_KILOMETERS,
        "mi",
        "mdi:eye",
        ["currently", "hourly", "daily"],
    ],
    "ozone": [
        "Ozone",
        "DU",
        "DU",
        "DU",
        "DU",
        "DU",
        "mdi:eye",
        ["currently", "hourly", "daily"],
    ],
    "apparent_temperature_max": [
        "Daily High Apparent Temperature",
        TEMP_CELSIUS,
        TEMP_FAHRENHEIT,
        TEMP_CELSIUS,
        TEMP_CELSIUS,
        TEMP_CELSIUS,
        "mdi:thermometer",
        ["daily"],
    ],
    "apparent_temperature_high": [
        "Daytime High Apparent Temperature",
        TEMP_CELSIUS,
        TEMP_FAHRENHEIT,
        TEMP_CELSIUS,
        TEMP_CELSIUS,
        TEMP_CELSIUS,
        "mdi:thermometer",
        ["daily"],
    ],
    "apparent_temperature_min": [
        "Daily Low Apparent Temperature",
        TEMP_CELSIUS,
        TEMP_FAHRENHEIT,
        TEMP_CELSIUS,
        TEMP_CELSIUS,
        TEMP_CELSIUS,
        "mdi:thermometer",
        ["daily"],
    ],
    "apparent_temperature_low": [
        "Overnight Low Apparent Temperature",
        TEMP_CELSIUS,
        TEMP_FAHRENHEIT,
        TEMP_CELSIUS,
        TEMP_CELSIUS,
        TEMP_CELSIUS,
        "mdi:thermometer",
        ["daily"],
    ],
    "temperature_max": [
        "Daily High Temperature",
        TEMP_CELSIUS,
        TEMP_FAHRENHEIT,
        TEMP_CELSIUS,
        TEMP_CELSIUS,
        TEMP_CELSIUS,
        "mdi:thermometer",
        ["daily"],
    ],
    "temperature_high": [
        "Daytime High Temperature",
        TEMP_CELSIUS,
        TEMP_FAHRENHEIT,
        TEMP_CELSIUS,
        TEMP_CELSIUS,
        TEMP_CELSIUS,
        "mdi:thermometer",
        ["daily"],
    ],
    "temperature_min": [
        "Daily Low Temperature",
        TEMP_CELSIUS,
        TEMP_FAHRENHEIT,
        TEMP_CELSIUS,
        TEMP_CELSIUS,
        TEMP_CELSIUS,
        "mdi:thermometer",
        ["daily"],
    ],
    "temperature_low": [
        "Overnight Low Temperature",
        TEMP_CELSIUS,
        TEMP_FAHRENHEIT,
        TEMP_CELSIUS,
        TEMP_CELSIUS,
        TEMP_CELSIUS,
        "mdi:thermometer",
        ["daily"],
    ],
    "precip_intensity_max": [
        "Daily Max Precip Intensity",
        f"mm/{TIME_HOURS}",
        "in",
        f"mm/{TIME_HOURS}",
        f"mm/{TIME_HOURS}",
        f"mm/{TIME_HOURS}",
        "mdi:thermometer",
        ["daily"],
    ],
    "uv_index": [
        "UV Index",
        UV_INDEX,
        UV_INDEX,
        UV_INDEX,
        UV_INDEX,
        UV_INDEX,
        "mdi:weather-sunny",
        ["currently", "hourly", "daily"],
    ],
    "moon_phase": [
        "Moon Phase",
        None,
        None,
        None,
        None,
        None,
        "mdi:weather-night",
        ["daily"],
    ],
    "sunrise_time": [
        "Sunrise",
        None,
        None,
        None,
        None,
        None,
        "mdi:white-balance-sunny",
        ["daily"],
    ],
    "sunset_time": [
        "Sunset",
        None,
        None,
        None,
        None,
        None,
        "mdi:weather-night",
        ["daily"],
    ],
    "alerts": ["Alerts", None, None, None, None, None, "mdi:alert-circle-outline", []],
}

CONDITION_PICTURES = {
    "clear-day": ["/static/images/darksky/weather-sunny.svg", "mdi:weather-sunny"],
    "clear-night": ["/static/images/darksky/weather-night.svg", "mdi:weather-night"],
    "rain": ["/static/images/darksky/weather-pouring.svg", "mdi:weather-pouring"],
    "snow": ["/static/images/darksky/weather-snowy.svg", "mdi:weather-snowy"],
    "sleet": ["/static/images/darksky/weather-hail.svg", "mdi:weather-snowy-rainy"],
    "wind": ["/static/images/darksky/weather-windy.svg", "mdi:weather-windy"],
    "fog": ["/static/images/darksky/weather-fog.svg", "mdi:weather-fog"],
    "cloudy": ["/static/images/darksky/weather-cloudy.svg", "mdi:weather-cloudy"],
    "partly-cloudy-day": [
        "/static/images/darksky/weather-partlycloudy.svg",
        "mdi:weather-partly-cloudy",
    ],
    "partly-cloudy-night": [
        "/static/images/darksky/weather-cloudy.svg",
        "mdi:weather-night-partly-cloudy",
    ],
}

# Language Supported Codes
LANGUAGE_CODES = [
    "ar",
    "az",
    "be",
    "bg",
    "bn",
    "bs",
    "ca",
    "cs",
    "da",
    "de",
    "el",
    "en",
    "ja",
    "ka",
    "kn",
    "ko",
    "eo",
    "es",
    "et",
    "fi",
    "fr",
    "he",
    "hi",
    "hr",
    "hu",
    "id",
    "is",
    "it",
    "kw",
    "lv",
    "ml",
    "mr",
    "nb",
    "nl",
    "pa",
    "pl",
    "pt",
    "ro",
    "ru",
    "sk",
    "sl",
    "sr",
    "sv",
    "ta",
    "te",
    "tet",
    "tr",
    "uk",
    "ur",
    "x-pig-latin",
    "zh",
    "zh-tw",
]

ALLOWED_UNITS = ["auto", "si", "us", "ca", "uk", "uk2"]

ALERTS_ATTRS = ["time", "description", "expires", "severity", "uri", "regions", "title"]

PLATFORM_SCHEMA = PLATFORM_SCHEMA.extend(
    {
        vol.Required(CONF_MONITORED_CONDITIONS): vol.All(
            cv.ensure_list, [vol.In(SENSOR_TYPES)]
        ),
        vol.Required(CONF_API_KEY): cv.string,
        vol.Optional(CONF_NAME, default=DEFAULT_NAME): cv.string,
        vol.Optional(CONF_UNITS): vol.In(ALLOWED_UNITS),
        vol.Optional(CONF_LANGUAGE, default=DEFAULT_LANGUAGE): vol.In(LANGUAGE_CODES),
        vol.Inclusive(
            CONF_LATITUDE, "coordinates", "Latitude and longitude must exist together"
        ): cv.latitude,
        vol.Inclusive(
            CONF_LONGITUDE, "coordinates", "Latitude and longitude must exist together"
        ): cv.longitude,
        vol.Optional(CONF_FORECAST): vol.All(cv.ensure_list, [vol.Range(min=0, max=7)]),
        vol.Optional(CONF_HOURLY_FORECAST): vol.All(
            cv.ensure_list, [vol.Range(min=0, max=48)]
        ),
    }
)


def setup_platform(hass, config, add_entities, discovery_info=None):
    """Set up the Dark Sky sensor."""
    latitude = config.get(CONF_LATITUDE, hass.config.latitude)
    longitude = config.get(CONF_LONGITUDE, hass.config.longitude)
    language = config.get(CONF_LANGUAGE)
    interval = config.get(CONF_SCAN_INTERVAL, SCAN_INTERVAL)

    if CONF_UNITS in config:
        units = config[CONF_UNITS]
    elif hass.config.units.is_metric:
        units = "si"
    else:
        units = "us"

    forecast_data = DarkSkyData(
        api_key=config.get(CONF_API_KEY),
        latitude=latitude,
        longitude=longitude,
        units=units,
        language=language,
        interval=interval,
    )
    forecast_data.update()
    forecast_data.update_currently()

    # If connection failed don't setup platform.
    if forecast_data.data is None:
        return

    name = config.get(CONF_NAME)

    forecast = config.get(CONF_FORECAST)
    forecast_hour = config.get(CONF_HOURLY_FORECAST)
    sensors = []
    for variable in config[CONF_MONITORED_CONDITIONS]:
        if variable in DEPRECATED_SENSOR_TYPES:
            _LOGGER.warning("Monitored condition %s is deprecated", variable)
        if not SENSOR_TYPES[variable][7] or "currently" in SENSOR_TYPES[variable][7]:
            if variable == "alerts":
                sensors.append(DarkSkyAlertSensor(forecast_data, variable, name))
            else:
                sensors.append(DarkSkySensor(forecast_data, variable, name))

        if forecast is not None and "daily" in SENSOR_TYPES[variable][7]:
            for forecast_day in forecast:
                sensors.append(
                    DarkSkySensor(
                        forecast_data, variable, name, forecast_day=forecast_day
                    )
                )
        if forecast_hour is not None and "hourly" in SENSOR_TYPES[variable][7]:
            for forecast_h in forecast_hour:
                sensors.append(
                    DarkSkySensor(
                        forecast_data, variable, name, forecast_hour=forecast_h
                    )
                )

    add_entities(sensors, True)


class DarkSkySensor(Entity):
    """Implementation of a Dark Sky sensor."""

    def __init__(
        self, forecast_data, sensor_type, name, forecast_day=None, forecast_hour=None
    ):
        """Initialize the sensor."""
        self.client_name = name
        self._name = SENSOR_TYPES[sensor_type][0]
        self.forecast_data = forecast_data
        self.type = sensor_type
        self.forecast_day = forecast_day
        self.forecast_hour = forecast_hour
        self._state = None
        self._icon = None
        self._unit_of_measurement = None

    @property
    def name(self):
        """Return the name of the sensor."""
        if self.forecast_day is not None:
            return f"{self.client_name} {self._name} {self.forecast_day}d"
        if self.forecast_hour is not None:
            return f"{self.client_name} {self._name} {self.forecast_hour}h"
        return f"{self.client_name} {self._name}"

    @property
    def state(self):
        """Return the state of the sensor."""
        return self._state

    @property
    def unit_of_measurement(self):
        """Return the unit of measurement of this entity, if any."""
        return self._unit_of_measurement

    @property
    def unit_system(self):
        """Return the unit system of this entity."""
        return self.forecast_data.unit_system

    @property
    def entity_picture(self):
        """Return the entity picture to use in the frontend, if any."""
        if self._icon is None or "summary" not in self.type:
            return None

        if self._icon in CONDITION_PICTURES:
            return CONDITION_PICTURES[self._icon][0]

        return None

    def update_unit_of_measurement(self):
        """Update units based on unit system."""
        unit_index = {"si": 1, "us": 2, "ca": 3, "uk": 4, "uk2": 5}.get(
            self.unit_system, 1
        )
        self._unit_of_measurement = SENSOR_TYPES[self.type][unit_index]

    @property
    def icon(self):
        """Icon to use in the frontend, if any."""
        if "summary" in self.type and self._icon in CONDITION_PICTURES:
            return CONDITION_PICTURES[self._icon][1]

        return SENSOR_TYPES[self.type][6]

    @property
    def device_state_attributes(self):
        """Return the state attributes."""
        return {ATTR_ATTRIBUTION: ATTRIBUTION}

    def update(self):
        """Get the latest data from Dark Sky and updates the states."""
        # Call the API for new forecast data. Each sensor will re-trigger this
        # same exact call, but that's fine. We cache results for a short period
        # of time to prevent hitting API limits. Note that Dark Sky will
        # charge users for too many calls in 1 day, so take care when updating.
        self.forecast_data.update()
        self.update_unit_of_measurement()

        if self.type == "minutely_summary":
            self.forecast_data.update_minutely()
            minutely = self.forecast_data.data_minutely
            self._state = getattr(minutely, "summary", "")
            self._icon = getattr(minutely, "icon", "")
        elif self.type == "hourly_summary":
            self.forecast_data.update_hourly()
            hourly = self.forecast_data.data_hourly
            self._state = getattr(hourly, "summary", "")
            self._icon = getattr(hourly, "icon", "")
        elif self.forecast_hour is not None:
            self.forecast_data.update_hourly()
            hourly = self.forecast_data.data_hourly
            if hasattr(hourly, "data"):
                self._state = self.get_state(hourly.data[self.forecast_hour])
            else:
                self._state = 0
        elif self.type == "daily_summary":
            self.forecast_data.update_daily()
            daily = self.forecast_data.data_daily
            self._state = getattr(daily, "summary", "")
            self._icon = getattr(daily, "icon", "")
        elif self.forecast_day is not None:
            self.forecast_data.update_daily()
            daily = self.forecast_data.data_daily
            if hasattr(daily, "data"):
                self._state = self.get_state(daily.data[self.forecast_day])
            else:
                self._state = 0
        else:
            self.forecast_data.update_currently()
            currently = self.forecast_data.data_currently
            self._state = self.get_state(currently)

    def get_state(self, data):
        """
        Return a new state based on the type.

        If the sensor type is unknown, the current state is returned.
        """
        lookup_type = convert_to_camel(self.type)
        state = getattr(data, lookup_type, None)

        if state is None:
            return state

        if "summary" in self.type:
            self._icon = getattr(data, "icon", "")

        # Some state data needs to be rounded to whole values or converted to
        # percentages
        if self.type in ["precip_probability", "cloud_cover", "humidity"]:
            return round(state * 100, 1)

        if self.type in [
            "dew_point",
            "temperature",
            "apparent_temperature",
            "temperature_low",
            "apparent_temperature_low",
            "temperature_min",
            "apparent_temperature_min",
            "temperature_high",
            "apparent_temperature_high",
            "temperature_max",
            "apparent_temperature_max",
            "precip_accumulation",
            "pressure",
            "ozone",
            "uvIndex",
        ]:
            return round(state, 1)
        return state


class DarkSkyAlertSensor(Entity):
    """Implementation of a Dark Sky sensor."""

    def __init__(self, forecast_data, sensor_type, name):
        """Initialize the sensor."""
        self.client_name = name
        self._name = SENSOR_TYPES[sensor_type][0]
        self.forecast_data = forecast_data
        self.type = sensor_type
        self._state = None
        self._icon = None
        self._alerts = None

    @property
    def name(self):
        """Return the name of the sensor."""
        return f"{self.client_name} {self._name}"

    @property
    def state(self):
        """Return the state of the sensor."""
        return self._state

    @property
    def icon(self):
        """Icon to use in the frontend, if any."""
        if self._state is not None and self._state > 0:
            return "mdi:alert-circle"
        return "mdi:alert-circle-outline"

    @property
    def device_state_attributes(self):
        """Return the state attributes."""
        return self._alerts

    def update(self):
        """Get the latest data from Dark Sky and updates the states."""
        # Call the API for new forecast data. Each sensor will re-trigger this
        # same exact call, but that's fine. We cache results for a short period
        # of time to prevent hitting API limits. Note that Dark Sky will
        # charge users for too many calls in 1 day, so take care when updating.
        self.forecast_data.update()
        self.forecast_data.update_alerts()
        alerts = self.forecast_data.data_alerts
        self._state = self.get_state(alerts)

    def get_state(self, data):
        """
        Return a new state based on the type.

        If the sensor type is unknown, the current state is returned.
        """
        alerts = {}
        if data is None:
            self._alerts = alerts
            return data

        multiple_alerts = len(data) > 1
        for i, alert in enumerate(data):
            for attr in ALERTS_ATTRS:
                if multiple_alerts:
                    dkey = f"{attr}_{i!s}"
                else:
                    dkey = attr
                alerts[dkey] = getattr(alert, attr)
        self._alerts = alerts

        return len(data)


def convert_to_camel(data):
    """
    Convert snake case (foo_bar_bat) to camel case (fooBarBat).

    This is not pythonic, but needed for certain situations.
    """
    components = data.split("_")
    capital_components = "".join(x.title() for x in components[1:])
    return f"{components[0]}{capital_components}"


class DarkSkyData:
    """Get the latest data from Darksky."""

    def __init__(self, api_key, latitude, longitude, units, language, interval):
        """Initialize the data object."""
        self._api_key = api_key
        self.latitude = latitude
        self.longitude = longitude
        self.units = units
        self.language = language

        self.data = None
        self.unit_system = None
        self.data_currently = None
        self.data_minutely = None
        self.data_hourly = None
        self.data_daily = None
        self.data_alerts = None

        # Apply throttling to methods using configured interval
        self.update = Throttle(interval)(self._update)
        self.update_currently = Throttle(interval)(self._update_currently)
        self.update_minutely = Throttle(interval)(self._update_minutely)
        self.update_hourly = Throttle(interval)(self._update_hourly)
        self.update_daily = Throttle(interval)(self._update_daily)
        self.update_alerts = Throttle(interval)(self._update_alerts)

    def _update(self):
        """Get the latest data from Dark Sky."""
        try:
            self.data = forecastio.load_forecast(
                self._api_key,
                self.latitude,
                self.longitude,
                units=self.units,
                lang=self.language,
            )
        except (ConnectError, HTTPError, Timeout, ValueError) as error:
            _LOGGER.error("Unable to connect to Dark Sky: %s", error)
            self.data = None
        self.unit_system = self.data and self.data.json["flags"]["units"]

    def _update_currently(self):
        """Update currently data."""
        self.data_currently = self.data and self.data.currently()

    def _update_minutely(self):
        """Update minutely data."""
        self.data_minutely = self.data and self.data.minutely()

    def _update_hourly(self):
        """Update hourly data."""
        self.data_hourly = self.data and self.data.hourly()

    def _update_daily(self):
        """Update daily data."""
        self.data_daily = self.data and self.data.daily()

    def _update_alerts(self):
        """Update alerts data."""
        self.data_alerts = self.data and self.data.alerts()<|MERGE_RESOLUTION|>--- conflicted
+++ resolved
@@ -25,13 +25,7 @@
     TEMP_CELSIUS,
     TEMP_FAHRENHEIT,
     TIME_HOURS,
-<<<<<<< HEAD
-    UNIT_DEGREE,
-    UNIT_UV_INDEX,
-=======
-    UNIT_PERCENTAGE,
     UV_INDEX,
->>>>>>> 6f6c670b
 )
 import homeassistant.helpers.config_validation as cv
 from homeassistant.helpers.entity import Entity
