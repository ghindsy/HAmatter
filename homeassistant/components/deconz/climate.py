--- conflicted
+++ resolved
@@ -46,18 +46,13 @@
 from homeassistant.core import callback
 from homeassistant.helpers.dispatcher import async_dispatcher_connect
 
-<<<<<<< HEAD
 from .const import (
     ATTR_EXTERNALSENSORTEMP, 
     ATTR_EXTERNALWINDOWOPEN, 
     ATTR_LOCKED, 
     ATTR_OFFSET, 
-    ATTR_VALVE, 
-    NEW_SENSOR,
+    ATTR_VALVE,
 )
-=======
-from .const import ATTR_LOCKED, ATTR_OFFSET, ATTR_VALVE
->>>>>>> b0f24b65
 from .deconz_device import DeconzDevice
 from .gateway import get_gateway_from_config_entry
 
