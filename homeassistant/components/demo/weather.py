"""Demo platform that offers fake meteorological data."""
from __future__ import annotations

from datetime import timedelta

from homeassistant.components.weather import (
    ATTR_CONDITION_CLOUDY,
    ATTR_CONDITION_EXCEPTIONAL,
    ATTR_CONDITION_FOG,
    ATTR_CONDITION_HAIL,
    ATTR_CONDITION_LIGHTNING,
    ATTR_CONDITION_LIGHTNING_RAINY,
    ATTR_CONDITION_PARTLYCLOUDY,
    ATTR_CONDITION_POURING,
    ATTR_CONDITION_RAINY,
    ATTR_CONDITION_SNOWY,
    ATTR_CONDITION_SNOWY_RAINY,
    ATTR_CONDITION_SUNNY,
    ATTR_CONDITION_WINDY,
    ATTR_CONDITION_WINDY_VARIANT,
    ATTR_FORECAST_CONDITION,
    ATTR_FORECAST_PRECIPITATION,
    ATTR_FORECAST_PRECIPITATION_PROBABILITY,
    ATTR_FORECAST_TEMP,
    ATTR_FORECAST_TEMP_LOW,
    ATTR_FORECAST_TIME,
    WeatherEntity,
)
<<<<<<< HEAD
from homeassistant.const import (
    LENGTH_MILLIMETERS,
    PRESSURE_HPA,
    SPEED_KILOMETERS_PER_HOUR,
    TEMP_CELSIUS,
    TEMP_FAHRENHEIT,
)
=======
from homeassistant.config_entries import ConfigEntry
from homeassistant.const import TEMP_CELSIUS, TEMP_FAHRENHEIT
from homeassistant.core import HomeAssistant
from homeassistant.helpers.entity_platform import AddEntitiesCallback
from homeassistant.helpers.typing import ConfigType, DiscoveryInfoType
>>>>>>> 0efdc7fa
import homeassistant.util.dt as dt_util

CONDITION_CLASSES = {
    ATTR_CONDITION_CLOUDY: [],
    ATTR_CONDITION_FOG: [],
    ATTR_CONDITION_HAIL: [],
    ATTR_CONDITION_LIGHTNING: [],
    ATTR_CONDITION_LIGHTNING_RAINY: [],
    ATTR_CONDITION_PARTLYCLOUDY: [],
    ATTR_CONDITION_POURING: [],
    ATTR_CONDITION_RAINY: ["shower rain"],
    ATTR_CONDITION_SNOWY: [],
    ATTR_CONDITION_SNOWY_RAINY: [],
    ATTR_CONDITION_SUNNY: ["sunshine"],
    ATTR_CONDITION_WINDY: [],
    ATTR_CONDITION_WINDY_VARIANT: [],
    ATTR_CONDITION_EXCEPTIONAL: [],
}


async def async_setup_entry(
    hass: HomeAssistant,
    config_entry: ConfigEntry,
    async_add_entities: AddEntitiesCallback,
) -> None:
    """Set up the Demo config entry."""
    setup_platform(hass, {}, async_add_entities)


def setup_platform(
    hass: HomeAssistant,
    config: ConfigType,
    add_entities: AddEntitiesCallback,
    discovery_info: DiscoveryInfoType | None = None,
) -> None:
    """Set up the Demo weather."""
    add_entities(
        [
            DemoWeather(
                "South",
                "Sunshine",
                21.6414,
                92,
                1099,
                0.5,
                TEMP_CELSIUS,
                [
                    [ATTR_CONDITION_RAINY, 1, 22, 15, 60],
                    [ATTR_CONDITION_RAINY, 5, 19, 8, 30],
                    [ATTR_CONDITION_CLOUDY, 0, 15, 9, 10],
                    [ATTR_CONDITION_SUNNY, 0, 12, 6, 0],
                    [ATTR_CONDITION_PARTLYCLOUDY, 2, 14, 7, 20],
                    [ATTR_CONDITION_RAINY, 15, 18, 7, 0],
                    [ATTR_CONDITION_FOG, 0.2, 21, 12, 100],
                ],
            ),
            DemoWeather(
                "North",
                "Shower rain",
                -12,
                54,
                987,
                4.8,
                TEMP_FAHRENHEIT,
                [
                    [ATTR_CONDITION_SNOWY, 2, -10, -15, 60],
                    [ATTR_CONDITION_PARTLYCLOUDY, 1, -13, -14, 25],
                    [ATTR_CONDITION_SUNNY, 0, -18, -22, 70],
                    [ATTR_CONDITION_SUNNY, 0.1, -23, -23, 90],
                    [ATTR_CONDITION_SNOWY, 4, -19, -20, 40],
                    [ATTR_CONDITION_SUNNY, 0.3, -14, -19, 0],
                    [ATTR_CONDITION_SUNNY, 0, -9, -12, 0],
                ],
            ),
        ]
    )


class DemoWeather(WeatherEntity):
    """Representation of a weather condition."""

    def __init__(
        self,
        name,
        condition,
        temperature,
        humidity,
        pressure,
        wind_speed,
        temperature_unit,
        forecast,
    ):
        """Initialize the Demo weather."""
        self._name = name
        self._condition = condition
        self._temperature = temperature
        self._temperature_unit = temperature_unit
        self._humidity = humidity
        self._pressure = pressure
        self._pressure_unit = PRESSURE_HPA
        self._wind_speed = wind_speed
        self._wind_speed_unit = SPEED_KILOMETERS_PER_HOUR
        self._forecast = forecast
        self._precipitation_unit = LENGTH_MILLIMETERS

    @property
    def name(self):
        """Return the name of the sensor."""
        return f"Demo Weather {self._name}"

    @property
    def should_poll(self):
        """No polling needed for a demo weather condition."""
        return False

    @property
    def temperature(self):
        """Return the temperature."""
        return self._temperature

    @property
    def temperature_unit(self):
        """Return the unit of measurement."""
        return self._temperature_unit

    @property
    def humidity(self):
        """Return the humidity."""
        return self._humidity

    @property
    def wind_speed(self):
        """Return the wind speed."""
        return self._wind_speed

    @property
    def pressure(self):
        """Return the pressure."""
        return self._pressure

    @property
    def condition(self):
        """Return the weather condition."""
        return [
            k for k, v in CONDITION_CLASSES.items() if self._condition.lower() in v
        ][0]

    @property
    def attribution(self):
        """Return the attribution."""
        return "Powered by Home Assistant"

    @property
    def forecast(self):
        """Return the forecast."""
        reftime = dt_util.now().replace(hour=16, minute=00)

        forecast_data = []
        for entry in self._forecast:
            data_dict = {
                ATTR_FORECAST_TIME: reftime.isoformat(),
                ATTR_FORECAST_CONDITION: entry[0],
                ATTR_FORECAST_PRECIPITATION: entry[1],
                ATTR_FORECAST_TEMP: entry[2],
                ATTR_FORECAST_TEMP_LOW: entry[3],
                ATTR_FORECAST_PRECIPITATION_PROBABILITY: entry[4],
            }
            reftime = reftime + timedelta(hours=4)
            forecast_data.append(data_dict)

        return forecast_data<|MERGE_RESOLUTION|>--- conflicted
+++ resolved
@@ -26,7 +26,7 @@
     ATTR_FORECAST_TIME,
     WeatherEntity,
 )
-<<<<<<< HEAD
+from homeassistant.config_entries import ConfigEntry
 from homeassistant.const import (
     LENGTH_MILLIMETERS,
     PRESSURE_HPA,
@@ -34,13 +34,9 @@
     TEMP_CELSIUS,
     TEMP_FAHRENHEIT,
 )
-=======
-from homeassistant.config_entries import ConfigEntry
-from homeassistant.const import TEMP_CELSIUS, TEMP_FAHRENHEIT
 from homeassistant.core import HomeAssistant
 from homeassistant.helpers.entity_platform import AddEntitiesCallback
 from homeassistant.helpers.typing import ConfigType, DiscoveryInfoType
->>>>>>> 0efdc7fa
 import homeassistant.util.dt as dt_util
 
 CONDITION_CLASSES = {
