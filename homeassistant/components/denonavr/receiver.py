"""Code to handle a DenonAVR receiver."""
import logging
<<<<<<< HEAD
from typing import Optional

from denonavr import DenonAVR
from denonavr.exceptions import AvrNetworkError, AvrTimoutError
import httpx
=======
from typing import Callable, Optional

from denonavr import DenonAVR
from denonavr.exceptions import AvrNetworkError, AvrTimoutError
>>>>>>> 298768c3

from homeassistant.config_entries import ENTRY_STATE_SETUP_RETRY

_LOGGER = logging.getLogger(__name__)


class ConnectDenonAVR:
    """Class to async connect to a DenonAVR receiver."""

    def __init__(
        self,
        host: str,
        timeout: float,
        show_all_inputs: bool,
        zone2: bool,
        zone3: bool,
<<<<<<< HEAD
        async_client: httpx.AsyncClient,
        entry_state: Optional[str] = None,
    ):
        """Initialize the class."""
        self._async_client = async_client
=======
        async_client_getter: Callable,
        entry_state: Optional[str] = None,
    ):
        """Initialize the class."""
        self._async_client_getter = async_client_getter
>>>>>>> 298768c3
        self._receiver = None
        self._host = host
        self._show_all_inputs = show_all_inputs
        self._timeout = timeout
        self._entry_state = entry_state

        self._zones = {}
        if zone2:
            self._zones["Zone2"] = None
        if zone3:
            self._zones["Zone3"] = None

    @property
    def receiver(self) -> Optional[DenonAVR]:
        """Return the class containing all connections to the receiver."""
        return self._receiver

    async def async_connect_receiver(self) -> bool:
        """Connect to the DenonAVR receiver."""
        if not await self.async_init_receiver_class():
            return False

        if (
            self._receiver.manufacturer is None
            or self._receiver.name is None
            or self._receiver.model_name is None
            or self._receiver.receiver_type is None
        ):
            _LOGGER.error(
                "Missing receiver information: manufacturer '%s', name '%s', model '%s', type '%s'",
                self._receiver.manufacturer,
                self._receiver.name,
                self._receiver.model_name,
                self._receiver.receiver_type,
            )
            return False

        _LOGGER.debug(
            "%s receiver %s at host %s connected, model %s, serial %s, type %s",
            self._receiver.manufacturer,
            self._receiver.name,
            self._receiver.host,
            self._receiver.model_name,
            self._receiver.serial_number,
            self._receiver.receiver_type,
        )

        return True

    async def async_init_receiver_class(self) -> bool:
        """Initialize the DenonAVR class asynchronously."""
<<<<<<< HEAD
        self._receiver = DenonAVR(
=======
        receiver = DenonAVR(
>>>>>>> 298768c3
            host=self._host,
            show_all_inputs=self._show_all_inputs,
            timeout=self._timeout,
            add_zones=self._zones,
        )
<<<<<<< HEAD
        # Use httpx.AsyncClient provided by Home Assistant
        self._receiver.set_async_client(self._async_client)
        try:
            await self._receiver.async_setup()
=======
        # Use httpx.AsyncClient getter provided by Home Assistant
        receiver.set_async_client_getter(self._async_client_getter)
        try:
            await receiver.async_setup()
>>>>>>> 298768c3
        except AvrTimoutError:
            if self._entry_state == ENTRY_STATE_SETUP_RETRY:
                _LOGGER.debug(
                    "Timeout error during setup of denonavr on host %s", self._host
                )
            else:
                _LOGGER.error(
                    "Timeout error during setup of denonavr on host %s", self._host
                )
            return False
        except AvrNetworkError:
            if self._entry_state == ENTRY_STATE_SETUP_RETRY:
                _LOGGER.debug(
                    "Network error during setup of denonavr on host %s", self._host
                )
            else:
                _LOGGER.error(
                    "Network error during setup of denonavr on host %s", self._host
                )
            return False

        self._receiver = receiver

        return True<|MERGE_RESOLUTION|>--- conflicted
+++ resolved
@@ -1,17 +1,9 @@
 """Code to handle a DenonAVR receiver."""
 import logging
-<<<<<<< HEAD
-from typing import Optional
-
-from denonavr import DenonAVR
-from denonavr.exceptions import AvrNetworkError, AvrTimoutError
-import httpx
-=======
 from typing import Callable, Optional
 
 from denonavr import DenonAVR
 from denonavr.exceptions import AvrNetworkError, AvrTimoutError
->>>>>>> 298768c3
 
 from homeassistant.config_entries import ENTRY_STATE_SETUP_RETRY
 
@@ -28,19 +20,11 @@
         show_all_inputs: bool,
         zone2: bool,
         zone3: bool,
-<<<<<<< HEAD
-        async_client: httpx.AsyncClient,
-        entry_state: Optional[str] = None,
-    ):
-        """Initialize the class."""
-        self._async_client = async_client
-=======
         async_client_getter: Callable,
         entry_state: Optional[str] = None,
     ):
         """Initialize the class."""
         self._async_client_getter = async_client_getter
->>>>>>> 298768c3
         self._receiver = None
         self._host = host
         self._show_all_inputs = show_all_inputs
@@ -92,27 +76,16 @@
 
     async def async_init_receiver_class(self) -> bool:
         """Initialize the DenonAVR class asynchronously."""
-<<<<<<< HEAD
-        self._receiver = DenonAVR(
-=======
         receiver = DenonAVR(
->>>>>>> 298768c3
             host=self._host,
             show_all_inputs=self._show_all_inputs,
             timeout=self._timeout,
             add_zones=self._zones,
         )
-<<<<<<< HEAD
-        # Use httpx.AsyncClient provided by Home Assistant
-        self._receiver.set_async_client(self._async_client)
-        try:
-            await self._receiver.async_setup()
-=======
         # Use httpx.AsyncClient getter provided by Home Assistant
         receiver.set_async_client_getter(self._async_client_getter)
         try:
             await receiver.async_setup()
->>>>>>> 298768c3
         except AvrTimoutError:
             if self._entry_state == ENTRY_STATE_SETUP_RETRY:
                 _LOGGER.debug(
