--- conflicted
+++ resolved
@@ -86,14 +86,6 @@
             ]
         )
     )
-<<<<<<< HEAD
-<<<<<<< HEAD
-=======
-
->>>>>>> Close websockets async
-=======
-
->>>>>>> d885ab3e
     await asyncio.gather(
         *[
             hass.async_add_executor_job(gateway.websocket_disconnect)
