--- conflicted
+++ resolved
@@ -9,11 +9,7 @@
         },
         "step": {
             "user": {
-<<<<<<< HEAD
-                "description": "\n\n![AIS logo](/static/icons/dialogflow.png)\n\nCzy chcesz skonfigurowa\u0107 Dialogflow?",
-=======
                 "description": "Na pewno chcesz skonfigurowa\u0107 Dialogflow?",
->>>>>>> df3e17a9
                 "title": "Konfiguracja Dialogflow Webhook"
             }
         },
