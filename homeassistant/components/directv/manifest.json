{
  "domain": "directv",
  "name": "DirecTV",
  "documentation": "https://www.home-assistant.io/integrations/directv",
  "requirements": ["directpy==0.6"],
  "dependencies": [],
<<<<<<< HEAD
  "codeowners": [],
  "config_flow": true,
  "ssdp": [
    {
      "manufacturer": "DIRECTV",
      "deviceType": "urn:schemas-upnp-org:device:MediaServer:1"
    }
  ]
=======
  "codeowners": ["@ctalkington"]
>>>>>>> 4c4e5f3f
}<|MERGE_RESOLUTION|>--- conflicted
+++ resolved
@@ -4,8 +4,7 @@
   "documentation": "https://www.home-assistant.io/integrations/directv",
   "requirements": ["directpy==0.6"],
   "dependencies": [],
-<<<<<<< HEAD
-  "codeowners": [],
+  "codeowners": ["@ctalkington"],
   "config_flow": true,
   "ssdp": [
     {
@@ -13,7 +12,4 @@
       "deviceType": "urn:schemas-upnp-org:device:MediaServer:1"
     }
   ]
-=======
-  "codeowners": ["@ctalkington"]
->>>>>>> 4c4e5f3f
 }