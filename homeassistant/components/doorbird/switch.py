--- conflicted
+++ resolved
@@ -83,11 +83,7 @@
         self._reset_sub = async_track_point_in_utc_time(
             self.hass, self._async_turn_off, dt_util.utcnow() + self._time
         )
-<<<<<<< HEAD
-        await self.async_add_executor_job(self._turn_on)
-=======
         await self.hass.async_add_executor_job(self._turn_on)
->>>>>>> 799d8cc5
         self.async_write_ha_state()
 
     def _turn_on(self):
