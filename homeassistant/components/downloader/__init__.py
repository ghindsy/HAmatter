--- conflicted
+++ resolved
@@ -1,10 +1,7 @@
 """Support for functionality to download files."""
-<<<<<<< HEAD
+from __future__ import annotations
+
 import asyncio
-=======
-from __future__ import annotations
-
->>>>>>> f9a4840c
 from http import HTTPStatus
 import os
 import re
@@ -93,16 +90,9 @@
 
     lock = asyncio.Lock()
 
-<<<<<<< HEAD
     async def _async_run_download(call: ServiceCall) -> None:
         async with lock:
             await _async_download_file(hass, call, download_path)
-=======
-        def do_download() -> None:
-            """Download the file."""
-            try:
-                url = service.data[ATTR_URL]
->>>>>>> f9a4840c
 
     async_register_admin_service(
         hass,
