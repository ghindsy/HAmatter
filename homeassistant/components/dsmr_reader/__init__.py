"""The DSMR Reader component."""

from homeassistant.config_entries import ConfigEntry
from homeassistant.const import Platform
from homeassistant.core import HomeAssistant

PLATFORMS = [Platform.SENSOR]


async def async_setup_entry(hass: HomeAssistant, entry: ConfigEntry) -> bool:
    """Set up the DSMR Reader integration."""
<<<<<<< HEAD
    hass.config_entries.async_setup_platforms(entry, PLATFORMS)
=======
    await hass.config_entries.async_forward_entry_setups(entry, PLATFORMS)
>>>>>>> d9b58e5e
    return True


async def async_unload_entry(hass: HomeAssistant, entry: ConfigEntry) -> bool:
    """Unload the DSMR Reader integration."""
    # no data stored in hass.data
    return await hass.config_entries.async_unload_platforms(entry, PLATFORMS)<|MERGE_RESOLUTION|>--- conflicted
+++ resolved
@@ -9,11 +9,7 @@
 
 async def async_setup_entry(hass: HomeAssistant, entry: ConfigEntry) -> bool:
     """Set up the DSMR Reader integration."""
-<<<<<<< HEAD
-    hass.config_entries.async_setup_platforms(entry, PLATFORMS)
-=======
     await hass.config_entries.async_forward_entry_setups(entry, PLATFORMS)
->>>>>>> d9b58e5e
     return True
 
 
