--- conflicted
+++ resolved
@@ -6,22 +6,19 @@
 DOMAIN = "ecovacs"
 
 CONF_CONTINENT = "continent"
-<<<<<<< HEAD
 CONF_OVERRIDE_REST_URL = "override_rest_url"
 CONF_OVERRIDE_MQTT_URL = "override_mqtt_url"
 CONF_VERIFY_MQTT_CERTIFICATE = "verify_mqtt_certificate"
+
+SUPPORTED_LIFESPANS = (
+    LifeSpan.BRUSH,
+    LifeSpan.FILTER,
+    LifeSpan.SIDE_BRUSH,
+)
 
 
 class InstanceMode(StrEnum):
     """Instance mode."""
 
     CLOUD = "cloud"
-    SELF_HOSTED = "self_hosted"
-=======
-
-SUPPORTED_LIFESPANS = (
-    LifeSpan.BRUSH,
-    LifeSpan.FILTER,
-    LifeSpan.SIDE_BRUSH,
-)
->>>>>>> 559f1d77
+    SELF_HOSTED = "self_hosted"