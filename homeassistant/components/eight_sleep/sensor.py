"""Support for Eight Sleep sensors."""
from __future__ import annotations

import logging
from typing import Any

from pyeight.eight import EightSleep
import voluptuous as vol

from homeassistant.components.sensor import SensorDeviceClass, SensorEntity
from homeassistant.config_entries import ConfigEntry
from homeassistant.const import PERCENTAGE, TEMP_CELSIUS
from homeassistant.core import HomeAssistant
from homeassistant.helpers import entity_platform as ep
from homeassistant.helpers.update_coordinator import DataUpdateCoordinator

from . import EightSleepBaseEntity, EightSleepConfigEntryData
from .const import ATTR_DURATION, ATTR_TARGET, DOMAIN, SERVICE_HEAT_SET

ATTR_ROOM_TEMP = "Room Temperature"
ATTR_AVG_ROOM_TEMP = "Average Room Temperature"
ATTR_BED_TEMP = "Bed Temperature"
ATTR_AVG_BED_TEMP = "Average Bed Temperature"
ATTR_RESP_RATE = "Respiratory Rate"
ATTR_AVG_RESP_RATE = "Average Respiratory Rate"
ATTR_HEART_RATE = "Heart Rate"
ATTR_AVG_HEART_RATE = "Average Heart Rate"
ATTR_SLEEP_DUR = "Time Slept"
ATTR_LIGHT_PERC = f"Light Sleep {PERCENTAGE}"
ATTR_DEEP_PERC = f"Deep Sleep {PERCENTAGE}"
ATTR_REM_PERC = f"REM Sleep {PERCENTAGE}"
ATTR_TNT = "Tosses & Turns"
ATTR_SLEEP_STAGE = "Sleep Stage"
ATTR_TARGET_HEAT = "Target Heating Level"
ATTR_ACTIVE_HEAT = "Heating Active"
ATTR_DURATION_HEAT = "Heating Time Remaining"
ATTR_PROCESSING = "Processing"
ATTR_SESSION_START = "Session Start"
ATTR_FIT_DATE = "Fitness Date"
ATTR_FIT_DURATION_SCORE = "Fitness Duration Score"
ATTR_FIT_ASLEEP_SCORE = "Fitness Asleep Score"
ATTR_FIT_OUT_SCORE = "Fitness Out-of-Bed Score"
ATTR_FIT_WAKEUP_SCORE = "Fitness Wakeup Score"

_LOGGER = logging.getLogger(__name__)

EIGHT_USER_SENSORS = [
    "current_sleep",
    "current_sleep_fitness",
    "last_sleep",
    "bed_temperature",
    "sleep_stage",
]
EIGHT_HEAT_SENSORS = ["bed_state"]
EIGHT_ROOM_SENSORS = ["room_temperature"]

VALID_TARGET_HEAT = vol.All(vol.Coerce(int), vol.Clamp(min=-100, max=100))
VALID_DURATION = vol.All(vol.Coerce(int), vol.Clamp(min=0, max=28800))

SERVICE_EIGHT_SCHEMA = {
    ATTR_TARGET: VALID_TARGET_HEAT,
    ATTR_DURATION: VALID_DURATION,
}


async def async_setup_entry(
    hass: HomeAssistant, entry: ConfigEntry, async_add_entities: ep.AddEntitiesCallback
) -> None:
    """Set up the eight sleep sensors."""
    config_entry_data: EightSleepConfigEntryData = hass.data[DOMAIN][entry.entry_id]
    eight = config_entry_data.api
    heat_coordinator = config_entry_data.heat_coordinator
    user_coordinator = config_entry_data.user_coordinator

    all_sensors: list[SensorEntity] = []

    for obj in eight.users.values():
<<<<<<< HEAD
        all_sensors.extend(
            EightUserSensor(entry, user_coordinator, eight, obj.userid, sensor)
            for sensor in EIGHT_USER_SENSORS
        )
        all_sensors.extend(
            EightHeatSensor(entry, heat_coordinator, eight, obj.userid, sensor)
            for sensor in EIGHT_HEAT_SENSORS
        )
        all_sensors.extend(
            EightRoomSensor(entry, user_coordinator, eight, sensor)
            for sensor in EIGHT_ROOM_SENSORS
        )
=======
        for sensor in EIGHT_USER_SENSORS:
            all_sensors.append(
                EightUserSensor(user_coordinator, eight, obj.user_id, sensor)
            )
        for sensor in EIGHT_HEAT_SENSORS:
            all_sensors.append(
                EightHeatSensor(heat_coordinator, eight, obj.user_id, sensor)
            )
    for sensor in EIGHT_ROOM_SENSORS:
        all_sensors.append(EightRoomSensor(user_coordinator, eight, sensor))
>>>>>>> 16bf6903

    async_add_entities(all_sensors)

    platform = ep.async_get_current_platform()
    platform.async_register_entity_service(
        SERVICE_HEAT_SET,
        SERVICE_EIGHT_SCHEMA,
        "async_heat_set",
    )


class EightHeatSensor(EightSleepBaseEntity, SensorEntity):
    """Representation of an eight sleep heat-based sensor."""

    _attr_native_unit_of_measurement = PERCENTAGE

    def __init__(
        self,
        entry: ConfigEntry,
        coordinator: DataUpdateCoordinator,
        eight: EightSleep,
        user_id: str,
        sensor: str,
    ) -> None:
        """Initialize the sensor."""
        super().__init__(entry, coordinator, eight, user_id, sensor)
        assert self._user_obj

        _LOGGER.debug(
            "Heat Sensor: %s, Side: %s, User: %s",
            self._sensor,
            self._user_obj.side,
            self._user_id,
        )

    @property
    def native_value(self) -> int | None:
        """Return the state of the sensor."""
        assert self._user_obj
        return self._user_obj.heating_level

    @property
    def extra_state_attributes(self) -> dict[str, Any]:
        """Return device state attributes."""
        assert self._user_obj
        return {
            ATTR_TARGET_HEAT: self._user_obj.target_heating_level,
            ATTR_ACTIVE_HEAT: self._user_obj.now_heating,
            ATTR_DURATION_HEAT: self._user_obj.heating_remaining,
        }


def _get_breakdown_percent(
    attr: dict[str, Any], key: str, denominator: int | float
) -> int | float:
    """Get a breakdown percent."""
    try:
        return round((attr["breakdown"][key] / denominator) * 100, 2)
    except ZeroDivisionError:
        return 0


def _get_rounded_value(attr: dict[str, Any], key: str) -> int | float | None:
    """Get rounded value for given key."""
    if (val := attr.get(key)) is None:
        return None
    return round(val, 2)


class EightUserSensor(EightSleepBaseEntity, SensorEntity):
    """Representation of an eight sleep user-based sensor."""

    def __init__(
        self,
        entry: ConfigEntry,
        coordinator: DataUpdateCoordinator,
        eight: EightSleep,
        user_id: str,
        sensor: str,
    ) -> None:
        """Initialize the sensor."""
        super().__init__(entry, coordinator, eight, user_id, sensor)
        assert self._user_obj

        if self._sensor == "bed_temperature":
            self._attr_icon = "mdi:thermometer"
            self._attr_device_class = SensorDeviceClass.TEMPERATURE
            self._attr_native_unit_of_measurement = TEMP_CELSIUS
        elif self._sensor in ("current_sleep", "last_sleep", "current_sleep_fitness"):
            self._attr_native_unit_of_measurement = "Score"

        _LOGGER.debug(
            "User Sensor: %s, Side: %s, User: %s",
            self._sensor,
            self._user_obj.side,
            self._user_id,
        )

    @property
    def native_value(self) -> str | int | float | None:
        """Return the state of the sensor."""
        if not self._user_obj:
            return None

        if "current" in self._sensor:
            if "fitness" in self._sensor:
                return self._user_obj.current_sleep_fitness_score
            return self._user_obj.current_sleep_score

        if "last" in self._sensor:
            return self._user_obj.last_sleep_score

        if self._sensor == "bed_temperature":
            return self._user_obj.current_values["bed_temp"]

        if self._sensor == "sleep_stage":
            return self._user_obj.current_values["stage"]

        return None

    @property
    def extra_state_attributes(self) -> dict[str, Any] | None:
        """Return device state attributes."""
        attr = None
        if "current" in self._sensor and self._user_obj:
            if "fitness" in self._sensor:
                attr = self._user_obj.current_fitness_values
            else:
                attr = self._user_obj.current_values
        elif "last" in self._sensor and self._user_obj:
            attr = self._user_obj.last_values

        if attr is None:
            # Skip attributes if sensor type doesn't support
            return None

        if "fitness" in self._sensor:
            state_attr = {
                ATTR_FIT_DATE: attr["date"],
                ATTR_FIT_DURATION_SCORE: attr["duration"],
                ATTR_FIT_ASLEEP_SCORE: attr["asleep"],
                ATTR_FIT_OUT_SCORE: attr["out"],
                ATTR_FIT_WAKEUP_SCORE: attr["wakeup"],
            }
            return state_attr

        state_attr = {ATTR_SESSION_START: attr["date"]}
        state_attr[ATTR_TNT] = attr["tnt"]
        state_attr[ATTR_PROCESSING] = attr["processing"]

        if attr.get("breakdown") is not None:
            sleep_time = sum(attr["breakdown"].values()) - attr["breakdown"]["awake"]
            state_attr[ATTR_SLEEP_DUR] = sleep_time
            state_attr[ATTR_LIGHT_PERC] = _get_breakdown_percent(
                attr, "light", sleep_time
            )
            state_attr[ATTR_DEEP_PERC] = _get_breakdown_percent(
                attr, "deep", sleep_time
            )
            state_attr[ATTR_REM_PERC] = _get_breakdown_percent(attr, "rem", sleep_time)

        room_temp = _get_rounded_value(attr, "room_temp")
        bed_temp = _get_rounded_value(attr, "bed_temp")

        if "current" in self._sensor:
            state_attr[ATTR_RESP_RATE] = _get_rounded_value(attr, "resp_rate")
            state_attr[ATTR_HEART_RATE] = _get_rounded_value(attr, "heart_rate")
            state_attr[ATTR_SLEEP_STAGE] = attr["stage"]
            state_attr[ATTR_ROOM_TEMP] = room_temp
            state_attr[ATTR_BED_TEMP] = bed_temp
        elif "last" in self._sensor:
            state_attr[ATTR_AVG_RESP_RATE] = _get_rounded_value(attr, "resp_rate")
            state_attr[ATTR_AVG_HEART_RATE] = _get_rounded_value(attr, "heart_rate")
            state_attr[ATTR_AVG_ROOM_TEMP] = room_temp
            state_attr[ATTR_AVG_BED_TEMP] = bed_temp

        return state_attr


class EightRoomSensor(EightSleepBaseEntity, SensorEntity):
    """Representation of an eight sleep room sensor."""

    _attr_icon = "mdi:thermometer"
    _attr_device_class = SensorDeviceClass.TEMPERATURE
    _attr_native_unit_of_measurement = TEMP_CELSIUS

    def __init__(
        self,
        entry,
        coordinator: DataUpdateCoordinator,
        eight: EightSleep,
        sensor: str,
    ) -> None:
        """Initialize the sensor."""
        super().__init__(entry, coordinator, eight, None, sensor)

    @property
    def native_value(self) -> int | float | None:
        """Return the state of the sensor."""
        return self._eight.room_temperature<|MERGE_RESOLUTION|>--- conflicted
+++ resolved
@@ -75,31 +75,18 @@
     all_sensors: list[SensorEntity] = []
 
     for obj in eight.users.values():
-<<<<<<< HEAD
         all_sensors.extend(
-            EightUserSensor(entry, user_coordinator, eight, obj.userid, sensor)
+            EightUserSensor(entry, user_coordinator, eight, obj.user_id, sensor)
             for sensor in EIGHT_USER_SENSORS
         )
         all_sensors.extend(
-            EightHeatSensor(entry, heat_coordinator, eight, obj.userid, sensor)
+            EightHeatSensor(entry, heat_coordinator, eight, obj.user_id, sensor)
             for sensor in EIGHT_HEAT_SENSORS
         )
         all_sensors.extend(
             EightRoomSensor(entry, user_coordinator, eight, sensor)
             for sensor in EIGHT_ROOM_SENSORS
         )
-=======
-        for sensor in EIGHT_USER_SENSORS:
-            all_sensors.append(
-                EightUserSensor(user_coordinator, eight, obj.user_id, sensor)
-            )
-        for sensor in EIGHT_HEAT_SENSORS:
-            all_sensors.append(
-                EightHeatSensor(heat_coordinator, eight, obj.user_id, sensor)
-            )
-    for sensor in EIGHT_ROOM_SENSORS:
-        all_sensors.append(EightRoomSensor(user_coordinator, eight, sensor))
->>>>>>> 16bf6903
 
     async_add_entities(all_sensors)
 
