--- conflicted
+++ resolved
@@ -7,11 +7,7 @@
 )
 from elkm1_lib.util import pretty_const, username
 
-<<<<<<< HEAD
-from homeassistant.const import UNIT_VOLT
-=======
 from homeassistant.const import VOLT
->>>>>>> dbd1ca45
 
 from . import ElkAttachedEntity, create_elk_entities
 from .const import DOMAIN
@@ -201,11 +197,7 @@
         if self._element.definition == ZoneType.TEMPERATURE.value:
             return self._temperature_unit
         if self._element.definition == ZoneType.ANALOG_ZONE.value:
-<<<<<<< HEAD
-            return UNIT_VOLT
-=======
             return VOLT
->>>>>>> dbd1ca45
         return None
 
     def _element_changed(self, element, changeset):
