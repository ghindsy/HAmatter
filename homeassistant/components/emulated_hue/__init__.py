--- conflicted
+++ resolved
@@ -13,11 +13,7 @@
     EVENT_HOMEASSISTANT_START,
     EVENT_HOMEASSISTANT_STOP,
 )
-<<<<<<< HEAD
-from homeassistant.core import HomeAssistant
-=======
 from homeassistant.core import Event, HomeAssistant
->>>>>>> d5e0673c
 import homeassistant.helpers.config_validation as cv
 from homeassistant.helpers.typing import ConfigType
 
@@ -52,15 +48,7 @@
     HueUnauthorizedUser,
     HueUsernameView,
 )
-<<<<<<< HEAD
-from .upnp import (
-    DescriptionXmlView,
-    UPNPResponderProtocol,
-    create_upnp_datagram_endpoint,
-)
-=======
 from .upnp import DescriptionXmlView, async_create_upnp_datagram_endpoint
->>>>>>> d5e0673c
 
 _LOGGER = logging.getLogger(__name__)
 
@@ -100,8 +88,6 @@
     extra=vol.ALLOW_EXTRA,
 )
 
-<<<<<<< HEAD
-=======
 
 async def start_emulated_hue_bridge(
     hass: HomeAssistant, config: Config, app: web.Application
@@ -136,7 +122,6 @@
 
     hass.bus.async_listen_once(EVENT_HOMEASSISTANT_STOP, stop_emulated_hue_bridge)
 
->>>>>>> d5e0673c
 
 async def async_setup(hass: HomeAssistant, yaml_config: ConfigType) -> bool:
     """Activate the emulated_hue component."""
@@ -164,62 +149,10 @@
     HueGroupView(config).register(app, app.router)
     HueFullStateView(config).register(app, app.router)
 
-<<<<<<< HEAD
-    listen = create_upnp_datagram_endpoint(
-        config.host_ip_addr,
-        config.upnp_bind_multicast,
-        config.advertise_ip,
-        config.advertise_port or config.listen_port,
-    )
-    protocol: UPNPResponderProtocol | None = None
-
-    async def stop_emulated_hue_bridge(event):
-        """Stop the emulated hue bridge."""
-        nonlocal protocol
-        nonlocal site
-        nonlocal runner
-
-        if protocol:
-            protocol.close()
-        if site:
-            await site.stop()
-        if runner:
-            await runner.cleanup()
-
-    async def start_emulated_hue_bridge(event):
-        """Start the emulated hue bridge."""
-        nonlocal protocol
-        nonlocal site
-        nonlocal runner
-
-        transport_protocol = await listen
-        protocol = transport_protocol[1]
-
-        runner = web.AppRunner(app)
-        await runner.setup()
-
-        site = web.TCPSite(runner, config.host_ip_addr, config.listen_port)
-
-        try:
-            await site.start()
-        except OSError as error:
-            _LOGGER.error(
-                "Failed to create HTTP server at port %d: %s", config.listen_port, error
-            )
-            if protocol:
-                protocol.close()
-        else:
-            hass.bus.async_listen_once(
-                EVENT_HOMEASSISTANT_STOP, stop_emulated_hue_bridge
-            )
-
-    hass.bus.async_listen_once(EVENT_HOMEASSISTANT_START, start_emulated_hue_bridge)
-=======
     async def _start(event: Event) -> None:
         """Start the bridge."""
         await start_emulated_hue_bridge(hass, config, app)
 
     hass.bus.async_listen_once(EVENT_HOMEASSISTANT_START, _start)
->>>>>>> d5e0673c
 
     return True