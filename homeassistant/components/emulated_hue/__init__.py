"""Support for local control of entities by emulating a Philips Hue bridge."""
import logging

from aiohttp import web
import voluptuous as vol

from homeassistant import util
from homeassistant.components.http import real_ip
from homeassistant.const import EVENT_HOMEASSISTANT_START, EVENT_HOMEASSISTANT_STOP
from homeassistant.exceptions import HomeAssistantError
import homeassistant.helpers.config_validation as cv
from homeassistant.util.json import load_json, save_json

from .hue_api import (
    HueAllGroupsStateView,
    HueAllLightsStateView,
    HueConfigView,
    HueFullStateView,
    HueGroupView,
    HueOneLightChangeView,
    HueOneLightStateView,
    HueUnauthorizedUser,
    HueUsernameView,
)
from .upnp import DescriptionXmlView, UPNPResponderThread

DOMAIN = "emulated_hue"

_LOGGER = logging.getLogger(__name__)

NUMBERS_FILE = "emulated_hue_ids.json"

CONF_ADVERTISE_IP = "advertise_ip"
CONF_ADVERTISE_PORT = "advertise_port"
CONF_ENTITIES = "entities"
CONF_ENTITY_HIDDEN = "hidden"
CONF_ENTITY_NAME = "name"
CONF_EXPOSE_BY_DEFAULT = "expose_by_default"
CONF_EXPOSED_DOMAINS = "exposed_domains"
CONF_HOST_IP = "host_ip"
CONF_LISTEN_PORT = "listen_port"
CONF_OFF_MAPS_TO_ON_DOMAINS = "off_maps_to_on_domains"
CONF_TYPE = "type"
CONF_UPNP_BIND_MULTICAST = "upnp_bind_multicast"

TYPE_ALEXA = "alexa"
TYPE_GOOGLE = "google_home"

DEFAULT_LISTEN_PORT = 8300
DEFAULT_UPNP_BIND_MULTICAST = True
DEFAULT_OFF_MAPS_TO_ON_DOMAINS = ["script", "scene"]
DEFAULT_EXPOSE_BY_DEFAULT = True
DEFAULT_EXPOSED_DOMAINS = [
    "switch",
    "light",
    "group",
    "input_boolean",
    "media_player",
    "fan",
]
DEFAULT_TYPE = TYPE_GOOGLE

CONFIG_ENTITY_SCHEMA = vol.Schema(
    {
        vol.Optional(CONF_ENTITY_NAME): cv.string,
        vol.Optional(CONF_ENTITY_HIDDEN): cv.boolean,
    }
)

CONFIG_SCHEMA = vol.Schema(
    {
        DOMAIN: vol.Schema(
            {
                vol.Optional(CONF_HOST_IP): cv.string,
                vol.Optional(CONF_LISTEN_PORT, default=DEFAULT_LISTEN_PORT): cv.port,
                vol.Optional(CONF_ADVERTISE_IP): cv.string,
                vol.Optional(CONF_ADVERTISE_PORT): cv.port,
                vol.Optional(CONF_UPNP_BIND_MULTICAST): cv.boolean,
                vol.Optional(CONF_OFF_MAPS_TO_ON_DOMAINS): cv.ensure_list,
                vol.Optional(CONF_EXPOSE_BY_DEFAULT): cv.boolean,
                vol.Optional(CONF_EXPOSED_DOMAINS): cv.ensure_list,
                vol.Optional(CONF_TYPE, default=DEFAULT_TYPE): vol.Any(
                    TYPE_ALEXA, TYPE_GOOGLE
                ),
                vol.Optional(CONF_ENTITIES): vol.Schema(
                    {cv.entity_id: CONFIG_ENTITY_SCHEMA}
                ),
            }
        )
    },
    extra=vol.ALLOW_EXTRA,
)

ATTR_EMULATED_HUE_NAME = "emulated_hue_name"


async def async_setup(hass, yaml_config):
    """Activate the emulated_hue component."""
    config = Config(hass, yaml_config.get(DOMAIN, {}))

    app = web.Application()
    app["hass"] = hass

    real_ip.setup_real_ip(app, False, [])
    # We misunderstood the startup signal. You're not allowed to change
    # anything during startup. Temp workaround.
    # pylint: disable=protected-access
    app._on_startup.freeze()
    await app.startup()

    runner = None
    site = None

    DescriptionXmlView(config).register(app, app.router)
    HueUsernameView().register(app, app.router)
    HueUnauthorizedUser().register(app, app.router)
    HueAllLightsStateView(config).register(app, app.router)
    HueOneLightStateView(config).register(app, app.router)
    HueOneLightChangeView(config).register(app, app.router)
    HueAllGroupsStateView(config).register(app, app.router)
    HueGroupView(config).register(app, app.router)
    HueFullStateView(config).register(app, app.router)
    HueConfigView(config).register(app, app.router)

    upnp_listener = UPNPResponderThread(
        config.host_ip_addr,
        config.listen_port,
        config.upnp_bind_multicast,
        config.advertise_ip,
        config.advertise_port,
    )

    async def stop_emulated_hue_bridge(event):
        """Stop the emulated hue bridge."""
        upnp_listener.stop()
        if site:
            await site.stop()
        if runner:
            await runner.cleanup()

    async def start_emulated_hue_bridge(event):
        """Start the emulated hue bridge."""
        upnp_listener.start()
        nonlocal site
        nonlocal runner

        runner = web.AppRunner(app)
        await runner.setup()

        site = web.TCPSite(runner, config.host_ip_addr, config.listen_port)

        try:
            await site.start()
        except OSError as error:
            _LOGGER.error(
                "Failed to create HTTP server at port %d: %s", config.listen_port, error
            )
        else:
            hass.bus.async_listen_once(
                EVENT_HOMEASSISTANT_STOP, stop_emulated_hue_bridge
            )

    hass.bus.async_listen_once(EVENT_HOMEASSISTANT_START, start_emulated_hue_bridge)

    return True


class Config:
    """Hold configuration variables for the emulated hue bridge."""

    def __init__(self, hass, conf):
        """Initialize the instance."""
        self.hass = hass
        self.type = conf.get(CONF_TYPE)
        self.numbers = None
        self.cached_states = {}
        self._exposed_cache = {}

        if self.type == TYPE_ALEXA:
            _LOGGER.warning(
                "Emulated Hue running in legacy mode because type has been "
                "specified. More info at https://goo.gl/M6tgz8"
            )

        # Get the IP address that will be passed to the Echo during discovery
        self.host_ip_addr = conf.get(CONF_HOST_IP)
        if self.host_ip_addr is None:
            self.host_ip_addr = util.get_local_ip()
            _LOGGER.info(
                "Listen IP address not specified, auto-detected address is %s",
                self.host_ip_addr,
            )

        # Get the port that the Hue bridge will listen on
        self.listen_port = conf.get(CONF_LISTEN_PORT)
        if not isinstance(self.listen_port, int):
            self.listen_port = DEFAULT_LISTEN_PORT
            _LOGGER.info(
                "Listen port not specified, defaulting to %s", self.listen_port
            )

        # Get whether or not UPNP binds to multicast address (239.255.255.250)
        # or to the unicast address (host_ip_addr)
        self.upnp_bind_multicast = conf.get(
            CONF_UPNP_BIND_MULTICAST, DEFAULT_UPNP_BIND_MULTICAST
        )

        # Get domains that cause both "on" and "off" commands to map to "on"
        # This is primarily useful for things like scenes or scripts, which
        # don't really have a concept of being off
        self.off_maps_to_on_domains = conf.get(CONF_OFF_MAPS_TO_ON_DOMAINS)
        if not isinstance(self.off_maps_to_on_domains, list):
            self.off_maps_to_on_domains = DEFAULT_OFF_MAPS_TO_ON_DOMAINS

        # Get whether or not entities should be exposed by default, or if only
        # explicitly marked ones will be exposed
        self.expose_by_default = conf.get(
            CONF_EXPOSE_BY_DEFAULT, DEFAULT_EXPOSE_BY_DEFAULT
        )

        # Get domains that are exposed by default when expose_by_default is
        # True
        self.exposed_domains = set(
            conf.get(CONF_EXPOSED_DOMAINS, DEFAULT_EXPOSED_DOMAINS)
        )

        # Calculated effective advertised IP and port for network isolation
        self.advertise_ip = conf.get(CONF_ADVERTISE_IP) or self.host_ip_addr

        self.advertise_port = conf.get(CONF_ADVERTISE_PORT) or self.listen_port

        self.entities = conf.get(CONF_ENTITIES, {})

        self._entities_with_hidden_attr_in_config = {}
        for entity_id in self.entities:
            hidden_value = self.entities[entity_id].get(CONF_ENTITY_HIDDEN)
            if hidden_value is not None:
                self._entities_with_hidden_attr_in_config[entity_id] = hidden_value

    def entity_id_to_number(self, entity_id):
        """Get a unique number for the entity id."""
        if self.type == TYPE_ALEXA:
            return entity_id

        if self.numbers is None:
            self.numbers = _load_json(self.hass.config.path(NUMBERS_FILE))

        # Google Home
        for number, ent_id in self.numbers.items():
            if entity_id == ent_id:
                return number

        number = "1"
        if self.numbers:
            number = str(max(int(k) for k in self.numbers) + 1)
        self.numbers[number] = entity_id
        save_json(self.hass.config.path(NUMBERS_FILE), self.numbers)
        return number

    def number_to_entity_id(self, number):
        """Convert unique number to entity id."""
        if self.type == TYPE_ALEXA:
            return number

        if self.numbers is None:
            self.numbers = _load_json(self.hass.config.path(NUMBERS_FILE))

        # Google Home
        assert isinstance(number, str)
        return self.numbers.get(number)

    def get_entity_name(self, entity):
        """Get the name of an entity."""
        if (
            entity.entity_id in self.entities
            and CONF_ENTITY_NAME in self.entities[entity.entity_id]
        ):
            return self.entities[entity.entity_id][CONF_ENTITY_NAME]

        return entity.attributes.get(ATTR_EMULATED_HUE_NAME, entity.name)

    def is_entity_exposed(self, entity):
        """Cache determine if an entity should be exposed on the emulated bridge."""
        entity_id = entity.entity_id
        if entity_id not in self._exposed_cache:
            self._exposed_cache[entity_id] = self._is_entity_exposed(entity)
        return self._exposed_cache[entity_id]

<<<<<<< HEAD
=======
    def filter_exposed_entities(self, states):
        """Filter a list of all states down to exposed entities."""
        exposed = []
        for entity in states:
            entity_id = entity.entity_id
            if entity_id not in self._exposed_cache:
                self._exposed_cache[entity_id] = self._is_entity_exposed(entity)
            if self._exposed_cache[entity_id]:
                exposed.append(entity)
        return exposed

>>>>>>> 28626808
    def _is_entity_exposed(self, entity):
        """Determine if an entity should be exposed on the emulated bridge.

        Async friendly.
        """
        if entity.attributes.get("view") is not None:
            # Ignore entities that are views
            return False

        if entity.entity_id in self._entities_with_hidden_attr_in_config:
            return not self._entities_with_hidden_attr_in_config[entity.entity_id]

        if not self.expose_by_default:
            return False
        # Expose an entity if the entity's domain is exposed by default and
        # the configuration doesn't explicitly exclude it from being
        # exposed, or if the entity is explicitly exposed
        if entity.domain in self.exposed_domains:
            return True

        return False


def _load_json(filename):
    """Load JSON, handling invalid syntax."""
    try:
        return load_json(filename)
    except HomeAssistantError:
        pass
    return {}<|MERGE_RESOLUTION|>--- conflicted
+++ resolved
@@ -286,8 +286,6 @@
             self._exposed_cache[entity_id] = self._is_entity_exposed(entity)
         return self._exposed_cache[entity_id]
 
-<<<<<<< HEAD
-=======
     def filter_exposed_entities(self, states):
         """Filter a list of all states down to exposed entities."""
         exposed = []
@@ -299,7 +297,6 @@
                 exposed.append(entity)
         return exposed
 
->>>>>>> 28626808
     def _is_entity_exposed(self, entity):
         """Determine if an entity should be exposed on the emulated bridge.
 
