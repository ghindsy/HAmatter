--- conflicted
+++ resolved
@@ -2,13 +2,8 @@
   "domain": "enphase_envoy",
   "name": "Enphase Envoy",
   "documentation": "https://www.home-assistant.io/integrations/enphase_envoy",
-<<<<<<< HEAD
-  "requirements": ["envoy_reader==0.16.2"],
+  "requirements": ["envoy_reader==0.17.0"],
   "codeowners": [
     "@gtdiehl"
   ]
-=======
-  "requirements": ["envoy_reader==0.17.0"],
-  "codeowners": []
->>>>>>> 0c64873c
 }