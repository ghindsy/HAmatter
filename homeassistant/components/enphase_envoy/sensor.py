"""Support for Enphase Envoy solar energy monitor."""
import logging

from envoy_reader.envoy_reader import EnvoyReader
import voluptuous as vol

from homeassistant.components.sensor import PLATFORM_SCHEMA
from homeassistant.const import (
    CONF_IP_ADDRESS,
    CONF_MONITORED_CONDITIONS,
    CONF_NAME,
<<<<<<< HEAD
    CONF_USERNAME,
    CONF_PASSWORD,
    POWER_WATT,
=======
>>>>>>> d851cb6f
    ENERGY_WATT_HOUR,
    POWER_WATT,
)
import homeassistant.helpers.config_validation as cv
from homeassistant.helpers.entity import Entity

_LOGGER = logging.getLogger(__name__)

SENSORS = {
    "production": ("Envoy Current Energy Production", POWER_WATT),
    "daily_production": ("Envoy Today's Energy Production", ENERGY_WATT_HOUR),
    "seven_days_production": (
        "Envoy Last Seven Days Energy Production",
        ENERGY_WATT_HOUR,
    ),
    "lifetime_production": ("Envoy Lifetime Energy Production", ENERGY_WATT_HOUR),
    "consumption": ("Envoy Current Energy Consumption", POWER_WATT),
    "daily_consumption": ("Envoy Today's Energy Consumption", ENERGY_WATT_HOUR),
    "seven_days_consumption": (
        "Envoy Last Seven Days Energy Consumption",
        ENERGY_WATT_HOUR,
    ),
    "lifetime_consumption": ("Envoy Lifetime Energy Consumption", ENERGY_WATT_HOUR),
    "inverters": ("Envoy Inverter", POWER_WATT),
}


ICON = "mdi:flash"
CONST_DEFAULT_HOST = "envoy"

PLATFORM_SCHEMA = PLATFORM_SCHEMA.extend(
    {
        vol.Optional(CONF_IP_ADDRESS, default=CONST_DEFAULT_HOST): cv.string,
        vol.Optional(CONF_USERNAME, default=""): cv.string,
        vol.Optional(CONF_PASSWORD, default=""): cv.string,
        vol.Optional(CONF_MONITORED_CONDITIONS, default=list(SENSORS)): vol.All(
            cv.ensure_list, [vol.In(list(SENSORS))]
        ),
        vol.Optional(CONF_NAME, default=""): cv.string,
    }
)


async def async_setup_platform(hass, config, async_add_entities, discovery_info=None):
    """Set up the Enphase Envoy sensor."""

    ip_address = config[CONF_IP_ADDRESS]
    monitored_conditions = config[CONF_MONITORED_CONDITIONS]
    name = config[CONF_NAME]
    username = config[CONF_USERNAME]
    password = config[CONF_PASSWORD]

    envoy_reader = EnvoyReader(ip_address, username, password)

    entities = []
    # Iterate through the list of sensors
    for condition in monitored_conditions:
        if condition == "inverters":
            inverters = await envoy_reader.inverters_production()
            if isinstance(inverters, dict):
                for inverter in inverters:
                    entities.append(
                        Envoy(
                            envoy_reader,
                            condition,
                            f"{name}{SENSORS[condition][0]} {inverter}",
                            SENSORS[condition][1],
                        )
                    )
        else:
            entities.append(
                Envoy(
                    envoy_reader,
                    condition,
                    f"{name}{SENSORS[condition][0]}",
                    SENSORS[condition][1],
                )
            )
    async_add_entities(entities)


class Envoy(Entity):
    """Implementation of the Enphase Envoy sensors."""

    def __init__(self, envoy_reader, sensor_type, name, unit):
        """Initialize the sensor."""
        self._envoy_reader = envoy_reader
        self._name = name
        self._unit_of_measurement = unit
        self._type = sensor_type
        self._state = None
        self._last_reported = None

    @property
    def name(self):
        """Return the name of the sensor."""
        return self._name

    @property
    def state(self):
        """Return the state of the sensor."""
        return self._state

    @property
    def unit_of_measurement(self):
        """Return the unit of measurement of this entity, if any."""
        return self._unit_of_measurement

    @property
    def icon(self):
        """Icon to use in the frontend, if any."""
        return ICON

    @property
    def device_state_attributes(self):
        """Return the state attributes."""
        if self._type == "inverters":
            return {"last_reported": self._last_reported}

        return None

    async def async_update(self):
        """Get the energy production data from the Enphase Envoy."""

        if self._type != "inverters":
            _state = await getattr(self._envoy_reader, self._type)()
            if isinstance(_state, int):
                self._state = _state
            else:
                _LOGGER.error(_state)
                self._state = None

        elif self._type == "inverters":
            inverters = await (self._envoy_reader.inverters_production())
            if isinstance(inverters, dict):
                serial_number = self._name.split(" ")[2]
                self._state = inverters[serial_number][0]
                self._last_reported = inverters[serial_number][1]
            else:
                self._state = None<|MERGE_RESOLUTION|>--- conflicted
+++ resolved
@@ -9,12 +9,9 @@
     CONF_IP_ADDRESS,
     CONF_MONITORED_CONDITIONS,
     CONF_NAME,
-<<<<<<< HEAD
     CONF_USERNAME,
     CONF_PASSWORD,
     POWER_WATT,
-=======
->>>>>>> d851cb6f
     ENERGY_WATT_HOUR,
     POWER_WATT,
 )
