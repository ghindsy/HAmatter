--- conflicted
+++ resolved
@@ -6,11 +6,7 @@
 import voluptuous as vol
 
 from homeassistant.components.sensor import PLATFORM_SCHEMA
-<<<<<<< HEAD
-from homeassistant.const import CONF_DISPLAY_OPTIONS, CONF_NAME, TEMP_CELSIUS, UNIT_VOLT
-=======
 from homeassistant.const import CONF_DISPLAY_OPTIONS, CONF_NAME, TEMP_CELSIUS, VOLT
->>>>>>> dbd1ca45
 import homeassistant.helpers.config_validation as cv
 from homeassistant.helpers.entity import Entity
 from homeassistant.util import Throttle
@@ -35,17 +31,10 @@
     "magnetometer_z": ["magnetometer_z", " ", "mdi:magnet"],
     "temperature": ["temperature", TEMP_CELSIUS, "mdi:thermometer"],
     "pressure": ["pressure", "hPa", "mdi:gauge"],
-<<<<<<< HEAD
-    "voltage_0": ["voltage_0", UNIT_VOLT, "mdi:flash"],
-    "voltage_1": ["voltage_1", UNIT_VOLT, "mdi:flash"],
-    "voltage_2": ["voltage_2", UNIT_VOLT, "mdi:flash"],
-    "voltage_3": ["voltage_3", UNIT_VOLT, "mdi:flash"],
-=======
     "voltage_0": ["voltage_0", VOLT, "mdi:flash"],
     "voltage_1": ["voltage_1", VOLT, "mdi:flash"],
     "voltage_2": ["voltage_2", VOLT, "mdi:flash"],
     "voltage_3": ["voltage_3", VOLT, "mdi:flash"],
->>>>>>> dbd1ca45
 }
 
 PLATFORM_SCHEMA = PLATFORM_SCHEMA.extend(
