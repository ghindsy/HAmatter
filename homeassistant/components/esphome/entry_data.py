"""Runtime entry data for ESPHome stored in hass.data."""

from __future__ import annotations

import asyncio
from collections.abc import Callable, Iterable
from dataclasses import dataclass, field
from functools import partial
import logging
from typing import TYPE_CHECKING, Any, Final, TypedDict, cast

from aioesphomeapi import (
    COMPONENT_TYPE_TO_INFO,
    AlarmControlPanelInfo,
    APIClient,
    APIVersion,
    BinarySensorInfo,
    CameraInfo,
    CameraState,
    ClimateInfo,
    CoverInfo,
    DateInfo,
    DateTimeInfo,
    DeviceInfo,
    EntityInfo,
    EntityState,
    Event,
    EventInfo,
    FanInfo,
    LightInfo,
    LockInfo,
    MediaPlayerInfo,
    NumberInfo,
    SelectInfo,
    SensorInfo,
    SensorState,
    SwitchInfo,
    TextInfo,
    TextSensorInfo,
    TimeInfo,
    UserService,
    ValveInfo,
    build_unique_id,
)
from aioesphomeapi.model import ButtonInfo
from bleak_esphome.backend.device import ESPHomeBluetoothDevice

from homeassistant.config_entries import ConfigEntry
from homeassistant.const import Platform
from homeassistant.core import CALLBACK_TYPE, HomeAssistant, callback
from homeassistant.helpers import entity_registry as er
from homeassistant.helpers.dispatcher import async_dispatcher_send
from homeassistant.helpers.storage import Store
from homeassistant.util.signal_type import SignalType

from .const import DOMAIN
from .dashboard import async_get_dashboard

INFO_TO_COMPONENT_TYPE: Final = {v: k for k, v in COMPONENT_TYPE_TO_INFO.items()}

_SENTINEL = object()
SAVE_DELAY = 120
_LOGGER = logging.getLogger(__name__)

# Mapping from ESPHome info type to HA platform
INFO_TYPE_TO_PLATFORM: dict[type[EntityInfo], Platform] = {
    AlarmControlPanelInfo: Platform.ALARM_CONTROL_PANEL,
    BinarySensorInfo: Platform.BINARY_SENSOR,
    ButtonInfo: Platform.BUTTON,
    CameraInfo: Platform.CAMERA,
    ClimateInfo: Platform.CLIMATE,
    CoverInfo: Platform.COVER,
    DateInfo: Platform.DATE,
<<<<<<< HEAD
    EventInfo: Platform.EVENT,
=======
    DateTimeInfo: Platform.DATETIME,
>>>>>>> 8d2813fb
    FanInfo: Platform.FAN,
    LightInfo: Platform.LIGHT,
    LockInfo: Platform.LOCK,
    MediaPlayerInfo: Platform.MEDIA_PLAYER,
    NumberInfo: Platform.NUMBER,
    SelectInfo: Platform.SELECT,
    SensorInfo: Platform.SENSOR,
    SwitchInfo: Platform.SWITCH,
    TextInfo: Platform.TEXT,
    TextSensorInfo: Platform.SENSOR,
    TimeInfo: Platform.TIME,
    ValveInfo: Platform.VALVE,
}


class StoreData(TypedDict, total=False):
    """ESPHome storage data."""

    device_info: dict[str, Any]
    services: list[dict[str, Any]]
    api_version: dict[str, Any]


class ESPHomeStorage(Store[StoreData]):
    """ESPHome Storage."""


@dataclass(slots=True)
class RuntimeEntryData:
    """Store runtime data for esphome config entries."""

    entry_id: str
    title: str
    client: APIClient
    store: ESPHomeStorage
    state: dict[type[EntityState], dict[int, EntityState]] = field(default_factory=dict)
    # When the disconnect callback is called, we mark all states
    # as stale so we will always dispatch a state update when the
    # device reconnects. This is the same format as state_subscriptions.
    stale_state: set[tuple[type[EntityState], int]] = field(default_factory=set)
    info: dict[type[EntityInfo], dict[int, EntityInfo]] = field(default_factory=dict)
    services: dict[int, UserService] = field(default_factory=dict)
    available: bool = False
    expected_disconnect: bool = False  # Last disconnect was expected (e.g. deep sleep)
    device_info: DeviceInfo | None = None
    bluetooth_device: ESPHomeBluetoothDevice | None = None
    api_version: APIVersion = field(default_factory=APIVersion)
    cleanup_callbacks: list[CALLBACK_TYPE] = field(default_factory=list)
    disconnect_callbacks: set[CALLBACK_TYPE] = field(default_factory=set)
    state_subscriptions: dict[tuple[type[EntityState], int], CALLBACK_TYPE] = field(
        default_factory=dict
    )
    device_update_subscriptions: set[CALLBACK_TYPE] = field(default_factory=set)
    loaded_platforms: set[Platform] = field(default_factory=set)
    platform_load_lock: asyncio.Lock = field(default_factory=asyncio.Lock)
    _storage_contents: StoreData | None = None
    _pending_storage: Callable[[], StoreData] | None = None
    assist_pipeline_update_callbacks: list[CALLBACK_TYPE] = field(default_factory=list)
    assist_pipeline_state: bool = False
    entity_info_callbacks: dict[
        type[EntityInfo], list[Callable[[list[EntityInfo]], None]]
    ] = field(default_factory=dict)
    entity_info_key_updated_callbacks: dict[
        tuple[type[EntityInfo], int], list[Callable[[EntityInfo], None]]
    ] = field(default_factory=dict)
    original_options: dict[str, Any] = field(default_factory=dict)

    @property
    def name(self) -> str:
        """Return the name of the device."""
        device_info = self.device_info
        return (device_info and device_info.name) or self.title

    @property
    def friendly_name(self) -> str:
        """Return the friendly name of the device."""
        device_info = self.device_info
        return (device_info and device_info.friendly_name) or self.name.title().replace(
            "_", " "
        )

    @property
    def signal_static_info_updated(self) -> SignalType[list[EntityInfo]]:
        """Return the signal to listen to for updates on static info."""
        return SignalType(f"esphome_{self.entry_id}_on_list")

    @callback
    def async_register_static_info_callback(
        self,
        entity_info_type: type[EntityInfo],
        callback_: Callable[[list[EntityInfo]], None],
    ) -> CALLBACK_TYPE:
        """Register to receive callbacks when static info changes for an EntityInfo type."""
        callbacks = self.entity_info_callbacks.setdefault(entity_info_type, [])
        callbacks.append(callback_)
        return partial(
            self._async_unsubscribe_register_static_info, callbacks, callback_
        )

    @callback
    def _async_unsubscribe_register_static_info(
        self,
        callbacks: list[Callable[[list[EntityInfo]], None]],
        callback_: Callable[[list[EntityInfo]], None],
    ) -> None:
        """Unsubscribe to when static info is registered."""
        callbacks.remove(callback_)

    @callback
    def async_register_key_static_info_updated_callback(
        self,
        static_info: EntityInfo,
        callback_: Callable[[EntityInfo], None],
    ) -> CALLBACK_TYPE:
        """Register to receive callbacks when static info is updated for a specific key."""
        callback_key = (type(static_info), static_info.key)
        callbacks = self.entity_info_key_updated_callbacks.setdefault(callback_key, [])
        callbacks.append(callback_)
        return partial(
            self._async_unsubscribe_static_key_info_updated, callbacks, callback_
        )

    @callback
    def _async_unsubscribe_static_key_info_updated(
        self,
        callbacks: list[Callable[[EntityInfo], None]],
        callback_: Callable[[EntityInfo], None],
    ) -> None:
        """Unsubscribe to when static info is updated ."""
        callbacks.remove(callback_)

    @callback
    def async_set_assist_pipeline_state(self, state: bool) -> None:
        """Set the assist pipeline state."""
        self.assist_pipeline_state = state
        for update_callback in self.assist_pipeline_update_callbacks:
            update_callback()

    @callback
    def async_subscribe_assist_pipeline_update(
        self, update_callback: CALLBACK_TYPE
    ) -> CALLBACK_TYPE:
        """Subscribe to assist pipeline updates."""
        self.assist_pipeline_update_callbacks.append(update_callback)
        return partial(self._async_unsubscribe_assist_pipeline_update, update_callback)

    @callback
    def _async_unsubscribe_assist_pipeline_update(
        self, update_callback: CALLBACK_TYPE
    ) -> None:
        """Unsubscribe to assist pipeline updates."""
        self.assist_pipeline_update_callbacks.remove(update_callback)

    @callback
    def async_remove_entities(
        self, hass: HomeAssistant, static_infos: Iterable[EntityInfo], mac: str
    ) -> None:
        """Schedule the removal of an entity."""
        # Remove from entity registry first so the entity is fully removed
        ent_reg = er.async_get(hass)
        for info in static_infos:
            if entry := ent_reg.async_get_entity_id(
                INFO_TYPE_TO_PLATFORM[type(info)], DOMAIN, build_unique_id(mac, info)
            ):
                ent_reg.async_remove(entry)

    @callback
    def async_update_entity_infos(self, static_infos: Iterable[EntityInfo]) -> None:
        """Call static info updated callbacks."""
        callbacks = self.entity_info_key_updated_callbacks
        for static_info in static_infos:
            for callback_ in callbacks.get((type(static_info), static_info.key), ()):
                callback_(static_info)

    async def _ensure_platforms_loaded(
        self, hass: HomeAssistant, entry: ConfigEntry, platforms: set[Platform]
    ) -> None:
        async with self.platform_load_lock:
            if needed := platforms - self.loaded_platforms:
                await hass.config_entries.async_forward_entry_setups(entry, needed)
            self.loaded_platforms |= needed

    async def async_update_static_infos(
        self, hass: HomeAssistant, entry: ConfigEntry, infos: list[EntityInfo], mac: str
    ) -> None:
        """Distribute an update of static infos to all platforms."""
        # First, load all platforms
        needed_platforms = set()
        if async_get_dashboard(hass):
            needed_platforms.add(Platform.UPDATE)

        if self.device_info and self.device_info.voice_assistant_feature_flags_compat(
            self.api_version
        ):
            needed_platforms.add(Platform.BINARY_SENSOR)
            needed_platforms.add(Platform.SELECT)

        ent_reg = er.async_get(hass)
        registry_get_entity = ent_reg.async_get_entity_id
        for info in infos:
            platform = INFO_TYPE_TO_PLATFORM[type(info)]
            needed_platforms.add(platform)
            # If the unique id is in the old format, migrate it
            # except if they downgraded and upgraded, there might be a duplicate
            # so we want to keep the one that was already there.
            if (
                (old_unique_id := info.unique_id)
                and (old_entry := registry_get_entity(platform, DOMAIN, old_unique_id))
                and (new_unique_id := build_unique_id(mac, info)) != old_unique_id
                and not registry_get_entity(platform, DOMAIN, new_unique_id)
            ):
                ent_reg.async_update_entity(old_entry, new_unique_id=new_unique_id)

        await self._ensure_platforms_loaded(hass, entry, needed_platforms)

        # Make a dict of the EntityInfo by type and send
        # them to the listeners for each specific EntityInfo type
        infos_by_type: dict[type[EntityInfo], list[EntityInfo]] = {}
        for info in infos:
            info_type = type(info)
            if info_type not in infos_by_type:
                infos_by_type[info_type] = []
            infos_by_type[info_type].append(info)

        callbacks_by_type = self.entity_info_callbacks
        for type_, entity_infos in infos_by_type.items():
            if callbacks_ := callbacks_by_type.get(type_):
                for callback_ in callbacks_:
                    callback_(entity_infos)

        # Then send dispatcher event
        async_dispatcher_send(hass, self.signal_static_info_updated, infos)

    @callback
    def async_subscribe_device_updated(self, callback_: CALLBACK_TYPE) -> CALLBACK_TYPE:
        """Subscribe to state updates."""
        self.device_update_subscriptions.add(callback_)
        return partial(self._async_unsubscribe_device_update, callback_)

    @callback
    def _async_unsubscribe_device_update(self, callback_: CALLBACK_TYPE) -> None:
        """Unsubscribe to device updates."""
        self.device_update_subscriptions.remove(callback_)

    @callback
    def async_subscribe_state_update(
        self,
        state_type: type[EntityState],
        state_key: int,
        entity_callback: CALLBACK_TYPE,
    ) -> CALLBACK_TYPE:
        """Subscribe to state updates."""
        subscription_key = (state_type, state_key)
        self.state_subscriptions[subscription_key] = entity_callback
        return partial(self._async_unsubscribe_state_update, subscription_key)

    @callback
    def _async_unsubscribe_state_update(
        self, subscription_key: tuple[type[EntityState], int]
    ) -> None:
        """Unsubscribe to state updates."""
        self.state_subscriptions.pop(subscription_key)

    @callback
    def async_update_state(self, state: EntityState) -> None:
        """Distribute an update of state information to the target."""
        key = state.key
        state_type = type(state)
        stale_state = self.stale_state
        current_state_by_type = self.state[state_type]
        current_state = current_state_by_type.get(key, _SENTINEL)
        subscription_key = (state_type, key)
        if (
            current_state == state
            and subscription_key not in stale_state
            and state_type is not CameraState
            and state_type is not Event
            and not (
                state_type is SensorState
                and (platform_info := self.info.get(SensorInfo))
                and (entity_info := platform_info.get(state.key))
                and (cast(SensorInfo, entity_info)).force_update
            )
        ):
            return
        stale_state.discard(subscription_key)
        current_state_by_type[key] = state
        if subscription := self.state_subscriptions.get(subscription_key):
            try:
                subscription()
            except Exception:  # pylint: disable=broad-except
                # If we allow this exception to raise it will
                # make it all the way to data_received in aioesphomeapi
                # which will cause the connection to be closed.
                _LOGGER.exception("Error while calling subscription")

    @callback
    def async_update_device_state(self) -> None:
        """Distribute an update of a core device state like availability."""
        for callback_ in self.device_update_subscriptions.copy():
            callback_()

    async def async_load_from_store(self) -> tuple[list[EntityInfo], list[UserService]]:
        """Load the retained data from store and return de-serialized data."""
        if (restored := await self.store.async_load()) is None:
            return [], []
        self._storage_contents = restored.copy()

        self.device_info = DeviceInfo.from_dict(restored.pop("device_info"))
        self.api_version = APIVersion.from_dict(restored.pop("api_version", {}))
        infos: list[EntityInfo] = []
        for comp_type, restored_infos in restored.items():
            if TYPE_CHECKING:
                restored_infos = cast(list[dict[str, Any]], restored_infos)
            if comp_type not in COMPONENT_TYPE_TO_INFO:
                continue
            for info in restored_infos:
                cls = COMPONENT_TYPE_TO_INFO[comp_type]
                infos.append(cls.from_dict(info))
        services = [
            UserService.from_dict(service) for service in restored.pop("services", [])
        ]
        return infos, services

    def async_save_to_store(self) -> None:
        """Generate dynamic data to store and save it to the filesystem."""
        if TYPE_CHECKING:
            assert self.device_info is not None
        store_data: StoreData = {
            "device_info": self.device_info.to_dict(),
            "services": [],
            "api_version": self.api_version.to_dict(),
        }
        for info_type, infos in self.info.items():
            comp_type = INFO_TO_COMPONENT_TYPE[info_type]
            store_data[comp_type] = [info.to_dict() for info in infos.values()]  # type: ignore[literal-required]

        store_data["services"] = [
            service.to_dict() for service in self.services.values()
        ]
        if store_data == self._storage_contents:
            return

        def _memorized_storage() -> StoreData:
            self._pending_storage = None
            self._storage_contents = store_data
            return store_data

        self._pending_storage = _memorized_storage
        self.store.async_delay_save(_memorized_storage, SAVE_DELAY)

    async def async_cleanup(self) -> None:
        """Cleanup the entry data when disconnected or unloading."""
        if self._pending_storage:
            # Ensure we save the data if we are unloading before the
            # save delay has passed.
            await self.store.async_save(self._pending_storage())

    async def async_update_listener(
        self, hass: HomeAssistant, entry: ConfigEntry
    ) -> None:
        """Handle options update."""
        if self.original_options == entry.options:
            return
        hass.async_create_task(hass.config_entries.async_reload(entry.entry_id))

    @callback
    def async_on_disconnect(self) -> None:
        """Call when the entry has been disconnected.

        Safe to call multiple times.
        """
        self.available = False
        if self.bluetooth_device:
            self.bluetooth_device.available = False
        # Make a copy since calling the disconnect callbacks
        # may also try to discard/remove themselves.
        for disconnect_cb in self.disconnect_callbacks.copy():
            disconnect_cb()
        # Make sure to clear the set to give up the reference
        # to it and make sure all the callbacks can be GC'd.
        self.disconnect_callbacks.clear()
        self.disconnect_callbacks = set()

    @callback
    def async_on_connect(
        self, device_info: DeviceInfo, api_version: APIVersion
    ) -> None:
        """Call when the entry has been connected."""
        self.available = True
        if self.bluetooth_device:
            self.bluetooth_device.available = True

        self.device_info = device_info
        self.api_version = api_version
        # Reset expected disconnect flag on successful reconnect
        # as it will be flipped to False on unexpected disconnect.
        #
        # We use this to determine if a deep sleep device should
        # be marked as unavailable or not.
        self.expected_disconnect = True<|MERGE_RESOLUTION|>--- conflicted
+++ resolved
@@ -71,11 +71,8 @@
     ClimateInfo: Platform.CLIMATE,
     CoverInfo: Platform.COVER,
     DateInfo: Platform.DATE,
-<<<<<<< HEAD
+    DateTimeInfo: Platform.DATETIME,
     EventInfo: Platform.EVENT,
-=======
-    DateTimeInfo: Platform.DATETIME,
->>>>>>> 8d2813fb
     FanInfo: Platform.FAN,
     LightInfo: Platform.LIGHT,
     LockInfo: Platform.LOCK,
