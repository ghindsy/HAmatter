--- conflicted
+++ resolved
@@ -406,36 +406,32 @@
             supported.remove(ColorMode.BRIGHTNESS)
         if ColorMode.WHITE in supported and len(supported) == 1:
             supported.remove(ColorMode.WHITE)
-<<<<<<< HEAD
-        return supported
-
-    @property
-    def effect_list(self) -> list[str]:
-        """Return the list of supported effects."""
-        return self._static_info.effects
-
-    @property
-    def min_mireds(self) -> int:
-        """Return the coldest color_temp that this light supports."""
-        return round(self._static_info.min_mireds)
-
-    @property
-    def max_mireds(self) -> int:
-        """Return the warmest color_temp that this light supports."""
-        return round(self._static_info.max_mireds)
-
-    @property
-    def min_color_temp_kelvin(self) -> int:
-        """Return the warmest color_temp that this light supports, in Kelvin."""
-        return _mired_to_kelvin(self._static_info.max_mireds)
-
-    @property
-    def max_color_temp_kelvin(self) -> int:
-        """Return the coldest color_temp that this light supports, in Kelvin."""
-        return _mired_to_kelvin(self._static_info.min_mireds)
-=======
         self._attr_supported_color_modes = supported
         self._attr_effect_list = static_info.effects
         self._attr_min_mireds = round(static_info.min_mireds)
         self._attr_max_mireds = round(static_info.max_mireds)
->>>>>>> 61554682
+
+    @property
+    def effect_list(self) -> list[str]:
+        """Return the list of supported effects."""
+        return self._static_info.effects
+
+    @property
+    def min_mireds(self) -> int:
+        """Return the coldest color_temp that this light supports."""
+        return round(self._static_info.min_mireds)
+
+    @property
+    def max_mireds(self) -> int:
+        """Return the warmest color_temp that this light supports."""
+        return round(self._static_info.max_mireds)
+
+    @property
+    def min_color_temp_kelvin(self) -> int:
+        """Return the warmest color_temp that this light supports, in Kelvin."""
+        return _mired_to_kelvin(self._static_info.max_mireds)
+
+    @property
+    def max_color_temp_kelvin(self) -> int:
+        """Return the coldest color_temp that this light supports, in Kelvin."""
+        return _mired_to_kelvin(self._static_info.min_mireds)