--- conflicted
+++ resolved
@@ -3,11 +3,7 @@
   "name": "ESPHome",
   "config_flow": true,
   "documentation": "https://www.home-assistant.io/integrations/esphome",
-<<<<<<< HEAD
-  "requirements": ["aioesphomeapi==12.0.1"],
-=======
   "requirements": ["aioesphomeapi==12.1.0"],
->>>>>>> 983bc393
   "zeroconf": ["_esphomelib._tcp.local."],
   "dhcp": [{ "registered_devices": true }],
   "codeowners": ["@OttoWinter", "@jesserockz"],
