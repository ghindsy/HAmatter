"""Support for Climate devices of (EMEA/EU-based) Honeywell TCC systems."""
from __future__ import annotations

from datetime import datetime, timedelta
import logging
from typing import Any

import evohomeasync2 as evo

from homeassistant.components.climate import (
    PRESET_AWAY,
    PRESET_ECO,
    PRESET_HOME,
    PRESET_NONE,
    ClimateEntity,
    ClimateEntityFeature,
    HVACMode,
)
from homeassistant.const import PRECISION_TENTHS, UnitOfTemperature
from homeassistant.core import HomeAssistant
from homeassistant.exceptions import HomeAssistantError
from homeassistant.helpers.entity_platform import AddEntitiesCallback
from homeassistant.helpers.typing import ConfigType, DiscoveryInfoType
import homeassistant.util.dt as dt_util

from . import (
    ATTR_DURATION_DAYS,
    ATTR_DURATION_HOURS,
    ATTR_DURATION_UNTIL,
    ATTR_SYSTEM_MODE,
    ATTR_ZONE_TEMP,
    CONF_LOCATION_IDX,
    SVC_RESET_ZONE_OVERRIDE,
    SVC_SET_SYSTEM_MODE,
    EvoBroker,
    EvoChild,
    EvoDevice,
)
from .const import (
    DOMAIN,
    EVO_AUTO,
    EVO_AUTOECO,
    EVO_AWAY,
    EVO_CUSTOM,
    EVO_DAYOFF,
    EVO_FOLLOW,
    EVO_HEATOFF,
    EVO_PERMOVER,
    EVO_RESET,
    EVO_TEMPOVER,
)

_LOGGER = logging.getLogger(__name__)

PRESET_RESET = "Reset"  # reset all child zones to EVO_FOLLOW
PRESET_CUSTOM = "Custom"

HA_HVAC_TO_TCS = {HVACMode.OFF: EVO_HEATOFF, HVACMode.HEAT: EVO_AUTO}

TCS_PRESET_TO_HA = {
    EVO_AWAY: PRESET_AWAY,
    EVO_CUSTOM: PRESET_CUSTOM,
    EVO_AUTOECO: PRESET_ECO,
    EVO_DAYOFF: PRESET_HOME,
    EVO_RESET: PRESET_RESET,
}  # EVO_AUTO: None,

HA_PRESET_TO_TCS = {v: k for k, v in TCS_PRESET_TO_HA.items()}

EVO_PRESET_TO_HA = {
    EVO_FOLLOW: PRESET_NONE,
    EVO_TEMPOVER: "temporary",
    EVO_PERMOVER: "permanent",
}
HA_PRESET_TO_EVO = {v: k for k, v in EVO_PRESET_TO_HA.items()}

STATE_ATTRS_TCS = ["systemId", "activeFaults", "systemModeStatus"]
STATE_ATTRS_ZONES = ["zoneId", "activeFaults", "setpointStatus", "temperatureStatus"]


async def async_setup_platform(
    hass: HomeAssistant,
    config: ConfigType,
    async_add_entities: AddEntitiesCallback,
    discovery_info: DiscoveryInfoType | None = None,
) -> None:
    """Create the evohome Controller, and its Zones, if any."""
    if discovery_info is None:
        return

    broker: EvoBroker = hass.data[DOMAIN]["broker"]

    _LOGGER.debug(
        "Found the Location/Controller (%s), id=%s, name=%s (location_idx=%s)",
        broker.tcs.modelType,
        broker.tcs.systemId,
        broker.tcs.location.name,
        broker.params[CONF_LOCATION_IDX],
    )

    entities: list[EvoClimateEntity] = [EvoController(broker, broker.tcs)]

    for zone in broker.tcs.zones.values():
        if zone.modelType == "HeatingZone" or zone.zoneType == "Thermostat":
            _LOGGER.debug(
                "Adding: %s (%s), id=%s, name=%s",
                zone.zoneType,
                zone.modelType,
                zone.zoneId,
                zone.name,
            )

            new_entity = EvoZone(broker, zone)
            entities.append(new_entity)

        else:
            _LOGGER.warning(
                (
                    "Ignoring: %s (%s), id=%s, name=%s: unknown/invalid zone type, "
                    "report as an issue if you feel this zone type should be supported"
                ),
                zone.zoneType,
                zone.modelType,
                zone.zoneId,
                zone.name,
            )

    async_add_entities(entities, update_before_add=True)


class EvoClimateEntity(EvoDevice, ClimateEntity):
    """Base for an evohome Climate device."""

    _attr_temperature_unit = UnitOfTemperature.CELSIUS

    @property
    def hvac_modes(self) -> list[HVACMode]:
        """Return a list of available hvac operation modes."""
        return list(HA_HVAC_TO_TCS)


class EvoZone(EvoChild, EvoClimateEntity):
    """Base for a Honeywell TCC Zone."""

    _attr_preset_modes = list(HA_PRESET_TO_EVO)

    _evo_device: evo.Zone

    def __init__(self, evo_broker: EvoBroker, evo_device: evo.Zone) -> None:
        """Initialize a Honeywell TCC Zone."""
        super().__init__(evo_broker, evo_device)

        if evo_device.modelType.startswith("VisionProWifi"):
            # this system does not have a distinct ID for the zone
            self._attr_unique_id = f"{evo_device.zoneId}z"
        else:
            self._attr_unique_id = evo_device.zoneId

        self._attr_name = evo_device.name

        if evo_broker.client_v1:
            self._attr_precision = PRECISION_TENTHS
        else:
            self._attr_precision = self._evo_device.setpointCapabilities[
                "valueResolution"
            ]

        self._attr_supported_features = (
            ClimateEntityFeature.PRESET_MODE | ClimateEntityFeature.TARGET_TEMPERATURE
        )

    async def async_zone_svc_request(self, service: str, data: dict) -> None:
        """Process a service request (setpoint override) for a zone."""

        if service == SVC_RESET_ZONE_OVERRIDE:
            await self._evo_broker.call_client_api(self._evo_device.reset_mode())
            return

        # otherwise it is SVC_SET_ZONE_OVERRIDE
        temperature = max(min(data[ATTR_ZONE_TEMP], self.max_temp), self.min_temp)

        if ATTR_DURATION_UNTIL in data:
            duration: timedelta = data[ATTR_DURATION_UNTIL]
            if duration.total_seconds() == 0:
                await self._update_schedule()
                until = dt_util.parse_datetime(
                    str(self.setpoints.get("next_sp_from", ""))
                )
            else:
                until = dt_util.now() + data[ATTR_DURATION_UNTIL]
        else:
            until = None  # indefinitely

        until = dt_util.as_utc(until) if until else None
        await self._evo_broker.call_client_api(
            self._evo_device.set_temperature(temperature, until=until)
        )

    @property
    def hvac_mode(self) -> HVACMode | None:
        """Return the current operating mode of a Zone."""

        if not self._evo_tcs.systemModeStatus:
            return None

        if self._evo_tcs.systemModeStatus["mode"] in (EVO_AWAY, EVO_HEATOFF):
            return HVACMode.AUTO

        if self.target_temperature is None:
            return None
        if self.target_temperature <= self.min_temp:
            return HVACMode.OFF
        return HVACMode.HEAT

    @property
    def target_temperature(self) -> float | None:
        """Return the target temperature of a Zone."""

        if not self._evo_device.setpointStatus:
            return None

        return self._evo_device.setpointStatus["targetHeatTemperature"]

    @property
    def preset_mode(self) -> str | None:
        """Return the current preset mode, e.g., home, away, temp."""

        if not self._evo_tcs.systemModeStatus:
            return None

        if self._evo_tcs.systemModeStatus["mode"] in (EVO_AWAY, EVO_HEATOFF):
            return TCS_PRESET_TO_HA.get(self._evo_tcs.systemModeStatus["mode"])

        if not self._evo_device.setpointStatus:
            return None

        return EVO_PRESET_TO_HA.get(self._evo_device.setpointStatus["setpointMode"])

    @property
    def min_temp(self) -> float:
        """Return the minimum target temperature of a Zone.

        The default is 5, but is user-configurable within 5-35 (in Celsius).
        """
        return self._evo_device.setpointCapabilities["minHeatSetpoint"]

    @property
    def max_temp(self) -> float:
        """Return the maximum target temperature of a Zone.

        The default is 35, but is user-configurable within 5-35 (in Celsius).
        """
        return self._evo_device.setpointCapabilities["maxHeatSetpoint"]

    async def async_set_temperature(self, **kwargs: Any) -> None:
        """Set a new target temperature."""

        temperature: float = kwargs["temperature"]
        until: datetime | None = kwargs.get("until")

        if until is None:
            if not self._evo_device.setpointStatus:
                await self.async_update()
            assert self._evo_device.setpointStatus

            if self._evo_device.setpointStatus["setpointMode"] == EVO_FOLLOW:
                await self._update_schedule()
                until = dt_util.parse_datetime(
                    str(self.setpoints.get("next_sp_from", ""))
                )

            elif self._evo_device.setpointStatus["setpointMode"] == EVO_TEMPOVER:
                until = dt_util.parse_datetime(self._evo_device.setpointStatus["until"])

        until = dt_util.as_utc(until) if until else None

        await self._evo_broker.call_client_api(
            self._evo_device.set_temperature(temperature, until=until)
        )

    async def async_set_hvac_mode(self, hvac_mode: HVACMode) -> None:
        """Set a Zone to one of its native EVO_* operating modes.

        Zones inherit their _effective_ operating mode from their Controller.

        Usually, Zones are in 'FollowSchedule' mode, where their setpoints are a
        function of their own schedule and the Controller's operating mode, e.g.
        'AutoWithEco' mode means their setpoint is (by default) 3C less than scheduled.

        However, Zones can _override_ these setpoints, either indefinitely,
        'PermanentOverride' mode, or for a set period of time, 'TemporaryOverride' mode
        (after which they will revert back to 'FollowSchedule' mode).

        Finally, some of the Controller's operating modes are _forced_ upon the Zones,
        regardless of any override mode, e.g. 'HeatingOff', Zones to (by default) 5C,
        and 'Away', Zones to (by default) 12C.
        """

        if hvac_mode == HVACMode.OFF:
            await self._evo_broker.call_client_api(
                self._evo_device.set_temperature(self.min_temp, until=None)
            )
        else:  # HVACMode.HEAT
            await self._evo_broker.call_client_api(self._evo_device.reset_mode())

    async def async_set_preset_mode(self, preset_mode: str) -> None:
        """Set the preset mode; if None, then revert to following the schedule."""

        evo_preset_mode = HA_PRESET_TO_EVO.get(preset_mode, EVO_FOLLOW)

        if evo_preset_mode == EVO_FOLLOW:
            await self._evo_broker.call_client_api(self._evo_device.reset_mode())
            return

        if self.target_temperature is None:
            await self.async_update()
        assert self.target_temperature is not None

        if evo_preset_mode == EVO_TEMPOVER:
            await self._update_schedule()
            until = dt_util.parse_datetime(str(self.setpoints.get("next_sp_from", "")))
        else:  # EVO_PERMOVER
            until = None

        until = dt_util.as_utc(until) if until else None
        await self._evo_broker.call_client_api(
            self._evo_device.set_temperature(self.target_temperature, until=until)
        )

    async def async_update(self) -> None:
        """Get the latest state data for a Zone."""
        await super().async_update()

        for attr in STATE_ATTRS_ZONES:
            self._device_state_attrs[attr] = getattr(self._evo_device, attr)


class EvoController(EvoClimateEntity):
    """Base for a Honeywell TCC Controller/Location.

    The Controller (aka TCS, temperature control system) is the parent of all the child
    (CH/DHW) devices. It is implemented as a Climate entity to expose the controller's
    operating modes to HA.

    It is assumed there is only one TCS per location, and they are thus synonymous.
    """

    _attr_icon = "mdi:thermostat"
    _attr_precision = PRECISION_TENTHS

    _evo_device: evo.ControlSystem

    def __init__(self, evo_broker: EvoBroker, evo_device: evo.ControlSystem) -> None:
        """Initialize a Honeywell TCC Controller/Location."""
        super().__init__(evo_broker, evo_device)

        self._attr_unique_id = evo_device.systemId
        self._attr_name = evo_device.location.name

        modes = [m["systemMode"] for m in evo_broker.config["allowedSystemModes"]]
        self._attr_preset_modes = [
            TCS_PRESET_TO_HA[m] for m in modes if m in list(TCS_PRESET_TO_HA)
        ]
        if self._attr_preset_modes:
            self._attr_supported_features = ClimateEntityFeature.PRESET_MODE

    async def async_tcs_svc_request(self, service: str, data: dict) -> None:
        """Process a service request (system mode) for a controller.

        Data validation is not required, it will have been done upstream.
        """

        if service == SVC_SET_SYSTEM_MODE:
            mode = data[ATTR_SYSTEM_MODE]
        else:  # otherwise it is SVC_RESET_SYSTEM
            mode = EVO_RESET

        if ATTR_DURATION_DAYS in data:
            until = dt_util.start_of_local_day()
            until += data[ATTR_DURATION_DAYS]

        elif ATTR_DURATION_HOURS in data:
            until = dt_util.now() + data[ATTR_DURATION_HOURS]

        else:
            until = None

        await self._set_tcs_mode(mode, until=until)

    async def _set_tcs_mode(self, mode: str, until: datetime | None = None) -> None:
        """Set a Controller to any of its native EVO_* operating modes."""

        until = dt_util.as_utc(until) if until else None

        await self._evo_broker.call_client_api(
<<<<<<< HEAD
            self._evo_tcs.set_mode(mode, until=until)  # type: ignore[arg-type]
=======
            self._evo_tcs.set_mode(evo.schema.SystemMode(mode), until=until)
>>>>>>> cc62e72b
        )

    @property
    def hvac_mode(self) -> HVACMode | None:
        """Return the current operating mode of a Controller."""

        if not self._evo_tcs.systemModeStatus:
            return None

        tcs_mode = self._evo_tcs.systemModeStatus["mode"]
        return HVACMode.OFF if tcs_mode == EVO_HEATOFF else HVACMode.HEAT

    @property
    def current_temperature(self) -> float | None:
        """Return the average current temperature of the heating Zones.

        Controllers do not have a current temp, but one is expected by HA.
        """
        temps = [
<<<<<<< HEAD
            z.temperatureStatus["temperature"]  # type: ignore[index]
            for z in self._evo_tcs.zones.values()
            if z.temperatureStatus.get("isAvailable")  # type: ignore[union-attr]
=======
            z.temperatureStatus["temperature"]
            for z in self._evo_tcs.zones.values()
            if z.temperatureStatus and z.temperatureStatus.get("isAvailable")
>>>>>>> cc62e72b
        ]
        return round(sum(temps) / len(temps), 1) if temps else None

    @property
    def preset_mode(self) -> str | None:
        """Return the current preset mode, e.g., home, away, temp."""

        if not self._evo_tcs.systemModeStatus:
            return None

        return TCS_PRESET_TO_HA.get(self._evo_tcs.systemModeStatus["mode"])

    async def async_set_temperature(self, **kwargs: Any) -> None:
        """Raise exception as Controllers don't have a target temperature."""
        raise NotImplementedError("Evohome Controllers don't have target temperatures.")

    async def async_set_hvac_mode(self, hvac_mode: HVACMode) -> None:
        """Set an operating mode for a Controller."""

        if not (tcs_mode := HA_HVAC_TO_TCS.get(hvac_mode)):
            raise HomeAssistantError(f"Invalid hvac_mode: {hvac_mode}")
        await self._set_tcs_mode(tcs_mode)

    async def async_set_preset_mode(self, preset_mode: str) -> None:
        """Set the preset mode; if None, then revert to 'Auto' mode."""
        await self._set_tcs_mode(HA_PRESET_TO_TCS.get(preset_mode, EVO_AUTO))

    async def async_update(self) -> None:
        """Get the latest state data for a Controller."""

        self._device_state_attrs = {}

        attrs = self._device_state_attrs
        for attr in STATE_ATTRS_TCS:
            if attr == "activeFaults":
                attrs["activeSystemFaults"] = getattr(self._evo_tcs, attr)
            else:
                attrs[attr] = getattr(self._evo_tcs, attr)<|MERGE_RESOLUTION|>--- conflicted
+++ resolved
@@ -393,11 +393,7 @@
         until = dt_util.as_utc(until) if until else None
 
         await self._evo_broker.call_client_api(
-<<<<<<< HEAD
             self._evo_tcs.set_mode(mode, until=until)  # type: ignore[arg-type]
-=======
-            self._evo_tcs.set_mode(evo.schema.SystemMode(mode), until=until)
->>>>>>> cc62e72b
         )
 
     @property
@@ -417,15 +413,9 @@
         Controllers do not have a current temp, but one is expected by HA.
         """
         temps = [
-<<<<<<< HEAD
             z.temperatureStatus["temperature"]  # type: ignore[index]
             for z in self._evo_tcs.zones.values()
             if z.temperatureStatus.get("isAvailable")  # type: ignore[union-attr]
-=======
-            z.temperatureStatus["temperature"]
-            for z in self._evo_tcs.zones.values()
-            if z.temperatureStatus and z.temperatureStatus.get("isAvailable")
->>>>>>> cc62e72b
         ]
         return round(sum(temps) / len(temps), 1) if temps else None
 
