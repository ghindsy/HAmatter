--- conflicted
+++ resolved
@@ -6,33 +6,11 @@
 
 from homeassistant.components.climate import ClimateDevice
 from homeassistant.components.climate.const import (
-<<<<<<< HEAD
-    STATE_AUTO, STATE_ECO, STATE_MANUAL,
-    SUPPORT_AWAY_MODE,
-    SUPPORT_ON_OFF,
-    SUPPORT_OPERATION_MODE,
-    SUPPORT_TARGET_TEMPERATURE,
-)
-from homeassistant.components.evohome import (
-    DATA_EVOHOME, DISPATCHER_EVOHOME,
-    CONF_LOCATION_IDX,
-    EVO_PARENT, EVO_CHILD,
-    GWS, TCS,
-)
-from homeassistant.const import (
-    CONF_SCAN_INTERVAL,
-    HTTP_SERVICE_UNAVAILABLE, HTTP_TOO_MANY_REQUESTS,
-    PRECISION_HALVES,
-    STATE_OFF,
-    TEMP_CELSIUS,
-)
-=======
     STATE_AUTO, STATE_ECO, STATE_MANUAL, SUPPORT_AWAY_MODE, SUPPORT_ON_OFF,
     SUPPORT_OPERATION_MODE, SUPPORT_TARGET_TEMPERATURE)
 from homeassistant.const import (
     CONF_SCAN_INTERVAL, HTTP_TOO_MANY_REQUESTS, PRECISION_HALVES, STATE_OFF,
     TEMP_CELSIUS)
->>>>>>> 6540114e
 from homeassistant.core import callback
 from homeassistant.helpers.dispatcher import (
     async_dispatcher_connect, dispatcher_send)
