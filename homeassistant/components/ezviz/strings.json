--- conflicted
+++ resolved
@@ -110,7 +110,6 @@
         "name": "Last motion image"
       }
     },
-<<<<<<< HEAD
     "button": {
       "ptz_up": {
         "name": "PTZ up"
@@ -123,7 +122,8 @@
       },
       "ptz_right": {
         "name": "PTZ right"
-=======
+      }
+    },
     "binary_sensor": {
       "alarm_schedules_enabled": {
         "name": "Alarm schedules enabled"
@@ -162,7 +162,6 @@
       },
       "last_alarm_type_name": {
         "name": "Last alarm type name"
->>>>>>> 4e300568
       }
     }
   },
