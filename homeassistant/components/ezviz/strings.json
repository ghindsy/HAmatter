--- conflicted
+++ resolved
@@ -62,8 +62,7 @@
   "issues": {
     "service_depreciation_detection_sensibility": {
       "title": "Ezviz Detection sensitivity service is being removed",
-<<<<<<< HEAD
-      "description": "Ezviz Detection sensitivity service is deprecated and will be removed in Home Assistant 2023.8; Please adjust the automation or script that uses the service and select submit below to mark this issue as resolved."
+      "description": "Ezviz Detection sensitivity service is deprecated and will be removed in Home Assistant 2023.12; Please adjust the automation or script that uses the service and select submit below to mark this issue as resolved."
     },
     "service_depreciation_sound_alarm": {
       "title": "Ezviz Sound alarm service is being removed",
@@ -75,9 +74,6 @@
       "siren": {
         "name": "[%key:component::siren::title%]"
       }
-=======
-      "description": "Ezviz Detection sensitivity service is deprecated and will be removed in Home Assistant 2023.12; Please adjust the automation or script that uses the service and select submit below to mark this issue as resolved."
->>>>>>> 17ceacd0
     }
   }
 }