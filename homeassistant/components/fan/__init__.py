--- conflicted
+++ resolved
@@ -490,11 +490,7 @@
 
 # Decorator
 def fan_compat(func: Callable) -> Callable:
-<<<<<<< HEAD
-    """Compaitiblity for fans that did not implement percentage or preset mode."""
-=======
     """Compatibility for fans during the transition to percentage and preset mode."""
->>>>>>> 73871737
 
     # Check for partials to properly determine if coroutine function
     check_func = func
