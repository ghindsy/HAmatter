"""Provides functionality to interact with fans."""
import asyncio
from datetime import timedelta
import functools as ft
import logging
from typing import Callable, List, Optional

import voluptuous as vol

from homeassistant.const import (
    SERVICE_TOGGLE,
    SERVICE_TURN_OFF,
    SERVICE_TURN_ON,
    STATE_ON,
)
import homeassistant.helpers.config_validation as cv
from homeassistant.helpers.config_validation import (  # noqa: F401
    PLATFORM_SCHEMA,
    PLATFORM_SCHEMA_BASE,
)
from homeassistant.helpers.entity import ToggleEntity
from homeassistant.helpers.entity_component import EntityComponent
from homeassistant.loader import bind_hass
from homeassistant.util.percentage import (
    ordered_list_item_to_percentage,
    percentage_to_ordered_list_item,
)

_LOGGER = logging.getLogger(__name__)

DOMAIN = "fan"
SCAN_INTERVAL = timedelta(seconds=30)

ENTITY_ID_FORMAT = DOMAIN + ".{}"

# Bitfield of features supported by the fan entity
SUPPORT_SET_SPEED = 1
SUPPORT_OSCILLATE = 2
SUPPORT_DIRECTION = 4

SERVICE_SET_SPEED = "set_speed"
SERVICE_OSCILLATE = "oscillate"
SERVICE_SET_DIRECTION = "set_direction"
SERVICE_SET_PERCENTAGE = "set_percentage"
SERVICE_SET_PRESET_MODE = "set_preset_mode"

SPEED_OFF = "off"
SPEED_LOW = "low"
SPEED_MEDIUM = "medium"
SPEED_HIGH = "high"

DIRECTION_FORWARD = "forward"
DIRECTION_REVERSE = "reverse"

ATTR_SPEED = "speed"
ATTR_PERCENTAGE = "percentage"
ATTR_SPEED_LIST = "speed_list"
ATTR_OSCILLATING = "oscillating"
ATTR_DIRECTION = "direction"
ATTR_PRESET_MODE = "preset_mode"
ATTR_PRESET_MODES = "preset_modes"

# Invalid speeds do not conform to the entity model, but have crept
# into core integrations at some point so we are temporarily
# accommodating them in the transition to percentages.
_NOT_SPEED_OFF = "off"
_NOT_SPEED_AUTO = "auto"
_NOT_SPEED_SMART = "smart"
_NOT_SPEED_INTERVAL = "interval"
_NOT_SPEED_IDLE = "idle"
_NOT_SPEED_FAVORITE = "favorite"

_NOT_SPEEDS_FILTER = {
    _NOT_SPEED_OFF,
    _NOT_SPEED_AUTO,
    _NOT_SPEED_SMART,
    _NOT_SPEED_INTERVAL,
    _NOT_SPEED_IDLE,
    _NOT_SPEED_FAVORITE,
}

_FAN_NATIVE = "_fan_native"

OFF_SPEED_VALUES = [SPEED_OFF, None]

NO_VALID_SPEEDS_EXCEPTION_MESSAGE = "The speed_list contains no valid speeds"


class NoValidSpeedsError(ValueError):
    """Exception class when there are no valid speeds."""


@bind_hass
def is_on(hass, entity_id: str) -> bool:
    """Return if the fans are on based on the statemachine."""
    state = hass.states.get(entity_id)
    if ATTR_SPEED in state.attributes:
        return state.attributes[ATTR_SPEED] not in OFF_SPEED_VALUES
    return state.state == STATE_ON


async def async_setup(hass, config: dict):
    """Expose fan control via statemachine and services."""
    component = hass.data[DOMAIN] = EntityComponent(
        _LOGGER, DOMAIN, hass, SCAN_INTERVAL
    )

    await component.async_setup(config)

    component.async_register_entity_service(
        SERVICE_TURN_ON,
        {
            vol.Optional(ATTR_SPEED): cv.string,
            vol.Optional(ATTR_PERCENTAGE): vol.All(
                vol.Coerce(int), vol.Range(min=0, max=100)
            ),
        },
        "async_turn_on",
    )
    component.async_register_entity_service(SERVICE_TURN_OFF, {}, "async_turn_off")
    component.async_register_entity_service(SERVICE_TOGGLE, {}, "async_toggle")
    component.async_register_entity_service(
        SERVICE_SET_SPEED,
        {vol.Required(ATTR_SPEED): cv.string},
        "async_set_speed",
        [SUPPORT_SET_SPEED],
    )
    component.async_register_entity_service(
        SERVICE_OSCILLATE,
        {vol.Required(ATTR_OSCILLATING): cv.boolean},
        "async_oscillate",
        [SUPPORT_OSCILLATE],
    )
    component.async_register_entity_service(
        SERVICE_SET_DIRECTION,
        {vol.Optional(ATTR_DIRECTION): cv.string},
        "async_set_direction",
        [SUPPORT_DIRECTION],
    )
    component.async_register_entity_service(
        SERVICE_SET_PERCENTAGE,
        {
            vol.Required(ATTR_PERCENTAGE): vol.All(
                vol.Coerce(int), vol.Range(min=0, max=100)
            )
        },
        "async_set_percentage",
        [SUPPORT_SET_SPEED],
    )
    component.async_register_entity_service(
        SERVICE_SET_PRESET_MODE,
        {vol.Required(ATTR_PRESET_MODE): cv.string},
        "async_set_preset_mode",
        [SUPPORT_SET_SPEED],
    )

    return True


async def async_setup_entry(hass, entry):
    """Set up a config entry."""
    return await hass.data[DOMAIN].async_setup_entry(entry)


async def async_unload_entry(hass, entry):
    """Unload a config entry."""
    return await hass.data[DOMAIN].async_unload_entry(entry)


def _fan_native(method):
    """Native fan method not overridden."""
    setattr(method, _FAN_NATIVE, True)
    return method


class FanEntity(ToggleEntity):
    """Representation of a fan."""

    @_fan_native
    def set_speed(self, speed: str) -> None:
        """Set the speed of the fan."""
        raise NotImplementedError()

    @_fan_native
    async def async_set_speed(self, speed: str):
        """Set the speed of the fan."""
        if speed == SPEED_OFF:
            await self.async_turn_off()
            return

        if speed not in self.preset_modes:
            if not hasattr(self.async_set_percentage, _FAN_NATIVE):
                await self.async_set_percentage(self.speed_to_percentage(speed))
                return

            if not hasattr(self.set_percentage, _FAN_NATIVE):
                await self.hass.async_add_executor_job(
                    self.set_percentage, self.speed_to_percentage(speed)
                )
                return

<<<<<<< HEAD
=======
        if not hasattr(self.async_set_preset_mode, _FAN_NATIVE):
            await self.async_set_preset_mode(speed)
            return
        if not hasattr(self.set_preset_mode, _FAN_NATIVE):
            await self.hass.async_add_executor_job(self.set_preset_mode, speed)
            return

>>>>>>> d530dc17
        await self.hass.async_add_executor_job(self.set_speed, speed)

    @_fan_native
    def set_percentage(self, percentage: int) -> None:
        """Set the speed of the fan, as a percentage."""
        raise NotImplementedError()

    @_fan_native
    async def async_set_percentage(self, percentage: int) -> None:
        """Set the speed of the fan, as a percentage."""
        if percentage == 0:
            await self.async_turn_off()
        elif not hasattr(self.set_percentage, _FAN_NATIVE):
            await self.hass.async_add_executor_job(self.set_percentage, percentage)
        else:
            await self.async_set_speed(self.percentage_to_speed(percentage))

    @_fan_native
    def set_preset_mode(self, preset_mode: str) -> None:
        """Set new preset mode."""
        if not self._implemented_speed and not self._implemented_percentage:
            raise NotImplementedError

        if preset_mode in self.preset_modes:
            self.set_speed(preset_mode)
        else:
            raise ValueError

    @_fan_native
    async def async_set_preset_mode(self, preset_mode: str) -> None:
        """Set new preset mode."""
        if not self._implemented_speed and not self._implemented_percentage:
            raise NotImplementedError

        if preset_mode in self.preset_modes:
            await self.async_set_speed(preset_mode)
        else:
            raise ValueError

    def set_direction(self, direction: str) -> None:
        """Set the direction of the fan."""
        raise NotImplementedError()

    async def async_set_direction(self, direction: str):
        """Set the direction of the fan."""
        await self.hass.async_add_executor_job(self.set_direction, direction)

    # pylint: disable=arguments-differ
    def turn_on(
        self,
        speed: Optional[str] = None,
        percentage: Optional[int] = None,
        preset_mode: Optional[str] = None,
        **kwargs,
    ) -> None:
        """Turn on the fan."""
        raise NotImplementedError()

    # pylint: disable=arguments-differ
    async def async_turn_on(
        self,
        speed: Optional[str] = None,
        percentage: Optional[int] = None,
        preset_mode: Optional[str] = None,
        **kwargs,
    ) -> None:
        """Turn on the fan."""
        if speed == SPEED_OFF:
            await self.async_turn_off()
        else:
            speed, percentage, preset_mode = self._convert_legacy_turn_on_arguments(
                speed, percentage, preset_mode
            )
            await self.hass.async_add_executor_job(
                ft.partial(
                    self.turn_on,
                    speed=speed,
                    percentage=percentage,
                    preset_mode=preset_mode,
                    **kwargs,
                )
            )

    def _convert_legacy_turn_on_arguments(self, speed, percentage, preset_mode):
        """Convert turn on arguments for backwards compatibility."""
        if preset_mode is not None:
            speed = preset_mode
            percentage = None
        elif speed is not None:
            if speed in self.preset_modes:
                percentage = None
            else:
                percentage = self.speed_to_percentage(speed)
        elif percentage is not None:
            speed = self.percentage_to_speed(percentage)
        return speed, percentage, preset_mode

    def oscillate(self, oscillating: bool) -> None:
        """Oscillate the fan."""
        raise NotImplementedError()

    async def async_oscillate(self, oscillating: bool):
        """Oscillate the fan."""
        await self.hass.async_add_executor_job(self.oscillate, oscillating)

    @property
    def is_on(self):
        """Return true if the entity is on."""
        return self.speed not in [SPEED_OFF, None]

    @property
    def _implemented_percentage(self):
        """Return true if percentage has been implemented."""
        return not hasattr(self.set_percentage, _FAN_NATIVE) or not hasattr(
            self.async_set_percentage, _FAN_NATIVE
        )

    @property
    def _implemented_speed(self):
        """Return true if speed has been implemented."""
        return not hasattr(self.set_speed, _FAN_NATIVE) or not hasattr(
            self.async_set_speed, _FAN_NATIVE
        )

    @property
    def speed(self) -> Optional[str]:
        """Return the current speed."""
        if self._implemented_percentage:
            preset_mode = self.preset_mode
            if preset_mode:
                return preset_mode
            return self.percentage_to_speed(self.percentage)
        return None

    @property
    def percentage(self) -> Optional[int]:
        """Return the current speed as a percentage."""
        if not self._implemented_percentage:
            speed = self.speed
            if speed in self.preset_modes:
                return None
            return self.speed_to_percentage(speed)
        return 0

    @property
    def speed_list(self) -> list:
        """Get the list of available speeds."""
        if self._implemented_percentage:
            return [SPEED_OFF, SPEED_LOW, SPEED_MEDIUM, SPEED_HIGH]
        return []

    @property
    def current_direction(self) -> Optional[str]:
        """Return the current direction of the fan."""
        return None

    @property
    def oscillating(self):
        """Return whether or not the fan is currently oscillating."""
        return None

    @property
    def capability_attributes(self):
        """Return capability attributes."""
        if self.supported_features & SUPPORT_SET_SPEED:
            return {
                ATTR_SPEED_LIST: self.speed_list,
                ATTR_PRESET_MODES: self.preset_modes,
            }
        return {}

    def speed_to_percentage(self, speed: str) -> int:
        """
        Map a speed to a percentage.

        Officially this should only have to deal with the 4 pre-defined speeds:

        return {
            SPEED_OFF: 0,
            SPEED_LOW: 33,
            SPEED_MEDIUM: 66,
            SPEED_HIGH: 100,
        }[speed]

        Unfortunately lots of fans make up their own speeds. So the default
        mapping is more dynamic.
        """
        if speed in OFF_SPEED_VALUES:
            return 0

        try:
            return ordered_list_item_to_percentage(
                _filter_out_preset_modes(self.speed_list), speed
            )
        except ValueError as ex:
            raise NoValidSpeedsError(NO_VALID_SPEEDS_EXCEPTION_MESSAGE) from ex

    def percentage_to_speed(self, percentage: int) -> str:
        """
        Map a percentage onto self.speed_list.

        Officially, this should only have to deal with 4 pre-defined speeds.

        if value == 0:
            return SPEED_OFF
        elif value <= 33:
            return SPEED_LOW
        elif value <= 66:
            return SPEED_MEDIUM
        else:
            return SPEED_HIGH

        Unfortunately there is currently a high degree of non-conformancy.
        Until fans have been corrected a more complicated and dynamic
        mapping is used.
        """
        if percentage == 0:
            return SPEED_OFF

        try:
            return percentage_to_ordered_list_item(
                _filter_out_preset_modes(self.speed_list), percentage
            )
        except ValueError as ex:
            raise NoValidSpeedsError(NO_VALID_SPEEDS_EXCEPTION_MESSAGE) from ex

    @property
    def state_attributes(self) -> dict:
        """Return optional state attributes."""
        data = {}
        supported_features = self.supported_features

        if supported_features & SUPPORT_DIRECTION:
            data[ATTR_DIRECTION] = self.current_direction

        if supported_features & SUPPORT_OSCILLATE:
            data[ATTR_OSCILLATING] = self.oscillating

        if supported_features & SUPPORT_SET_SPEED:
            data[ATTR_SPEED] = self.speed
            data[ATTR_PERCENTAGE] = self.percentage
            data[ATTR_PRESET_MODE] = self.preset_mode

        return data

    @property
    def supported_features(self) -> int:
        """Flag supported features."""
        return 0

    @property
    def preset_mode(self) -> Optional[str]:
        """Return the current preset mode, e.g., auto, smart, interval, favorite.

        Requires SUPPORT_SET_SPEED.
        """
        speed = self.speed
        if speed in self.preset_modes:
            return speed
        return None

    @property
    def preset_modes(self) -> Optional[List[str]]:
        """Return a list of available preset modes.

        Requires SUPPORT_SET_SPEED.
        """
        return _filter_out_speeds(self.speed_list)


# Decorator
def fan_compat(func: Callable) -> Callable:
    """Compaitiblity for fans that did not implement percentage or preset mode."""

    # Check for partials to properly determine if coroutine function
    check_func = func
    while isinstance(check_func, ft.partial):
        check_func = check_func.func

    if asyncio.iscoroutinefunction(check_func):

        @ft.wraps(func)
        async def wrap_async_turn_on(
            self,
            speed: str = None,
            percentage: int = None,
            preset_mode: Optional[str] = None,
            **kwargs,
        ) -> None:
            """Wrap async_turn_on to add percentage and preset mode compatibility."""
            speed, percentage, preset_mode = self._convert_legacy_turn_on_arguments(
                speed, percentage, preset_mode
            )
            return await check_func(
                self,
                speed=speed,
                percentage=percentage,
                preset_mode=preset_mode,
                **kwargs,
            )

        return wrap_async_turn_on

    @ft.wraps(func)
    def wrap_turn_on(
        self,
        speed: str = None,
        percentage: int = None,
        preset_mode: Optional[str] = None,
        **kwargs,
    ) -> None:
        """Wrap turn_on to add percentage and preset mode compatibility."""
        speed, percentage, preset_mode = self._convert_legacy_turn_on_arguments(
            speed, percentage, preset_mode
        )
        return check_func(
            self, speed=speed, percentage=percentage, preset_mode=preset_mode, **kwargs
        )

    return wrap_turn_on


def _filter_out_preset_modes(speed_list: List):
    """Filter out non-speeds from the speed list.

    The goal is to get the speeds in a list from lowest to
    highest by removing speeds that are not valid or out of order
    so we can map them to percentages.

    Examples:
      input: ["off", "low", "low-medium", "medium", "medium-high", "high", "auto"]
      output: ["low", "low-medium", "medium", "medium-high", "high"]

      input: ["off", "auto", "low", "medium", "high"]
      output: ["low", "medium", "high"]

      input: ["off", "1", "2", "3", "4", "5", "6", "7", "smart"]
      output: ["1", "2", "3", "4", "5", "6", "7"]

      input: ["Auto", "Silent", "Favorite", "Idle", "Medium", "High", "Strong"]
      output: ["Silent", "Medium", "High", "Strong"]
    """

    return [speed for speed in speed_list if speed.lower() not in _NOT_SPEEDS_FILTER]


def _filter_out_speeds(speed_list: List):
    """Filter out non-preset modes from the speed list.

    The goal is to return only preset modes.

    Examples:
      input: ["off", "low", "low-medium", "medium", "medium-high", "high", "auto"]
      output: ["auto"]

      input: ["off", "auto", "low", "medium", "high"]
      output: ["auto"]

      input: ["off", "1", "2", "3", "4", "5", "6", "7", "smart"]
      output: ["smart"]

      input: ["Auto", "Silent", "Favorite", "Idle", "Medium", "High", "Strong"]
      output: ["Auto", "Favorite", "Idle"]
    """

    return [
        speed
        for speed in speed_list
        if speed.lower() in _NOT_SPEEDS_FILTER and speed.lower() != SPEED_OFF
    ]<|MERGE_RESOLUTION|>--- conflicted
+++ resolved
@@ -199,8 +199,6 @@
                 )
                 return
 
-<<<<<<< HEAD
-=======
         if not hasattr(self.async_set_preset_mode, _FAN_NATIVE):
             await self.async_set_preset_mode(speed)
             return
@@ -208,7 +206,6 @@
             await self.hass.async_add_executor_job(self.set_preset_mode, speed)
             return
 
->>>>>>> d530dc17
         await self.hass.async_add_executor_job(self.set_speed, speed)
 
     @_fan_native
