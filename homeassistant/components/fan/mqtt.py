"""
Support for MQTT fans.

For more details about this platform, please refer to the documentation
https://home-assistant.io/components/fan.mqtt/
"""
import logging
from typing import Optional

import voluptuous as vol

from homeassistant.core import callback
from homeassistant.components import fan, mqtt
from homeassistant.const import (
    CONF_NAME, CONF_OPTIMISTIC, CONF_STATE, STATE_ON, STATE_OFF,
    CONF_PAYLOAD_OFF, CONF_PAYLOAD_ON, CONF_DEVICE)
from homeassistant.components.mqtt import (
    ATTR_DISCOVERY_HASH, CONF_AVAILABILITY_TOPIC, CONF_STATE_TOPIC,
    CONF_COMMAND_TOPIC, CONF_PAYLOAD_AVAILABLE, CONF_PAYLOAD_NOT_AVAILABLE,
    CONF_QOS, CONF_RETAIN, MqttAvailability, MqttDiscoveryUpdate,
    MqttEntityDeviceInfo)
import homeassistant.helpers.config_validation as cv
from homeassistant.helpers.dispatcher import async_dispatcher_connect
from homeassistant.helpers.typing import HomeAssistantType, ConfigType
from homeassistant.components.fan import (SPEED_LOW, SPEED_MEDIUM,
                                          SPEED_HIGH, FanEntity,
                                          SUPPORT_SET_SPEED, SUPPORT_OSCILLATE,
                                          SPEED_OFF, ATTR_SPEED)
from homeassistant.components.mqtt.discovery import MQTT_DISCOVERY_NEW

_LOGGER = logging.getLogger(__name__)

DEPENDENCIES = ['mqtt']

CONF_STATE_VALUE_TEMPLATE = 'state_value_template'
CONF_SPEED_STATE_TOPIC = 'speed_state_topic'
CONF_SPEED_COMMAND_TOPIC = 'speed_command_topic'
CONF_SPEED_VALUE_TEMPLATE = 'speed_value_template'
CONF_OSCILLATION_STATE_TOPIC = 'oscillation_state_topic'
CONF_OSCILLATION_COMMAND_TOPIC = 'oscillation_command_topic'
CONF_OSCILLATION_VALUE_TEMPLATE = 'oscillation_value_template'
CONF_PAYLOAD_OSCILLATION_ON = 'payload_oscillation_on'
CONF_PAYLOAD_OSCILLATION_OFF = 'payload_oscillation_off'
CONF_PAYLOAD_LOW_SPEED = 'payload_low_speed'
CONF_PAYLOAD_MEDIUM_SPEED = 'payload_medium_speed'
CONF_PAYLOAD_HIGH_SPEED = 'payload_high_speed'
CONF_SPEED_LIST = 'speeds'
CONF_UNIQUE_ID = 'unique_id'

DEFAULT_NAME = 'MQTT Fan'
DEFAULT_PAYLOAD_ON = 'ON'
DEFAULT_PAYLOAD_OFF = 'OFF'
DEFAULT_OPTIMISTIC = False

OSCILLATE_ON_PAYLOAD = 'oscillate_on'
OSCILLATE_OFF_PAYLOAD = 'oscillate_off'

OSCILLATION = 'oscillation'

PLATFORM_SCHEMA = mqtt.MQTT_RW_PLATFORM_SCHEMA.extend({
    vol.Optional(CONF_NAME, default=DEFAULT_NAME): cv.string,
    vol.Optional(CONF_STATE_VALUE_TEMPLATE): cv.template,
    vol.Optional(CONF_SPEED_STATE_TOPIC): mqtt.valid_subscribe_topic,
    vol.Optional(CONF_SPEED_COMMAND_TOPIC): mqtt.valid_publish_topic,
    vol.Optional(CONF_SPEED_VALUE_TEMPLATE): cv.template,
    vol.Optional(CONF_OSCILLATION_STATE_TOPIC): mqtt.valid_subscribe_topic,
    vol.Optional(CONF_OSCILLATION_COMMAND_TOPIC): mqtt.valid_publish_topic,
    vol.Optional(CONF_OSCILLATION_VALUE_TEMPLATE): cv.template,
    vol.Optional(CONF_PAYLOAD_ON, default=DEFAULT_PAYLOAD_ON): cv.string,
    vol.Optional(CONF_PAYLOAD_OFF, default=DEFAULT_PAYLOAD_OFF): cv.string,
    vol.Optional(CONF_PAYLOAD_OSCILLATION_ON,
                 default=DEFAULT_PAYLOAD_ON): cv.string,
    vol.Optional(CONF_PAYLOAD_OSCILLATION_OFF,
                 default=DEFAULT_PAYLOAD_OFF): cv.string,
    vol.Optional(CONF_PAYLOAD_LOW_SPEED, default=SPEED_LOW): cv.string,
    vol.Optional(CONF_PAYLOAD_MEDIUM_SPEED, default=SPEED_MEDIUM): cv.string,
    vol.Optional(CONF_PAYLOAD_HIGH_SPEED, default=SPEED_HIGH): cv.string,
    vol.Optional(CONF_SPEED_LIST,
                 default=[SPEED_OFF, SPEED_LOW,
                          SPEED_MEDIUM, SPEED_HIGH]): cv.ensure_list,
    vol.Optional(CONF_OPTIMISTIC, default=DEFAULT_OPTIMISTIC): cv.boolean,
    vol.Optional(CONF_UNIQUE_ID): cv.string,
    vol.Optional(CONF_DEVICE): mqtt.MQTT_ENTITY_DEVICE_INFO_SCHEMA,
}).extend(mqtt.MQTT_AVAILABILITY_SCHEMA.schema)


async def async_setup_platform(hass: HomeAssistantType, config: ConfigType,
                               async_add_entities, discovery_info=None):
    """Set up MQTT fan through configuration.yaml."""
    await _async_setup_entity(hass, config, async_add_entities)


async def async_setup_entry(hass, config_entry, async_add_entities):
    """Set up MQTT fan dynamically through MQTT discovery."""
    async def async_discover(discovery_payload):
        """Discover and add a MQTT fan."""
        config = PLATFORM_SCHEMA(discovery_payload)
        await _async_setup_entity(hass, config, async_add_entities,
                                  discovery_payload[ATTR_DISCOVERY_HASH])

    async_dispatcher_connect(
        hass, MQTT_DISCOVERY_NEW.format(fan.DOMAIN, 'mqtt'),
        async_discover)


async def _async_setup_entity(hass, config, async_add_entities,
                              discovery_hash=None):
    """Set up the MQTT fan."""
    async_add_entities([MqttFan(
<<<<<<< HEAD
        config.get(CONF_NAME),
        {
=======
        config,
        discovery_hash,
    )])


class MqttFan(MqttAvailability, MqttDiscoveryUpdate, MqttEntityDeviceInfo,
              FanEntity):
    """A MQTT fan component."""

    def __init__(self, config, discovery_hash):
        """Initialize the MQTT fan."""
        self._state = False
        self._speed = None
        self._oscillation = None
        self._supported_features = 0
        self._sub_state = None

        self._name = None
        self._topic = None
        self._qos = None
        self._retain = None
        self._payload = None
        self._templates = None
        self._speed_list = None
        self._optimistic = None
        self._optimistic_oscillation = None
        self._optimistic_speed = None
        self._unique_id = None

        # Load config
        self._setup_from_config(config)

        availability_topic = config.get(CONF_AVAILABILITY_TOPIC)
        payload_available = config.get(CONF_PAYLOAD_AVAILABLE)
        payload_not_available = config.get(CONF_PAYLOAD_NOT_AVAILABLE)
        device_config = config.get(CONF_DEVICE)

        MqttAvailability.__init__(self, availability_topic, self._qos,
                                  payload_available, payload_not_available)
        MqttDiscoveryUpdate.__init__(self, discovery_hash,
                                     self.discovery_update)
        MqttEntityDeviceInfo.__init__(self, device_config)

    async def async_added_to_hass(self):
        """Subscribe to MQTT events."""
        await super().async_added_to_hass()
        await self._subscribe_topics()

    async def discovery_update(self, discovery_payload):
        """Handle updated discovery message."""
        config = PLATFORM_SCHEMA(discovery_payload)
        self._setup_from_config(config)
        await self.availability_discovery_update(config)
        await self._subscribe_topics()
        self.async_schedule_update_ha_state()

    def _setup_from_config(self, config):
        """(Re)Setup the entity."""
        self._name = config.get(CONF_NAME)
        self._topic = {
>>>>>>> 28215d7e
            key: config.get(key) for key in (
                CONF_STATE_TOPIC,
                CONF_COMMAND_TOPIC,
                CONF_SPEED_STATE_TOPIC,
                CONF_SPEED_COMMAND_TOPIC,
                CONF_OSCILLATION_STATE_TOPIC,
                CONF_OSCILLATION_COMMAND_TOPIC,
            )
        },
        {
            CONF_STATE: config.get(CONF_STATE_VALUE_TEMPLATE),
            ATTR_SPEED: config.get(CONF_SPEED_VALUE_TEMPLATE),
            OSCILLATION: config.get(CONF_OSCILLATION_VALUE_TEMPLATE)
        },
        config.get(CONF_QOS),
        config.get(CONF_RETAIN),
        {
            STATE_ON: config.get(CONF_PAYLOAD_ON),
            STATE_OFF: config.get(CONF_PAYLOAD_OFF),
            OSCILLATE_ON_PAYLOAD: config.get(CONF_PAYLOAD_OSCILLATION_ON),
            OSCILLATE_OFF_PAYLOAD: config.get(CONF_PAYLOAD_OSCILLATION_OFF),
            SPEED_LOW: config.get(CONF_PAYLOAD_LOW_SPEED),
            SPEED_MEDIUM: config.get(CONF_PAYLOAD_MEDIUM_SPEED),
            SPEED_HIGH: config.get(CONF_PAYLOAD_HIGH_SPEED),
        },
        config.get(CONF_SPEED_LIST),
        config.get(CONF_OPTIMISTIC),
        config.get(CONF_AVAILABILITY_TOPIC),
        config.get(CONF_PAYLOAD_AVAILABLE),
        config.get(CONF_PAYLOAD_NOT_AVAILABLE),
        config.get(CONF_UNIQUE_ID),
        config.get(CONF_DEVICE),
        discovery_hash,
    )])


class MqttFan(MqttAvailability, MqttDiscoveryUpdate, MqttEntityDeviceInfo,
              FanEntity):
    """A MQTT fan component."""

    def __init__(self, name, topic, templates, qos, retain, payload,
                 speed_list, optimistic, availability_topic, payload_available,
                 payload_not_available, unique_id: Optional[str],
                 device_config: Optional[ConfigType], discovery_hash):
        """Initialize the MQTT fan."""
        MqttAvailability.__init__(self, availability_topic, qos,
                                  payload_available, payload_not_available)
        MqttDiscoveryUpdate.__init__(self, discovery_hash)
        MqttEntityDeviceInfo.__init__(self, device_config)
        self._name = name
        self._topic = topic
        self._qos = qos
        self._retain = retain
        self._payload = payload
        self._templates = templates
        self._speed_list = speed_list
        self._optimistic = optimistic or topic[CONF_STATE_TOPIC] is None
        self._optimistic_oscillation = (
            optimistic or topic[CONF_OSCILLATION_STATE_TOPIC] is None)
        self._optimistic_speed = (
            optimistic or topic[CONF_SPEED_STATE_TOPIC] is None)
        self._state = False
        self._speed = None
        self._oscillation = None
        self._supported_features = 0
        self._supported_features |= (topic[CONF_OSCILLATION_STATE_TOPIC]
                                     is not None and SUPPORT_OSCILLATE)
        self._supported_features |= (topic[CONF_SPEED_STATE_TOPIC]
                                     is not None and SUPPORT_SET_SPEED)
        self._unique_id = unique_id
        self._discovery_hash = discovery_hash

    async def async_added_to_hass(self):
        """Subscribe to MQTT events."""
        await MqttAvailability.async_added_to_hass(self)
        await MqttDiscoveryUpdate.async_added_to_hass(self)

        templates = {}
        for key, tpl in list(self._templates.items()):
            if tpl is None:
                templates[key] = lambda value: value
            else:
                tpl.hass = self.hass
                templates[key] = tpl.async_render_with_possible_json_value

        @callback
        def state_received(topic, payload, qos):
            """Handle new received MQTT message."""
            payload = templates[CONF_STATE](payload)
            if payload == self._payload[STATE_ON]:
                self._state = True
            elif payload == self._payload[STATE_OFF]:
                self._state = False
            self.async_schedule_update_ha_state()

        if self._topic[CONF_STATE_TOPIC] is not None:
            await mqtt.async_subscribe(
                self.hass, self._topic[CONF_STATE_TOPIC], state_received,
                self._qos)

        @callback
        def speed_received(topic, payload, qos):
            """Handle new received MQTT message for the speed."""
            payload = templates[ATTR_SPEED](payload)
            if payload == self._payload[SPEED_LOW]:
                self._speed = SPEED_LOW
            elif payload == self._payload[SPEED_MEDIUM]:
                self._speed = SPEED_MEDIUM
            elif payload == self._payload[SPEED_HIGH]:
                self._speed = SPEED_HIGH
            self.async_schedule_update_ha_state()

        if self._topic[CONF_SPEED_STATE_TOPIC] is not None:
            await mqtt.async_subscribe(
                self.hass, self._topic[CONF_SPEED_STATE_TOPIC], speed_received,
                self._qos)
            self._speed = SPEED_OFF

        @callback
        def oscillation_received(topic, payload, qos):
            """Handle new received MQTT message for the oscillation."""
            payload = templates[OSCILLATION](payload)
            if payload == self._payload[OSCILLATE_ON_PAYLOAD]:
                self._oscillation = True
            elif payload == self._payload[OSCILLATE_OFF_PAYLOAD]:
                self._oscillation = False
            self.async_schedule_update_ha_state()

        if self._topic[CONF_OSCILLATION_STATE_TOPIC] is not None:
            await mqtt.async_subscribe(
                self.hass, self._topic[CONF_OSCILLATION_STATE_TOPIC],
                oscillation_received, self._qos)
            self._oscillation = False

    @property
    def should_poll(self):
        """No polling needed for a MQTT fan."""
        return False

    @property
    def assumed_state(self):
        """Return true if we do optimistic updates."""
        return self._optimistic

    @property
    def is_on(self):
        """Return true if device is on."""
        return self._state

    @property
    def name(self) -> str:
        """Get entity name."""
        return self._name

    @property
    def speed_list(self) -> list:
        """Get the list of available speeds."""
        return self._speed_list

    @property
    def supported_features(self) -> int:
        """Flag supported features."""
        return self._supported_features

    @property
    def speed(self):
        """Return the current speed."""
        return self._speed

    @property
    def oscillating(self):
        """Return the oscillation state."""
        return self._oscillation

    async def async_turn_on(self, speed: str = None, **kwargs) -> None:
        """Turn on the entity.

        This method is a coroutine.
        """
        mqtt.async_publish(
            self.hass, self._topic[CONF_COMMAND_TOPIC],
            self._payload[STATE_ON], self._qos, self._retain)
        if speed:
            await self.async_set_speed(speed)

    async def async_turn_off(self, **kwargs) -> None:
        """Turn off the entity.

        This method is a coroutine.
        """
        mqtt.async_publish(
            self.hass, self._topic[CONF_COMMAND_TOPIC],
            self._payload[STATE_OFF], self._qos, self._retain)

    async def async_set_speed(self, speed: str) -> None:
        """Set the speed of the fan.

        This method is a coroutine.
        """
        if self._topic[CONF_SPEED_COMMAND_TOPIC] is None:
            return

        if speed == SPEED_LOW:
            mqtt_payload = self._payload[SPEED_LOW]
        elif speed == SPEED_MEDIUM:
            mqtt_payload = self._payload[SPEED_MEDIUM]
        elif speed == SPEED_HIGH:
            mqtt_payload = self._payload[SPEED_HIGH]
        else:
            mqtt_payload = speed

        mqtt.async_publish(
            self.hass, self._topic[CONF_SPEED_COMMAND_TOPIC],
            mqtt_payload, self._qos, self._retain)

        if self._optimistic_speed:
            self._speed = speed
            self.async_schedule_update_ha_state()

    async def async_oscillate(self, oscillating: bool) -> None:
        """Set oscillation.

        This method is a coroutine.
        """
        if self._topic[CONF_OSCILLATION_COMMAND_TOPIC] is None:
            return

        if oscillating is False:
            payload = self._payload[OSCILLATE_OFF_PAYLOAD]
        else:
            payload = self._payload[OSCILLATE_ON_PAYLOAD]

        mqtt.async_publish(
            self.hass, self._topic[CONF_OSCILLATION_COMMAND_TOPIC],
            payload, self._qos, self._retain)

        if self._optimistic_oscillation:
            self._oscillation = oscillating
            self.async_schedule_update_ha_state()

    @property
    def unique_id(self):
        """Return a unique ID."""
        return self._unique_id<|MERGE_RESOLUTION|>--- conflicted
+++ resolved
@@ -5,7 +5,6 @@
 https://home-assistant.io/components/fan.mqtt/
 """
 import logging
-from typing import Optional
 
 import voluptuous as vol
 
@@ -18,7 +17,7 @@
     ATTR_DISCOVERY_HASH, CONF_AVAILABILITY_TOPIC, CONF_STATE_TOPIC,
     CONF_COMMAND_TOPIC, CONF_PAYLOAD_AVAILABLE, CONF_PAYLOAD_NOT_AVAILABLE,
     CONF_QOS, CONF_RETAIN, MqttAvailability, MqttDiscoveryUpdate,
-    MqttEntityDeviceInfo)
+    MqttEntityDeviceInfo, subscription)
 import homeassistant.helpers.config_validation as cv
 from homeassistant.helpers.dispatcher import async_dispatcher_connect
 from homeassistant.helpers.typing import HomeAssistantType, ConfigType
@@ -107,10 +106,6 @@
                               discovery_hash=None):
     """Set up the MQTT fan."""
     async_add_entities([MqttFan(
-<<<<<<< HEAD
-        config.get(CONF_NAME),
-        {
-=======
         config,
         discovery_hash,
     )])
@@ -171,7 +166,6 @@
         """(Re)Setup the entity."""
         self._name = config.get(CONF_NAME)
         self._topic = {
->>>>>>> 28215d7e
             key: config.get(key) for key in (
                 CONF_STATE_TOPIC,
                 CONF_COMMAND_TOPIC,
@@ -180,15 +174,15 @@
                 CONF_OSCILLATION_STATE_TOPIC,
                 CONF_OSCILLATION_COMMAND_TOPIC,
             )
-        },
-        {
+        }
+        self._templates = {
             CONF_STATE: config.get(CONF_STATE_VALUE_TEMPLATE),
             ATTR_SPEED: config.get(CONF_SPEED_VALUE_TEMPLATE),
             OSCILLATION: config.get(CONF_OSCILLATION_VALUE_TEMPLATE)
-        },
-        config.get(CONF_QOS),
-        config.get(CONF_RETAIN),
-        {
+        }
+        self._qos = config.get(CONF_QOS)
+        self._retain = config.get(CONF_RETAIN)
+        self._payload = {
             STATE_ON: config.get(CONF_PAYLOAD_ON),
             STATE_OFF: config.get(CONF_PAYLOAD_OFF),
             OSCILLATE_ON_PAYLOAD: config.get(CONF_PAYLOAD_OSCILLATION_ON),
@@ -196,59 +190,26 @@
             SPEED_LOW: config.get(CONF_PAYLOAD_LOW_SPEED),
             SPEED_MEDIUM: config.get(CONF_PAYLOAD_MEDIUM_SPEED),
             SPEED_HIGH: config.get(CONF_PAYLOAD_HIGH_SPEED),
-        },
-        config.get(CONF_SPEED_LIST),
-        config.get(CONF_OPTIMISTIC),
-        config.get(CONF_AVAILABILITY_TOPIC),
-        config.get(CONF_PAYLOAD_AVAILABLE),
-        config.get(CONF_PAYLOAD_NOT_AVAILABLE),
-        config.get(CONF_UNIQUE_ID),
-        config.get(CONF_DEVICE),
-        discovery_hash,
-    )])
-
-
-class MqttFan(MqttAvailability, MqttDiscoveryUpdate, MqttEntityDeviceInfo,
-              FanEntity):
-    """A MQTT fan component."""
-
-    def __init__(self, name, topic, templates, qos, retain, payload,
-                 speed_list, optimistic, availability_topic, payload_available,
-                 payload_not_available, unique_id: Optional[str],
-                 device_config: Optional[ConfigType], discovery_hash):
-        """Initialize the MQTT fan."""
-        MqttAvailability.__init__(self, availability_topic, qos,
-                                  payload_available, payload_not_available)
-        MqttDiscoveryUpdate.__init__(self, discovery_hash)
-        MqttEntityDeviceInfo.__init__(self, device_config)
-        self._name = name
-        self._topic = topic
-        self._qos = qos
-        self._retain = retain
-        self._payload = payload
-        self._templates = templates
-        self._speed_list = speed_list
-        self._optimistic = optimistic or topic[CONF_STATE_TOPIC] is None
+        }
+        self._speed_list = config.get(CONF_SPEED_LIST)
+        optimistic = config.get(CONF_OPTIMISTIC)
+        self._optimistic = optimistic or self._topic[CONF_STATE_TOPIC] is None
         self._optimistic_oscillation = (
-            optimistic or topic[CONF_OSCILLATION_STATE_TOPIC] is None)
+            optimistic or self._topic[CONF_OSCILLATION_STATE_TOPIC] is None)
         self._optimistic_speed = (
-            optimistic or topic[CONF_SPEED_STATE_TOPIC] is None)
-        self._state = False
-        self._speed = None
-        self._oscillation = None
+            optimistic or self._topic[CONF_SPEED_STATE_TOPIC] is None)
+
         self._supported_features = 0
-        self._supported_features |= (topic[CONF_OSCILLATION_STATE_TOPIC]
+        self._supported_features |= (self._topic[CONF_OSCILLATION_STATE_TOPIC]
                                      is not None and SUPPORT_OSCILLATE)
-        self._supported_features |= (topic[CONF_SPEED_STATE_TOPIC]
+        self._supported_features |= (self._topic[CONF_SPEED_STATE_TOPIC]
                                      is not None and SUPPORT_SET_SPEED)
-        self._unique_id = unique_id
-        self._discovery_hash = discovery_hash
-
-    async def async_added_to_hass(self):
-        """Subscribe to MQTT events."""
-        await MqttAvailability.async_added_to_hass(self)
-        await MqttDiscoveryUpdate.async_added_to_hass(self)
-
+
+        self._unique_id = config.get(CONF_UNIQUE_ID)
+
+    async def _subscribe_topics(self):
+        """(Re)Subscribe to topics."""
+        topics = {}
         templates = {}
         for key, tpl in list(self._templates.items()):
             if tpl is None:
@@ -268,9 +229,10 @@
             self.async_schedule_update_ha_state()
 
         if self._topic[CONF_STATE_TOPIC] is not None:
-            await mqtt.async_subscribe(
-                self.hass, self._topic[CONF_STATE_TOPIC], state_received,
-                self._qos)
+            topics[CONF_STATE_TOPIC] = {
+                'topic': self._topic[CONF_STATE_TOPIC],
+                'msg_callback': state_received,
+                'qos': self._qos}
 
         @callback
         def speed_received(topic, payload, qos):
@@ -285,9 +247,10 @@
             self.async_schedule_update_ha_state()
 
         if self._topic[CONF_SPEED_STATE_TOPIC] is not None:
-            await mqtt.async_subscribe(
-                self.hass, self._topic[CONF_SPEED_STATE_TOPIC], speed_received,
-                self._qos)
+            topics[CONF_SPEED_STATE_TOPIC] = {
+                'topic': self._topic[CONF_SPEED_STATE_TOPIC],
+                'msg_callback': speed_received,
+                'qos': self._qos}
             self._speed = SPEED_OFF
 
         @callback
@@ -301,10 +264,20 @@
             self.async_schedule_update_ha_state()
 
         if self._topic[CONF_OSCILLATION_STATE_TOPIC] is not None:
-            await mqtt.async_subscribe(
-                self.hass, self._topic[CONF_OSCILLATION_STATE_TOPIC],
-                oscillation_received, self._qos)
+            topics[CONF_OSCILLATION_STATE_TOPIC] = {
+                'topic': self._topic[CONF_OSCILLATION_STATE_TOPIC],
+                'msg_callback': oscillation_received,
+                'qos': self._qos}
             self._oscillation = False
+
+        self._sub_state = await subscription.async_subscribe_topics(
+            self.hass, self._sub_state,
+            topics)
+
+    async def async_will_remove_from_hass(self):
+        """Unsubscribe when removed."""
+        await subscription.async_unsubscribe_topics(self.hass, self._sub_state)
+        await MqttAvailability.async_will_remove_from_hass(self)
 
     @property
     def should_poll(self):
