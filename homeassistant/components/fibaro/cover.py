"""Support for Fibaro cover - curtains, rollershutters etc."""
from __future__ import annotations

from homeassistant.components.cover import (
    ATTR_POSITION,
    ATTR_TILT_POSITION,
    DOMAIN,
    CoverEntity,
)
from homeassistant.core import HomeAssistant
from homeassistant.helpers.entity_platform import AddEntitiesCallback
from homeassistant.helpers.typing import ConfigType, DiscoveryInfoType

from . import FIBARO_DEVICES, FibaroDevice


<<<<<<< HEAD
# Ais dom
async def async_setup_entry(hass, config_entry, async_add_entities):
    """Set up the Fibaro covers."""
    async_add_entities(
        [FibaroCover(device) for device in hass.data[FIBARO_DEVICES]["cover"]], True
    )


def setup_platform(hass, config, add_entities, discovery_info=None):
=======
def setup_platform(
    hass: HomeAssistant,
    config: ConfigType,
    add_entities: AddEntitiesCallback,
    discovery_info: DiscoveryInfoType | None = None,
) -> None:
>>>>>>> 50825827
    """Set up the Fibaro covers."""
    if discovery_info is None:
        return

    add_entities(
        [FibaroCover(device) for device in hass.data[FIBARO_DEVICES]["cover"]], True
    )


class FibaroCover(FibaroDevice, CoverEntity):
    """Representation a Fibaro Cover."""

    def __init__(self, fibaro_device):
        """Initialize the Vera device."""
        super().__init__(fibaro_device)
        self.entity_id = f"{DOMAIN}.{self.ha_id}"

    @staticmethod
    def bound(position):
        """Normalize the position."""
        if position is None:
            return None
        position = int(position)
        if position <= 5:
            return 0
        if position >= 95:
            return 100
        return position

    @property
    def current_cover_position(self):
        """Return current position of cover. 0 is closed, 100 is open."""
        return self.bound(self.level)

    @property
    def current_cover_tilt_position(self):
        """Return the current tilt position for venetian blinds."""
        return self.bound(self.level2)

    def set_cover_position(self, **kwargs):
        """Move the cover to a specific position."""
        self.set_level(kwargs.get(ATTR_POSITION))

    def set_cover_tilt_position(self, **kwargs):
        """Move the cover to a specific position."""
        self.set_level2(kwargs.get(ATTR_TILT_POSITION))

    @property
    def is_closed(self):
        """Return if the cover is closed."""
        if self.current_cover_position is None:
            return None
        return self.current_cover_position == 0

    def open_cover(self, **kwargs):
        """Open the cover."""
        self.action("open")

    def close_cover(self, **kwargs):
        """Close the cover."""
        self.action("close")

    def open_cover_tilt(self, **kwargs):
        """Open the cover tilt."""
        self.set_level2(100)

    def close_cover_tilt(self, **kwargs):
        """Close the cover."""
        self.set_level2(0)

    def stop_cover(self, **kwargs):
        """Stop the cover."""
        self.action("stop")<|MERGE_RESOLUTION|>--- conflicted
+++ resolved
@@ -14,7 +14,6 @@
 from . import FIBARO_DEVICES, FibaroDevice
 
 
-<<<<<<< HEAD
 # Ais dom
 async def async_setup_entry(hass, config_entry, async_add_entities):
     """Set up the Fibaro covers."""
@@ -23,15 +22,12 @@
     )
 
 
-def setup_platform(hass, config, add_entities, discovery_info=None):
-=======
 def setup_platform(
     hass: HomeAssistant,
     config: ConfigType,
     add_entities: AddEntitiesCallback,
     discovery_info: DiscoveryInfoType | None = None,
 ) -> None:
->>>>>>> 50825827
     """Set up the Fibaro covers."""
     if discovery_info is None:
         return
