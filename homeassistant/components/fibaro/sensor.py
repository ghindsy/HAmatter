--- conflicted
+++ resolved
@@ -37,13 +37,7 @@
         "mdi:fire",
         None,
     ],
-    "CO2": [
-        "CO2",
-        CONCENTRATION_PARTS_PER_MILLION,
-        None,
-        None,
-        SensorDeviceClass.CO2,
-    ],
+    "CO2": ["CO2", CONCENTRATION_PARTS_PER_MILLION, None, None, SensorDeviceClass.CO2],
     "com.fibaro.humiditySensor": [
         "Humidity",
         PERCENTAGE,
@@ -54,7 +48,6 @@
 }
 
 
-<<<<<<< HEAD
 # Ais dom
 async def async_setup_entry(hass, config_entry, async_add_entities):
     """Set up the Fibaro switches."""
@@ -63,15 +56,12 @@
     )
 
 
-def setup_platform(hass, config, add_entities, discovery_info=None):
-=======
 def setup_platform(
     hass: HomeAssistant,
     config: ConfigType,
     add_entities: AddEntitiesCallback,
     discovery_info: DiscoveryInfoType | None = None,
 ) -> None:
->>>>>>> 50825827
     """Set up the Fibaro controller devices."""
     if discovery_info is None:
         return
