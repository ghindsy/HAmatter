{
  "domain": "fints",
  "name": "FinTS",
<<<<<<< HEAD
  "integration_type": "service",
  "documentation": "https://www.home-assistant.io/integrations/fints",
  "requirements": ["fints==3.1.0"],
=======
>>>>>>> ba326954
  "codeowners": [],
  "documentation": "https://www.home-assistant.io/integrations/fints",
  "iot_class": "cloud_polling",
  "loggers": ["fints", "mt_940", "sepaxml"],
  "requirements": ["fints==3.1.0"]
}<|MERGE_RESOLUTION|>--- conflicted
+++ resolved
@@ -1,14 +1,9 @@
 {
   "domain": "fints",
   "name": "FinTS",
-<<<<<<< HEAD
-  "integration_type": "service",
-  "documentation": "https://www.home-assistant.io/integrations/fints",
-  "requirements": ["fints==3.1.0"],
-=======
->>>>>>> ba326954
   "codeowners": [],
   "documentation": "https://www.home-assistant.io/integrations/fints",
+  "integration_type": "service",
   "iot_class": "cloud_polling",
   "loggers": ["fints", "mt_940", "sepaxml"],
   "requirements": ["fints==3.1.0"]
