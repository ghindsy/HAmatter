"""Sensor for displaying the number of result from Flume."""
from numbers import Number

from pyflume import FlumeData

from homeassistant.components.sensor import SensorEntity, SensorEntityDescription
from homeassistant.config_entries import ConfigEntry
from homeassistant.core import HomeAssistant
from homeassistant.helpers.entity_platform import AddEntitiesCallback
<<<<<<< HEAD

from .const import (
=======
from homeassistant.helpers.update_coordinator import CoordinatorEntity

from .const import (
    DEFAULT_NAME,
>>>>>>> b563bd0a
    DEVICE_SCAN_INTERVAL,
    DOMAIN,
    FLUME_AUTH,
    FLUME_DEVICES,
    FLUME_HTTP_SESSION,
    FLUME_QUERIES_SENSOR,
    FLUME_TYPE_SENSOR,
    KEY_DEVICE_ID,
    KEY_DEVICE_LOCATION,
    KEY_DEVICE_LOCATION_TIMEZONE,
    KEY_DEVICE_TYPE,
)
from .coordinator import FlumeDeviceDataUpdateCoordinator
<<<<<<< HEAD
from .entity import FlumeEntity
=======
>>>>>>> b563bd0a


async def async_setup_entry(
    hass: HomeAssistant,
    config_entry: ConfigEntry,
    async_add_entities: AddEntitiesCallback,
) -> None:
    """Set up the Flume sensor."""
    flume_domain_data = hass.data[DOMAIN][config_entry.entry_id]

    flume_auth = flume_domain_data[FLUME_AUTH]
    http_session = flume_domain_data[FLUME_HTTP_SESSION]
    flume_devices = flume_domain_data[FLUME_DEVICES]

    flume_entity_list = []
    for device in flume_devices.device_list:
        if device[KEY_DEVICE_TYPE] != FLUME_TYPE_SENSOR:
            continue

        device_id = device[KEY_DEVICE_ID]
        device_timezone = device[KEY_DEVICE_LOCATION][KEY_DEVICE_LOCATION_TIMEZONE]
<<<<<<< HEAD
=======
        device_friendly_name = f"{name} {device_name}"
>>>>>>> b563bd0a

        flume_device = FlumeData(
            flume_auth,
            device_id,
            device_timezone,
            scan_interval=DEVICE_SCAN_INTERVAL,
            update_on_init=False,
            http_session=http_session,
        )

        coordinator = FlumeDeviceDataUpdateCoordinator(
            hass=hass, flume_device=flume_device
        )

        flume_entity_list.extend(
            [
                FlumeSensor(
                    coordinator=coordinator,
                    description=description,
<<<<<<< HEAD
=======
                    name=device_friendly_name,
>>>>>>> b563bd0a
                    device_id=device_id,
                )
                for description in FLUME_QUERIES_SENSOR
            ]
        )

    if flume_entity_list:
        async_add_entities(flume_entity_list)


class FlumeSensor(FlumeEntity, SensorEntity):
    """Representation of the Flume sensor."""

    coordinator: FlumeDeviceDataUpdateCoordinator

    def __init__(
        self,
<<<<<<< HEAD
        coordinator: FlumeDeviceDataUpdateCoordinator,
        description: SensorEntityDescription,
        device_id: str,
    ) -> None:
        """Inlitializer function with type hints."""
        super().__init__(coordinator, description, device_id)
=======
        coordinator,
        name,
        device_id,
        description: SensorEntityDescription,
    ):
        """Initialize the Flume sensor."""
        super().__init__(coordinator)
        self.entity_description = description

        self._attr_name = f"{name} {description.name}"
        self._attr_unique_id = f"{description.key}_{device_id}"
        self._attr_device_info = DeviceInfo(
            identifiers={(DOMAIN, device_id)},
            manufacturer="Flume, Inc.",
            model="Flume Smart Water Monitor",
            name=self.name,
        )
>>>>>>> b563bd0a

    @property
    def native_value(self):
        """Return the state of the sensor."""
        sensor_key = self.entity_description.key
        if sensor_key not in self.coordinator.flume_device.values:
            return None

        return _format_state_value(self.coordinator.flume_device.values[sensor_key])

    async def async_added_to_hass(self) -> None:
        """Request an update when added."""
        await super().async_added_to_hass()
        # We do not ask for an update with async_add_entities()
        # because it will update disabled entities
        await self.coordinator.async_request_refresh()


def _format_state_value(value):
    return round(value, 1) if isinstance(value, Number) else None<|MERGE_RESOLUTION|>--- conflicted
+++ resolved
@@ -7,15 +7,8 @@
 from homeassistant.config_entries import ConfigEntry
 from homeassistant.core import HomeAssistant
 from homeassistant.helpers.entity_platform import AddEntitiesCallback
-<<<<<<< HEAD
 
 from .const import (
-=======
-from homeassistant.helpers.update_coordinator import CoordinatorEntity
-
-from .const import (
-    DEFAULT_NAME,
->>>>>>> b563bd0a
     DEVICE_SCAN_INTERVAL,
     DOMAIN,
     FLUME_AUTH,
@@ -29,10 +22,7 @@
     KEY_DEVICE_TYPE,
 )
 from .coordinator import FlumeDeviceDataUpdateCoordinator
-<<<<<<< HEAD
 from .entity import FlumeEntity
-=======
->>>>>>> b563bd0a
 
 
 async def async_setup_entry(
@@ -41,6 +31,7 @@
     async_add_entities: AddEntitiesCallback,
 ) -> None:
     """Set up the Flume sensor."""
+
     flume_domain_data = hass.data[DOMAIN][config_entry.entry_id]
 
     flume_auth = flume_domain_data[FLUME_AUTH]
@@ -54,10 +45,6 @@
 
         device_id = device[KEY_DEVICE_ID]
         device_timezone = device[KEY_DEVICE_LOCATION][KEY_DEVICE_LOCATION_TIMEZONE]
-<<<<<<< HEAD
-=======
-        device_friendly_name = f"{name} {device_name}"
->>>>>>> b563bd0a
 
         flume_device = FlumeData(
             flume_auth,
@@ -77,10 +64,6 @@
                 FlumeSensor(
                     coordinator=coordinator,
                     description=description,
-<<<<<<< HEAD
-=======
-                    name=device_friendly_name,
->>>>>>> b563bd0a
                     device_id=device_id,
                 )
                 for description in FLUME_QUERIES_SENSOR
@@ -98,32 +81,12 @@
 
     def __init__(
         self,
-<<<<<<< HEAD
         coordinator: FlumeDeviceDataUpdateCoordinator,
+        device_id: str,
         description: SensorEntityDescription,
-        device_id: str,
     ) -> None:
         """Inlitializer function with type hints."""
         super().__init__(coordinator, description, device_id)
-=======
-        coordinator,
-        name,
-        device_id,
-        description: SensorEntityDescription,
-    ):
-        """Initialize the Flume sensor."""
-        super().__init__(coordinator)
-        self.entity_description = description
-
-        self._attr_name = f"{name} {description.name}"
-        self._attr_unique_id = f"{description.key}_{device_id}"
-        self._attr_device_info = DeviceInfo(
-            identifiers={(DOMAIN, device_id)},
-            manufacturer="Flume, Inc.",
-            model="Flume Smart Water Monitor",
-            name=self.name,
-        )
->>>>>>> b563bd0a
 
     @property
     def native_value(self):
@@ -134,13 +97,6 @@
 
         return _format_state_value(self.coordinator.flume_device.values[sensor_key])
 
-    async def async_added_to_hass(self) -> None:
-        """Request an update when added."""
-        await super().async_added_to_hass()
-        # We do not ask for an update with async_add_entities()
-        # because it will update disabled entities
-        await self.coordinator.async_request_refresh()
-
 
 def _format_state_value(value):
     return round(value, 1) if isinstance(value, Number) else None