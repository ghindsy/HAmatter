--- conflicted
+++ resolved
@@ -1,11 +1,7 @@
 """The Flux LED/MagicLight integration."""
 from __future__ import annotations
 
-<<<<<<< HEAD
-=======
-import asyncio
 from collections.abc import Mapping
->>>>>>> 97ee15ff
 from datetime import timedelta
 import logging
 from typing import Any, Final, cast
@@ -81,20 +77,6 @@
 def async_wifi_bulb_for_host(host: str) -> AIOWifiLedBulb:
     """Create a AIOWifiLedBulb from a host."""
     return AIOWifiLedBulb(host)
-
-
-@callback
-<<<<<<< HEAD
-=======
-def async_name_from_discovery(device: FluxLEDDiscovery) -> str:
-    """Convert a flux_led discovery to a human readable name."""
-    mac_address = device[ATTR_ID]
-    if mac_address is None:
-        return device[ATTR_IPADDR]
-    short_mac = mac_address[-6:]
-    if device[ATTR_MODEL_DESCRIPTION]:
-        return f"{device[ATTR_MODEL_DESCRIPTION]} {short_mac}"
-    return f"{device[ATTR_MODEL]} {short_mac}"
 
 
 @callback
@@ -113,7 +95,6 @@
 
 
 @callback
->>>>>>> 97ee15ff
 def async_update_entry_from_discovery(
     hass: HomeAssistant, entry: config_entries.ConfigEntry, device: FluxLEDDiscovery
 ) -> bool:
