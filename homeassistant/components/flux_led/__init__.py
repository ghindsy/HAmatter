--- conflicted
+++ resolved
@@ -94,14 +94,9 @@
 
     @callback
     def _async_migrator(entity_entry: er.RegistryEntry) -> dict[str, Any] | None:
-<<<<<<< HEAD
-
-        assert unique_id is not None
-=======
         if not (unique_id := entry.unique_id):
             return None
         entry_id = entry.entry_id
->>>>>>> 7fc0ffd5
         entity_unique_id = entity_entry.unique_id
         entity_mac = entity_unique_id[: len(unique_id)]
         new_unique_id = None
