--- conflicted
+++ resolved
@@ -102,11 +102,7 @@
                         CONF_NAME: device_config[CONF_NAME],
                         CONF_PROTOCOL: device_config.get(CONF_PROTOCOL),
                         CONF_MODE: device_config.get(ATTR_MODE, MODE_AUTO),
-<<<<<<< HEAD
-                        CONF_CUSTOM_EFFECT_COLORS: custom_effects.get(CONF_COLORS),
-=======
                         CONF_CUSTOM_EFFECT_COLORS: str(custom_effects.get(CONF_COLORS)),
->>>>>>> 15776984
                         CONF_CUSTOM_EFFECT_SPEED_PCT: custom_effects.get(
                             CONF_SPEED_PCT, DEFAULT_EFFECT_SPEED
                         ),
