--- conflicted
+++ resolved
@@ -6,18 +6,7 @@
 import random
 from typing import Any, Final, cast
 
-<<<<<<< HEAD
-=======
-from flux_led.const import (
-    ATTR_ID,
-    ATTR_IPADDR,
-    COLOR_MODE_CCT as FLUX_COLOR_MODE_CCT,
-    COLOR_MODE_DIM as FLUX_COLOR_MODE_DIM,
-    COLOR_MODE_RGB as FLUX_COLOR_MODE_RGB,
-    COLOR_MODE_RGBW as FLUX_COLOR_MODE_RGBW,
-    COLOR_MODE_RGBWW as FLUX_COLOR_MODE_RGBWW,
-)
->>>>>>> 670ee563
+from flux_led.const import ATTR_ID, ATTR_IPADDR
 from flux_led.utils import (
     color_temp_to_white_levels,
     rgbcw_brightness,
@@ -82,11 +71,7 @@
     CONF_TRANSITION,
     DEFAULT_EFFECT_SPEED,
     DOMAIN,
-<<<<<<< HEAD
     EFFECT_SUPPORT_MODES,
-    FLUX_HOST,
-=======
->>>>>>> 670ee563
     FLUX_LED_DISCOVERY,
     MODE_AUTO,
     MODE_RGB,
