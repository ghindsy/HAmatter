--- conflicted
+++ resolved
@@ -500,19 +500,8 @@
     @callback
     def _handle_coordinator_update(self) -> None:
         """Handle updated data from the coordinator."""
-<<<<<<< HEAD
-        #
-        # Do nothing as the state changes will be pushed
-        # to us via a callback
-        #
-        # We still have to ask poll for them since we do
-        # not know if there are other clients connected
-        # that are polling
-        #
-=======
         if not self.coordinator.last_update_success:
             self.async_write_ha_state()
->>>>>>> 2772ad90
 
     async def async_added_to_hass(self) -> None:
         """Handle entity which will be added."""
