"""Support for FluxLED/MagicHome lights."""
from __future__ import annotations

from functools import partial
import logging
import random
from typing import Any

from flux_led.__main__ import WifiLedBulb
import voluptuous as vol

from homeassistant import config_entries
from homeassistant.components.light import (
    ATTR_BRIGHTNESS,
    ATTR_COLOR_TEMP,
    ATTR_EFFECT,
    ATTR_HS_COLOR,
    ATTR_WHITE_VALUE,
    EFFECT_COLORLOOP,
    EFFECT_RANDOM,
    PLATFORM_SCHEMA,
    SUPPORT_BRIGHTNESS,
    SUPPORT_COLOR,
    SUPPORT_COLOR_TEMP,
    SUPPORT_EFFECT,
    SUPPORT_WHITE_VALUE,
    LightEntity,
)
from homeassistant.const import (
    ATTR_IDENTIFIERS,
    ATTR_MANUFACTURER,
    ATTR_MODE,
    ATTR_MODEL,
    ATTR_NAME,
    CONF_DEVICES,
    CONF_HOST,
    CONF_MODE,
    CONF_NAME,
    CONF_PROTOCOL,
)
from homeassistant.core import HomeAssistant, callback
from homeassistant.helpers import entity_platform
import homeassistant.helpers.config_validation as cv
from homeassistant.helpers.entity_platform import AddEntitiesCallback
from homeassistant.helpers.typing import ConfigType, DiscoveryInfoType
from homeassistant.helpers.update_coordinator import CoordinatorEntity
import homeassistant.util.color as color_util

from . import FluxLedUpdateCoordinator
<<<<<<< HEAD
from .const import CONF_AUTOMATIC_ADD, CONF_CUSTOM_EFFECT, DOMAIN

_LOGGER = logging.getLogger(__name__)

CONF_COLORS = "colors"
CONF_SPEED_PCT = "speed_pct"
CONF_TRANSITION = "transition"

=======
from .const import (
    CONF_AUTOMATIC_ADD,
    CONF_COLORS,
    CONF_CUSTOM_EFFECT,
    CONF_CUSTOM_EFFECT_COLORS,
    CONF_CUSTOM_EFFECT_SPEED_PCT,
    CONF_CUSTOM_EFFECT_TRANSITION,
    CONF_SPEED_PCT,
    CONF_TRANSITION,
    DOMAIN,
    MODE_AUTO,
    MODE_RGB,
    MODE_RGBCW,
    MODE_RGBW,
    MODE_RGBWW,
    MODE_WHITE,
    TRANSITION_GRADUAL,
    TRANSITION_JUMP,
    TRANSITION_STROBE,
)

_LOGGER = logging.getLogger(__name__)

>>>>>>> 1f151d43
SUPPORT_FLUX_LED = SUPPORT_BRIGHTNESS | SUPPORT_EFFECT | SUPPORT_COLOR


# Constant color temp values for 2 flux_led special modes
# Warm-white and Cool-white modes
COLOR_TEMP_WARM_VS_COLD_WHITE_CUT_OFF = 285

# List of supported effects which aren't already declared in LIGHT
EFFECT_RED_FADE = "red_fade"
EFFECT_GREEN_FADE = "green_fade"
EFFECT_BLUE_FADE = "blue_fade"
EFFECT_YELLOW_FADE = "yellow_fade"
EFFECT_CYAN_FADE = "cyan_fade"
EFFECT_PURPLE_FADE = "purple_fade"
EFFECT_WHITE_FADE = "white_fade"
EFFECT_RED_GREEN_CROSS_FADE = "rg_cross_fade"
EFFECT_RED_BLUE_CROSS_FADE = "rb_cross_fade"
EFFECT_GREEN_BLUE_CROSS_FADE = "gb_cross_fade"
EFFECT_COLORSTROBE = "colorstrobe"
EFFECT_RED_STROBE = "red_strobe"
EFFECT_GREEN_STROBE = "green_strobe"
EFFECT_BLUE_STROBE = "blue_strobe"
EFFECT_YELLOW_STROBE = "yellow_strobe"
EFFECT_CYAN_STROBE = "cyan_strobe"
EFFECT_PURPLE_STROBE = "purple_strobe"
EFFECT_WHITE_STROBE = "white_strobe"
EFFECT_COLORJUMP = "colorjump"
EFFECT_CUSTOM = "custom"

EFFECT_MAP = {
    EFFECT_COLORLOOP: 0x25,
    EFFECT_RED_FADE: 0x26,
    EFFECT_GREEN_FADE: 0x27,
    EFFECT_BLUE_FADE: 0x28,
    EFFECT_YELLOW_FADE: 0x29,
    EFFECT_CYAN_FADE: 0x2A,
    EFFECT_PURPLE_FADE: 0x2B,
    EFFECT_WHITE_FADE: 0x2C,
    EFFECT_RED_GREEN_CROSS_FADE: 0x2D,
    EFFECT_RED_BLUE_CROSS_FADE: 0x2E,
    EFFECT_GREEN_BLUE_CROSS_FADE: 0x2F,
    EFFECT_COLORSTROBE: 0x30,
    EFFECT_RED_STROBE: 0x31,
    EFFECT_GREEN_STROBE: 0x32,
    EFFECT_BLUE_STROBE: 0x33,
    EFFECT_YELLOW_STROBE: 0x34,
    EFFECT_CYAN_STROBE: 0x35,
    EFFECT_PURPLE_STROBE: 0x36,
    EFFECT_WHITE_STROBE: 0x37,
    EFFECT_COLORJUMP: 0x38,
}
EFFECT_CUSTOM_CODE = 0x60


FLUX_EFFECT_LIST = sorted(EFFECT_MAP) + [EFFECT_RANDOM]

SERVICE_CUSTOM_EFFECT = "set_custom_effect"

CUSTOM_EFFECT_SCHEMA = vol.Schema(
    {
        vol.Required(CONF_COLORS): vol.All(
            cv.ensure_list,
            vol.Length(min=1, max=16),
            [
                vol.All(
                    vol.ExactSequence((cv.byte, cv.byte, cv.byte)), vol.Coerce(tuple)
                )
            ],
        ),
        vol.Optional(CONF_SPEED_PCT, default=50): vol.All(
            vol.Range(min=0, max=100), vol.Coerce(int)
        ),
        vol.Optional(CONF_TRANSITION, default=TRANSITION_GRADUAL): vol.All(
            cv.string, vol.In([TRANSITION_GRADUAL, TRANSITION_JUMP, TRANSITION_STROBE])
        ),
    }
)

DEVICE_SCHEMA = vol.Schema(
    {
        vol.Optional(CONF_NAME): cv.string,
        vol.Optional(ATTR_MODE, default=MODE_RGBW): vol.All(
            cv.string, vol.In([MODE_RGBW, MODE_RGB, MODE_WHITE])
        ),
        vol.Optional(CONF_PROTOCOL): vol.All(cv.string, vol.In(["ledenet"])),
        vol.Optional(CONF_CUSTOM_EFFECT): CUSTOM_EFFECT_SCHEMA,
    }
)

PLATFORM_SCHEMA = PLATFORM_SCHEMA.extend(
    {
        vol.Optional(CONF_DEVICES, default={}): {cv.string: DEVICE_SCHEMA},
        vol.Optional(CONF_AUTOMATIC_ADD, default=False): cv.boolean,
    }
)


async def async_setup_platform(
    hass: HomeAssistant,
    config: ConfigType,
    async_add_entities: AddEntitiesCallback,
    discovery_info: DiscoveryInfoType | None = None,
) -> None:
    """Set up the Flux lights."""
    for ipaddr, device_config in config.get(CONF_DEVICES, {}).items():
        hass.async_create_task(
            hass.config_entries.flow.async_init(
                DOMAIN,
                context={"source": config_entries.SOURCE_IMPORT},
                data={
                    CONF_HOST: ipaddr,
                    CONF_NAME: device_config[CONF_NAME],
                    CONF_PROTOCOL: device_config.get(CONF_PROTOCOL),
                    CONF_MODE: device_config[ATTR_MODE],
                    CONF_CUSTOM_EFFECT: device_config.get(CONF_CUSTOM_EFFECT),
                },
            )
        )


async def async_setup_entry(
    hass: HomeAssistant,
    entry: config_entries.ConfigEntry,
    async_add_entities: AddEntitiesCallback,
) -> None:
    """Set up the Flux lights."""
    coordinator: FluxLedUpdateCoordinator = hass.data[DOMAIN][entry.entry_id]

    # register custom_effect service
    platform = entity_platform.current_platform.get()
    assert platform is not None
    platform.async_register_entity_service(
        SERVICE_CUSTOM_EFFECT,
        CUSTOM_EFFECT_SCHEMA,
        "set_custom_effect",
    )

    async_add_entities(
        [
            FluxLight(
                coordinator,
                entry.unique_id,
                entry.data[CONF_NAME],
<<<<<<< HEAD
=======
                entry.options[CONF_MODE],
                entry.options[CONF_CUSTOM_EFFECT_COLORS],
                entry.options[CONF_CUSTOM_EFFECT_SPEED_PCT],
                entry.options[CONF_CUSTOM_EFFECT_TRANSITION],
>>>>>>> 1f151d43
            )
        ]
    )


class FluxLight(CoordinatorEntity, LightEntity):
    """Representation of a Flux light."""

    coordinator: FluxLedUpdateCoordinator

    def __init__(
        self,
        coordinator: FluxLedUpdateCoordinator,
        unique_id: str | None,
        name: str,
<<<<<<< HEAD
=======
        mode: str,
        custom_effect_colors: str,
        custom_effect_speed_pct: int,
        custom_effect_transition: str,
>>>>>>> 1f151d43
    ):
        """Initialize the light."""
        super().__init__(coordinator)
        self._name = name
        self._unique_id = unique_id
        self._state = False
        self._brightness = None
        self._hs_color: tuple[float, float] | None = None
        self._white_value = None
        self._current_effect = None
        self._last_brightness = None
        self._last_hs_color: tuple[float, float] | None = None
        self._ip_address = coordinator.host
<<<<<<< HEAD
        self._mode: str | None = None
=======
        self._mode: str = mode or MODE_AUTO
>>>>>>> 1f151d43
        self._bulb: WifiLedBulb = coordinator.device

    @property
    def unique_id(self):
        """Return the unique ID of the light."""
        return self._unique_id

    @property
    def name(self):
        """Return the name of the device if any."""
        return self._name

    @property
    def is_on(self):
        """Return true if device is on."""
        return self._bulb.isOn()

    @property
    def brightness(self):
        """Return the brightness of this light between 0..255."""
        if self._mode == MODE_WHITE:
            return self.white_value

        return self._bulb.brightness

    @property
    def hs_color(self):
        """Return the color property."""
        return color_util.color_RGB_to_hs(*self._bulb.getRgb())

    @property
    def supported_features(self):
        """Flag supported features."""
        if self._mode == MODE_RGBW:
            return SUPPORT_FLUX_LED | SUPPORT_WHITE_VALUE | SUPPORT_COLOR_TEMP

        if self._mode == MODE_WHITE:
            return SUPPORT_BRIGHTNESS

        return SUPPORT_FLUX_LED

    @property
    def white_value(self):
        """Return the white value of this light between 0..255."""
        return self._bulb.getRgbw()[3]

    @property
    def effect_list(self):
        """Return the list of supported effects."""
        return FLUX_EFFECT_LIST + [EFFECT_CUSTOM]

    @property
    def effect(self):
        """Return the current effect."""
        current_mode = self._bulb.raw_state[3]

        if current_mode == EFFECT_CUSTOM_CODE:
            return EFFECT_CUSTOM

        for effect, code in EFFECT_MAP.items():
            if current_mode == code:
                return effect

        return None

    @property
    def extra_state_attributes(self):
        """Return the attributes."""
        return {"ip_address": self._ip_address}

    @property
    def device_info(self):
        """Return the device information."""
        if not self._unique_id:
            return None

        return {
            ATTR_IDENTIFIERS: {(DOMAIN, self._unique_id)},
            ATTR_NAME: self._name,
            ATTR_MANUFACTURER: "FluxLED/Magic Home",
            ATTR_MODEL: "LED Lights",
        }

    async def async_turn_on(self, **kwargs: Any) -> None:
        """Turn the specified or all lights on."""
        await self.hass.async_add_executor_job(partial(self._turn_on, **kwargs))
        await self.coordinator.async_request_refresh()

    def _turn_on(self, **kwargs: Any) -> None:
        """Turn the specified or all lights on."""
        if not self.is_on:
            self._bulb.turnOn()

        hs_color = kwargs.get(ATTR_HS_COLOR)

        if hs_color:
            rgb: tuple[int, int, int] | None = color_util.color_hs_to_RGB(*hs_color)
        else:
            rgb = None

        brightness = kwargs.get(ATTR_BRIGHTNESS)
        effect = kwargs.get(ATTR_EFFECT)
        white = kwargs.get(ATTR_WHITE_VALUE)
        color_temp = kwargs.get(ATTR_COLOR_TEMP)

        # handle special modes
        if color_temp is not None:
            if brightness is None:
                brightness = self.brightness
            if color_temp > COLOR_TEMP_WARM_VS_COLD_WHITE_CUT_OFF:
                self._bulb.setRgbw(w=brightness)
            else:
                self._bulb.setRgbw(w2=brightness)
            return

        # Show warning if effect set with rgb, brightness, or white level
        if effect and (brightness or white or rgb):
            _LOGGER.warning(
                "RGB, brightness and white level are ignored when"
                " an effect is specified for a flux bulb"
            )

        # Random color effect
        if effect == EFFECT_RANDOM:
            self._bulb.setRgb(
                random.randint(0, 255), random.randint(0, 255), random.randint(0, 255)
            )
            return

        # Effect selection
        if effect in EFFECT_MAP:
            self._bulb.setPresetPattern(EFFECT_MAP[effect], 50)
            return

        # Preserve current brightness on color/white level change
        if brightness is None:
            brightness = self.brightness

        # Preserve color on brightness/white level change
        if rgb is None:
            rgb = self._bulb.getRgb()

        if white is None and self._mode == MODE_RGBW:
            white = self.white_value

        # handle W only mode (use brightness instead of white value)
        if self._mode == MODE_WHITE:
            self._bulb.setRgbw(0, 0, 0, w=brightness)

        # handle RGBW mode
        elif self._mode == MODE_RGBW:
            self._bulb.setRgbw(*tuple(rgb), w=white, brightness=brightness)

        # handle RGB mode
        else:
            self._bulb.setRgb(*tuple(rgb), brightness=brightness)

    async def async_turn_off(self, **kwargs):
        """Turn the specified or all lights off."""
        await self.hass.async_add_executor_job(self._bulb.turnOff)
        await self.coordinator.async_request_refresh()

    @callback
    def _handle_coordinator_update(self) -> None:
        """Handle updated data from the coordinator."""
        """Fetch the data from this light bulb."""
<<<<<<< HEAD
        if self._bulb.protocol:
            if self._bulb.raw_state[9] == self._bulb.raw_state[11]:
                self._mode = MODE_RGBWW
=======
        if not self._mode or self._mode == MODE_AUTO:
            if self._bulb.protocol:
                if self._bulb.raw_state[9] == self._bulb.raw_state[11]:
                    self._mode = MODE_RGBWW
                else:
                    self._mode = MODE_RGBCW
            elif self._bulb.mode == "ww":
                self._mode = MODE_WHITE
            elif self._bulb.rgbwcapable and not self._bulb.rgbwprotocol:
                self._mode = MODE_RGBW
>>>>>>> 1f151d43
            else:
                self._mode = MODE_RGB

        self._hs_color = color_util.color_RGB_to_hs(*self._bulb.getRgb())

        self._current_effect = self._bulb.raw_state[3]

        if self._bulb.is_on:
            self._state = True
        else:
            self._state = False

        if self._state:
            self._last_hs_color = self._hs_color

        super()._handle_coordinator_update()<|MERGE_RESOLUTION|>--- conflicted
+++ resolved
@@ -6,7 +6,7 @@
 import random
 from typing import Any
 
-from flux_led.__main__ import WifiLedBulb
+from flux_led import WifiLedBulb
 import voluptuous as vol
 
 from homeassistant import config_entries
@@ -47,16 +47,6 @@
 import homeassistant.util.color as color_util
 
 from . import FluxLedUpdateCoordinator
-<<<<<<< HEAD
-from .const import CONF_AUTOMATIC_ADD, CONF_CUSTOM_EFFECT, DOMAIN
-
-_LOGGER = logging.getLogger(__name__)
-
-CONF_COLORS = "colors"
-CONF_SPEED_PCT = "speed_pct"
-CONF_TRANSITION = "transition"
-
-=======
 from .const import (
     CONF_AUTOMATIC_ADD,
     CONF_COLORS,
@@ -80,7 +70,6 @@
 
 _LOGGER = logging.getLogger(__name__)
 
->>>>>>> 1f151d43
 SUPPORT_FLUX_LED = SUPPORT_BRIGHTNESS | SUPPORT_EFFECT | SUPPORT_COLOR
 
 
@@ -224,13 +213,10 @@
                 coordinator,
                 entry.unique_id,
                 entry.data[CONF_NAME],
-<<<<<<< HEAD
-=======
                 entry.options[CONF_MODE],
                 entry.options[CONF_CUSTOM_EFFECT_COLORS],
                 entry.options[CONF_CUSTOM_EFFECT_SPEED_PCT],
                 entry.options[CONF_CUSTOM_EFFECT_TRANSITION],
->>>>>>> 1f151d43
             )
         ]
     )
@@ -246,13 +232,10 @@
         coordinator: FluxLedUpdateCoordinator,
         unique_id: str | None,
         name: str,
-<<<<<<< HEAD
-=======
         mode: str,
         custom_effect_colors: str,
         custom_effect_speed_pct: int,
         custom_effect_transition: str,
->>>>>>> 1f151d43
     ):
         """Initialize the light."""
         super().__init__(coordinator)
@@ -266,11 +249,7 @@
         self._last_brightness = None
         self._last_hs_color: tuple[float, float] | None = None
         self._ip_address = coordinator.host
-<<<<<<< HEAD
-        self._mode: str | None = None
-=======
         self._mode: str = mode or MODE_AUTO
->>>>>>> 1f151d43
         self._bulb: WifiLedBulb = coordinator.device
 
     @property
@@ -437,11 +416,6 @@
     def _handle_coordinator_update(self) -> None:
         """Handle updated data from the coordinator."""
         """Fetch the data from this light bulb."""
-<<<<<<< HEAD
-        if self._bulb.protocol:
-            if self._bulb.raw_state[9] == self._bulb.raw_state[11]:
-                self._mode = MODE_RGBWW
-=======
         if not self._mode or self._mode == MODE_AUTO:
             if self._bulb.protocol:
                 if self._bulb.raw_state[9] == self._bulb.raw_state[11]:
@@ -452,7 +426,6 @@
                 self._mode = MODE_WHITE
             elif self._bulb.rgbwcapable and not self._bulb.rgbwprotocol:
                 self._mode = MODE_RGBW
->>>>>>> 1f151d43
             else:
                 self._mode = MODE_RGB
 
