"""Support for FluxLED/MagicHome lights."""
from __future__ import annotations

import ast
from functools import partial
import logging
import random
from typing import Any

from flux_led import WifiLedBulb
import voluptuous as vol

from homeassistant import config_entries
from homeassistant.components.light import (
    ATTR_BRIGHTNESS,
    ATTR_COLOR_TEMP,
    ATTR_EFFECT,
    ATTR_HS_COLOR,
    ATTR_WHITE_VALUE,
    EFFECT_COLORLOOP,
    EFFECT_RANDOM,
    PLATFORM_SCHEMA,
    SUPPORT_BRIGHTNESS,
    SUPPORT_COLOR,
    SUPPORT_COLOR_TEMP,
    SUPPORT_EFFECT,
    SUPPORT_WHITE_VALUE,
    LightEntity,
)
from homeassistant.const import (
    ATTR_IDENTIFIERS,
    ATTR_MANUFACTURER,
    ATTR_MODE,
    ATTR_MODEL,
    ATTR_NAME,
    CONF_DEVICES,
    CONF_MODE,
    CONF_NAME,
    CONF_PROTOCOL,
)
from homeassistant.core import HomeAssistant, callback
from homeassistant.helpers import entity_platform
import homeassistant.helpers.config_validation as cv
from homeassistant.helpers.entity_platform import AddEntitiesCallback
from homeassistant.helpers.update_coordinator import CoordinatorEntity
import homeassistant.util.color as color_util

from . import FluxLedUpdateCoordinator
from .const import (
    CONF_AUTOMATIC_ADD,
    CONF_COLORS,
    CONF_CUSTOM_EFFECT,
    CONF_CUSTOM_EFFECT_COLORS,
    CONF_CUSTOM_EFFECT_SPEED_PCT,
    CONF_CUSTOM_EFFECT_TRANSITION,
    CONF_SPEED_PCT,
    CONF_TRANSITION,
    DEFAULT_EFFECT_SPEED,
    DOMAIN,
    MODE_AUTO,
    MODE_RGB,
    MODE_RGBCW,
    MODE_RGBW,
    MODE_RGBWW,
    MODE_WHITE,
    TRANSITION_GRADUAL,
    TRANSITION_JUMP,
    TRANSITION_STROBE,
)

_LOGGER = logging.getLogger(__name__)

SUPPORT_FLUX_LED = SUPPORT_BRIGHTNESS | SUPPORT_EFFECT | SUPPORT_COLOR


# Constant color temp values for 2 flux_led special modes
# Warm-white and Cool-white modes
COLOR_TEMP_WARM_VS_COLD_WHITE_CUT_OFF = 285

# List of supported effects which aren't already declared in LIGHT
EFFECT_RED_FADE = "red_fade"
EFFECT_GREEN_FADE = "green_fade"
EFFECT_BLUE_FADE = "blue_fade"
EFFECT_YELLOW_FADE = "yellow_fade"
EFFECT_CYAN_FADE = "cyan_fade"
EFFECT_PURPLE_FADE = "purple_fade"
EFFECT_WHITE_FADE = "white_fade"
EFFECT_RED_GREEN_CROSS_FADE = "rg_cross_fade"
EFFECT_RED_BLUE_CROSS_FADE = "rb_cross_fade"
EFFECT_GREEN_BLUE_CROSS_FADE = "gb_cross_fade"
EFFECT_COLORSTROBE = "colorstrobe"
EFFECT_RED_STROBE = "red_strobe"
EFFECT_GREEN_STROBE = "green_strobe"
EFFECT_BLUE_STROBE = "blue_strobe"
EFFECT_YELLOW_STROBE = "yellow_strobe"
EFFECT_CYAN_STROBE = "cyan_strobe"
EFFECT_PURPLE_STROBE = "purple_strobe"
EFFECT_WHITE_STROBE = "white_strobe"
EFFECT_COLORJUMP = "colorjump"
EFFECT_CUSTOM = "custom"

EFFECT_MAP = {
    EFFECT_COLORLOOP: 0x25,
    EFFECT_RED_FADE: 0x26,
    EFFECT_GREEN_FADE: 0x27,
    EFFECT_BLUE_FADE: 0x28,
    EFFECT_YELLOW_FADE: 0x29,
    EFFECT_CYAN_FADE: 0x2A,
    EFFECT_PURPLE_FADE: 0x2B,
    EFFECT_WHITE_FADE: 0x2C,
    EFFECT_RED_GREEN_CROSS_FADE: 0x2D,
    EFFECT_RED_BLUE_CROSS_FADE: 0x2E,
    EFFECT_GREEN_BLUE_CROSS_FADE: 0x2F,
    EFFECT_COLORSTROBE: 0x30,
    EFFECT_RED_STROBE: 0x31,
    EFFECT_GREEN_STROBE: 0x32,
    EFFECT_BLUE_STROBE: 0x33,
    EFFECT_YELLOW_STROBE: 0x34,
    EFFECT_CYAN_STROBE: 0x35,
    EFFECT_PURPLE_STROBE: 0x36,
    EFFECT_WHITE_STROBE: 0x37,
    EFFECT_COLORJUMP: 0x38,
}
EFFECT_ID_NAME = {v: k for k, v in EFFECT_MAP.items()}
EFFECT_CUSTOM_CODE = 0x60


FLUX_EFFECT_LIST = sorted(EFFECT_MAP) + [EFFECT_RANDOM]

SERVICE_CUSTOM_EFFECT = "set_custom_effect"

CUSTOM_EFFECT_SCHEMA = vol.Schema(
    {
        vol.Required(CONF_COLORS): vol.All(
            cv.ensure_list,
            vol.Length(min=1, max=16),
            [
                vol.All(
                    vol.ExactSequence((cv.byte, cv.byte, cv.byte)), vol.Coerce(tuple)
                )
            ],
        ),
        vol.Optional(CONF_SPEED_PCT, default=50): vol.All(
            vol.Range(min=0, max=100), vol.Coerce(int)
        ),
        vol.Optional(CONF_TRANSITION, default=TRANSITION_GRADUAL): vol.All(
            cv.string, vol.In([TRANSITION_GRADUAL, TRANSITION_JUMP, TRANSITION_STROBE])
        ),
    }
)

DEVICE_SCHEMA = vol.Schema(
    {
        vol.Optional(CONF_NAME): cv.string,
        vol.Optional(ATTR_MODE, default=MODE_RGBW): vol.All(
            cv.string, vol.In([MODE_RGBW, MODE_RGB, MODE_WHITE])
        ),
        vol.Optional(CONF_PROTOCOL): vol.All(cv.string, vol.In(["ledenet"])),
        vol.Optional(CONF_CUSTOM_EFFECT): CUSTOM_EFFECT_SCHEMA,
    }
)

PLATFORM_SCHEMA = PLATFORM_SCHEMA.extend(
    {
        vol.Optional(CONF_DEVICES, default={}): {cv.string: DEVICE_SCHEMA},
        vol.Optional(CONF_AUTOMATIC_ADD, default=False): cv.boolean,
    }
)


CUSTOM_EFFECT_COLOR_SCHEMA = vol.Schema(
    vol.All(
        cv.ensure_list,
        vol.Length(min=1, max=16),
        [vol.All(vol.ExactSequence((cv.byte, cv.byte, cv.byte)), vol.Coerce(tuple))],
    )
)


async def async_setup_entry(
    hass: HomeAssistant,
    entry: config_entries.ConfigEntry,
    async_add_entities: AddEntitiesCallback,
) -> None:
    """Set up the Flux lights."""
    coordinator: FluxLedUpdateCoordinator = hass.data[DOMAIN][entry.entry_id]

    # register custom_effect service
    platform = entity_platform.current_platform.get()
    assert platform is not None
    platform.async_register_entity_service(
        SERVICE_CUSTOM_EFFECT,
        CUSTOM_EFFECT_SCHEMA,
        "set_custom_effect",
    )
    options = entry.options

    try:
        custom_effect_colors = ast.literal_eval(
            options.get(CONF_CUSTOM_EFFECT_COLORS, "[]")
        )
    except (ValueError, TypeError, SyntaxError, MemoryError):
        custom_effect_colors = []

    async_add_entities(
        [
            FluxLight(
                coordinator,
                entry.unique_id,
                entry.data[CONF_NAME],
<<<<<<< HEAD
                options.get(CONF_MODE, MODE_AUTO),
=======
                options.get(CONF_MODE) or MODE_AUTO,
>>>>>>> 27a78692
                list(custom_effect_colors),
                options.get(CONF_CUSTOM_EFFECT_SPEED_PCT, DEFAULT_EFFECT_SPEED),
                options.get(CONF_CUSTOM_EFFECT_TRANSITION, TRANSITION_GRADUAL),
            )
        ]
    )


class FluxLight(CoordinatorEntity, LightEntity):
    """Representation of a Flux light."""

    coordinator: FluxLedUpdateCoordinator

    def __init__(
        self,
        coordinator: FluxLedUpdateCoordinator,
        unique_id: str | None,
        name: str,
        mode: str,
        custom_effect_colors: list[tuple[int, int, int]],
        custom_effect_speed_pct: int,
        custom_effect_transition: str,
    ):
        """Initialize the light."""
        super().__init__(coordinator)
        self._bulb: WifiLedBulb = coordinator.device

        self._name = name
        self._unique_id = unique_id
        self._ip_address = coordinator.host
<<<<<<< HEAD
        self._mode: str = mode or MODE_AUTO
=======
        self._mode = mode
>>>>>>> 27a78692
        self._custom_effect_colors = custom_effect_colors
        self._custom_effect_speed_pct = custom_effect_speed_pct
        self._custom_effect_transition = custom_effect_transition

    @property
    def unique_id(self):
        """Return the unique ID of the light."""
        return self._unique_id

    @property
    def name(self):
        """Return the name of the device if any."""
        return self._name

    @property
    def is_on(self):
        """Return true if device is on."""
        return self._bulb.is_on

    @property
    def brightness(self):
        """Return the brightness of this light between 0..255."""
        if self._mode == MODE_WHITE:
            return self.white_value

        return self._bulb.brightness

    @property
    def hs_color(self):
        """Return the color property."""
        return color_util.color_RGB_to_hs(*self._bulb.getRgb())

    @property
    def supported_features(self):
        """Flag supported features."""
        if self._mode == MODE_RGBW:
            return SUPPORT_FLUX_LED | SUPPORT_WHITE_VALUE | SUPPORT_COLOR_TEMP

        if self._mode == MODE_WHITE:
            return SUPPORT_BRIGHTNESS

        return SUPPORT_FLUX_LED

    @property
    def white_value(self):
        """Return the white value of this light between 0..255."""
        return self._bulb.getRgbw()[3]

    @property
    def effect_list(self):
        """Return the list of supported effects."""
        if self._custom_effect_colors:
            return FLUX_EFFECT_LIST + [EFFECT_CUSTOM]
        return FLUX_EFFECT_LIST

    @property
    def effect(self):
        """Return the current effect."""
        current_mode = self._bulb.raw_state[3]

        if current_mode == EFFECT_CUSTOM_CODE:
            return EFFECT_CUSTOM

        return EFFECT_ID_NAME.get(current_mode)

    @property
    def extra_state_attributes(self):
        """Return the attributes."""
        return {
            "ip_address": self._ip_address,
        }

    @property
    def device_info(self):
        """Return the device information."""
        if not self._unique_id:
            return None

        return {
            ATTR_IDENTIFIERS: {(DOMAIN, self._unique_id)},
            ATTR_NAME: self._name,
            ATTR_MANUFACTURER: "FluxLED/Magic Home",
            ATTR_MODEL: "LED Lights",
        }

    async def async_turn_on(self, **kwargs: Any) -> None:
        """Turn the specified or all lights on."""
        await self.hass.async_add_executor_job(partial(self._turn_on, **kwargs))
        await self.coordinator.async_request_refresh()

    def _turn_on(self, **kwargs: Any) -> None:
        """Turn the specified or all lights on."""
        if not self.is_on:
            self._bulb.turnOn()

        hs_color = kwargs.get(ATTR_HS_COLOR)

        if hs_color:
            rgb: tuple[int, int, int] | None = color_util.color_hs_to_RGB(*hs_color)
        else:
            rgb = None

        brightness = kwargs.get(ATTR_BRIGHTNESS)
        effect = kwargs.get(ATTR_EFFECT)
        white = kwargs.get(ATTR_WHITE_VALUE)
        color_temp = kwargs.get(ATTR_COLOR_TEMP)

        # handle special modes
        if color_temp is not None:
            if brightness is None:
                brightness = self.brightness
            if color_temp > COLOR_TEMP_WARM_VS_COLD_WHITE_CUT_OFF:
                self._bulb.setRgbw(w=brightness)
            else:
                self._bulb.setRgbw(w2=brightness)
            return

        # Show warning if effect set with rgb, brightness, or white level
        if effect and (brightness or white or rgb):
            _LOGGER.warning(
                "RGB, brightness and white level are ignored when"
                " an effect is specified for a flux bulb"
            )

        # Random color effect
        if effect == EFFECT_RANDOM:
            self._bulb.setRgb(
                random.randint(0, 255), random.randint(0, 255), random.randint(0, 255)
            )
            return

        # Custom effect
        if effect == EFFECT_CUSTOM:
            if self._custom_effect_colors:
                self._bulb.setCustomPattern(
                    self._custom_effect_colors,
                    self._custom_effect_speed_pct,
                    self._custom_effect_transition,
                )
            return

        # Effect selection
        if effect in EFFECT_MAP:
            self._bulb.setPresetPattern(EFFECT_MAP[effect], 50)
            return

        # Preserve current brightness on color/white level change
        if brightness is None:
            brightness = self.brightness

        # Preserve color on brightness/white level change
        if rgb is None:
            rgb = self._bulb.getRgb()

        if white is None and self._mode == MODE_RGBW:
            white = self.white_value

        # handle W only mode (use brightness instead of white value)
        if self._mode == MODE_WHITE:
            self._bulb.setRgbw(0, 0, 0, w=brightness)

        # handle RGBW mode
        elif self._mode == MODE_RGBW:
            self._bulb.setRgbw(*tuple(rgb), w=white, brightness=brightness)

        # handle RGB mode
        else:
            self._bulb.setRgb(*tuple(rgb), brightness=brightness)

    async def async_turn_off(self, **kwargs):
        """Turn the specified or all lights off."""
        await self.hass.async_add_executor_job(self._bulb.turnOff)
        await self.coordinator.async_request_refresh()

    @callback
    def _handle_coordinator_update(self) -> None:
        """Handle updated data from the coordinator."""
        """Fetch the data from this light bulb."""
        if not self._mode or self._mode == MODE_AUTO:
            if self._bulb.protocol:
                if self._bulb.raw_state[9] == self._bulb.raw_state[11]:
                    self._mode = MODE_RGBWW
                else:
                    self._mode = MODE_RGBCW
            elif self._bulb.mode == "ww":
                self._mode = MODE_WHITE
            elif self._bulb.rgbwcapable and not self._bulb.rgbwprotocol:
                self._mode = MODE_RGBW
            else:
                self._mode = MODE_RGB
        super()._handle_coordinator_update()<|MERGE_RESOLUTION|>--- conflicted
+++ resolved
@@ -208,11 +208,7 @@
                 coordinator,
                 entry.unique_id,
                 entry.data[CONF_NAME],
-<<<<<<< HEAD
-                options.get(CONF_MODE, MODE_AUTO),
-=======
                 options.get(CONF_MODE) or MODE_AUTO,
->>>>>>> 27a78692
                 list(custom_effect_colors),
                 options.get(CONF_CUSTOM_EFFECT_SPEED_PCT, DEFAULT_EFFECT_SPEED),
                 options.get(CONF_CUSTOM_EFFECT_TRANSITION, TRANSITION_GRADUAL),
@@ -243,11 +239,7 @@
         self._name = name
         self._unique_id = unique_id
         self._ip_address = coordinator.host
-<<<<<<< HEAD
-        self._mode: str = mode or MODE_AUTO
-=======
         self._mode = mode
->>>>>>> 27a78692
         self._custom_effect_colors = custom_effect_colors
         self._custom_effect_speed_pct = custom_effect_speed_pct
         self._custom_effect_transition = custom_effect_transition
