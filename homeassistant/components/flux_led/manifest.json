--- conflicted
+++ resolved
@@ -14,11 +14,6 @@
   {
     "macaddress": "249494*",
     "hostname": "[ba][lk]*"
-<<<<<<< HEAD
-  }
-  ]
-}
-=======
   },
   {
     "macaddress": "B4E842*",
@@ -27,4 +22,3 @@
   ]
 }
 
->>>>>>> 48cc429c
