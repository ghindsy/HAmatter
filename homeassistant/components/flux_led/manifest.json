{
  "domain": "flux_led",
  "name": "Magic Home",
  "config_flow": true,
  "dependencies": ["network"],
  "documentation": "https://www.home-assistant.io/integrations/flux_led",
<<<<<<< HEAD
  "requirements": ["flux_led==0.27.43"],
=======
  "requirements": ["flux_led==0.27.44"],
>>>>>>> 8194d524
  "quality_scale": "platinum",
  "codeowners": ["@icemanch", "@bdraco"],
  "iot_class": "local_push",
  "dhcp": [
  {
    "macaddress": "18B905*",
    "hostname": "[ba][lk]*"
  },
  {
    "macaddress": "249494*",
    "hostname": "[ba][lk]*"
  },
  {
    "macaddress": "7CB94C*",
    "hostname": "[ba][lk]*"
  },
  {
    "macaddress": "ACCF23*",
    "hostname": "[hba][flk]*"
  },
  {
    "macaddress": "B4E842*",
    "hostname": "[ba][lk]*"
  },
  {
    "macaddress": "F0FE6B*",
    "hostname": "[hba][flk]*"
  },
  {
    "macaddress": "8CCE4E*",
    "hostname": "lwip*"
  },
  {
    "hostname": "zengge_[0-9a-f][0-9a-f]_*"
  },
  {
    "macaddress": "C82E47*",
    "hostname": "sta*"
  }
  ]
}
<|MERGE_RESOLUTION|>--- conflicted
+++ resolved
@@ -4,11 +4,7 @@
   "config_flow": true,
   "dependencies": ["network"],
   "documentation": "https://www.home-assistant.io/integrations/flux_led",
-<<<<<<< HEAD
-  "requirements": ["flux_led==0.27.43"],
-=======
   "requirements": ["flux_led==0.27.44"],
->>>>>>> 8194d524
   "quality_scale": "platinum",
   "codeowners": ["@icemanch", "@bdraco"],
   "iot_class": "local_push",
