--- conflicted
+++ resolved
@@ -184,11 +184,6 @@
     @property
     def max_value(self) -> int:
         """Return the max value."""
-<<<<<<< HEAD
-        if not self._device.segments:
-            return PIXELS_MAX
-=======
->>>>>>> a9ef7186
         return min(
             PIXELS_PER_SEGMENT_MAX, int(PIXELS_MAX / (self._device.segments or 1))
         )
