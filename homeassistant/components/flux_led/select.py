"""Support for Magic Home select."""
from __future__ import annotations

from flux_led.aio import AIOWifiLedBulb
from flux_led.base_device import DeviceType
<<<<<<< HEAD
from flux_led.protocol import PowerRestoreState, RemoteConfig
=======
from flux_led.protocol import PowerRestoreState
>>>>>>> e3823c11

from homeassistant import config_entries
from homeassistant.components.select import SelectEntity
from homeassistant.const import CONF_NAME
from homeassistant.core import HomeAssistant, callback
from homeassistant.helpers.entity import EntityCategory
from homeassistant.helpers.entity_platform import AddEntitiesCallback

from .const import DOMAIN
from .coordinator import FluxLedUpdateCoordinator
from .entity import FluxBaseEntity, FluxEntity


async def async_setup_entry(
    hass: HomeAssistant,
    entry: config_entries.ConfigEntry,
    async_add_entities: AddEntitiesCallback,
) -> None:
    """Set up the Flux selects."""
    coordinator: FluxLedUpdateCoordinator = hass.data[DOMAIN][entry.entry_id]
    device = coordinator.device
    entities: list[
        FluxPowerStateSelect
        | FluxOperatingModesSelect
        | FluxWiringsSelect
        | FluxICTypeSelect
<<<<<<< HEAD
        | FluxRemoteConfigSelect
    ] = []
    name = entry.data[CONF_NAME]
    unique_id = entry.unique_id
=======
    ] = []
    name = entry.data[CONF_NAME]
    unique_id = entry.unique_id

    if device.device_type == DeviceType.Switch:
        entities.append(FluxPowerStateSelect(coordinator.device, entry))
    if device.operating_modes:
        entities.append(FluxOperatingModesSelect(coordinator, unique_id, name))
    if device.wirings:
        entities.append(FluxWiringsSelect(coordinator, unique_id, name))
    if device.ic_types:
        entities.append(FluxICTypeSelect(coordinator, unique_id, name))

    if entities:
        async_add_entities(entities)
>>>>>>> e3823c11

    if device.device_type == DeviceType.Switch:
        entities.append(FluxPowerStateSelect(coordinator.device, entry))
    if device.operating_modes:
        entities.append(FluxOperatingModesSelect(coordinator, unique_id, name))
    if device.wirings:
        entities.append(FluxWiringsSelect(coordinator, unique_id, name))
    if device.ic_types:
        entities.append(FluxICTypeSelect(coordinator, unique_id, name))
    if device.remote_config:
        entities.append(FluxRemoteConfigSelect(coordinator, unique_id, name))

    if entities:
        async_add_entities(entities)


class FluxPowerStateSelect(FluxBaseEntity, SelectEntity):
    """Representation of a Flux power restore state option."""

    _attr_should_poll = False
    _attr_icon = "mdi:transmission-tower-off"

    def __init__(
        self,
        device: AIOWifiLedBulb,
        entry: config_entries.ConfigEntry,
    ) -> None:
        """Initialize the power state select."""
        super().__init__(device, entry)
        self._attr_entity_category = EntityCategory.CONFIG
        self._attr_name = f"{entry.data[CONF_NAME]} Power Restored"
        if entry.unique_id:
            self._attr_unique_id = f"{entry.unique_id}_power_restored"
        self._name_to_state = {
            _human_readable_option(option.name): option for option in PowerRestoreState
        }
        self._attr_options = list(self._name_to_state)
        self._async_set_current_option_from_device()

    @callback
    def _async_set_current_option_from_device(self) -> None:
        """Set the option from the current power state."""
        restore_states = self._device.power_restore_states
        assert restore_states is not None
        assert restore_states.channel1 is not None
        self._attr_current_option = _human_readable_option(restore_states.channel1.name)

    async def async_select_option(self, option: str) -> None:
        """Change the power state."""
        await self._device.async_set_power_restore(channel1=self._name_to_state[option])
        self._async_set_current_option_from_device()
        self.async_write_ha_state()


<<<<<<< HEAD
def _human_readable_option(const_option: str) -> str:
    return const_option.replace("_", " ").title()


=======
>>>>>>> e3823c11
class FluxConfigSelect(FluxEntity, SelectEntity):
    """Representation of a flux config entity that updates."""

    _attr_entity_category = EntityCategory.CONFIG


class FluxICTypeSelect(FluxConfigSelect):
    """Representation of Flux ic type."""

<<<<<<< HEAD
=======
    _attr_icon = "mdi:chip"

>>>>>>> e3823c11
    def __init__(
        self,
        coordinator: FluxLedUpdateCoordinator,
        unique_id: str | None,
        name: str,
    ) -> None:
        """Initialize the ic type select."""
        super().__init__(coordinator, unique_id, name)
        self._attr_name = f"{name} IC Type"
        if unique_id:
            self._attr_unique_id = f"{unique_id}_ic_type"
        assert self._device.ic_types is not None
        self._attr_options = self._device.ic_types

    @property
    def current_option(self) -> str | None:
        """Return the current ic type."""
        return self._device.ic_type

    async def async_select_option(self, option: str) -> None:
        """Change the ic type."""
        await self._device.async_set_device_config(ic_type=option)


class FluxWiringsSelect(FluxConfigSelect):
    """Representation of Flux wirings."""

<<<<<<< HEAD
=======
    _attr_icon = "mdi:led-strip-variant"

>>>>>>> e3823c11
    def __init__(
        self,
        coordinator: FluxLedUpdateCoordinator,
        unique_id: str | None,
        name: str,
    ) -> None:
        """Initialize the wiring select."""
        super().__init__(coordinator, unique_id, name)
        self._attr_name = f"{name} Wiring"
        if unique_id:
            self._attr_unique_id = f"{unique_id}_wiring"

    @property
    def options(self) -> list[str]:
        """Return the available wiring options based on the strip protocol."""
        assert self._device.wirings is not None
        return self._device.wirings

    @property
    def current_option(self) -> str | None:
        """Return the current wiring."""
        return self._device.wiring

    async def async_select_option(self, option: str) -> None:
        """Change the wiring."""
        await self._device.async_set_device_config(wiring=option)


class FluxOperatingModesSelect(FluxConfigSelect):
    """Representation of Flux operating modes."""

    def __init__(
        self,
        coordinator: FluxLedUpdateCoordinator,
        unique_id: str | None,
        name: str,
    ) -> None:
        """Initialize the protocol select."""
        super().__init__(coordinator, unique_id, name)
        self._attr_name = f"{name} Operating Mode"
        if unique_id:
            self._attr_unique_id = f"{unique_id}_operating_mode"
        assert self._device.operating_modes is not None
        self._attr_options = self._device.operating_modes

    @property
    def current_option(self) -> str | None:
        """Return the current operating mode."""
        return self._device.operating_mode

    async def async_select_option(self, option: str) -> None:
        """Change the ic type."""
        await self._device.async_set_device_config(operating_mode=option)
        # reload since we need to reinit the device
        self.hass.async_create_task(
            self.hass.config_entries.async_reload(self.coordinator.entry.entry_id)
<<<<<<< HEAD
        )


class FluxRemoteConfigSelect(FluxConfigSelect):
    """Representation of Flux remote config type."""

    def __init__(
        self,
        coordinator: FluxLedUpdateCoordinator,
        unique_id: str | None,
        name: str,
    ) -> None:
        """Initialize the remote config type select."""
        super().__init__(coordinator, unique_id, name)
        self._attr_name = f"{name} Remote Config"
        if unique_id:
            self._attr_unique_id = f"{unique_id}_remote_config"
        assert self._device.remote_config is not None
        self._name_to_state = {
            _human_readable_option(option.name): option for option in RemoteConfig
        }
        self._attr_options = list(self._name_to_state)

    @property
    def current_option(self) -> str | None:
        """Return the current remote config."""
        assert self._device.remote_config is not None
        return _human_readable_option(self._device.remote_config.name)

    async def async_select_option(self, option: str) -> None:
        """Change the remote config setting."""
        remote_config: RemoteConfig = self._name_to_state[option]
        await self._device.async_config_remotes(remote_config)
=======
        )
>>>>>>> e3823c11
<|MERGE_RESOLUTION|>--- conflicted
+++ resolved
@@ -3,11 +3,7 @@
 
 from flux_led.aio import AIOWifiLedBulb
 from flux_led.base_device import DeviceType
-<<<<<<< HEAD
 from flux_led.protocol import PowerRestoreState, RemoteConfig
-=======
-from flux_led.protocol import PowerRestoreState
->>>>>>> e3823c11
 
 from homeassistant import config_entries
 from homeassistant.components.select import SelectEntity
@@ -34,28 +30,10 @@
         | FluxOperatingModesSelect
         | FluxWiringsSelect
         | FluxICTypeSelect
-<<<<<<< HEAD
         | FluxRemoteConfigSelect
     ] = []
     name = entry.data[CONF_NAME]
     unique_id = entry.unique_id
-=======
-    ] = []
-    name = entry.data[CONF_NAME]
-    unique_id = entry.unique_id
-
-    if device.device_type == DeviceType.Switch:
-        entities.append(FluxPowerStateSelect(coordinator.device, entry))
-    if device.operating_modes:
-        entities.append(FluxOperatingModesSelect(coordinator, unique_id, name))
-    if device.wirings:
-        entities.append(FluxWiringsSelect(coordinator, unique_id, name))
-    if device.ic_types:
-        entities.append(FluxICTypeSelect(coordinator, unique_id, name))
-
-    if entities:
-        async_add_entities(entities)
->>>>>>> e3823c11
 
     if device.device_type == DeviceType.Switch:
         entities.append(FluxPowerStateSelect(coordinator.device, entry))
@@ -110,13 +88,10 @@
         self.async_write_ha_state()
 
 
-<<<<<<< HEAD
 def _human_readable_option(const_option: str) -> str:
     return const_option.replace("_", " ").title()
 
 
-=======
->>>>>>> e3823c11
 class FluxConfigSelect(FluxEntity, SelectEntity):
     """Representation of a flux config entity that updates."""
 
@@ -126,11 +101,8 @@
 class FluxICTypeSelect(FluxConfigSelect):
     """Representation of Flux ic type."""
 
-<<<<<<< HEAD
-=======
     _attr_icon = "mdi:chip"
 
->>>>>>> e3823c11
     def __init__(
         self,
         coordinator: FluxLedUpdateCoordinator,
@@ -158,11 +130,8 @@
 class FluxWiringsSelect(FluxConfigSelect):
     """Representation of Flux wirings."""
 
-<<<<<<< HEAD
-=======
     _attr_icon = "mdi:led-strip-variant"
 
->>>>>>> e3823c11
     def __init__(
         self,
         coordinator: FluxLedUpdateCoordinator,
@@ -219,7 +188,6 @@
         # reload since we need to reinit the device
         self.hass.async_create_task(
             self.hass.config_entries.async_reload(self.coordinator.entry.entry_id)
-<<<<<<< HEAD
         )
 
 
@@ -252,7 +220,4 @@
     async def async_select_option(self, option: str) -> None:
         """Change the remote config setting."""
         remote_config: RemoteConfig = self._name_to_state[option]
-        await self._device.async_config_remotes(remote_config)
-=======
-        )
->>>>>>> e3823c11
+        await self._device.async_config_remotes(remote_config)