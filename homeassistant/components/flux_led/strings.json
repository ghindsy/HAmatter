{
  "config": {
    "flow_title": "{model} {id} ({ipaddr})",
    "step": {
      "user": {
        "description": "If you leave the host empty, discovery will be used to find devices.",
        "data": {
          "host": "[%key:common::config_flow::data::host%]"
        }
      },
      "discovery_confirm": {
        "description": "Do you want to setup {model} {id} ({ipaddr})?"
      }      
    },
    "error": {
      "cannot_connect": "[%key:common::config_flow::error::cannot_connect%]"
    },    
    "abort": {
      "already_configured": "[%key:common::config_flow::abort::already_configured_device%]",
      "no_devices_found": "[%key:common::config_flow::abort::no_devices_found%]"
    }
  },
  "options": {
    "step": {
      "configure": {
        "data": {
          "mode": "The chosen brightness mode.",
<<<<<<< HEAD
          "custom_effect_colors": "List of 1 to 16 [R,G,B] colors. Example: [255,0,255],[60,128,0]",
          "custom_effect_speed_pct": "Speed in percents for the effect that switch colors.",
          "custom_effect_transition": "Type of transition between the colors."
=======
          "custom_effect_colors": "Custom Effect: List of 1 to 16 [R,G,B] colors. Example: [255,0,255],[60,128,0]",
          "custom_effect_speed_pct": "Custom Effect: Speed in percents for the effect that switch colors.",
          "custom_effect_transition": "Custom Effect: Type of transition between the colors."
>>>>>>> f4491c9c
        }
      }
    }
  }
}<|MERGE_RESOLUTION|>--- conflicted
+++ resolved
@@ -25,15 +25,9 @@
       "configure": {
         "data": {
           "mode": "The chosen brightness mode.",
-<<<<<<< HEAD
-          "custom_effect_colors": "List of 1 to 16 [R,G,B] colors. Example: [255,0,255],[60,128,0]",
-          "custom_effect_speed_pct": "Speed in percents for the effect that switch colors.",
-          "custom_effect_transition": "Type of transition between the colors."
-=======
           "custom_effect_colors": "Custom Effect: List of 1 to 16 [R,G,B] colors. Example: [255,0,255],[60,128,0]",
           "custom_effect_speed_pct": "Custom Effect: Speed in percents for the effect that switch colors.",
           "custom_effect_transition": "Custom Effect: Type of transition between the colors."
->>>>>>> f4491c9c
         }
       }
     }
