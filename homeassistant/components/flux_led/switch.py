--- conflicted
+++ resolved
@@ -5,10 +5,7 @@
 
 from flux_led import DeviceType
 from flux_led.aio import AIOWifiLedBulb
-<<<<<<< HEAD
 from flux_led.const import MODE_MUSIC
-=======
->>>>>>> c72f2dba
 
 from homeassistant import config_entries
 from homeassistant.components.switch import SwitchEntity
@@ -18,23 +15,15 @@
 from homeassistant.helpers.entity_platform import AddEntitiesCallback
 from homeassistant.helpers.update_coordinator import CoordinatorEntity
 
-<<<<<<< HEAD
-from . import FluxLedUpdateCoordinator, _async_clear_discovery_cache
-=======
 from . import FluxLedUpdateCoordinator
->>>>>>> c72f2dba
 from .const import (
     CONF_REMOTE_ACCESS_ENABLED,
     CONF_REMOTE_ACCESS_HOST,
     CONF_REMOTE_ACCESS_PORT,
     DOMAIN,
 )
-<<<<<<< HEAD
+from .discovery import async_clear_discovery_cache
 from .entity import FluxBaseEntity, FluxEntity, FluxOnOffEntity
-=======
-from .discovery import async_clear_discovery_cache
-from .entity import FluxBaseEntity, FluxOnOffEntity
->>>>>>> c72f2dba
 
 
 async def async_setup_entry(
@@ -44,35 +33,19 @@
 ) -> None:
     """Set up the Flux lights."""
     coordinator: FluxLedUpdateCoordinator = hass.data[DOMAIN][entry.entry_id]
-<<<<<<< HEAD
     entities: list[FluxSwitch | FluxRemoteAccessSwitch | FluxMusicSwitch] = []
     unique_id = entry.unique_id
     name = entry.data[CONF_NAME]
 
     if coordinator.device.device_type == DeviceType.Switch:
         entities.append(FluxSwitch(coordinator, unique_id, name))
-=======
-    entities: list[FluxSwitch | FluxRemoteAccessSwitch] = []
-
-    if coordinator.device.device_type == DeviceType.Switch:
-        entities.append(
-            FluxSwitch(
-                coordinator,
-                entry.unique_id,
-                entry.data[CONF_NAME],
-            )
-        )
->>>>>>> c72f2dba
 
     if entry.data.get(CONF_REMOTE_ACCESS_HOST):
         entities.append(FluxRemoteAccessSwitch(coordinator.device, entry))
 
-<<<<<<< HEAD
     if coordinator.device.microphone:
         entities.append(FluxMusicSwitch(coordinator, unique_id, name))
 
-=======
->>>>>>> c72f2dba
     if entities:
         async_add_entities(entities)
 
@@ -90,10 +63,7 @@
     """Representation of a Flux remote access switch."""
 
     _attr_should_poll = False
-<<<<<<< HEAD
-=======
     _attr_entity_category = EntityCategory.CONFIG
->>>>>>> c72f2dba
 
     def __init__(
         self,
@@ -102,10 +72,6 @@
     ) -> None:
         """Initialize the light."""
         super().__init__(device, entry)
-<<<<<<< HEAD
-        self._attr_entity_category = EntityCategory.CONFIG
-=======
->>>>>>> c72f2dba
         self._attr_name = f"{entry.data[CONF_NAME]} Remote Access"
         if entry.unique_id:
             self._attr_unique_id = f"{entry.unique_id}_remote_access"
@@ -120,11 +86,7 @@
 
     async def _async_update_entry(self, new_state: bool) -> None:
         """Update the entry with the new state on success."""
-<<<<<<< HEAD
-        _async_clear_discovery_cache(self.hass, self._device.ipaddr)
-=======
         async_clear_discovery_cache(self.hass, self._device.ipaddr)
->>>>>>> c72f2dba
         self.hass.config_entries.async_update_entry(
             self.entry,
             data={**self.entry.data, CONF_REMOTE_ACCESS_ENABLED: new_state},
@@ -144,7 +106,6 @@
     @property
     def icon(self) -> str:
         """Return icon based on state."""
-<<<<<<< HEAD
         return "mdi:cloud-outline" if self.is_on else "mdi:cloud-off-outline"
 
 
@@ -185,7 +146,4 @@
     @property
     def icon(self) -> str:
         """Return icon based on state."""
-        return "mdi:microphone" if self.is_on else "mdi:microphone-off"
-=======
-        return "mdi:cloud-outline" if self.is_on else "mdi:cloud-off-outline"
->>>>>>> c72f2dba
+        return "mdi:microphone" if self.is_on else "mdi:microphone-off"