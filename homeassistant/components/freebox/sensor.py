"""Support for Freebox devices (Freebox v6 and Freebox mini 4K)."""
from __future__ import annotations

import logging
from typing import Any

from homeassistant.components.sensor import (
    SensorDeviceClass,
    SensorEntity,
    SensorEntityDescription,
)
from homeassistant.config_entries import ConfigEntry
from homeassistant.const import PERCENTAGE, UnitOfDataRate, UnitOfTemperature
from homeassistant.core import HomeAssistant, callback
from homeassistant.helpers.device_registry import DeviceInfo
from homeassistant.helpers.dispatcher import async_dispatcher_connect
from homeassistant.helpers.entity_platform import AddEntitiesCallback
from homeassistant.helpers.typing import StateType
import homeassistant.util.dt as dt_util

from .const import DOMAIN
from .home_base import FreeboxHomeEntity
from .router import FreeboxRouter

_LOGGER = logging.getLogger(__name__)

CONNECTION_SENSORS: tuple[SensorEntityDescription, ...] = (
    SensorEntityDescription(
        key="rate_down",
        name="Freebox download speed",
        device_class=SensorDeviceClass.DATA_RATE,
        native_unit_of_measurement=UnitOfDataRate.KILOBYTES_PER_SECOND,
        icon="mdi:download-network",
    ),
    SensorEntityDescription(
        key="rate_up",
        name="Freebox upload speed",
        device_class=SensorDeviceClass.DATA_RATE,
        native_unit_of_measurement=UnitOfDataRate.KILOBYTES_PER_SECOND,
        icon="mdi:upload-network",
    ),
)

CALL_SENSORS: tuple[SensorEntityDescription, ...] = (
    SensorEntityDescription(
        key="missed",
        name="Freebox missed calls",
        icon="mdi:phone-missed",
    ),
)

DISK_PARTITION_SENSORS: tuple[SensorEntityDescription, ...] = (
    SensorEntityDescription(
        key="partition_free_space",
        name="free space",
        native_unit_of_measurement=PERCENTAGE,
        icon="mdi:harddisk",
    ),
)


async def async_setup_entry(
    hass: HomeAssistant, entry: ConfigEntry, async_add_entities: AddEntitiesCallback
) -> None:
    """Set up the sensors."""
    router: FreeboxRouter = hass.data[DOMAIN][entry.unique_id]
<<<<<<< HEAD
    entities = []
    new_entities = []
    tracked: set = set()
=======
    entities: list[SensorEntity] = []
>>>>>>> 750cfeb7

    _LOGGER.debug(
        "%s - %s - %s temperature sensors",
        router.name,
        router.mac,
        len(router.sensors_temperature),
    )
    entities = [
        FreeboxSensor(
            router,
            SensorEntityDescription(
                key=sensor_name,
                name=f"Freebox {sensor_name}",
                native_unit_of_measurement=UnitOfTemperature.CELSIUS,
                device_class=SensorDeviceClass.TEMPERATURE,
            ),
        )
        for sensor_name in router.sensors_temperature
    ]

    entities.extend(
        [FreeboxSensor(router, description) for description in CONNECTION_SENSORS]
    )
    entities.extend(
        [FreeboxCallSensor(router, description) for description in CALL_SENSORS]
    )

    _LOGGER.debug("%s - %s - %s disk(s)", router.name, router.mac, len(router.disks))
    entities.extend(
        FreeboxDiskSensor(router, disk, partition, description)
        for disk in router.disks.values()
        for partition in disk["partitions"]
        for description in DISK_PARTITION_SENSORS
    )

<<<<<<< HEAD
    for nodeid, node in router.home_devices.items():
        if nodeid in tracked:
            continue

        battery_node = next(
            filter(
                lambda x: (x["name"] == "battery" and x["ep_type"] == "signal"),
                node["show_endpoints"],
            ),
            None,
        )
        if battery_node and battery_node.get("value") is not None:
            new_entities.append(FreeboxBatterySensor(hass, router, node, battery_node))

        tracked.add(nodeid)

    if entities:
        async_add_entities(entities, True)
    if new_entities:
        async_add_entities(new_entities, True)
=======
    for node in router.home_devices.values():
        for endpoint in node["show_endpoints"]:
            if (
                endpoint["name"] == "battery"
                and endpoint["ep_type"] == "signal"
                and endpoint.get("value") is not None
            ):
                entities.append(FreeboxBatterySensor(hass, router, node, endpoint))

    if entities:
        async_add_entities(entities, True)
>>>>>>> 750cfeb7


class FreeboxSensor(SensorEntity):
    """Representation of a Freebox sensor."""

    _attr_should_poll = False

    def __init__(
        self, router: FreeboxRouter, description: SensorEntityDescription
    ) -> None:
        """Initialize a Freebox sensor."""
        self.entity_description = description
        self._router = router
        self._attr_unique_id = f"{router.mac} {description.name}"
        self._attr_device_info = router.device_info

    @callback
    def async_update_state(self) -> None:
        """Update the Freebox sensor."""
        state = self._router.sensors[self.entity_description.key]
        if self.native_unit_of_measurement == UnitOfDataRate.KILOBYTES_PER_SECOND:
            self._attr_native_value = round(state / 1000, 2)
        else:
            self._attr_native_value = state

    @callback
    def async_on_demand_update(self) -> None:
        """Update state."""
        self.async_update_state()
        self.async_write_ha_state()

    async def async_added_to_hass(self) -> None:
        """Register state update callback."""
        self.async_update_state()
        self.async_on_remove(
            async_dispatcher_connect(
                self.hass,
                self._router.signal_sensor_update,
                self.async_on_demand_update,
            )
        )


class FreeboxCallSensor(FreeboxSensor):
    """Representation of a Freebox call sensor."""

    def __init__(
        self, router: FreeboxRouter, description: SensorEntityDescription
    ) -> None:
        """Initialize a Freebox call sensor."""
        super().__init__(router, description)
        self._call_list_for_type: list[dict[str, Any]] = []

    @callback
    def async_update_state(self) -> None:
        """Update the Freebox call sensor."""
        self._call_list_for_type = []
        if self._router.call_list:
            for call in self._router.call_list:
                if not call["new"]:
                    continue
                if self.entity_description.key == call["type"]:
                    self._call_list_for_type.append(call)

        self._attr_native_value = len(self._call_list_for_type)

    @property
    def extra_state_attributes(self) -> dict[str, Any]:
        """Return device specific state attributes."""
        return {
            dt_util.utc_from_timestamp(call["datetime"]).isoformat(): call["name"]
            for call in self._call_list_for_type
        }


class FreeboxDiskSensor(FreeboxSensor):
    """Representation of a Freebox disk sensor."""

    def __init__(
        self,
        router: FreeboxRouter,
        disk: dict[str, Any],
        partition: dict[str, Any],
        description: SensorEntityDescription,
    ) -> None:
        """Initialize a Freebox disk sensor."""
        super().__init__(router, description)
        self._disk = disk
        self._partition = partition
        self._attr_name = f"{partition['label']} {description.name}"
        self._attr_unique_id = (
            f"{router.mac} {description.key} {disk['id']} {partition['id']}"
        )

        self._attr_device_info = DeviceInfo(
            identifiers={(DOMAIN, disk["id"])},
            model=disk["model"],
            name=f"Disk {disk['id']}",
            sw_version=disk["firmware"],
            via_device=(
                DOMAIN,
                router.mac,
            ),
        )

    @callback
    def async_update_state(self) -> None:
        """Update the Freebox disk sensor."""
        value = None
        if self._partition.get("total_bytes"):
            value = round(
                self._partition["free_bytes"] * 100 / self._partition["total_bytes"], 2
            )
        self._attr_native_value = value


<<<<<<< HEAD
class FreeboxBatterySensor(FreeboxHomeEntity):
    """Representation of a Freebox battery sensor."""

    def __init__(self, hass: HomeAssistant, router, node, sub_node) -> None:
        """Initialize a battery sensor."""
        super().__init__(hass, router, node, sub_node)

    @property
    def device_class(self) -> SensorDeviceClass:
        """Return the class of this device."""
        return SensorDeviceClass.BATTERY

    @property
    def state(self) -> StateType | None | str | int | float:
        """Return the current state of the device."""
        return self.get_value("signal", "battery")

    @property
    def unit_of_measurement(self) -> str:
        """Return the unit_of_measurement of the device."""
        return PERCENTAGE
=======
class FreeboxBatterySensor(FreeboxHomeEntity, SensorEntity):
    """Representation of a Freebox battery sensor."""

    _attr_device_class = SensorDeviceClass.BATTERY
    _attr_native_unit_of_measurement = PERCENTAGE

    @property
    def native_value(self) -> int:
        """Return the current state of the device."""
        return self.get_value("signal", "battery")
>>>>>>> 750cfeb7
<|MERGE_RESOLUTION|>--- conflicted
+++ resolved
@@ -64,13 +64,7 @@
 ) -> None:
     """Set up the sensors."""
     router: FreeboxRouter = hass.data[DOMAIN][entry.unique_id]
-<<<<<<< HEAD
-    entities = []
-    new_entities = []
-    tracked: set = set()
-=======
     entities: list[SensorEntity] = []
->>>>>>> 750cfeb7
 
     _LOGGER.debug(
         "%s - %s - %s temperature sensors",
@@ -106,28 +100,6 @@
         for description in DISK_PARTITION_SENSORS
     )
 
-<<<<<<< HEAD
-    for nodeid, node in router.home_devices.items():
-        if nodeid in tracked:
-            continue
-
-        battery_node = next(
-            filter(
-                lambda x: (x["name"] == "battery" and x["ep_type"] == "signal"),
-                node["show_endpoints"],
-            ),
-            None,
-        )
-        if battery_node and battery_node.get("value") is not None:
-            new_entities.append(FreeboxBatterySensor(hass, router, node, battery_node))
-
-        tracked.add(nodeid)
-
-    if entities:
-        async_add_entities(entities, True)
-    if new_entities:
-        async_add_entities(new_entities, True)
-=======
     for node in router.home_devices.values():
         for endpoint in node["show_endpoints"]:
             if (
@@ -139,7 +111,6 @@
 
     if entities:
         async_add_entities(entities, True)
->>>>>>> 750cfeb7
 
 
 class FreeboxSensor(SensorEntity):
@@ -256,29 +227,6 @@
         self._attr_native_value = value
 
 
-<<<<<<< HEAD
-class FreeboxBatterySensor(FreeboxHomeEntity):
-    """Representation of a Freebox battery sensor."""
-
-    def __init__(self, hass: HomeAssistant, router, node, sub_node) -> None:
-        """Initialize a battery sensor."""
-        super().__init__(hass, router, node, sub_node)
-
-    @property
-    def device_class(self) -> SensorDeviceClass:
-        """Return the class of this device."""
-        return SensorDeviceClass.BATTERY
-
-    @property
-    def state(self) -> StateType | None | str | int | float:
-        """Return the current state of the device."""
-        return self.get_value("signal", "battery")
-
-    @property
-    def unit_of_measurement(self) -> str:
-        """Return the unit_of_measurement of the device."""
-        return PERCENTAGE
-=======
 class FreeboxBatterySensor(FreeboxHomeEntity, SensorEntity):
     """Representation of a Freebox battery sensor."""
 
@@ -288,5 +236,4 @@
     @property
     def native_value(self) -> int:
         """Return the current state of the device."""
-        return self.get_value("signal", "battery")
->>>>>>> 750cfeb7
+        return self.get_value("signal", "battery")