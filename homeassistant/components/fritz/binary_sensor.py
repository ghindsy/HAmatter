"""AVM FRITZ!Box connectivity sensor."""
from __future__ import annotations

from dataclasses import dataclass
import logging

from homeassistant.components.binary_sensor import (
    BinarySensorDeviceClass,
    BinarySensorEntity,
    BinarySensorEntityDescription,
)
from homeassistant.config_entries import ConfigEntry
from homeassistant.core import HomeAssistant
from homeassistant.helpers.entity import EntityCategory
from homeassistant.helpers.entity_platform import AddEntitiesCallback

from .common import FritzBoxBaseEntity, FritzBoxTools
from .const import DOMAIN, MeshRoles

_LOGGER = logging.getLogger(__name__)


@dataclass
class FritzBinarySensorEntityDescription(BinarySensorEntityDescription):
    """Describes Fritz sensor entity."""

    exclude_mesh_role: MeshRoles = MeshRoles.SLAVE


SENSOR_TYPES: tuple[FritzBinarySensorEntityDescription, ...] = (
    FritzBinarySensorEntityDescription(
        key="is_connected",
        name="Connection",
        device_class=BinarySensorDeviceClass.CONNECTIVITY,
        entity_category=EntityCategory.DIAGNOSTIC,
    ),
    FritzBinarySensorEntityDescription(
        key="is_linked",
        name="Link",
        device_class=BinarySensorDeviceClass.PLUG,
        entity_category=EntityCategory.DIAGNOSTIC,
    ),
    FritzBinarySensorEntityDescription(
        key="firmware_update",
        name="Firmware Update",
        device_class=BinarySensorDeviceClass.UPDATE,
        entity_category=EntityCategory.DIAGNOSTIC,
        exclude_mesh_role=MeshRoles.NONE,
    ),
)


async def async_setup_entry(
    hass: HomeAssistant, entry: ConfigEntry, async_add_entities: AddEntitiesCallback
) -> None:
    """Set up entry."""
    _LOGGER.debug("Setting up FRITZ!Box binary sensors")
<<<<<<< HEAD
    fritzbox_tools: FritzBoxTools = hass.data[DOMAIN][entry.entry_id]
=======
    avm_device: FritzBoxTools = hass.data[DOMAIN][entry.entry_id]
>>>>>>> ff3b7489

    entities = [
        FritzBoxBinarySensor(avm_device, entry.title, description)
        for description in SENSOR_TYPES
<<<<<<< HEAD
        if (description.exclude_mesh_role != fritzbox_tools.mesh_role)
=======
        if (description.exclude_mesh_role != avm_device.mesh_role)
>>>>>>> ff3b7489
    ]

    async_add_entities(entities, True)


class FritzBoxBinarySensor(FritzBoxBaseEntity, BinarySensorEntity):
    """Define FRITZ!Box connectivity class."""

    def __init__(
        self,
        avm_device: FritzBoxTools,
        device_friendly_name: str,
        description: BinarySensorEntityDescription,
    ) -> None:
        """Init FRITZ!Box connectivity class."""
        self.entity_description = description
        self._attr_name = f"{device_friendly_name} {description.name}"
        self._attr_unique_id = f"{avm_device.unique_id}-{description.key}"
        super().__init__(avm_device, device_friendly_name)

    def update(self) -> None:
        """Update data."""
        _LOGGER.debug("Updating FRITZ!Box binary sensors")

        if self.entity_description.key == "firmware_update":
<<<<<<< HEAD
            self._attr_is_on = self._fritzbox_tools.update_available
            self._attr_extra_state_attributes = {
                "installed_version": self._fritzbox_tools.current_firmware,
                "latest_available_version": self._fritzbox_tools.latest_firmware,
            }
        if self.entity_description.key == "is_connected":
            self._attr_is_on = bool(self._fritzbox_tools.fritz_status.is_connected)
        elif self.entity_description.key == "is_linked":
            self._attr_is_on = bool(self._fritzbox_tools.fritz_status.is_linked)
=======
            self._attr_is_on = self._avm_device.update_available
            self._attr_extra_state_attributes = {
                "installed_version": self._avm_device.current_firmware,
                "latest_available_version": self._avm_device.latest_firmware,
            }
        if self.entity_description.key == "is_connected":
            self._attr_is_on = bool(self._avm_device.fritz_status.is_connected)
        elif self.entity_description.key == "is_linked":
            self._attr_is_on = bool(self._avm_device.fritz_status.is_linked)
>>>>>>> ff3b7489
<|MERGE_RESOLUTION|>--- conflicted
+++ resolved
@@ -55,20 +55,12 @@
 ) -> None:
     """Set up entry."""
     _LOGGER.debug("Setting up FRITZ!Box binary sensors")
-<<<<<<< HEAD
-    fritzbox_tools: FritzBoxTools = hass.data[DOMAIN][entry.entry_id]
-=======
     avm_device: FritzBoxTools = hass.data[DOMAIN][entry.entry_id]
->>>>>>> ff3b7489
 
     entities = [
         FritzBoxBinarySensor(avm_device, entry.title, description)
         for description in SENSOR_TYPES
-<<<<<<< HEAD
-        if (description.exclude_mesh_role != fritzbox_tools.mesh_role)
-=======
         if (description.exclude_mesh_role != avm_device.mesh_role)
->>>>>>> ff3b7489
     ]
 
     async_add_entities(entities, True)
@@ -94,17 +86,6 @@
         _LOGGER.debug("Updating FRITZ!Box binary sensors")
 
         if self.entity_description.key == "firmware_update":
-<<<<<<< HEAD
-            self._attr_is_on = self._fritzbox_tools.update_available
-            self._attr_extra_state_attributes = {
-                "installed_version": self._fritzbox_tools.current_firmware,
-                "latest_available_version": self._fritzbox_tools.latest_firmware,
-            }
-        if self.entity_description.key == "is_connected":
-            self._attr_is_on = bool(self._fritzbox_tools.fritz_status.is_connected)
-        elif self.entity_description.key == "is_linked":
-            self._attr_is_on = bool(self._fritzbox_tools.fritz_status.is_linked)
-=======
             self._attr_is_on = self._avm_device.update_available
             self._attr_extra_state_attributes = {
                 "installed_version": self._avm_device.current_firmware,
@@ -113,5 +94,4 @@
         if self.entity_description.key == "is_connected":
             self._attr_is_on = bool(self._avm_device.fritz_status.is_connected)
         elif self.entity_description.key == "is_linked":
-            self._attr_is_on = bool(self._avm_device.fritz_status.is_linked)
->>>>>>> ff3b7489
+            self._attr_is_on = bool(self._avm_device.fritz_status.is_linked)