"""Config flow to configure the FRITZ!Box Tools integration."""
from __future__ import annotations

from collections.abc import Mapping
import ipaddress
import logging
import socket
from typing import Any
from urllib.parse import ParseResult, urlparse

from fritzconnection import FritzConnection
from fritzconnection.core.exceptions import FritzConnectionException
import voluptuous as vol

from homeassistant.components import ssdp
from homeassistant.components.device_tracker import (
    CONF_CONSIDER_HOME,
    DEFAULT_CONSIDER_HOME,
)
from homeassistant.config_entries import (
    ConfigEntry,
    ConfigFlow,
<<<<<<< HEAD
    ConfigFlowResult,
    OptionsFlow,
=======
    OptionsFlow,
    OptionsFlowWithConfigEntry,
>>>>>>> 6ccf7dea
)
from homeassistant.const import CONF_HOST, CONF_PASSWORD, CONF_PORT, CONF_USERNAME
from homeassistant.core import callback

from .const import (
    CONF_OLD_DISCOVERY,
    DEFAULT_CONF_OLD_DISCOVERY,
    DEFAULT_HOST,
    DEFAULT_PORT,
    DOMAIN,
    ERROR_AUTH_INVALID,
    ERROR_CANNOT_CONNECT,
    ERROR_UNKNOWN,
    ERROR_UPNP_NOT_CONFIGURED,
    FRITZ_AUTH_EXCEPTIONS,
)

_LOGGER = logging.getLogger(__name__)


class FritzBoxToolsFlowHandler(ConfigFlow, domain=DOMAIN):
    """Handle a FRITZ!Box Tools config flow."""

    VERSION = 1

    @staticmethod
    @callback
    def async_get_options_flow(config_entry: ConfigEntry) -> OptionsFlow:
        """Get the options flow for this handler."""
        return FritzBoxToolsOptionsFlowHandler(config_entry)

    def __init__(self) -> None:
        """Initialize FRITZ!Box Tools flow."""
        self._host: str | None = None
        self._entry: ConfigEntry | None = None
        self._name: str = ""
        self._password: str = ""
        self._port: int | None = None
        self._username: str = ""
        self._model: str = ""

    def fritz_tools_init(self) -> str | None:
        """Initialize FRITZ!Box Tools class."""

        try:
            connection = FritzConnection(
                address=self._host,
                port=self._port,
                user=self._username,
                password=self._password,
                timeout=60.0,
                pool_maxsize=30,
            )
        except FRITZ_AUTH_EXCEPTIONS:
            return ERROR_AUTH_INVALID
        except FritzConnectionException:
            return ERROR_CANNOT_CONNECT
        except Exception:  # pylint: disable=broad-except
            _LOGGER.exception("Unexpected exception")
            return ERROR_UNKNOWN

        self._model = connection.call_action("DeviceInfo:1", "GetInfo")["NewModelName"]

        if (
            "X_AVM-DE_UPnP1" in connection.services
            and not connection.call_action("X_AVM-DE_UPnP1", "GetInfo")["NewEnable"]
        ):
            return ERROR_UPNP_NOT_CONFIGURED

        return None

    async def async_check_configured_entry(self) -> ConfigEntry | None:
        """Check if entry is configured."""
        assert self._host
        current_host = await self.hass.async_add_executor_job(
            socket.gethostbyname, self._host
        )

        for entry in self._async_current_entries(include_ignore=False):
            entry_host = await self.hass.async_add_executor_job(
                socket.gethostbyname, entry.data[CONF_HOST]
            )
            if entry_host == current_host:
                return entry
        return None

    @callback
    def _async_create_entry(self) -> ConfigFlowResult:
        """Async create flow handler entry."""
        return self.async_create_entry(
            title=self._name,
            data={
                CONF_HOST: self._host,
                CONF_PASSWORD: self._password,
                CONF_PORT: self._port,
                CONF_USERNAME: self._username,
            },
            options={
                CONF_CONSIDER_HOME: DEFAULT_CONSIDER_HOME.total_seconds(),
                CONF_OLD_DISCOVERY: DEFAULT_CONF_OLD_DISCOVERY,
            },
        )

    async def async_step_ssdp(
        self, discovery_info: ssdp.SsdpServiceInfo
    ) -> ConfigFlowResult:
        """Handle a flow initialized by discovery."""
        ssdp_location: ParseResult = urlparse(discovery_info.ssdp_location or "")
        self._host = ssdp_location.hostname
        self._port = ssdp_location.port
        self._name = (
            discovery_info.upnp.get(ssdp.ATTR_UPNP_FRIENDLY_NAME)
            or discovery_info.upnp[ssdp.ATTR_UPNP_MODEL_NAME]
        )
        self.context[CONF_HOST] = self._host

        if not self._host or ipaddress.ip_address(self._host).is_link_local:
            return self.async_abort(reason="ignore_ip6_link_local")

        if uuid := discovery_info.upnp.get(ssdp.ATTR_UPNP_UDN):
            if uuid.startswith("uuid:"):
                uuid = uuid[5:]
            await self.async_set_unique_id(uuid)
            self._abort_if_unique_id_configured({CONF_HOST: self._host})

        for progress in self._async_in_progress():
            if progress.get("context", {}).get(CONF_HOST) == self._host:
                return self.async_abort(reason="already_in_progress")

        if entry := await self.async_check_configured_entry():
            if uuid and not entry.unique_id:
                self.hass.config_entries.async_update_entry(entry, unique_id=uuid)
            return self.async_abort(reason="already_configured")

        self.context.update(
            {
                "title_placeholders": {"name": self._name.replace("FRITZ!Box ", "")},
                "configuration_url": f"http://{self._host}",
            }
        )

        return await self.async_step_confirm()

    async def async_step_confirm(
        self, user_input: dict[str, Any] | None = None
    ) -> ConfigFlowResult:
        """Handle user-confirmation of discovered node."""
        if user_input is None:
            return self._show_setup_form_confirm()

        errors = {}

        self._username = user_input[CONF_USERNAME]
        self._password = user_input[CONF_PASSWORD]

        error = await self.hass.async_add_executor_job(self.fritz_tools_init)

        if error:
            errors["base"] = error
            return self._show_setup_form_confirm(errors)

        return self._async_create_entry()

    def _show_setup_form_init(
        self, errors: dict[str, str] | None = None
    ) -> ConfigFlowResult:
        """Show the setup form to the user."""
        return self.async_show_form(
            step_id="user",
            data_schema=vol.Schema(
                {
                    vol.Optional(CONF_HOST, default=DEFAULT_HOST): str,
                    vol.Optional(CONF_PORT, default=DEFAULT_PORT): vol.Coerce(int),
                    vol.Required(CONF_USERNAME): str,
                    vol.Required(CONF_PASSWORD): str,
                }
            ),
            errors=errors or {},
        )

    def _show_setup_form_confirm(
        self, errors: dict[str, str] | None = None
    ) -> ConfigFlowResult:
        """Show the setup form to the user."""
        return self.async_show_form(
            step_id="confirm",
            data_schema=vol.Schema(
                {
                    vol.Required(CONF_USERNAME): str,
                    vol.Required(CONF_PASSWORD): str,
                }
            ),
            description_placeholders={"name": self._name},
            errors=errors or {},
        )

    async def async_step_user(
        self, user_input: dict[str, Any] | None = None
    ) -> ConfigFlowResult:
        """Handle a flow initiated by the user."""
        if user_input is None:
            return self._show_setup_form_init()
        self._host = user_input[CONF_HOST]
        self._port = user_input[CONF_PORT]
        self._username = user_input[CONF_USERNAME]
        self._password = user_input[CONF_PASSWORD]

        if not (error := await self.hass.async_add_executor_job(self.fritz_tools_init)):
            self._name = self._model

            if await self.async_check_configured_entry():
                error = "already_configured"

        if error:
            return self._show_setup_form_init({"base": error})

        return self._async_create_entry()

    async def async_step_reauth(
        self, entry_data: Mapping[str, Any]
    ) -> ConfigFlowResult:
        """Handle flow upon an API authentication error."""
        self._entry = self.hass.config_entries.async_get_entry(self.context["entry_id"])
        self._host = entry_data[CONF_HOST]
        self._port = entry_data[CONF_PORT]
        self._username = entry_data[CONF_USERNAME]
        self._password = entry_data[CONF_PASSWORD]
        return await self.async_step_reauth_confirm()

    def _show_setup_form_reauth_confirm(
        self, user_input: dict[str, Any], errors: dict[str, str] | None = None
    ) -> ConfigFlowResult:
        """Show the reauth form to the user."""
        default_username = user_input.get(CONF_USERNAME)
        return self.async_show_form(
            step_id="reauth_confirm",
            data_schema=vol.Schema(
                {
                    vol.Required(CONF_USERNAME, default=default_username): str,
                    vol.Required(CONF_PASSWORD): str,
                }
            ),
            description_placeholders={"host": self._host},
            errors=errors or {},
        )

    async def async_step_reauth_confirm(
        self, user_input: dict[str, Any] | None = None
    ) -> ConfigFlowResult:
        """Dialog that informs the user that reauth is required."""
        if user_input is None:
            return self._show_setup_form_reauth_confirm(
                user_input={CONF_USERNAME: self._username}
            )

        self._username = user_input[CONF_USERNAME]
        self._password = user_input[CONF_PASSWORD]

        if error := await self.hass.async_add_executor_job(self.fritz_tools_init):
            return self._show_setup_form_reauth_confirm(
                user_input=user_input, errors={"base": error}
            )

        assert isinstance(self._entry, ConfigEntry)
        self.hass.config_entries.async_update_entry(
            self._entry,
            data={
                CONF_HOST: self._host,
                CONF_PASSWORD: self._password,
                CONF_PORT: self._port,
                CONF_USERNAME: self._username,
            },
        )
        await self.hass.config_entries.async_reload(self._entry.entry_id)
        return self.async_abort(reason="reauth_successful")


class FritzBoxToolsOptionsFlowHandler(OptionsFlowWithConfigEntry):
    """Handle an options flow."""

    async def async_step_init(
        self, user_input: dict[str, Any] | None = None
    ) -> ConfigFlowResult:
        """Handle options flow."""

        if user_input is not None:
            return self.async_create_entry(title="", data=user_input)

        data_schema = vol.Schema(
            {
                vol.Optional(
                    CONF_CONSIDER_HOME,
                    default=self.options.get(
                        CONF_CONSIDER_HOME, DEFAULT_CONSIDER_HOME.total_seconds()
                    ),
                ): vol.All(vol.Coerce(int), vol.Clamp(min=0, max=900)),
                vol.Optional(
                    CONF_OLD_DISCOVERY,
                    default=self.options.get(
                        CONF_OLD_DISCOVERY, DEFAULT_CONF_OLD_DISCOVERY
                    ),
                ): bool,
            }
        )
        return self.async_show_form(step_id="init", data_schema=data_schema)<|MERGE_RESOLUTION|>--- conflicted
+++ resolved
@@ -20,13 +20,9 @@
 from homeassistant.config_entries import (
     ConfigEntry,
     ConfigFlow,
-<<<<<<< HEAD
     ConfigFlowResult,
     OptionsFlow,
-=======
-    OptionsFlow,
     OptionsFlowWithConfigEntry,
->>>>>>> 6ccf7dea
 )
 from homeassistant.const import CONF_HOST, CONF_PASSWORD, CONF_PORT, CONF_USERNAME
 from homeassistant.core import callback
