"""Support for FRITZ!Box routers."""
import logging

<<<<<<< HEAD
import fritzconnection as fc  # pylint: disable=import-error
=======
from fritzconnection import FritzHosts  # pylint: disable=import-error
>>>>>>> 675c91b4
import voluptuous as vol

from homeassistant.components.device_tracker import (
    DOMAIN,
    PLATFORM_SCHEMA,
    DeviceScanner,
)
from homeassistant.const import CONF_HOST, CONF_PASSWORD, CONF_USERNAME
import homeassistant.helpers.config_validation as cv

_LOGGER = logging.getLogger(__name__)

CONF_DEFAULT_IP = "169.254.1.1"  # This IP is valid for all FRITZ!Box routers.

PLATFORM_SCHEMA = PLATFORM_SCHEMA.extend(
    {
        vol.Optional(CONF_HOST, default=CONF_DEFAULT_IP): cv.string,
        vol.Optional(CONF_PASSWORD, default="admin"): cv.string,
        vol.Optional(CONF_USERNAME, default=""): cv.string,
    }
)


def get_scanner(hass, config):
    """Validate the configuration and return FritzBoxScanner."""
    scanner = FritzBoxScanner(config[DOMAIN])
    return scanner if scanner.success_init else None


class FritzBoxScanner(DeviceScanner):
    """This class queries a FRITZ!Box router."""

    def __init__(self, config):
        """Initialize the scanner."""
        self.last_results = []
        self.host = config[CONF_HOST]
        self.username = config[CONF_USERNAME]
        self.password = config[CONF_PASSWORD]
        self.success_init = True

        # Establish a connection to the FRITZ!Box.
        try:
            self.fritz_box = FritzHosts(
                address=self.host, user=self.username, password=self.password
            )
        except (ValueError, TypeError):
            self.fritz_box = None

        # At this point it is difficult to tell if a connection is established.
        # So just check for null objects.
        if self.fritz_box is None or not self.fritz_box.modelname:
            self.success_init = False

        if self.success_init:
            _LOGGER.info("Successfully connected to %s", self.fritz_box.modelname)
            self._update_info()
        else:
            _LOGGER.error(
                "Failed to establish connection to FRITZ!Box " "with IP: %s", self.host
            )

    def scan_devices(self):
        """Scan for new devices and return a list of found device ids."""
        self._update_info()
        active_hosts = []
        for known_host in self.last_results:
            if known_host["status"] == "1" and known_host.get("mac"):
                active_hosts.append(known_host["mac"])
        return active_hosts

    def get_device_name(self, device):
        """Return the name of the given device or None if is not known."""
        ret = self.fritz_box.get_specific_host_entry(device).get("NewHostName")
        if ret == {}:
            return None
        return ret

    def _update_info(self):
        """Retrieve latest information from the FRITZ!Box."""
        if not self.success_init:
            return False

        _LOGGER.debug("Scanning")
        self.last_results = self.fritz_box.get_hosts_info()
        return True<|MERGE_RESOLUTION|>--- conflicted
+++ resolved
@@ -1,11 +1,7 @@
 """Support for FRITZ!Box routers."""
 import logging
 
-<<<<<<< HEAD
-import fritzconnection as fc  # pylint: disable=import-error
-=======
 from fritzconnection import FritzHosts  # pylint: disable=import-error
->>>>>>> 675c91b4
 import voluptuous as vol
 
 from homeassistant.components.device_tracker import (
