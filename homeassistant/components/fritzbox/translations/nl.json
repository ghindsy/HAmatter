--- conflicted
+++ resolved
@@ -1,13 +1,8 @@
 {
     "config": {
         "abort": {
-<<<<<<< HEAD
-            "already_configured": "Deze AVM FRITZ!Box is al geconfigureerd.",
-            "already_in_progress": "AVM FRITZ!Box configuratie is al bezig.",
-=======
             "already_configured": "Apparaat is al geconfigureerd",
             "already_in_progress": "De configuratiestroom is al aan de gang",
->>>>>>> 3ae94601
             "no_devices_found": "Geen apparaten gevonden op het netwerk",
             "not_supported": "Verbonden met AVM FRITZ! Box, maar het kan geen Smart Home-apparaten bedienen.",
             "reauth_successful": "Herauthenticatie was succesvol"
