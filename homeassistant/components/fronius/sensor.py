--- conflicted
+++ resolved
@@ -6,17 +6,13 @@
 from pyfronius import Fronius
 
 from homeassistant.components.sensor import PLATFORM_SCHEMA
-<<<<<<< HEAD
-from homeassistant.const import (CONF_RESOURCE, CONF_SENSOR_TYPE, CONF_DEVICE,
-                                 CONF_MONITORED_CONDITIONS, CONF_SCAN_INTERVAL)
-=======
 from homeassistant.const import (
     CONF_RESOURCE,
     CONF_SENSOR_TYPE,
     CONF_DEVICE,
     CONF_MONITORED_CONDITIONS,
+    CONF_SCAN_INTERVAL
 )
->>>>>>> b97bef3a
 from homeassistant.helpers.aiohttp_client import async_get_clientsession
 import homeassistant.helpers.config_validation as cv
 from homeassistant.helpers.entity import Entity
@@ -28,22 +24,12 @@
 
 CONF_SCOPE = "scope"
 
-<<<<<<< HEAD
-TYPE_INVERTER = 'inverter'
-TYPE_STORAGE = 'storage'
-TYPE_METER = 'meter'
-TYPE_POWER_FLOW = 'power_flow'
-# Note that calling the system URL just returns all values of all devices
-SCOPE_DEVICE = 'device'
-SCOPE_SYSTEM = 'system'
-=======
 TYPE_INVERTER = "inverter"
 TYPE_STORAGE = "storage"
 TYPE_METER = "meter"
 TYPE_POWER_FLOW = "power_flow"
 SCOPE_DEVICE = "device"
 SCOPE_SYSTEM = "system"
->>>>>>> b97bef3a
 
 DEFAULT_SCOPE = SCOPE_DEVICE
 DEFAULT_DEVICE = 0
@@ -66,29 +52,6 @@
     return config
 
 
-<<<<<<< HEAD
-PLATFORM_SCHEMA = vol.Schema(vol.All(PLATFORM_SCHEMA.extend({
-    vol.Required(CONF_RESOURCE):
-        cv.url,
-    vol.Required(CONF_MONITORED_CONDITIONS):
-        vol.All(
-            cv.ensure_list,
-            [{
-                vol.Required(CONF_SENSOR_TYPE): vol.In(SENSOR_TYPES),
-                vol.Optional(CONF_SCOPE, default=DEFAULT_SCOPE):
-                    vol.In(SCOPE_TYPES),
-                vol.Optional(CONF_DEVICE):
-                    vol.All(vol.Coerce(int), vol.Range(min=0)),
-            }]
-        ),
-}), _device_id_validator))
-
-
-async def async_setup_platform(hass,
-                               config,
-                               async_add_entities,
-                               discovery_info=None):
-=======
 PLATFORM_SCHEMA = vol.Schema(
     vol.All(
         PLATFORM_SCHEMA.extend(
@@ -116,7 +79,6 @@
 
 
 async def async_setup_platform(hass, config, async_add_entities, discovery_info=None):
->>>>>>> b97bef3a
     """Set up of Fronius platform."""
     session = async_get_clientsession(hass)
     fronius = Fronius(session, config[CONF_RESOURCE])
@@ -128,13 +90,8 @@
         sensor_type = condition[CONF_SENSOR_TYPE]
         scope = condition[CONF_SCOPE]
         name = "Fronius {} {} {}".format(
-<<<<<<< HEAD
             condition[CONF_SENSOR_TYPE].replace('_', ' ').capitalize(),
             device if scope == SCOPE_DEVICE else SCOPE_SYSTEM,
-=======
-            condition[CONF_SENSOR_TYPE].replace("_", " ").capitalize(),
-            device,
->>>>>>> b97bef3a
             config[CONF_RESOURCE],
         )
         if sensor_type == TYPE_INVERTER:
@@ -203,7 +160,6 @@
                 "Maybe the configured device is not supported"
             )
 
-<<<<<<< HEAD
         if not values:
             return
         attributes = self._fetched
@@ -230,15 +186,6 @@
         # Schedule an update for all included sensors
         for sensor in self._registered_sensors:
             sensor.async_schedule_update_ha_state(True)
-=======
-        if values:
-            self._state = values["status"]["Code"]
-            attributes = {}
-            for key in values:
-                if "value" in values[key]:
-                    attributes[key] = values[key].get("value", 0)
-            self._attributes = attributes
->>>>>>> b97bef3a
 
     async def _update(self):
         """Return values of interest."""
@@ -327,6 +274,7 @@
 
     @property
     def should_poll(self):
+        """Device should not be polled, returns False."""
         return False
 
     async def async_update(self):
@@ -341,4 +289,4 @@
 
     def __hash__(self):
         """Hash sensor by hashing its name."""
-        return hash(self.name)
+        return hash(self.name)