"""
Handle the frontend for Home Assistant.

For more details about this component, please refer to the documentation at
https://home-assistant.io/components/frontend/
"""
import asyncio
import hashlib
import json
import logging
import os
from urllib.parse import urlparse

from aiohttp import web
import voluptuous as vol
import jinja2

import homeassistant.helpers.config_validation as cv
from homeassistant.components.http import HomeAssistantView
from homeassistant.components.http.auth import is_trusted_ip
from homeassistant.config import find_config_file, load_yaml_config_file
from homeassistant.const import CONF_NAME, EVENT_THEMES_UPDATED
from homeassistant.core import callback
from homeassistant.loader import bind_hass

REQUIREMENTS = ['home-assistant-frontend==20180130.0', 'user-agents==1.1.0']

DOMAIN = 'frontend'
DEPENDENCIES = ['api', 'websocket_api', 'http', 'system_log']

URL_PANEL_COMPONENT_FP = '/frontend/panels/{}-{}.html'

CONF_THEMES = 'themes'
CONF_EXTRA_HTML_URL = 'extra_html_url'
CONF_EXTRA_HTML_URL_ES5 = 'extra_html_url_es5'
CONF_FRONTEND_REPO = 'development_repo'
CONF_JS_VERSION = 'javascript_version'
JS_DEFAULT_OPTION = 'auto'
JS_OPTIONS = ['es5', 'latest', 'auto']

DEFAULT_THEME_COLOR = '#03A9F4'

MANIFEST_JSON = {
    'background_color': '#FFFFFF',
    'description': 'Open-source home automation platform running on Python 3.',
    'dir': 'ltr',
    'display': 'standalone',
    'icons': [],
    'lang': 'en-US',
    'name': 'Home Assistant',
    'short_name': 'Assistant',
    'start_url': '/states',
    'theme_color': DEFAULT_THEME_COLOR
}

for size in (192, 384, 512, 1024):
    MANIFEST_JSON['icons'].append({
        'src': '/static/icons/favicon-{}x{}.png'.format(size, size),
        'sizes': '{}x{}'.format(size, size),
        'type': 'image/png'
    })

DATA_FINALIZE_PANEL = 'frontend_finalize_panel'
DATA_PANELS = 'frontend_panels'
DATA_JS_VERSION = 'frontend_js_version'
DATA_EXTRA_HTML_URL = 'frontend_extra_html_url'
DATA_EXTRA_HTML_URL_ES5 = 'frontend_extra_html_url_es5'
DATA_THEMES = 'frontend_themes'
DATA_DEFAULT_THEME = 'frontend_default_theme'
DEFAULT_THEME = 'default'

PRIMARY_COLOR = 'primary-color'

_LOGGER = logging.getLogger(__name__)

CONFIG_SCHEMA = vol.Schema({
    DOMAIN: vol.Schema({
        vol.Optional(CONF_FRONTEND_REPO): cv.isdir,
        vol.Optional(CONF_THEMES): vol.Schema({
            cv.string: {cv.string: cv.string}
        }),
        vol.Optional(CONF_EXTRA_HTML_URL):
            vol.All(cv.ensure_list, [cv.string]),
        vol.Optional(CONF_EXTRA_HTML_URL_ES5):
            vol.All(cv.ensure_list, [cv.string]),
        vol.Optional(CONF_JS_VERSION, default=JS_DEFAULT_OPTION):
            vol.In(JS_OPTIONS)
    }),
}, extra=vol.ALLOW_EXTRA)

SERVICE_SET_THEME = 'set_theme'
SERVICE_RELOAD_THEMES = 'reload_themes'
SERVICE_SET_THEME_SCHEMA = vol.Schema({
    vol.Required(CONF_NAME): cv.string,
})


class AbstractPanel:
    """Abstract class for panels."""

    # Name of the webcomponent
    component_name = None

    # Icon to show in the sidebar (optional)
    sidebar_icon = None

    # Title to show in the sidebar (optional)
    sidebar_title = None

    # Url to the webcomponent (depending on JS version)
    webcomponent_url_es5 = None
    webcomponent_url_latest = None

    # Url to show the panel in the frontend
    frontend_url_path = None

    # Config to pass to the webcomponent
    config = None

    @asyncio.coroutine
    def async_register(self, hass):
        """Register panel with HASS."""
        panels = hass.data.get(DATA_PANELS)
        if panels is None:
            panels = hass.data[DATA_PANELS] = {}

        if self.frontend_url_path in panels:
            _LOGGER.warning("Overwriting component %s", self.frontend_url_path)

        if DATA_FINALIZE_PANEL in hass.data:
            yield from hass.data[DATA_FINALIZE_PANEL](self)

        panels[self.frontend_url_path] = self

    @callback
    def async_register_index_routes(self, router, index_view):
        """Register routes for panel to be served by index view."""
        router.add_route(
            'get', '/{}'.format(self.frontend_url_path), index_view.get)
        router.add_route(
            'get', '/{}/{{extra:.+}}'.format(self.frontend_url_path),
            index_view.get)

    def to_response(self, hass, request):
        """Panel as dictionary."""
        result = {
            'component_name': self.component_name,
            'icon': self.sidebar_icon,
            'title': self.sidebar_title,
            'url_path': self.frontend_url_path,
            'config': self.config,
        }
        if _is_latest(hass.data[DATA_JS_VERSION], request):
            result['url'] = self.webcomponent_url_latest
        else:
            result['url'] = self.webcomponent_url_es5
        return result


class BuiltInPanel(AbstractPanel):
    """Panel that is part of hass_frontend."""

    def __init__(self, component_name, sidebar_title, sidebar_icon,
                 frontend_url_path, config):
        """Initialize a built-in panel."""
        self.component_name = component_name
        self.sidebar_title = sidebar_title
        self.sidebar_icon = sidebar_icon
        self.frontend_url_path = frontend_url_path or component_name
        self.config = config

    @asyncio.coroutine
    def async_finalize(self, hass, frontend_repository_path):
        """Finalize this panel for usage.

        If frontend_repository_path is set, will be prepended to path of
        built-in components.
        """
        if frontend_repository_path is None:
            import hass_frontend
            import hass_frontend_es5

            self.webcomponent_url_latest = \
                '/frontend_latest/panels/ha-panel-{}-{}.html'.format(
                    self.component_name,
                    hass_frontend.FINGERPRINTS[self.component_name])
            self.webcomponent_url_es5 = \
                '/frontend_es5/panels/ha-panel-{}-{}.html'.format(
                    self.component_name,
                    hass_frontend_es5.FINGERPRINTS[self.component_name])
        else:
            # Dev mode
            self.webcomponent_url_es5 = self.webcomponent_url_latest = \
                '/home-assistant-polymer/panels/{}/ha-panel-{}.html'.format(
                    self.component_name, self.component_name)


class ExternalPanel(AbstractPanel):
    """Panel that is added by a custom component."""

    REGISTERED_COMPONENTS = set()

    def __init__(self, component_name, path, md5, sidebar_title, sidebar_icon,
                 frontend_url_path, config):
        """Initialize an external panel."""
        self.component_name = component_name
        self.path = path
        self.md5 = md5
        self.sidebar_title = sidebar_title
        self.sidebar_icon = sidebar_icon
        self.frontend_url_path = frontend_url_path or component_name
        self.config = config

    @asyncio.coroutine
    def async_finalize(self, hass, frontend_repository_path):
        """Finalize this panel for usage.

        frontend_repository_path is set, will be prepended to path of built-in
        components.
        """
        try:
            if self.md5 is None:
                self.md5 = yield from hass.async_add_job(
                    _fingerprint, self.path)
        except OSError:
            _LOGGER.error('Cannot find or access %s at %s',
                          self.component_name, self.path)
            hass.data[DATA_PANELS].pop(self.frontend_url_path)
            return

        self.webcomponent_url_es5 = self.webcomponent_url_latest = \
            URL_PANEL_COMPONENT_FP.format(self.component_name, self.md5)

        if self.component_name not in self.REGISTERED_COMPONENTS:
            hass.http.register_static_path(
                self.webcomponent_url_latest, self.path,
                # if path is None, we're in prod mode, so cache static assets
                frontend_repository_path is None)
            self.REGISTERED_COMPONENTS.add(self.component_name)


@bind_hass
@asyncio.coroutine
def async_register_built_in_panel(hass, component_name, sidebar_title=None,
                                  sidebar_icon=None, frontend_url_path=None,
                                  config=None):
    """Register a built-in panel."""
    panel = BuiltInPanel(component_name, sidebar_title, sidebar_icon,
                         frontend_url_path, config)
    yield from panel.async_register(hass)


@bind_hass
@asyncio.coroutine
def async_register_panel(hass, component_name, path, md5=None,
                         sidebar_title=None, sidebar_icon=None,
                         frontend_url_path=None, config=None):
    """Register a panel for the frontend.

    component_name: name of the web component
    path: path to the HTML of the web component
          (required unless url is provided)
    md5: the md5 hash of the web component (for versioning in URL, optional)
    sidebar_title: title to show in the sidebar (optional)
    sidebar_icon: icon to show next to title in sidebar (optional)
    url_path: name to use in the URL (defaults to component_name)
    config: config to be passed into the web component
    """
    panel = ExternalPanel(component_name, path, md5, sidebar_title,
                          sidebar_icon, frontend_url_path, config)
    yield from panel.async_register(hass)


@bind_hass
@callback
def add_extra_html_url(hass, url, es5=False):
    """Register extra html url to load."""
    key = DATA_EXTRA_HTML_URL_ES5 if es5 else DATA_EXTRA_HTML_URL
    url_set = hass.data.get(key)
    if url_set is None:
        url_set = hass.data[key] = set()
    url_set.add(url)


def add_manifest_json_key(key, val):
    """Add a keyval to the manifest.json."""
    MANIFEST_JSON[key] = val


@asyncio.coroutine
def async_setup(hass, config):
    """Set up the serving of the frontend."""
    hass.http.register_view(ManifestJSONView)

    conf = config.get(DOMAIN, {})

    repo_path = conf.get(CONF_FRONTEND_REPO)
    is_dev = repo_path is not None
    hass.data[DATA_JS_VERSION] = js_version = conf.get(CONF_JS_VERSION)

    if is_dev:
        for subpath in ["src", "build-translations", "build-temp", "build",
                        "hass_frontend", "bower_components", "panels",
                        "hassio"]:
            hass.http.register_static_path(
                "/home-assistant-polymer/{}".format(subpath),
                os.path.join(repo_path, subpath),
                False)

        hass.http.register_static_path(
            "/static/translations",
            os.path.join(repo_path, "build-translations/output"), False)
        sw_path_es5 = os.path.join(repo_path, "build-es5/service_worker.js")
        sw_path_latest = os.path.join(repo_path, "build/service_worker.js")
        static_path = os.path.join(repo_path, 'hass_frontend')
        frontend_es5_path = os.path.join(repo_path, 'build-es5')
        frontend_latest_path = os.path.join(repo_path, 'build')
    else:
        import hass_frontend
        import hass_frontend_es5
        sw_path_es5 = os.path.join(hass_frontend_es5.where(),
                                   "service_worker.js")
        sw_path_latest = os.path.join(hass_frontend.where(),
                                      "service_worker.js")
        # /static points to dir with files that are JS-type agnostic.
        # ES5 files are served from /frontend_es5.
        # ES6 files are served from /frontend_latest.
        static_path = hass_frontend.where()
        frontend_es5_path = hass_frontend_es5.where()
        frontend_latest_path = static_path

    hass.http.register_static_path(
        "/service_worker_es5.js", sw_path_es5, False)
    hass.http.register_static_path(
        "/service_worker.js", sw_path_latest, False)
    hass.http.register_static_path(
        "/robots.txt", os.path.join(static_path, "robots.txt"), not is_dev)
    hass.http.register_static_path("/static", static_path, not is_dev)
    hass.http.register_static_path(
        "/frontend_latest", frontend_latest_path, not is_dev)
    hass.http.register_static_path(
        "/frontend_es5", frontend_es5_path, not is_dev)

    local = hass.config.path('www')
    if os.path.isdir(local):
        hass.http.register_static_path("/local", local, not is_dev)

    index_view = IndexView(repo_path, js_version)
    hass.http.register_view(index_view)

    @asyncio.coroutine
    def finalize_panel(panel):
        """Finalize setup of a panel."""
        yield from panel.async_finalize(hass, repo_path)
        panel.async_register_index_routes(hass.http.app.router, index_view)

    yield from asyncio.wait([
        async_register_built_in_panel(hass, panel)
        for panel in ('dev-event', 'dev-info', 'dev-service', 'dev-state',
                      'dev-template', 'dev-mqtt', 'kiosk')], loop=hass.loop)

    hass.data[DATA_FINALIZE_PANEL] = finalize_panel

    # Finalize registration of panels that registered before frontend was setup
    # This includes the built-in panels from line above.
    yield from asyncio.wait(
        [finalize_panel(panel) for panel in hass.data[DATA_PANELS].values()],
        loop=hass.loop)

    if DATA_EXTRA_HTML_URL not in hass.data:
        hass.data[DATA_EXTRA_HTML_URL] = set()
    if DATA_EXTRA_HTML_URL_ES5 not in hass.data:
        hass.data[DATA_EXTRA_HTML_URL_ES5] = set()

    for url in conf.get(CONF_EXTRA_HTML_URL, []):
        add_extra_html_url(hass, url, False)
    for url in conf.get(CONF_EXTRA_HTML_URL_ES5, []):
        add_extra_html_url(hass, url, True)

    async_setup_themes(hass, conf.get(CONF_THEMES))

    return True


def async_setup_themes(hass, themes):
    """Set up themes data and services."""
    hass.http.register_view(ThemesView)
    hass.data[DATA_DEFAULT_THEME] = DEFAULT_THEME
    if themes is None:
        hass.data[DATA_THEMES] = {}
        return

    hass.data[DATA_THEMES] = themes

    @callback
    def update_theme_and_fire_event():
        """Update theme_color in manifest."""
        name = hass.data[DATA_DEFAULT_THEME]
        themes = hass.data[DATA_THEMES]
        if name != DEFAULT_THEME and PRIMARY_COLOR in themes[name]:
            MANIFEST_JSON['theme_color'] = themes[name][PRIMARY_COLOR]
        else:
            MANIFEST_JSON['theme_color'] = DEFAULT_THEME_COLOR
        hass.bus.async_fire(EVENT_THEMES_UPDATED, {
            'themes': themes,
            'default_theme': name,
        })

    @callback
    def set_theme(call):
        """Set backend-preferred theme."""
        data = call.data
        name = data[CONF_NAME]
        if name == DEFAULT_THEME or name in hass.data[DATA_THEMES]:
            _LOGGER.info("Theme %s set as default", name)
            hass.data[DATA_DEFAULT_THEME] = name
            update_theme_and_fire_event()
        else:
            _LOGGER.warning("Theme %s is not defined.", name)

    @callback
    def reload_themes(_):
        """Reload themes."""
        path = find_config_file(hass.config.config_dir)
        new_themes = load_yaml_config_file(path)[DOMAIN].get(CONF_THEMES, {})
        hass.data[DATA_THEMES] = new_themes
        if hass.data[DATA_DEFAULT_THEME] not in new_themes:
            hass.data[DATA_DEFAULT_THEME] = DEFAULT_THEME
        update_theme_and_fire_event()

    hass.services.async_register(
        DOMAIN, SERVICE_SET_THEME, set_theme, schema=SERVICE_SET_THEME_SCHEMA)
    hass.services.async_register(DOMAIN, SERVICE_RELOAD_THEMES, reload_themes)


class IndexView(HomeAssistantView):
    """Serve the frontend."""

    url = '/'
    name = 'frontend:index'
    requires_auth = False
    extra_urls = ['/states', '/states/{extra}']

    def __init__(self, repo_path, js_option):
        """Initialize the frontend view."""
        self.repo_path = repo_path
        self.js_option = js_option
        self._template_cache = {}

    def get_template(self, latest):
        """Get template."""
        if self.repo_path is not None:
            root = self.repo_path
        elif latest:
            import hass_frontend
            root = hass_frontend.where()
        else:
            import hass_frontend_es5
            root = hass_frontend_es5.where()

        tpl = self._template_cache.get(root)

        if tpl is None:
            with open(os.path.join(root, 'index.html')) as file:
                tpl = jinja2.Template(file.read())

            # Cache template if not running from repository
            if self.repo_path is None:
                self._template_cache[root] = tpl

        return tpl

    @asyncio.coroutine
    def get(self, request, extra=None):
        """Serve the index view."""
        hass = request.app['hass']
        latest = self.repo_path is not None or \
            _is_latest(self.js_option, request)

        if request.path == '/':
            panel = 'states'
        else:
            panel = request.path.split('/')[1]

        if panel == 'states':
            panel_url = ''
        elif latest:
            panel_url = hass.data[DATA_PANELS][panel].webcomponent_url_latest
        else:
            panel_url = hass.data[DATA_PANELS][panel].webcomponent_url_es5

        no_auth = '1'
        if hass.config.api.api_password and not is_trusted_ip(request):
            # do not try to auto connect on load
            no_auth = '0'

        template = yield from hass.async_add_job(self.get_template, latest)

        extra_key = DATA_EXTRA_HTML_URL if latest else DATA_EXTRA_HTML_URL_ES5

        resp = template.render(
            no_auth=no_auth,
            panel_url=panel_url,
            panels=hass.data[DATA_PANELS],
            theme_color=MANIFEST_JSON['theme_color'],
            extra_urls=hass.data[extra_key],
        )

        return web.Response(text=resp, content_type='text/html')


class ManifestJSONView(HomeAssistantView):
    """View to return a manifest.json."""

    requires_auth = False
    url = '/manifest.json'
    name = 'manifestjson'

    @asyncio.coroutine
    def get(self, request):    # pylint: disable=no-self-use
        """Return the manifest.json."""
        msg = json.dumps(MANIFEST_JSON, sort_keys=True)
        return web.Response(text=msg, content_type="application/manifest+json")


class ThemesView(HomeAssistantView):
    """View to return defined themes."""

    requires_auth = False
    url = '/api/themes'
    name = 'api:themes'

    @callback
    def get(self, request):
        """Return themes."""
        hass = request.app['hass']

        return self.json({
            'themes': hass.data[DATA_THEMES],
            'default_theme': hass.data[DATA_DEFAULT_THEME],
        })


def _fingerprint(path):
    """Fingerprint a file."""
    with open(path) as fil:
        return hashlib.md5(fil.read().encode('utf-8')).hexdigest()


def _is_latest(js_option, request):
    """
    Return whether we should serve latest untranspiled code.

    Set according to user's preference and URL override.
    """
    if request is None:
        return js_option == 'latest'

    # latest in query
    if 'latest' in request.query or (
            request.headers.get('Referer') and
            'latest' in urlparse(request.headers['Referer']).query):
        return True

    # es5 in query
    if 'es5' in request.query or (
            request.headers.get('Referer') and
            'es5' in urlparse(request.headers['Referer']).query):
        return False

    # non-auto option in config
    if js_option != 'auto':
        return js_option == 'latest'

    useragent = request.headers.get('User-Agent')
    if not useragent:
        return False

    from user_agents import parse
    useragent = parse(useragent)

    # on iOS every browser is a Safari which we support from version 11.
    if useragent.os.family == 'iOS':
        # Was >= 10, temp setting it to 12 to work around issue #11387
        return useragent.os.version[0] >= 12

    family_min_version = {
<<<<<<< HEAD
        'Chrome': 54,   # Object.values
        'Firefox': 47,  # Object.values
        'Opera': 41,    # Object.values
=======
        'Chrome': 50,   # Probably can reduce this
        'Chrome Mobile': 50,
        'Firefox': 43,  # Array.prototype.includes added in 43
        'Firefox Mobile': 43,
        'Opera': 40,    # Probably can reduce this
>>>>>>> 764343db
        'Edge': 14,     # Array.prototype.includes added in 14
        'Safari': 10,   # many features not supported by 9
    }
    version = family_min_version.get(useragent.browser.family)
    return version and useragent.browser.version[0] >= version<|MERGE_RESOLUTION|>--- conflicted
+++ resolved
@@ -585,19 +585,13 @@
         return useragent.os.version[0] >= 12
 
     family_min_version = {
-<<<<<<< HEAD
-        'Chrome': 54,   # Object.values
-        'Firefox': 47,  # Object.values
-        'Opera': 41,    # Object.values
-=======
-        'Chrome': 50,   # Probably can reduce this
-        'Chrome Mobile': 50,
-        'Firefox': 43,  # Array.prototype.includes added in 43
-        'Firefox Mobile': 43,
-        'Opera': 40,    # Probably can reduce this
->>>>>>> 764343db
-        'Edge': 14,     # Array.prototype.includes added in 14
-        'Safari': 10,   # many features not supported by 9
+        'Chrome': 54,          # Object.values
+        'Chrome Mobile': 54,
+        'Firefox': 47,         # Object.values
+        'Firefox Mobile': 47,
+        'Opera': 41,           # Object.values
+        'Edge': 14,            # Array.prototype.includes added in 14
+        'Safari': 10,          # Many features not supported by 9
     }
     version = family_min_version.get(useragent.browser.family)
     return version and useragent.browser.version[0] >= version