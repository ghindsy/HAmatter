"""Handle the frontend for Home Assistant."""
from __future__ import annotations

import json
import logging
import mimetypes
import os
import pathlib
from typing import Any

from aiohttp import hdrs, web, web_urldispatcher
import jinja2
import voluptuous as vol
from yarl import URL

from homeassistant.components import websocket_api
from homeassistant.components.http.view import HomeAssistantView
from homeassistant.config import async_hass_config_yaml
from homeassistant.const import CONF_MODE, CONF_NAME, EVENT_THEMES_UPDATED
from homeassistant.core import callback
from homeassistant.helpers import service
import homeassistant.helpers.config_validation as cv
from homeassistant.helpers.translation import async_get_translations
from homeassistant.loader import async_get_integration, bind_hass

from .storage import async_setup_frontend_storage

# mypy: allow-untyped-defs, no-check-untyped-defs

# Fix mimetypes for borked Windows machines
# https://github.com/home-assistant/frontend/issues/3336
mimetypes.add_type("text/css", ".css")
mimetypes.add_type("application/javascript", ".js")


DOMAIN = "frontend"
CONF_THEMES = "themes"
CONF_EXTRA_HTML_URL = "extra_html_url"
CONF_EXTRA_HTML_URL_ES5 = "extra_html_url_es5"
CONF_EXTRA_MODULE_URL = "extra_module_url"
CONF_EXTRA_JS_URL_ES5 = "extra_js_url_es5"
CONF_FRONTEND_REPO = "development_repo"
CONF_JS_VERSION = "javascript_version"
EVENT_PANELS_UPDATED = "panels_updated"

DEFAULT_THEME_COLOR = "#FF9800"

MANIFEST_JSON = {
    "background_color": "#4c4c4c",
    "description": "Platforma automatyki domowej, która stawia lokalną kontrolę i prywatność na pierwszym miejscu.",
    "dir": "ltr",
    "display": "standalone",
    "icons": [
        {
            "src": f"/static/icons/favicon-{size}x{size}.png",
            "sizes": f"{size}x{size}",
            "type": "image/png",
            "purpose": "maskable any",
        }
        for size in (192, 384, 512, 1024)
    ],
<<<<<<< HEAD
    "lang": "pl-PL",
    "name": "Asystent domowy",
    "short_name": "AIS",
=======
    "screenshots": [
        {
            "src": "/static/images/screenshots/screenshot-1.png",
            "sizes": "413×792",
            "type": "image/png",
        }
    ],
    "lang": "en-US",
    "name": "Home Assistant",
    "short_name": "Assistant",
>>>>>>> 75908f38
    "start_url": "/?homescreen=1",
    "theme_color": DEFAULT_THEME_COLOR,
    "prefer_related_applications": True,
    "related_applications": [{"platform": "play", "id": "pl.sviete.dom"}],
}

DATA_PANELS = "frontend_panels"
DATA_JS_VERSION = "frontend_js_version"
DATA_EXTRA_MODULE_URL = "frontend_extra_module_url"
DATA_EXTRA_JS_URL_ES5 = "frontend_extra_js_url_es5"

THEMES_STORAGE_KEY = f"{DOMAIN}_theme"
THEMES_STORAGE_VERSION = 1
THEMES_SAVE_DELAY = 60
DATA_THEMES_STORE = "frontend_themes_store"
DATA_THEMES = "frontend_themes"
DATA_DEFAULT_THEME = "frontend_default_theme"
DATA_DEFAULT_DARK_THEME = "frontend_default_dark_theme"
DEFAULT_THEME = "default"
VALUE_NO_THEME = "none"

PRIMARY_COLOR = "primary-color"

_LOGGER = logging.getLogger(__name__)

CONFIG_SCHEMA = vol.Schema(
    {
        DOMAIN: vol.Schema(
            {
                vol.Optional(CONF_FRONTEND_REPO): cv.isdir,
                vol.Optional(CONF_THEMES): vol.Schema(
                    {cv.string: {cv.string: cv.string}}
                ),
                vol.Optional(CONF_EXTRA_MODULE_URL): vol.All(
                    cv.ensure_list, [cv.string]
                ),
                vol.Optional(CONF_EXTRA_JS_URL_ES5): vol.All(
                    cv.ensure_list, [cv.string]
                ),
                # We no longer use these options.
                vol.Optional(CONF_EXTRA_HTML_URL): cv.match_all,
                vol.Optional(CONF_EXTRA_HTML_URL_ES5): cv.match_all,
                vol.Optional(CONF_JS_VERSION): cv.match_all,
            },
        )
    },
    extra=vol.ALLOW_EXTRA,
)

SERVICE_SET_THEME = "set_theme"
SERVICE_RELOAD_THEMES = "reload_themes"


class Panel:
    """Abstract class for panels."""

    # Name of the webcomponent
    component_name: str | None = None

    # Icon to show in the sidebar
    sidebar_icon: str | None = None

    # Title to show in the sidebar
    sidebar_title: str | None = None

    # Url to show the panel in the frontend
    frontend_url_path: str | None = None

    # Config to pass to the webcomponent
    config: dict[str, Any] | None = None

    # If the panel should only be visible to admins
    require_admin = False

    def __init__(
        self,
        component_name,
        sidebar_title,
        sidebar_icon,
        frontend_url_path,
        config,
        require_admin,
    ):
        """Initialize a built-in panel."""
        self.component_name = component_name
        self.sidebar_title = sidebar_title
        self.sidebar_icon = sidebar_icon
        self.frontend_url_path = frontend_url_path or component_name
        self.config = config
        self.require_admin = require_admin

    @callback
    def to_response(self):
        """Panel as dictionary."""
        return {
            "component_name": self.component_name,
            "icon": self.sidebar_icon,
            "title": self.sidebar_title,
            "config": self.config,
            "url_path": self.frontend_url_path,
            "require_admin": self.require_admin,
        }


@bind_hass
@callback
def async_register_built_in_panel(
    hass,
    component_name,
    sidebar_title=None,
    sidebar_icon=None,
    frontend_url_path=None,
    config=None,
    require_admin=False,
    *,
    update=False,
):
    """Register a built-in panel."""
    panel = Panel(
        component_name,
        sidebar_title,
        sidebar_icon,
        frontend_url_path,
        config,
        require_admin,
    )

    panels = hass.data.setdefault(DATA_PANELS, {})

    if not update and panel.frontend_url_path in panels:
        raise ValueError(f"Overwriting panel {panel.frontend_url_path}")

    panels[panel.frontend_url_path] = panel

    hass.bus.async_fire(EVENT_PANELS_UPDATED)


@bind_hass
@callback
def async_remove_panel(hass, frontend_url_path):
    """Remove a built-in panel."""
    panel = hass.data.get(DATA_PANELS, {}).pop(frontend_url_path, None)

    if panel is None:
        _LOGGER.warning("Removing unknown panel %s", frontend_url_path)

    hass.bus.async_fire(EVENT_PANELS_UPDATED)


def add_extra_js_url(hass, url, es5=False):
    """Register extra js or module url to load."""
    key = DATA_EXTRA_JS_URL_ES5 if es5 else DATA_EXTRA_MODULE_URL
    url_set = hass.data.get(key)
    if url_set is None:
        url_set = hass.data[key] = set()
    url_set.add(url)


def add_manifest_json_key(key, val):
    """Add a keyval to the manifest.json."""
    MANIFEST_JSON[key] = val


def _frontend_root(dev_repo_path):
    """Return root path to the frontend files."""
    if dev_repo_path is not None:
        return pathlib.Path(dev_repo_path) / "hass_frontend"
    # Keep import here so that we can import frontend without installing reqs
    # pylint: disable=import-outside-toplevel
    import hass_frontend

    return hass_frontend.where()


async def async_setup(hass, config):
    """Set up the serving of the frontend."""
    await async_setup_frontend_storage(hass)
    hass.components.websocket_api.async_register_command(websocket_get_panels)
    hass.components.websocket_api.async_register_command(websocket_get_themes)
    hass.components.websocket_api.async_register_command(websocket_get_translations)
    hass.components.websocket_api.async_register_command(websocket_get_version)
    hass.http.register_view(ManifestJSONView)

    conf = config.get(DOMAIN, {})

    for key in (CONF_EXTRA_HTML_URL, CONF_EXTRA_HTML_URL_ES5, CONF_JS_VERSION):
        if key in conf:
            _LOGGER.error(
                "Please remove %s from your frontend config. It is no longer supported",
                key,
            )

    repo_path = conf.get(CONF_FRONTEND_REPO)
    is_dev = repo_path is not None
    root_path = _frontend_root(repo_path)

    for path, should_cache in (
        ("service_worker.js", False),
        ("robots.txt", False),
        ("onboarding.html", not is_dev),
        ("static", not is_dev),
        ("frontend_latest", not is_dev),
        ("frontend_es5", not is_dev),
    ):
        hass.http.register_static_path(f"/{path}", str(root_path / path), should_cache)

    hass.http.register_static_path(
        "/auth/authorize", str(root_path / "authorize.html"), False
    )
    # https://wicg.github.io/change-password-url/
    hass.http.register_redirect(
        "/.well-known/change-password", "/profile", redirect_exc=web.HTTPFound
    )

    local = hass.config.path("www")
    if os.path.isdir(local):
        hass.http.register_static_path("/local", local, not is_dev)

    hass.http.app.router.register_resource(IndexView(repo_path, hass))

    async_register_built_in_panel(hass, "profile")

    # To smooth transition to new urls, add redirects to new urls of dev tools
    # Added June 27, 2019. Can be removed in 2021.
    for panel in ("event", "service", "state", "template"):
        hass.http.register_redirect(f"/dev-{panel}", f"/developer-tools/{panel}")
    for panel in ("logs", "info", "mqtt"):
        # Can be removed in 2021.
        hass.http.register_redirect(f"/dev-{panel}", f"/config/{panel}")
        # Added June 20 2020. Can be removed in 2022.
        hass.http.register_redirect(f"/developer-tools/{panel}", f"/config/{panel}")

    async_register_built_in_panel(
        hass,
        "developer-tools",
        require_admin=True,
        sidebar_title="developer_tools",
        sidebar_icon="hass:hammer",
    )

    if DATA_EXTRA_MODULE_URL not in hass.data:
        hass.data[DATA_EXTRA_MODULE_URL] = set()

    for url in conf.get(CONF_EXTRA_MODULE_URL, []):
        add_extra_js_url(hass, url)

    if DATA_EXTRA_JS_URL_ES5 not in hass.data:
        hass.data[DATA_EXTRA_JS_URL_ES5] = set()

    for url in conf.get(CONF_EXTRA_JS_URL_ES5, []):
        add_extra_js_url(hass, url, True)

    await _async_setup_themes(hass, conf.get(CONF_THEMES))

    return True


async def _async_setup_themes(hass, themes):
    """Set up themes data and services."""
    hass.data[DATA_THEMES] = themes or {}

    store = hass.data[DATA_THEMES_STORE] = hass.helpers.storage.Store(
        THEMES_STORAGE_VERSION, THEMES_STORAGE_KEY
    )

    theme_data = await store.async_load() or {}
    theme_name = theme_data.get(DATA_DEFAULT_THEME, DEFAULT_THEME)
    dark_theme_name = theme_data.get(DATA_DEFAULT_DARK_THEME)

    if theme_name == DEFAULT_THEME or theme_name in hass.data[DATA_THEMES]:
        hass.data[DATA_DEFAULT_THEME] = theme_name
    else:
        hass.data[DATA_DEFAULT_THEME] = DEFAULT_THEME

    if dark_theme_name == DEFAULT_THEME or dark_theme_name in hass.data[DATA_THEMES]:
        hass.data[DATA_DEFAULT_DARK_THEME] = dark_theme_name

    @callback
    def update_theme_and_fire_event():
        """Update theme_color in manifest."""
        name = hass.data[DATA_DEFAULT_THEME]
        themes = hass.data[DATA_THEMES]
        MANIFEST_JSON["theme_color"] = DEFAULT_THEME_COLOR
        if name != DEFAULT_THEME:
            MANIFEST_JSON["theme_color"] = themes[name].get(
                "app-header-background-color",
                themes[name].get(PRIMARY_COLOR, DEFAULT_THEME_COLOR),
            )
        hass.bus.async_fire(EVENT_THEMES_UPDATED)

    @callback
    def set_theme(call):
        """Set backend-preferred theme."""
        name = call.data[CONF_NAME]
        mode = call.data.get("mode", "light")

        if (
            name not in (DEFAULT_THEME, VALUE_NO_THEME)
            and name not in hass.data[DATA_THEMES]
        ):
            _LOGGER.warning("Theme %s not found", name)
            return

        light_mode = mode == "light"

        theme_key = DATA_DEFAULT_THEME if light_mode else DATA_DEFAULT_DARK_THEME

        if name == VALUE_NO_THEME:
            to_set = DEFAULT_THEME if light_mode else None
        else:
            _LOGGER.info("Theme %s set as default %s theme", name, mode)
            to_set = name

        hass.data[theme_key] = to_set
        store.async_delay_save(
            lambda: {
                DATA_DEFAULT_THEME: hass.data[DATA_DEFAULT_THEME],
                DATA_DEFAULT_DARK_THEME: hass.data.get(DATA_DEFAULT_DARK_THEME),
            },
            THEMES_SAVE_DELAY,
        )
        update_theme_and_fire_event()

    async def reload_themes(_):
        """Reload themes."""
        config = await async_hass_config_yaml(hass)
        new_themes = config[DOMAIN].get(CONF_THEMES, {})
        hass.data[DATA_THEMES] = new_themes
        if hass.data[DATA_DEFAULT_THEME] not in new_themes:
            hass.data[DATA_DEFAULT_THEME] = DEFAULT_THEME
        if (
            hass.data.get(DATA_DEFAULT_DARK_THEME)
            and hass.data.get(DATA_DEFAULT_DARK_THEME) not in new_themes
        ):
            hass.data[DATA_DEFAULT_DARK_THEME] = None
        update_theme_and_fire_event()

    service.async_register_admin_service(
        hass,
        DOMAIN,
        SERVICE_SET_THEME,
        set_theme,
        vol.Schema(
            {
                vol.Required(CONF_NAME): cv.string,
                vol.Optional(CONF_MODE): vol.Any("dark", "light"),
            }
        ),
    )

    service.async_register_admin_service(
        hass, DOMAIN, SERVICE_RELOAD_THEMES, reload_themes
    )


class IndexView(web_urldispatcher.AbstractResource):
    """Serve the frontend."""

    def __init__(self, repo_path, hass):
        """Initialize the frontend view."""
        super().__init__(name="frontend:index")
        self.repo_path = repo_path
        self.hass = hass
        self._template_cache = None

    @property
    def canonical(self) -> str:
        """Return resource's canonical path."""
        return "/"

    @property
    def _route(self):
        """Return the index route."""
        return web_urldispatcher.ResourceRoute("GET", self.get, self)

    def url_for(self, **kwargs: str) -> URL:
        """Construct url for resource with additional params."""
        return URL("/")

    async def resolve(
        self, request: web.Request
    ) -> tuple[web_urldispatcher.UrlMappingMatchInfo | None, set[str]]:
        """Resolve resource.

        Return (UrlMappingMatchInfo, allowed_methods) pair.
        """
        if (
            request.path != "/"
            and request.url.parts[1] not in self.hass.data[DATA_PANELS]
        ):
            return None, set()

        if request.method != hdrs.METH_GET:
            return None, {"GET"}

        return web_urldispatcher.UrlMappingMatchInfo({}, self._route), {"GET"}

    def add_prefix(self, prefix: str) -> None:
        """Add a prefix to processed URLs.

        Required for subapplications support.
        """

    def get_info(self):
        """Return a dict with additional info useful for introspection."""
        return {"panels": list(self.hass.data[DATA_PANELS])}

    def freeze(self) -> None:
        """Freeze the resource."""

    def raw_match(self, path: str) -> bool:
        """Perform a raw match against path."""

    def get_template(self):
        """Get template."""
        tpl = self._template_cache
        if tpl is None:
            with open(str(_frontend_root(self.repo_path) / "index.html")) as file:
                tpl = jinja2.Template(file.read())

            # Cache template if not running from repository
            if self.repo_path is None:
                self._template_cache = tpl

        return tpl

    async def get(self, request: web.Request) -> web.Response:
        """Serve the index page for panel pages."""
        hass = request.app["hass"]

        if not hass.components.onboarding.async_is_onboarded():
            return web.Response(status=302, headers={"location": "/onboarding.html"})

        template = self._template_cache

        if template is None:
            template = await hass.async_add_executor_job(self.get_template)

        return web.Response(
            text=template.render(
                theme_color=MANIFEST_JSON["theme_color"],
                extra_modules=hass.data[DATA_EXTRA_MODULE_URL],
                extra_js_es5=hass.data[DATA_EXTRA_JS_URL_ES5],
            ),
            content_type="text/html",
        )

    def __len__(self) -> int:
        """Return length of resource."""
        return 1

    def __iter__(self):
        """Iterate over routes."""
        return iter([self._route])


class ManifestJSONView(HomeAssistantView):
    """View to return a manifest.json."""

    requires_auth = False
    url = "/manifest.json"
    name = "manifestjson"

    @callback
    def get(self, request):  # pylint: disable=no-self-use
        """Return the manifest.json."""
        msg = json.dumps(MANIFEST_JSON, sort_keys=True)
        return web.Response(text=msg, content_type="application/manifest+json")


@callback
@websocket_api.websocket_command({"type": "get_panels"})
def websocket_get_panels(hass, connection, msg):
    """Handle get panels command."""
    user_is_admin = connection.user.is_admin
    panels = {
        panel_key: panel.to_response()
        for panel_key, panel in connection.hass.data[DATA_PANELS].items()
        if user_is_admin or not panel.require_admin
    }

    connection.send_message(websocket_api.result_message(msg["id"], panels))


@callback
@websocket_api.websocket_command({"type": "frontend/get_themes"})
def websocket_get_themes(hass, connection, msg):
    """Handle get themes command."""
    if hass.config.safe_mode:
        connection.send_message(
            websocket_api.result_message(
                msg["id"],
                {
                    "themes": {
                        "safe_mode": {
                            "primary-color": "#db4437",
                            "accent-color": "#ffca28",
                        }
                    },
                    "default_theme": "safe_mode",
                },
            )
        )
        return

    connection.send_message(
        websocket_api.result_message(
            msg["id"],
            {
                "themes": hass.data[DATA_THEMES],
                "default_theme": hass.data[DATA_DEFAULT_THEME],
                "default_dark_theme": hass.data.get(DATA_DEFAULT_DARK_THEME),
            },
        )
    )


@websocket_api.websocket_command(
    {
        "type": "frontend/get_translations",
        vol.Required("language"): str,
        vol.Required("category"): str,
        vol.Optional("integration"): str,
        vol.Optional("config_flow"): bool,
    }
)
@websocket_api.async_response
async def websocket_get_translations(hass, connection, msg):
    """Handle get translations command."""
    resources = await async_get_translations(
        hass,
        msg["language"],
        msg["category"],
        msg.get("integration"),
        msg.get("config_flow"),
    )
    connection.send_message(
        websocket_api.result_message(msg["id"], {"resources": resources})
    )


@websocket_api.websocket_command({"type": "frontend/get_version"})
@websocket_api.async_response
async def websocket_get_version(hass, connection, msg):
    """Handle get version command."""
    integration = await async_get_integration(hass, "frontend")

    frontend = None

    for req in integration.requirements:
        if req.startswith("ais-dom-frontend=="):
            frontend = req.split("==", 1)[1]

    if frontend is None:
        connection.send_error(msg["id"], "unknown_version", "Version not found")
    else:
        connection.send_result(msg["id"], {"version": frontend})<|MERGE_RESOLUTION|>--- conflicted
+++ resolved
@@ -59,11 +59,6 @@
         }
         for size in (192, 384, 512, 1024)
     ],
-<<<<<<< HEAD
-    "lang": "pl-PL",
-    "name": "Asystent domowy",
-    "short_name": "AIS",
-=======
     "screenshots": [
         {
             "src": "/static/images/screenshots/screenshot-1.png",
@@ -71,10 +66,9 @@
             "type": "image/png",
         }
     ],
-    "lang": "en-US",
-    "name": "Home Assistant",
-    "short_name": "Assistant",
->>>>>>> 75908f38
+    "lang": "pl-PL",
+    "name": "Asystent domowy",
+    "short_name": "AIS",
     "start_url": "/?homescreen=1",
     "theme_color": DEFAULT_THEME_COLOR,
     "prefer_related_applications": True,
