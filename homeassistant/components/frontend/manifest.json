{
  "domain": "frontend",
  "name": "Ais dom Frontend",
  "documentation": "https://sviete.github.io/AIS-docs/docs/en/ais_app_index.html",
  "requirements": [
<<<<<<< HEAD
    "ais-dom-frontend==20190828.0"
=======
    "home-assistant-frontend==20190828.1"
>>>>>>> c07227a5
  ],
  "dependencies": [
    "api",
    "auth",
    "http",
    "lovelace",
    "onboarding",
    "system_log",
    "websocket_api"
  ],
  "codeowners": [
    "@home-assistant/frontend"
  ]
}<|MERGE_RESOLUTION|>--- conflicted
+++ resolved
@@ -3,11 +3,7 @@
   "name": "Ais dom Frontend",
   "documentation": "https://sviete.github.io/AIS-docs/docs/en/ais_app_index.html",
   "requirements": [
-<<<<<<< HEAD
-    "ais-dom-frontend==20190828.0"
-=======
-    "home-assistant-frontend==20190828.1"
->>>>>>> c07227a5
+    "ais-dom-frontend==20190828.1"
   ],
   "dependencies": [
     "api",
