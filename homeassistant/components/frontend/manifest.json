--- conflicted
+++ resolved
@@ -1,16 +1,8 @@
 {
   "domain": "frontend",
-<<<<<<< HEAD
   "name": "Ais dom Frontend",
   "documentation": "https://www.ai-speaker.com",
-  "requirements": ["ais-dom-frontend==20211103.2"],
-=======
-  "name": "Home Assistant Frontend",
-  "documentation": "https://www.home-assistant.io/integrations/frontend",
-  "requirements": [
-    "home-assistant-frontend==20211108.0"
-  ],
->>>>>>> 4d62d41c
+  "requirements": ["ais-dom-frontend==20211108.0"],
   "dependencies": [
     "api",
     "auth",
