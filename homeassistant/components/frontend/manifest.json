{
  "domain": "frontend",
  "name": "Ais dom Frontend",
  "documentation": "https://sviete.github.io/AIS-docs/docs/en/ais_app_index.html",
  "requirements": [
<<<<<<< HEAD
    "ais-dom-frontend==20191204.3"
=======
    "ais-dom-frontend==20191204.5"
>>>>>>> 24044369
  ],
  "dependencies": [
    "api",
    "auth",
    "http",
    "lovelace",
    "onboarding",
    "system_log",
    "websocket_api"
  ],
  "codeowners": [
    "@home-assistant/frontend"
  ]
}<|MERGE_RESOLUTION|>--- conflicted
+++ resolved
@@ -3,11 +3,7 @@
   "name": "Ais dom Frontend",
   "documentation": "https://sviete.github.io/AIS-docs/docs/en/ais_app_index.html",
   "requirements": [
-<<<<<<< HEAD
-    "ais-dom-frontend==20191204.3"
-=======
     "ais-dom-frontend==20191204.5"
->>>>>>> 24044369
   ],
   "dependencies": [
     "api",
