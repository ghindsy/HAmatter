{
  "domain": "frontend",
  "name": "Home Assistant Frontend",
  "documentation": "https://www.home-assistant.io/integrations/frontend",
<<<<<<< HEAD
  "requirements": [
    "home-assistant-frontend==20200620.0"
  ],
=======
  "requirements": ["home-assistant-frontend==20200620.0"],
>>>>>>> b112a742
  "dependencies": [
    "api",
    "auth",
    "config",
    "device_automation",
    "http",
    "lovelace",
    "onboarding",
    "search",
    "system_log",
    "websocket_api"
  ],
  "codeowners": ["@home-assistant/frontend"],
  "quality_scale": "internal"
}<|MERGE_RESOLUTION|>--- conflicted
+++ resolved
@@ -2,13 +2,7 @@
   "domain": "frontend",
   "name": "Home Assistant Frontend",
   "documentation": "https://www.home-assistant.io/integrations/frontend",
-<<<<<<< HEAD
-  "requirements": [
-    "home-assistant-frontend==20200620.0"
-  ],
-=======
   "requirements": ["home-assistant-frontend==20200620.0"],
->>>>>>> b112a742
   "dependencies": [
     "api",
     "auth",
