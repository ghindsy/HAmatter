"""Support gathering system information of hosts which are running glances."""
from __future__ import annotations

from dataclasses import dataclass

from homeassistant.components.sensor import (
    SensorDeviceClass,
    SensorEntity,
    SensorEntityDescription,
    SensorStateClass,
    StateType,
)
from homeassistant.config_entries import ConfigEntry
from homeassistant.const import (
    CONF_NAME,
    PERCENTAGE,
    REVOLUTIONS_PER_MINUTE,
<<<<<<< HEAD
    TEMP_CELSIUS,
=======
    STATE_UNAVAILABLE,
>>>>>>> 196f5702
    Platform,
    UnitOfInformation,
    UnitOfTemperature,
)
from homeassistant.core import HomeAssistant, callback
from homeassistant.helpers import entity_registry as er
from homeassistant.helpers.entity import DeviceInfo
from homeassistant.helpers.entity_platform import AddEntitiesCallback
from homeassistant.helpers.update_coordinator import CoordinatorEntity

from . import GlancesDataUpdateCoordinator
from .const import CPU_ICON, DOMAIN


@dataclass
class GlancesSensorEntityDescriptionMixin:
    """Mixin for required keys."""

    type: str
    name_suffix: str


@dataclass
class GlancesSensorEntityDescription(
    SensorEntityDescription, GlancesSensorEntityDescriptionMixin
):
    """Describe Glances sensor entity."""


SENSOR_TYPES = {
    ("fs", "disk_use_percent"): GlancesSensorEntityDescription(
        key="disk_use_percent",
        type="fs",
        name_suffix="used percent",
        native_unit_of_measurement=PERCENTAGE,
        icon="mdi:harddisk",
        state_class=SensorStateClass.MEASUREMENT,
    ),
    ("fs", "disk_use"): GlancesSensorEntityDescription(
        key="disk_use",
        type="fs",
        name_suffix="used",
        native_unit_of_measurement=UnitOfInformation.GIBIBYTES,
        device_class=SensorDeviceClass.DATA_SIZE,
        icon="mdi:harddisk",
        state_class=SensorStateClass.MEASUREMENT,
    ),
    ("fs", "disk_free"): GlancesSensorEntityDescription(
        key="disk_free",
        type="fs",
        name_suffix="free",
        native_unit_of_measurement=UnitOfInformation.GIBIBYTES,
        device_class=SensorDeviceClass.DATA_SIZE,
        icon="mdi:harddisk",
        state_class=SensorStateClass.MEASUREMENT,
    ),
    ("mem", "memory_use_percent"): GlancesSensorEntityDescription(
        key="memory_use_percent",
        type="mem",
        name_suffix="RAM used percent",
        native_unit_of_measurement=PERCENTAGE,
        icon="mdi:memory",
        state_class=SensorStateClass.MEASUREMENT,
    ),
    ("mem", "memory_use"): GlancesSensorEntityDescription(
        key="memory_use",
        type="mem",
        name_suffix="RAM used",
        native_unit_of_measurement=UnitOfInformation.MEBIBYTES,
        device_class=SensorDeviceClass.DATA_SIZE,
        icon="mdi:memory",
        state_class=SensorStateClass.MEASUREMENT,
    ),
    ("mem", "memory_free"): GlancesSensorEntityDescription(
        key="memory_free",
        type="mem",
        name_suffix="RAM free",
        native_unit_of_measurement=UnitOfInformation.MEBIBYTES,
        device_class=SensorDeviceClass.DATA_SIZE,
        icon="mdi:memory",
        state_class=SensorStateClass.MEASUREMENT,
    ),
    ("memswap", "swap_use_percent"): GlancesSensorEntityDescription(
        key="swap_use_percent",
        type="memswap",
        name_suffix="Swap used percent",
        native_unit_of_measurement=PERCENTAGE,
        icon="mdi:memory",
        state_class=SensorStateClass.MEASUREMENT,
    ),
    ("memswap", "swap_use"): GlancesSensorEntityDescription(
        key="swap_use",
        type="memswap",
        name_suffix="Swap used",
        native_unit_of_measurement=UnitOfInformation.GIBIBYTES,
        device_class=SensorDeviceClass.DATA_SIZE,
        icon="mdi:memory",
        state_class=SensorStateClass.MEASUREMENT,
    ),
    ("memswap", "swap_free"): GlancesSensorEntityDescription(
        key="swap_free",
        type="memswap",
        name_suffix="Swap free",
        native_unit_of_measurement=UnitOfInformation.GIBIBYTES,
        device_class=SensorDeviceClass.DATA_SIZE,
        icon="mdi:memory",
        state_class=SensorStateClass.MEASUREMENT,
    ),
    ("load", "processor_load"): GlancesSensorEntityDescription(
        key="processor_load",
        type="load",
        name_suffix="CPU load",
        icon=CPU_ICON,
        state_class=SensorStateClass.MEASUREMENT,
    ),
    ("processcount", "process_running"): GlancesSensorEntityDescription(
        key="process_running",
        type="processcount",
        name_suffix="Running",
        icon=CPU_ICON,
        state_class=SensorStateClass.MEASUREMENT,
    ),
    ("processcount", "process_total"): GlancesSensorEntityDescription(
        key="process_total",
        type="processcount",
        name_suffix="Total",
        icon=CPU_ICON,
        state_class=SensorStateClass.MEASUREMENT,
    ),
    ("processcount", "process_thread"): GlancesSensorEntityDescription(
        key="process_thread",
        type="processcount",
        name_suffix="Thread",
        icon=CPU_ICON,
        state_class=SensorStateClass.MEASUREMENT,
    ),
    ("processcount", "process_sleeping"): GlancesSensorEntityDescription(
        key="process_sleeping",
        type="processcount",
        name_suffix="Sleeping",
        icon=CPU_ICON,
        state_class=SensorStateClass.MEASUREMENT,
    ),
    ("cpu", "cpu_use_percent"): GlancesSensorEntityDescription(
        key="cpu_use_percent",
        type="cpu",
        name_suffix="CPU used",
        native_unit_of_measurement=PERCENTAGE,
        icon=CPU_ICON,
        state_class=SensorStateClass.MEASUREMENT,
    ),
    ("sensors", "temperature_core"): GlancesSensorEntityDescription(
        key="temperature_core",
        type="sensors",
        name_suffix="Temperature",
        native_unit_of_measurement=UnitOfTemperature.CELSIUS,
        device_class=SensorDeviceClass.TEMPERATURE,
        state_class=SensorStateClass.MEASUREMENT,
    ),
    ("sensors", "temperature_hdd"): GlancesSensorEntityDescription(
        key="temperature_hdd",
        type="sensors",
        name_suffix="Temperature",
        native_unit_of_measurement=UnitOfTemperature.CELSIUS,
        device_class=SensorDeviceClass.TEMPERATURE,
        state_class=SensorStateClass.MEASUREMENT,
    ),
    ("sensors", "fan_speed"): GlancesSensorEntityDescription(
        key="fan_speed",
        type="sensors",
        name_suffix="Fan speed",
        native_unit_of_measurement=REVOLUTIONS_PER_MINUTE,
        icon="mdi:fan",
        state_class=SensorStateClass.MEASUREMENT,
    ),
    ("sensors", "battery"): GlancesSensorEntityDescription(
        key="battery",
        type="sensors",
        name_suffix="Charge",
        native_unit_of_measurement=PERCENTAGE,
        device_class=SensorDeviceClass.BATTERY,
        icon="mdi:battery",
        state_class=SensorStateClass.MEASUREMENT,
    ),
    ("docker", "docker_active"): GlancesSensorEntityDescription(
        key="docker_active",
        type="docker",
        name_suffix="Containers active",
        icon="mdi:docker",
        state_class=SensorStateClass.MEASUREMENT,
    ),
    ("docker", "docker_cpu_use"): GlancesSensorEntityDescription(
        key="docker_cpu_use",
        type="docker",
        name_suffix="Containers CPU used",
        native_unit_of_measurement=PERCENTAGE,
        icon="mdi:docker",
        state_class=SensorStateClass.MEASUREMENT,
    ),
    ("docker", "docker_memory_use"): GlancesSensorEntityDescription(
        key="docker_memory_use",
        type="docker",
        name_suffix="Containers RAM used",
        native_unit_of_measurement=UnitOfInformation.MEBIBYTES,
        device_class=SensorDeviceClass.DATA_SIZE,
        icon="mdi:docker",
        state_class=SensorStateClass.MEASUREMENT,
    ),
    ("raid", "used"): GlancesSensorEntityDescription(
        key="used",
        type="raid",
        name_suffix="Raid used",
        icon="mdi:harddisk",
        state_class=SensorStateClass.MEASUREMENT,
    ),
    ("raid", "available"): GlancesSensorEntityDescription(
        key="available",
        type="raid",
        name_suffix="Raid available",
        icon="mdi:harddisk",
        state_class=SensorStateClass.MEASUREMENT,
    ),
}


async def async_setup_entry(
    hass: HomeAssistant,
    config_entry: ConfigEntry,
    async_add_entities: AddEntitiesCallback,
) -> None:
    """Set up the Glances sensors."""

    coordinator: GlancesDataUpdateCoordinator = hass.data[DOMAIN][config_entry.entry_id]
    name = config_entry.data.get(CONF_NAME)
    entities = []

    @callback
    def _migrate_old_unique_ids(
        hass: HomeAssistant, old_unique_id: str, new_key: str
    ) -> None:
        """Migrate unique IDs to the new format."""
        ent_reg = er.async_get(hass)

        if entity_id := ent_reg.async_get_entity_id(
            Platform.SENSOR, DOMAIN, old_unique_id
        ):
            ent_reg.async_update_entity(
                entity_id, new_unique_id=f"{config_entry.entry_id}-{new_key}"
            )

    for sensor_type, sensors in coordinator.data.items():
        if sensor_type in ["fs", "sensors", "raid"]:
            for sensor_label, params in sensors.items():
                for param in params:
                    sensor_description = SENSOR_TYPES[(sensor_type, param)]
                    _migrate_old_unique_ids(
                        hass,
                        f"{coordinator.host}-{name} {sensor_label} {sensor_description.name_suffix}",
                        f"{sensor_label}-{sensor_description.key}",
                    )
                    entities.append(
                        GlancesSensor(
                            coordinator,
                            name,
                            sensor_label,
                            sensor_description,
                        )
                    )
        else:
            for sensor in sensors:
                sensor_description = SENSOR_TYPES[(sensor_type, sensor)]
                _migrate_old_unique_ids(
                    hass,
                    f"{coordinator.host}-{name}  {sensor_description.name_suffix}",
                    f"-{sensor_description.key}",
                )
                entities.append(
                    GlancesSensor(
                        coordinator,
                        name,
                        "",
                        sensor_description,
                    )
                )

    async_add_entities(entities)


class GlancesSensor(CoordinatorEntity[GlancesDataUpdateCoordinator], SensorEntity):
    """Implementation of a Glances sensor."""

    entity_description: GlancesSensorEntityDescription
    _attr_has_entity_name = True

    def __init__(
        self,
        coordinator: GlancesDataUpdateCoordinator,
        name: str | None,
        sensor_name_prefix: str,
        description: GlancesSensorEntityDescription,
    ) -> None:
        """Initialize the sensor."""
        super().__init__(coordinator)
        self._sensor_name_prefix = sensor_name_prefix
        self.entity_description = description
        self._attr_name = f"{sensor_name_prefix} {description.name_suffix}".strip()
        self._attr_device_info = DeviceInfo(
            identifiers={(DOMAIN, coordinator.config_entry.entry_id)},
            manufacturer="Glances",
            name=name or coordinator.host,
        )
        self._attr_unique_id = f"{coordinator.config_entry.entry_id}-{sensor_name_prefix}-{description.key}"

    @property
    def native_value(self) -> StateType:
        """Return the state of the resources."""
        value = self.coordinator.data[self.entity_description.type]

        if isinstance(value.get(self._sensor_name_prefix), dict):
            return value[self._sensor_name_prefix][self.entity_description.key]
        return value[self.entity_description.key]<|MERGE_RESOLUTION|>--- conflicted
+++ resolved
@@ -15,11 +15,6 @@
     CONF_NAME,
     PERCENTAGE,
     REVOLUTIONS_PER_MINUTE,
-<<<<<<< HEAD
-    TEMP_CELSIUS,
-=======
-    STATE_UNAVAILABLE,
->>>>>>> 196f5702
     Platform,
     UnitOfInformation,
     UnitOfTemperature,
