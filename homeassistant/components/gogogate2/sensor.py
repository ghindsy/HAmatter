"""Support for Gogogate2 garage Doors."""
from itertools import chain
from typing import Callable, List, Optional

from gogogate2_api.common import AbstractDoor, get_configured_doors

from homeassistant.config_entries import ConfigEntry
from homeassistant.const import (
    DEVICE_CLASS_BATTERY,
    DEVICE_CLASS_TEMPERATURE,
    TEMP_CELSIUS,
)
from homeassistant.core import HomeAssistant
from homeassistant.helpers.entity import Entity

from .common import (
    DeviceDataUpdateCoordinator,
    GoGoGate2Entity,
    get_data_update_coordinator,
    sensor_unique_id,
)

SENSOR_ID_WIRED = "WIRE"


async def async_setup_entry(
    hass: HomeAssistant,
    config_entry: ConfigEntry,
    async_add_entities: Callable[[List[Entity], Optional[bool]], None],
) -> None:
    """Set up the config entry."""
    data_update_coordinator = get_data_update_coordinator(hass, config_entry)

    sensors = chain(
        [
            DoorSensorBattery(config_entry, data_update_coordinator, door)
<<<<<<< HEAD
            for door in get_configured_doors(data_update_coordinator.data)
            if door.sensorid and door.sensorid != SENSOR_ID_WIRED
        ]
    )
    async_add_entities(
        [
            DoorSensorTemperature(config_entry, data_update_coordinator, door)
=======
>>>>>>> c7b86947
            for door in get_configured_doors(data_update_coordinator.data)
            if door.sensorid and door.sensorid != SENSOR_ID_WIRED
        ],
        [
            DoorSensorTemperature(config_entry, data_update_coordinator, door)
            for door in get_configured_doors(data_update_coordinator.data)
            if door.sensorid and door.sensorid != SENSOR_ID_WIRED
        ],
    )
    async_add_entities(sensors)


class DoorSensorBattery(GoGoGate2Entity):
    """Battery sensor entity for gogogate2 door sensor."""

<<<<<<< HEAD
class DoorSensorBattery(GoGoGate2Entity):
    """Battery sensor entity for gogogate2 door sensor."""

=======
>>>>>>> c7b86947
    def __init__(
        self,
        config_entry: ConfigEntry,
        data_update_coordinator: DeviceDataUpdateCoordinator,
        door: AbstractDoor,
    ) -> None:
        """Initialize the object."""
        unique_id = sensor_unique_id(config_entry, door, "battery")
        super().__init__(config_entry, data_update_coordinator, door, unique_id)

    @property
    def name(self):
        """Return the name of the door."""
        return f"{self._get_door().name} battery"

    @property
    def device_class(self):
        """Return the class of this device, from component DEVICE_CLASSES."""
        return DEVICE_CLASS_BATTERY

    @property
    def state(self):
        """Return the state of the entity."""
        door = self._get_door()
        return door.voltage  # This is a percentage, not an absolute voltage

    @property
    def extra_state_attributes(self):
        """Return the state attributes."""
        door = self._get_door()
        if door.sensorid is not None:
            return {"door_id": door.door_id, "sensor_id": door.sensorid}
        return None


class DoorSensorTemperature(GoGoGate2Entity):
    """Temperature sensor entity for gogogate2 door sensor."""

    def __init__(
        self,
        config_entry: ConfigEntry,
        data_update_coordinator: DeviceDataUpdateCoordinator,
        door: AbstractDoor,
    ) -> None:
        """Initialize the object."""
        unique_id = sensor_unique_id(config_entry, door, "temperature")
        super().__init__(config_entry, data_update_coordinator, door, unique_id)

    @property
    def name(self):
        """Return the name of the door."""
        return f"{self._get_door().name} temperature"

    @property
    def device_class(self):
        """Return the class of this device, from component DEVICE_CLASSES."""
        return DEVICE_CLASS_TEMPERATURE

    @property
    def state(self):
        """Return the state of the entity."""
        door = self._get_door()
        return door.temperature

    @property
    def unit_of_measurement(self):
        """Return the unit_of_measurement."""
        return TEMP_CELSIUS

    @property
    def device_state_attributes(self):
        """Return the state attributes."""
        door = self._get_door()
        if door.sensorid is not None:
            return {"door_id": door.door_id, "sensor_id": door.sensorid}
        return None<|MERGE_RESOLUTION|>--- conflicted
+++ resolved
@@ -34,16 +34,6 @@
     sensors = chain(
         [
             DoorSensorBattery(config_entry, data_update_coordinator, door)
-<<<<<<< HEAD
-            for door in get_configured_doors(data_update_coordinator.data)
-            if door.sensorid and door.sensorid != SENSOR_ID_WIRED
-        ]
-    )
-    async_add_entities(
-        [
-            DoorSensorTemperature(config_entry, data_update_coordinator, door)
-=======
->>>>>>> c7b86947
             for door in get_configured_doors(data_update_coordinator.data)
             if door.sensorid and door.sensorid != SENSOR_ID_WIRED
         ],
@@ -59,12 +49,6 @@
 class DoorSensorBattery(GoGoGate2Entity):
     """Battery sensor entity for gogogate2 door sensor."""
 
-<<<<<<< HEAD
-class DoorSensorBattery(GoGoGate2Entity):
-    """Battery sensor entity for gogogate2 door sensor."""
-
-=======
->>>>>>> c7b86947
     def __init__(
         self,
         config_entry: ConfigEntry,
