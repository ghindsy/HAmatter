--- conflicted
+++ resolved
@@ -241,17 +241,11 @@
 
 def check_correct_scopes(token_file, config):
     """Check for the correct scopes in file."""
-<<<<<<< HEAD
-    tokenfile = open(token_file).read()
-    if (config.get(CONF_CALENDAR_ACCESS) is FeatureAccess.ReadWrite and "readonly" in tokenfile) or (config.get(CONF_CALENDAR_ACCESS) is FeatureAccess.Read and "readonly" not in tokenfile):
-        _LOGGER.warning("Please re-authenticate with Google")
-        return False
-=======
     with open(token_file) as tokenfile:
-        if "readonly" in tokenfile.read():
+        contents = tokenfile.read()
+        if (config.get(CONF_CALENDAR_ACCESS) is FeatureAccess.ReadWrite and "readonly" in contents) or (config.get(CONF_CALENDAR_ACCESS) is FeatureAccess.Read and "readonly" not in contents):
             _LOGGER.warning("Please re-authenticate with Google")
             return False
->>>>>>> b1311988
     return True
 
 def setup_services(hass, hass_config, config, track_new_found_calendars, calendar_service):
