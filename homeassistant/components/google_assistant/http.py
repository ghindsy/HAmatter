"""
Support for Google Actions Smart Home Control.

For more details about this component, please refer to the documentation at
https://home-assistant.io/components/google_assistant/
"""
import asyncio
import logging

from typing import Any, Dict  # NOQA

from aiohttp.hdrs import AUTHORIZATION
from aiohttp.web import Request, Response  # NOQA

# Typing imports
# pylint: disable=using-constant-test,unused-import,ungrouped-imports
# if False:
from homeassistant.components.http import HomeAssistantView
from homeassistant.const import HTTP_BAD_REQUEST, HTTP_UNAUTHORIZED
from homeassistant.core import HomeAssistant  # NOQA
from homeassistant.helpers.entity import Entity  # NOQA

from .const import (
    GOOGLE_ASSISTANT_API_ENDPOINT,
    CONF_ACCESS_TOKEN,
    DEFAULT_EXPOSE_BY_DEFAULT,
    DEFAULT_EXPOSED_DOMAINS,
    CONF_EXPOSE_BY_DEFAULT,
    CONF_EXPOSED_DOMAINS,
    ATTR_GOOGLE_ASSISTANT,
    CONF_AGENT_USER_ID
    )
from .smart_home import entity_to_device, query_device, determine_service

_LOGGER = logging.getLogger(__name__)


class GoogleAssistantView(HomeAssistantView):
    """Handle Google Assistant requests."""

    url = GOOGLE_ASSISTANT_API_ENDPOINT
    name = 'api:google_assistant'
    requires_auth = False  # Uses access token from oauth flow

    def __init__(self, hass: HomeAssistant, cfg: Dict[str, Any]) -> None:
        """Initialize Google Assistant view."""
        super().__init__()

        self.access_token = cfg.get(CONF_ACCESS_TOKEN)
        self.expose_by_default = cfg.get(CONF_EXPOSE_BY_DEFAULT,
                                         DEFAULT_EXPOSE_BY_DEFAULT)
        self.exposed_domains = cfg.get(CONF_EXPOSED_DOMAINS,
                                       DEFAULT_EXPOSED_DOMAINS)
        self.agent_user_id = cfg.get(CONF_AGENT_USER_ID)

    def is_entity_exposed(self, entity) -> bool:
        """Determine if an entity should be exposed to Google Assistant."""
        if entity.attributes.get('view') is not None:
            # Ignore entities that are views
            return False

        domain = entity.domain.lower()
        explicit_expose = entity.attributes.get(ATTR_GOOGLE_ASSISTANT, None)

        domain_exposed_by_default = \
            self.expose_by_default and domain in self.exposed_domains

        # Expose an entity if the entity's domain is exposed by default and
        # the configuration doesn't explicitly exclude it from being
        # exposed, or if the entity is explicitly exposed
        is_default_exposed = \
            domain_exposed_by_default and explicit_expose is not False

        return is_default_exposed or explicit_expose

    @asyncio.coroutine
    def handle_sync(self, hass: HomeAssistant, request_id: str):
        """Handle SYNC action."""
        devices = []
        for entity in hass.states.async_all():
            if not self.is_entity_exposed(entity):
                continue

            device = entity_to_device(entity, hass.config.units)
            if device is None:
                _LOGGER.warning("No mapping for %s domain", entity.domain)
                continue

            devices.append(device)

        return self.json(
            _make_actions_response(request_id,
                                   {'agentUserId': self.agent_user_id,
                                    'devices': devices}))

    @asyncio.coroutine
    def handle_query(self,
                     hass: HomeAssistant,
                     request_id: str,
                     requested_devices: list):
        """Handle the QUERY action."""
        devices = {}
        for device in requested_devices:
            devid = device.get('id')
            # In theory this should never happpen
            if not devid:
                _LOGGER.error('Device missing ID: %s', device)
                continue

            state = hass.states.get(devid)
            if not state:
                # If we can't find a state, the device is offline
                devices[devid] = {'online': False}

            devices[devid] = query_device(state, hass.config.units)

        return self.json(
            _make_actions_response(request_id, {'devices': devices}))

    @asyncio.coroutine
    def handle_execute(self,
                       hass: HomeAssistant,
                       request_id: str,
                       requested_commands: list):
        """Handle the EXECUTE action."""
        commands = []
        for command in requested_commands:
            ent_ids = [ent.get('id') for ent in command.get('devices', [])]
            execution = command.get('execution')[0]
            for eid in ent_ids:
                success = False
                domain = eid.split('.')[0]
                (service, service_data) = determine_service(
<<<<<<< HEAD
                    eid, execution.get('command'), execution.get('params'))
                if service is not None:
                    success = yield from hass.services.async_call(
                        domain, service, service_data, blocking=True)
=======
                    eid, execution.get('command'), execution.get('params'),
                    hass.config.units)
                success = yield from hass.services.async_call(
                    domain, service, service_data, blocking=True)
>>>>>>> d5b170f7
                result = {"ids": [eid], "states": {}}
                if success:
                    result['status'] = 'SUCCESS'
                else:
                    result['status'] = 'ERROR'
                commands.append(result)

        return self.json(
            _make_actions_response(request_id, {'commands': commands}))

    @asyncio.coroutine
    def post(self, request: Request) -> Response:
        """Handle Google Assistant requests."""
        auth = request.headers.get(AUTHORIZATION, None)
        if 'Bearer {}'.format(self.access_token) != auth:
            return self.json_message(
                "missing authorization", status_code=HTTP_UNAUTHORIZED)

        data = yield from request.json()  # type: dict

        inputs = data.get('inputs')  # type: list
        if len(inputs) != 1:
            _LOGGER.error('Too many inputs in request %d', len(inputs))
            return self.json_message(
                "too many inputs", status_code=HTTP_BAD_REQUEST)

        request_id = data.get('requestId')  # type: str
        intent = inputs[0].get('intent')
        payload = inputs[0].get('payload')

        hass = request.app['hass']  # type: HomeAssistant
        res = None
        if intent == 'action.devices.SYNC':
            res = yield from self.handle_sync(hass, request_id)
        elif intent == 'action.devices.QUERY':
            res = yield from self.handle_query(hass, request_id,
                                               payload.get('devices', []))
        elif intent == 'action.devices.EXECUTE':
            res = yield from self.handle_execute(hass, request_id,
                                                 payload.get('commands', []))

        if res:
            return res

        return self.json_message(
            "invalid intent", status_code=HTTP_BAD_REQUEST)


def _make_actions_response(request_id: str, payload: dict) -> dict:
    return {'requestId': request_id, 'payload': payload}<|MERGE_RESOLUTION|>--- conflicted
+++ resolved
@@ -131,17 +131,10 @@
                 success = False
                 domain = eid.split('.')[0]
                 (service, service_data) = determine_service(
-<<<<<<< HEAD
-                    eid, execution.get('command'), execution.get('params'))
-                if service is not None:
-                    success = yield from hass.services.async_call(
-                        domain, service, service_data, blocking=True)
-=======
                     eid, execution.get('command'), execution.get('params'),
                     hass.config.units)
                 success = yield from hass.services.async_call(
                     domain, service, service_data, blocking=True)
->>>>>>> d5b170f7
                 result = {"ids": [eid], "states": {}}
                 if success:
                     result['status'] = 'SUCCESS'
