"""Support for Google Assistant SDK."""

from __future__ import annotations

import dataclasses

import aiohttp
from gassist_text import TextAssistant
from google.oauth2.credentials import Credentials
import voluptuous as vol

from homeassistant.components import conversation
from homeassistant.config_entries import ConfigEntry, ConfigEntryState
from homeassistant.const import CONF_ACCESS_TOKEN, CONF_NAME, Platform
from homeassistant.core import (
    HomeAssistant,
    ServiceCall,
    ServiceResponse,
    SupportsResponse,
)
from homeassistant.exceptions import ConfigEntryAuthFailed, ConfigEntryNotReady
from homeassistant.helpers import config_validation as cv, discovery, intent
from homeassistant.helpers.config_entry_oauth2_flow import (
    OAuth2Session,
    async_get_config_entry_implementation,
)
from homeassistant.helpers.typing import ConfigType

from .const import (
    CONF_LANGUAGE_CODE,
    DATA_MEM_STORAGE,
    DATA_SESSION,
    DOMAIN,
    SUPPORTED_LANGUAGE_CODES,
)
from .helpers import (
    GoogleAssistantSDKAudioView,
    InMemoryStorage,
    async_send_text_commands,
    best_matching_language_code,
)

SERVICE_SEND_TEXT_COMMAND = "send_text_command"
SERVICE_SEND_TEXT_COMMAND_FIELD_COMMAND = "command"
SERVICE_SEND_TEXT_COMMAND_FIELD_MEDIA_PLAYER = "media_player"
SERVICE_SEND_TEXT_COMMAND_SCHEMA = vol.All(
    {
        vol.Required(SERVICE_SEND_TEXT_COMMAND_FIELD_COMMAND): vol.All(
            cv.ensure_list, [vol.All(str, vol.Length(min=1))]
        ),
        vol.Optional(SERVICE_SEND_TEXT_COMMAND_FIELD_MEDIA_PLAYER): cv.comp_entity_ids,
    },
)

CONFIG_SCHEMA = cv.config_entry_only_config_schema(DOMAIN)


async def async_setup(hass: HomeAssistant, config: ConfigType) -> bool:
    """Set up Google Assistant SDK component."""
    hass.async_create_task(
        discovery.async_load_platform(
            hass, Platform.NOTIFY, DOMAIN, {CONF_NAME: DOMAIN}, config
        )
    )

    return True


async def async_setup_entry(hass: HomeAssistant, entry: ConfigEntry) -> bool:
    """Set up Google Assistant SDK from a config entry."""
    hass.data.setdefault(DOMAIN, {})[entry.entry_id] = {}

    implementation = await async_get_config_entry_implementation(hass, entry)
    session = OAuth2Session(hass, entry, implementation)
    try:
        await session.async_ensure_token_valid()
    except aiohttp.ClientResponseError as err:
        if 400 <= err.status < 500:
            raise ConfigEntryAuthFailed(
                "OAuth session is not valid, reauth required"
            ) from err
        raise ConfigEntryNotReady from err
    except aiohttp.ClientError as err:
        raise ConfigEntryNotReady from err
    hass.data[DOMAIN][entry.entry_id][DATA_SESSION] = session

    mem_storage = InMemoryStorage(hass)
    hass.data[DOMAIN][entry.entry_id][DATA_MEM_STORAGE] = mem_storage
    hass.http.register_view(GoogleAssistantSDKAudioView(mem_storage))

    await async_setup_service(hass)

    agent = GoogleAssistantConversationAgent(hass, entry)
    conversation.async_set_agent(hass, entry, agent)

    return True


async def async_unload_entry(hass: HomeAssistant, entry: ConfigEntry) -> bool:
    """Unload a config entry."""
    hass.data[DOMAIN].pop(entry.entry_id)
    loaded_entries = [
        entry
        for entry in hass.config_entries.async_entries(DOMAIN)
        if entry.state == ConfigEntryState.LOADED
    ]
    if len(loaded_entries) == 1:
        for service_name in hass.services.async_services_for_domain(DOMAIN):
            hass.services.async_remove(DOMAIN, service_name)

    conversation.async_unset_agent(hass, entry)

    return True


async def async_setup_service(hass: HomeAssistant) -> None:
    """Add the services for Google Assistant SDK."""

    async def send_text_command(call: ServiceCall) -> ServiceResponse:
        """Send a text command to Google Assistant SDK."""
        commands: list[str] = call.data[SERVICE_SEND_TEXT_COMMAND_FIELD_COMMAND]
        media_players: list[str] | None = call.data.get(
            SERVICE_SEND_TEXT_COMMAND_FIELD_MEDIA_PLAYER
        )
        command_response_list = await async_send_text_commands(
            hass, commands, media_players
        )
        if call.return_response:
            return {
                "responses": [
                    dataclasses.asdict(command_response)
                    for command_response in command_response_list
                ]
            }
        return None

    hass.services.async_register(
        DOMAIN,
        SERVICE_SEND_TEXT_COMMAND,
        send_text_command,
        schema=SERVICE_SEND_TEXT_COMMAND_SCHEMA,
        supports_response=SupportsResponse.OPTIONAL,
    )


class GoogleAssistantConversationAgent(conversation.AbstractConversationAgent):
    """Google Assistant SDK conversation agent."""

    def __init__(self, hass: HomeAssistant, entry: ConfigEntry) -> None:
        """Initialize the agent."""
        self.hass = hass
        self.entry = entry
        self.assistant: TextAssistant | None = None
        self.session: OAuth2Session | None = None
        self.language: str | None = None

    @property
    def supported_languages(self) -> list[str]:
        """Return a list of supported languages."""
        return SUPPORTED_LANGUAGE_CODES

    async def async_process(
        self, user_input: conversation.ConversationInput
    ) -> conversation.ConversationResult:
        """Process a sentence."""
        if self.session:
            session = self.session
        else:
            session = self.hass.data[DOMAIN][self.entry.entry_id][DATA_SESSION]
            self.session = session
        if not session.valid_token:
            await session.async_ensure_token_valid()
            self.assistant = None
<<<<<<< HEAD

        language = best_matching_language_code(
            self.hass,
            user_input.language,
            self.entry.options.get(CONF_LANGUAGE_CODE),
        )

        if not self.assistant or language != self.language:
            credentials = Credentials(session.token[CONF_ACCESS_TOKEN])
            self.language = language
=======
        if not self.assistant or user_input.language != self.language:
            credentials = Credentials(session.token[CONF_ACCESS_TOKEN])  # type: ignore[no-untyped-call]
            self.language = user_input.language
>>>>>>> e4be3d84
            self.assistant = TextAssistant(credentials, self.language)

        resp = await self.hass.async_add_executor_job(
            self.assistant.assist, user_input.text
        )
        text_response = resp[0] or "<empty response>"

        intent_response = intent.IntentResponse(language=language)
        intent_response.async_set_speech(text_response)
        return conversation.ConversationResult(
            response=intent_response, conversation_id=user_input.conversation_id
        )<|MERGE_RESOLUTION|>--- conflicted
+++ resolved
@@ -171,7 +171,6 @@
         if not session.valid_token:
             await session.async_ensure_token_valid()
             self.assistant = None
-<<<<<<< HEAD
 
         language = best_matching_language_code(
             self.hass,
@@ -180,13 +179,8 @@
         )
 
         if not self.assistant or language != self.language:
-            credentials = Credentials(session.token[CONF_ACCESS_TOKEN])
+            credentials = Credentials(session.token[CONF_ACCESS_TOKEN])  # type: ignore[no-untyped-call]
             self.language = language
-=======
-        if not self.assistant or user_input.language != self.language:
-            credentials = Credentials(session.token[CONF_ACCESS_TOKEN])  # type: ignore[no-untyped-call]
-            self.language = user_input.language
->>>>>>> e4be3d84
             self.assistant = TextAssistant(credentials, self.language)
 
         resp = await self.hass.async_add_executor_job(
