--- conflicted
+++ resolved
@@ -265,12 +265,8 @@
             _LOGGER.error("Error: %s when validating options: %s", err, options)
             return None, None
 
-<<<<<<< HEAD
         encoding = texttospeech.AudioEncoding[options[CONF_ENCODING]]
-=======
-        encoding = options[CONF_ENCODING]
         gender = texttospeech.SsmlVoiceGender[options[CONF_GENDER]]
->>>>>>> d55be79e
         voice = options[CONF_VOICE]
         if voice:
             gender = None
