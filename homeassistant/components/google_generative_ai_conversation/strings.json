{
  "config": {
    "step": {
      "user": {
        "data": {
          "api_key": "[%key:common::config_flow::data::api_key%]",
          "llm_hass_api": "[%key:common::config_flow::data::llm_hass_api%]"
        }
      }
    },
    "error": {
      "cannot_connect": "[%key:common::config_flow::error::cannot_connect%]",
      "invalid_auth": "[%key:common::config_flow::error::invalid_auth%]",
      "unknown": "[%key:common::config_flow::error::unknown%]"
    }
  },
  "options": {
    "step": {
      "init": {
        "data": {
          "prompt": "Prompt Template",
          "chat_model": "[%key:common::generic::model%]",
          "temperature": "Temperature",
          "top_p": "Top P",
          "top_k": "Top K",
          "max_tokens": "Maximum tokens to return in response",
<<<<<<< HEAD
          "harassment_block_threshold": "Negative or harmful comments targeting identity and/or protected attributes",
          "hate_block_threshold": "Content that is rude, disrespectful, or profane",
          "secual_block_threshold": "Contains references to sexual acts or other lewd content",
          "dangerous_block_threshold": "Promotes, facilitates, or encourages harmful acts"
=======
          "llm_hass_api": "[%key:common::config_flow::data::llm_hass_api%]"
>>>>>>> f42b9833
        }
      }
    }
  },
  "services": {
    "generate_content": {
      "name": "Generate content",
      "description": "Generate content from a prompt consisting of text and optionally images",
      "fields": {
        "prompt": {
          "name": "Prompt",
          "description": "The prompt",
          "example": "Describe what you see in these images"
        },
        "image_filename": {
          "name": "Image filename",
          "description": "Images",
          "example": "/config/www/image.jpg"
        }
      }
    }
  }
}<|MERGE_RESOLUTION|>--- conflicted
+++ resolved
@@ -24,14 +24,11 @@
           "top_p": "Top P",
           "top_k": "Top K",
           "max_tokens": "Maximum tokens to return in response",
-<<<<<<< HEAD
+          "llm_hass_api": "[%key:common::config_flow::data::llm_hass_api%]",
           "harassment_block_threshold": "Negative or harmful comments targeting identity and/or protected attributes",
           "hate_block_threshold": "Content that is rude, disrespectful, or profane",
           "secual_block_threshold": "Contains references to sexual acts or other lewd content",
           "dangerous_block_threshold": "Promotes, facilitates, or encourages harmful acts"
-=======
-          "llm_hass_api": "[%key:common::config_flow::data::llm_hass_api%]"
->>>>>>> f42b9833
         }
       }
     }
