--- conflicted
+++ resolved
@@ -21,21 +21,17 @@
 import homeassistant.helpers.config_validation as cv
 from homeassistant.helpers.selector import ConfigEntrySelector
 
-<<<<<<< HEAD
-from .const import CONF_SHEETS_ACCESS, DATA_CONFIG_ENTRY, DOMAIN, FeatureAccess
-
-DATA = "data"
-DOCUMENT_ID = "document_id"
-=======
-from .const import DEFAULT_ACCESS, DOMAIN
-
-DATA = "data"
-DATA_CONFIG_ENTRY = "config_entry"
->>>>>>> 8819634b
-WORKSHEET = "worksheet"
-
-SERVICE_APPEND_SHEET = "append_sheet"
-SERVICE_EDIT_SHEET = "edit_sheet"
+from .const import (
+    CONF_SHEETS_ACCESS,
+    DATA,
+    DATA_CONFIG_ENTRY,
+    DOCUMENT_ID,
+    DOMAIN,
+    SERVICE_APPEND_SHEET,
+    SERVICE_EDIT_SHEET,
+    WORKSHEET,
+    FeatureAccess,
+)
 
 SHEET_SERVICE_SCHEMA = vol.All(
     {
