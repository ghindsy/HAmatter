{
  "domain": "gree",
  "name": "Gree Climate",
  "config_flow": true,
  "documentation": "https://www.home-assistant.io/integrations/gree",
<<<<<<< HEAD
  "requirements": ["greeclimate==0.11.5"],
=======
  "requirements": ["greeclimate==0.11.7"],
>>>>>>> 49a943cc
  "codeowners": ["@cmroche"],
  "iot_class": "local_polling"
}<|MERGE_RESOLUTION|>--- conflicted
+++ resolved
@@ -3,11 +3,7 @@
   "name": "Gree Climate",
   "config_flow": true,
   "documentation": "https://www.home-assistant.io/integrations/gree",
-<<<<<<< HEAD
-  "requirements": ["greeclimate==0.11.5"],
-=======
-  "requirements": ["greeclimate==0.11.7"],
->>>>>>> 49a943cc
+  "requirements": ["greeclimate==0.11.8"],
   "codeowners": ["@cmroche"],
   "iot_class": "local_polling"
 }