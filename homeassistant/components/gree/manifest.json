{
  "domain": "gree",
  "name": "Gree Climate",
  "config_flow": true,
  "documentation": "https://www.home-assistant.io/integrations/gree",
<<<<<<< HEAD
  "requirements": ["greeclimate==0.9.8"],
=======
  "requirements": ["greeclimate==0.10.2"],
>>>>>>> bb31de1d
  "codeowners": ["@cmroche"]
}<|MERGE_RESOLUTION|>--- conflicted
+++ resolved
@@ -3,10 +3,6 @@
   "name": "Gree Climate",
   "config_flow": true,
   "documentation": "https://www.home-assistant.io/integrations/gree",
-<<<<<<< HEAD
-  "requirements": ["greeclimate==0.9.8"],
-=======
   "requirements": ["greeclimate==0.10.2"],
->>>>>>> bb31de1d
   "codeowners": ["@cmroche"]
 }