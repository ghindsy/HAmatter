--- conflicted
+++ resolved
@@ -56,16 +56,12 @@
 )
 from homeassistant.helpers.typing import ConfigType, DiscoveryInfoType, EventType
 
-<<<<<<< HEAD
-from . import GroupEntity
-from .const import CONF_SYNC
-=======
 from .entity import GroupEntity
->>>>>>> c8260a59
 from .util import find_state_attributes, mean_tuple, reduce_attribute
 
 DEFAULT_NAME = "Light Group"
 CONF_ALL = "all"
+CONF_SYNC = "sync"
 
 # No limit on parallel updates to enable a group calling another group
 PARALLEL_UPDATES = 0
