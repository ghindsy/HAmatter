--- conflicted
+++ resolved
@@ -7,12 +7,8 @@
 import growattServer
 import voluptuous as vol
 
-<<<<<<< HEAD
-from homeassistant.components.sensor import PLATFORM_SCHEMA
+from homeassistant.components.sensor import PLATFORM_SCHEMA, SensorEntity
 from homeassistant.config_entries import SOURCE_IMPORT
-=======
-from homeassistant.components.sensor import PLATFORM_SCHEMA, SensorEntity
->>>>>>> 46ef85f4
 from homeassistant.const import (
     CONF_NAME,
     CONF_PASSWORD,
@@ -41,14 +37,10 @@
 
 _LOGGER = logging.getLogger(__name__)
 
-<<<<<<< HEAD
-SCAN_INTERVAL = datetime.timedelta(minutes=5)
-=======
 CONF_PLANT_ID = "plant_id"
 DEFAULT_PLANT_ID = "0"
 DEFAULT_NAME = "Growatt"
 SCAN_INTERVAL = datetime.timedelta(minutes=1)
->>>>>>> 46ef85f4
 
 # Sensor type order is: Sensor name, Unit of measurement, api data name, additional options
 TOTAL_SENSOR_TYPES = {
