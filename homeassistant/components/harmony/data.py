--- conflicted
+++ resolved
@@ -60,14 +60,6 @@
         return devices
 
     @property
-<<<<<<< HEAD
-=======
-    def name(self) -> str:
-        """Return the Harmony device's name."""
-        return self._name
-
-    @property
->>>>>>> 6519b243
     def unique_id(self):
         """Return the Harmony device's unique_id."""
         return self._unique_id
