"""Support for Harmony Hub devices."""
import json
import logging

import voluptuous as vol

from homeassistant.components import remote
from homeassistant.components.remote import (
    ATTR_ACTIVITY,
    ATTR_DELAY_SECS,
    ATTR_DEVICE,
    ATTR_HOLD_SECS,
    ATTR_NUM_REPEATS,
    DEFAULT_DELAY_SECS,
    PLATFORM_SCHEMA,
)
from homeassistant.config_entries import SOURCE_IMPORT, ConfigEntry
from homeassistant.const import ATTR_ENTITY_ID, CONF_HOST, CONF_NAME
from homeassistant.core import HomeAssistant
from homeassistant.exceptions import PlatformNotReady
from homeassistant.helpers import entity_platform
import homeassistant.helpers.config_validation as cv
from homeassistant.helpers.dispatcher import async_dispatcher_connect
from homeassistant.helpers.event import async_call_later
from homeassistant.helpers.restore_state import RestoreEntity

from .connection_state import ConnectionStateMixin
from .const import (
    ACTIVITY_POWER_OFF,
    ATTR_ACTIVITY_LIST,
    ATTR_ACTIVITY_STARTING,
    ATTR_CURRENT_ACTIVITY,
    ATTR_DEVICES_LIST,
    ATTR_LAST_ACTIVITY,
    DOMAIN,
    HARMONY_OPTIONS_UPDATE,
    PREVIOUS_ACTIVE_ACTIVITY,
    SERVICE_CHANGE_CHANNEL,
    SERVICE_SYNC,
    UNIQUE_ID,
)
from .subscriber import HarmonyCallback
from .util import (
    find_best_name_for_remote,
    find_matching_config_entries_for_host,
    find_unique_id_for_remote,
    get_harmony_client_if_available,
)

_LOGGER = logging.getLogger(__name__)

# We want to fire remote commands right away
PARALLEL_UPDATES = 0

ATTR_CHANNEL = "channel"

TIME_MARK_DISCONNECTED = 10

PLATFORM_SCHEMA = PLATFORM_SCHEMA.extend(
    {
        vol.Optional(ATTR_ACTIVITY): cv.string,
        vol.Required(CONF_NAME): cv.string,
        vol.Optional(ATTR_DELAY_SECS, default=DEFAULT_DELAY_SECS): vol.Coerce(float),
        vol.Required(CONF_HOST): cv.string,
        # The client ignores port so lets not confuse the user by pretenting we do anything with this
    },
    extra=vol.ALLOW_EXTRA,
)


HARMONY_SYNC_SCHEMA = vol.Schema({vol.Optional(ATTR_ENTITY_ID): cv.entity_ids})

HARMONY_CHANGE_CHANNEL_SCHEMA = vol.Schema(
    {
        vol.Required(ATTR_ENTITY_ID): cv.entity_ids,
        vol.Required(ATTR_CHANNEL): cv.positive_int,
    }
)


async def async_setup_platform(hass, config, async_add_entities, discovery_info=None):
    """Set up the Harmony platform."""

    if discovery_info:
        # Now handled by ssdp in the config flow
        return

    if find_matching_config_entries_for_host(hass, config[CONF_HOST]):
        return

    # We do the validation to verify we can connect
    # so we can raise PlatformNotReady to force
    # a retry so we can avoid a scenario where the config
    # entry cannot be created via import because hub
    # is not yet ready.
    harmony = await get_harmony_client_if_available(config[CONF_HOST])
    if not harmony:
        raise PlatformNotReady

    validated_config = config.copy()
    validated_config[UNIQUE_ID] = find_unique_id_for_remote(harmony)
    validated_config[CONF_NAME] = find_best_name_for_remote(config, harmony)

    hass.async_create_task(
        hass.config_entries.flow.async_init(
            DOMAIN, context={"source": SOURCE_IMPORT}, data=validated_config
        )
    )


async def async_setup_entry(
    hass: HomeAssistant, entry: ConfigEntry, async_add_entities
):
    """Set up the Harmony config entry."""

    data = hass.data[DOMAIN][entry.entry_id]
<<<<<<< HEAD

    _LOGGER.debug("HarmonyData : %s", data)

    default_activity = entry.options.get(ATTR_ACTIVITY)
    delay_secs = entry.options.get(ATTR_DELAY_SECS, DEFAULT_DELAY_SECS)

=======

    _LOGGER.debug("HarmonyData : %s", data)

    default_activity = entry.options.get(ATTR_ACTIVITY)
    delay_secs = entry.options.get(ATTR_DELAY_SECS, DEFAULT_DELAY_SECS)

>>>>>>> 4ca2cc35
    harmony_conf_file = hass.config.path(f"harmony_{entry.unique_id}.conf")
    device = HarmonyRemote(data, default_activity, delay_secs, harmony_conf_file)
    async_add_entities([device])

    platform = entity_platform.current_platform.get()

    platform.async_register_entity_service(
        SERVICE_SYNC,
        HARMONY_SYNC_SCHEMA,
        "sync",
    )
    platform.async_register_entity_service(
        SERVICE_CHANGE_CHANNEL, HARMONY_CHANGE_CHANNEL_SCHEMA, "change_channel"
    )


class HarmonyRemote(ConnectionStateMixin, remote.RemoteEntity, RestoreEntity):
    """Remote representation used to control a Harmony device."""

    def __init__(self, data, activity, delay_secs, out_path):
        """Initialize HarmonyRemote class."""
<<<<<<< HEAD
=======
        super().__init__()
>>>>>>> 4ca2cc35
        self._data = data
        self._name = data.name
        self._state = None
        self._current_activity = ACTIVITY_POWER_OFF
        self.default_activity = activity
        self._activity_starting = None
        self._is_initial_update = True
        self.delay_secs = delay_secs
<<<<<<< HEAD
        self._available = False
        self._unique_id = data.unique_id
        self._last_activity = None
        self._config_path = out_path
        self._unsub_mark_disconnected = None
=======
        self._unique_id = data.unique_id
        self._last_activity = None
        self._config_path = out_path
>>>>>>> 4ca2cc35

    async def _async_update_options(self, data):
        """Change options when the options flow does."""
        if ATTR_DELAY_SECS in data:
            self.delay_secs = data[ATTR_DELAY_SECS]

        if ATTR_ACTIVITY in data:
            self.default_activity = data[ATTR_ACTIVITY]

    def _setup_callbacks(self):
        callbacks = {
            "connected": self.got_connected,
            "disconnected": self.got_disconnected,
            "config_updated": self.new_config,
            "activity_starting": self.new_activity,
            "activity_started": self._new_activity_finished,
        }

        self.async_on_remove(self._data.async_subscribe(HarmonyCallback(**callbacks)))

    def _new_activity_finished(self, activity_info: tuple) -> None:
        """Call for finished updated current activity."""
        self._activity_starting = None
        self.async_write_ha_state()

    async def async_added_to_hass(self):
        """Complete the initialization."""
        await super().async_added_to_hass()

        _LOGGER.debug("%s: Harmony Hub added", self._name)
<<<<<<< HEAD
        # Register the callbacks
=======

        self.async_on_remove(self._clear_disconnection_delay)
>>>>>>> 4ca2cc35
        self._setup_callbacks()

        self.async_on_remove(
            async_dispatcher_connect(
                self.hass,
                f"{HARMONY_OPTIONS_UPDATE}-{self.unique_id}",
                self._async_update_options,
            )
        )

        # Store Harmony HUB config, this will also update our current
        # activity
        await self.new_config()

        # Restore the last activity so we know
        # how what to turn on if nothing
        # is specified
        last_state = await self.async_get_last_state()
        if not last_state:
            return
        if ATTR_LAST_ACTIVITY not in last_state.attributes:
            return
        if self.is_on:
            return

        self._last_activity = last_state.attributes[ATTR_LAST_ACTIVITY]

<<<<<<< HEAD
    async def async_will_remove_from_hass(self):
        """Shutdown the entity."""
        if self._unsub_mark_disconnected:
            self._unsub_mark_disconnected()

=======
>>>>>>> 4ca2cc35
    @property
    def device_info(self):
        """Return device info."""
        self._data.device_info(DOMAIN)

    @property
    def unique_id(self):
        """Return the unique id."""
        return self._unique_id

    @property
    def name(self):
        """Return the Harmony device's name."""
        return self._name

    @property
    def should_poll(self):
        """Return the fact that we should not be polled."""
        return False

    @property
    def device_state_attributes(self):
        """Add platform specific attributes."""
        return {
            ATTR_ACTIVITY_STARTING: self._activity_starting,
            ATTR_CURRENT_ACTIVITY: self._current_activity,
            ATTR_ACTIVITY_LIST: self._data.activity_names,
            ATTR_DEVICES_LIST: self._data.device_names,
            ATTR_LAST_ACTIVITY: self._last_activity,
        }

    @property
    def is_on(self):
        """Return False if PowerOff is the current activity, otherwise True."""
        return self._current_activity not in [None, "PowerOff"]

    @property
    def available(self):
        """Return True if connected to Hub, otherwise False."""
<<<<<<< HEAD
        return self._available
=======
        return self._data.available
>>>>>>> 4ca2cc35

    def new_activity(self, activity_info: tuple) -> None:
        """Call for updating the current activity."""
        activity_id, activity_name = activity_info
        _LOGGER.debug("%s: activity reported as: %s", self._name, activity_name)
        self._current_activity = activity_name
        if self._is_initial_update:
            self._is_initial_update = False
        else:
            self._activity_starting = activity_name
        if activity_id != -1:
            # Save the activity so we can restore
            # to that activity if none is specified
            # when turning on
            self._last_activity = activity_name
        self._state = bool(activity_id != -1)
        self.async_write_ha_state()

    async def new_config(self, _=None):
        """Call for updating the current activity."""
        _LOGGER.debug("%s: configuration has been updated", self._name)
        self.new_activity(self._data.current_activity)
        await self.hass.async_add_executor_job(self.write_config_file)

<<<<<<< HEAD
    async def got_connected(self, _=None):
        """Notification that we're connected to the HUB."""
        _LOGGER.debug("%s: connected to the HUB", self._name)
        if not self._available:
            # We were disconnected before.
            await self.new_config()

            if self._unsub_mark_disconnected:
                self._unsub_mark_disconnected()

    async def got_disconnected(self, _=None):
        """Notification that we're disconnected from the HUB."""
        _LOGGER.debug("%s: disconnected from the HUB", self._name)
        self._available = False
        # We're going to wait for 10 seconds before announcing we're
        # unavailable, this to allow a reconnection to happen.
        self._unsub_mark_disconnected = async_call_later(
            self.hass, TIME_MARK_DISCONNECTED, self._mark_disconnected_if_unavailable
        )

=======
>>>>>>> 4ca2cc35
    async def async_turn_on(self, **kwargs):
        """Start an activity from the Harmony device."""
        _LOGGER.debug("%s: Turn On", self.name)

        activity = kwargs.get(ATTR_ACTIVITY, self.default_activity)

        if not activity or activity == PREVIOUS_ACTIVE_ACTIVITY:
            if self._last_activity:
                activity = self._last_activity
            else:
                all_activities = self._data.activity_names
                if all_activities:
                    activity = all_activities[0]

        if activity:
            await self._data.async_start_activity(activity)
        else:
            _LOGGER.error("%s: No activity specified with turn_on service", self.name)

    async def async_turn_off(self, **kwargs):
        """Start the PowerOff activity."""
        await self._data.async_power_off()

    async def async_send_command(self, command, **kwargs):
        """Send a list of commands to one device."""
        _LOGGER.debug("%s: Send Command", self.name)
        device = kwargs.get(ATTR_DEVICE)
        if device is None:
            _LOGGER.error("%s: Missing required argument: device", self.name)
            return

        num_repeats = kwargs[ATTR_NUM_REPEATS]
        delay_secs = kwargs.get(ATTR_DELAY_SECS, self.delay_secs)
        hold_secs = kwargs[ATTR_HOLD_SECS]
        await self._data.async_send_command(
            command, device, num_repeats, delay_secs, hold_secs
        )

    async def change_channel(self, channel):
        """Change the channel using Harmony remote."""
        await self._data.change_channel(channel)

    async def sync(self):
        """Sync the Harmony device with the web service."""
        if await self._data.sync():
            await self.hass.async_add_executor_job(self.write_config_file)

    def write_config_file(self):
        """Write Harmony configuration file.

        This is a handy way for users to figure out the available commands for automations.
        """
        _LOGGER.debug(
            "%s: Writing hub configuration to file: %s", self.name, self._config_path
        )
        json_config = self._data.json_config
        if json_config is None:
            _LOGGER.warning("%s: No configuration received from hub", self.name)
            return

        try:
            with open(self._config_path, "w+", encoding="utf-8") as file_out:
                json.dump(json_config, file_out, sort_keys=True, indent=4)
        except OSError as exc:
            _LOGGER.error(
                "%s: Unable to write HUB configuration to %s: %s",
                self.name,
                self._config_path,
                exc,
            )

    def _mark_disconnected_if_unavailable(self, _):
        self._unsub_mark_disconnected = None
        if not self._available:
            # Still disconnected. Let the state engine know.
            self.async_write_ha_state()<|MERGE_RESOLUTION|>--- conflicted
+++ resolved
@@ -21,7 +21,6 @@
 from homeassistant.helpers import entity_platform
 import homeassistant.helpers.config_validation as cv
 from homeassistant.helpers.dispatcher import async_dispatcher_connect
-from homeassistant.helpers.event import async_call_later
 from homeassistant.helpers.restore_state import RestoreEntity
 
 from .connection_state import ConnectionStateMixin
@@ -54,8 +53,6 @@
 
 ATTR_CHANNEL = "channel"
 
-TIME_MARK_DISCONNECTED = 10
-
 PLATFORM_SCHEMA = PLATFORM_SCHEMA.extend(
     {
         vol.Optional(ATTR_ACTIVITY): cv.string,
@@ -114,21 +111,12 @@
     """Set up the Harmony config entry."""
 
     data = hass.data[DOMAIN][entry.entry_id]
-<<<<<<< HEAD
 
     _LOGGER.debug("HarmonyData : %s", data)
 
     default_activity = entry.options.get(ATTR_ACTIVITY)
     delay_secs = entry.options.get(ATTR_DELAY_SECS, DEFAULT_DELAY_SECS)
 
-=======
-
-    _LOGGER.debug("HarmonyData : %s", data)
-
-    default_activity = entry.options.get(ATTR_ACTIVITY)
-    delay_secs = entry.options.get(ATTR_DELAY_SECS, DEFAULT_DELAY_SECS)
-
->>>>>>> 4ca2cc35
     harmony_conf_file = hass.config.path(f"harmony_{entry.unique_id}.conf")
     device = HarmonyRemote(data, default_activity, delay_secs, harmony_conf_file)
     async_add_entities([device])
@@ -150,10 +138,7 @@
 
     def __init__(self, data, activity, delay_secs, out_path):
         """Initialize HarmonyRemote class."""
-<<<<<<< HEAD
-=======
         super().__init__()
->>>>>>> 4ca2cc35
         self._data = data
         self._name = data.name
         self._state = None
@@ -162,17 +147,9 @@
         self._activity_starting = None
         self._is_initial_update = True
         self.delay_secs = delay_secs
-<<<<<<< HEAD
-        self._available = False
         self._unique_id = data.unique_id
         self._last_activity = None
         self._config_path = out_path
-        self._unsub_mark_disconnected = None
-=======
-        self._unique_id = data.unique_id
-        self._last_activity = None
-        self._config_path = out_path
->>>>>>> 4ca2cc35
 
     async def _async_update_options(self, data):
         """Change options when the options flow does."""
@@ -203,12 +180,8 @@
         await super().async_added_to_hass()
 
         _LOGGER.debug("%s: Harmony Hub added", self._name)
-<<<<<<< HEAD
-        # Register the callbacks
-=======
 
         self.async_on_remove(self._clear_disconnection_delay)
->>>>>>> 4ca2cc35
         self._setup_callbacks()
 
         self.async_on_remove(
@@ -236,14 +209,6 @@
 
         self._last_activity = last_state.attributes[ATTR_LAST_ACTIVITY]
 
-<<<<<<< HEAD
-    async def async_will_remove_from_hass(self):
-        """Shutdown the entity."""
-        if self._unsub_mark_disconnected:
-            self._unsub_mark_disconnected()
-
-=======
->>>>>>> 4ca2cc35
     @property
     def device_info(self):
         """Return device info."""
@@ -283,11 +248,7 @@
     @property
     def available(self):
         """Return True if connected to Hub, otherwise False."""
-<<<<<<< HEAD
-        return self._available
-=======
         return self._data.available
->>>>>>> 4ca2cc35
 
     def new_activity(self, activity_info: tuple) -> None:
         """Call for updating the current activity."""
@@ -312,29 +273,6 @@
         self.new_activity(self._data.current_activity)
         await self.hass.async_add_executor_job(self.write_config_file)
 
-<<<<<<< HEAD
-    async def got_connected(self, _=None):
-        """Notification that we're connected to the HUB."""
-        _LOGGER.debug("%s: connected to the HUB", self._name)
-        if not self._available:
-            # We were disconnected before.
-            await self.new_config()
-
-            if self._unsub_mark_disconnected:
-                self._unsub_mark_disconnected()
-
-    async def got_disconnected(self, _=None):
-        """Notification that we're disconnected from the HUB."""
-        _LOGGER.debug("%s: disconnected from the HUB", self._name)
-        self._available = False
-        # We're going to wait for 10 seconds before announcing we're
-        # unavailable, this to allow a reconnection to happen.
-        self._unsub_mark_disconnected = async_call_later(
-            self.hass, TIME_MARK_DISCONNECTED, self._mark_disconnected_if_unavailable
-        )
-
-=======
->>>>>>> 4ca2cc35
     async def async_turn_on(self, **kwargs):
         """Start an activity from the Harmony device."""
         _LOGGER.debug("%s: Turn On", self.name)
@@ -404,10 +342,4 @@
                 self.name,
                 self._config_path,
                 exc,
-            )
-
-    def _mark_disconnected_if_unavailable(self, _):
-        self._unsub_mark_disconnected = None
-        if not self._available:
-            # Still disconnected. Let the state engine know.
-            self.async_write_ha_state()+            )