"""The HERE Travel Time integration."""

from __future__ import annotations

from homeassistant.config_entries import ConfigEntry
from homeassistant.const import CONF_API_KEY, CONF_MODE, Platform
from homeassistant.core import HomeAssistant
from homeassistant.helpers.start import async_at_started
from homeassistant.util import dt as dt_util

from .const import (
    CONF_ARRIVAL_TIME,
    CONF_DEPARTURE_TIME,
    CONF_DESTINATION_ENTITY_ID,
    CONF_DESTINATION_LATITUDE,
    CONF_DESTINATION_LONGITUDE,
    CONF_ORIGIN_ENTITY_ID,
    CONF_ORIGIN_LATITUDE,
    CONF_ORIGIN_LONGITUDE,
    CONF_ROUTE_MODE,
    DOMAIN,
    TRAVEL_MODE_PUBLIC,
)
from .coordinator import (
    HERERoutingDataUpdateCoordinator,
    HERETransitDataUpdateCoordinator,
)
from .model import HERETravelTimeConfig

PLATFORMS = [Platform.SENSOR]


async def async_setup_entry(hass: HomeAssistant, config_entry: ConfigEntry) -> bool:
    """Set up HERE Travel Time from a config entry."""
    api_key = config_entry.data[CONF_API_KEY]

    arrival = dt_util.parse_time(config_entry.options.get(CONF_ARRIVAL_TIME, ""))
    departure = dt_util.parse_time(config_entry.options.get(CONF_DEPARTURE_TIME, ""))

    here_travel_time_config = HERETravelTimeConfig(
        destination_latitude=config_entry.data.get(CONF_DESTINATION_LATITUDE),
        destination_longitude=config_entry.data.get(CONF_DESTINATION_LONGITUDE),
        destination_entity_id=config_entry.data.get(CONF_DESTINATION_ENTITY_ID),
        origin_latitude=config_entry.data.get(CONF_ORIGIN_LATITUDE),
        origin_longitude=config_entry.data.get(CONF_ORIGIN_LONGITUDE),
        origin_entity_id=config_entry.data.get(CONF_ORIGIN_ENTITY_ID),
        travel_mode=config_entry.data[CONF_MODE],
        route_mode=config_entry.options[CONF_ROUTE_MODE],
        arrival=arrival,
        departure=departure,
    )

    cls: type[HERETransitDataUpdateCoordinator] | type[HERERoutingDataUpdateCoordinator]
    if config_entry.data[CONF_MODE] in {TRAVEL_MODE_PUBLIC, "publicTransportTimeTable"}:
<<<<<<< HEAD
        hass.data.setdefault(DOMAIN, {})[config_entry.entry_id] = (
            HERETransitDataUpdateCoordinator(
                hass,
                api_key,
                here_travel_time_config,
            )
        )
    else:
        hass.data.setdefault(DOMAIN, {})[config_entry.entry_id] = (
            HERERoutingDataUpdateCoordinator(
                hass,
                api_key,
                here_travel_time_config,
            )
        )
=======
        cls = HERETransitDataUpdateCoordinator
    else:
        cls = HERERoutingDataUpdateCoordinator

    data_coordinator = cls(hass, api_key, here_travel_time_config)
    hass.data.setdefault(DOMAIN, {})[config_entry.entry_id] = data_coordinator

    async def _async_update_at_start(_: HomeAssistant) -> None:
        await data_coordinator.async_refresh()

    config_entry.async_on_unload(async_at_started(hass, _async_update_at_start))
>>>>>>> 3ec9312f
    await hass.config_entries.async_forward_entry_setups(config_entry, PLATFORMS)

    return True


async def async_unload_entry(hass: HomeAssistant, config_entry: ConfigEntry) -> bool:
    """Unload a config entry."""
    unload_ok = await hass.config_entries.async_unload_platforms(
        config_entry, PLATFORMS
    )
    if unload_ok:
        hass.data[DOMAIN].pop(config_entry.entry_id)

    return unload_ok<|MERGE_RESOLUTION|>--- conflicted
+++ resolved
@@ -52,23 +52,6 @@
 
     cls: type[HERETransitDataUpdateCoordinator] | type[HERERoutingDataUpdateCoordinator]
     if config_entry.data[CONF_MODE] in {TRAVEL_MODE_PUBLIC, "publicTransportTimeTable"}:
-<<<<<<< HEAD
-        hass.data.setdefault(DOMAIN, {})[config_entry.entry_id] = (
-            HERETransitDataUpdateCoordinator(
-                hass,
-                api_key,
-                here_travel_time_config,
-            )
-        )
-    else:
-        hass.data.setdefault(DOMAIN, {})[config_entry.entry_id] = (
-            HERERoutingDataUpdateCoordinator(
-                hass,
-                api_key,
-                here_travel_time_config,
-            )
-        )
-=======
         cls = HERETransitDataUpdateCoordinator
     else:
         cls = HERERoutingDataUpdateCoordinator
@@ -80,7 +63,6 @@
         await data_coordinator.async_refresh()
 
     config_entry.async_on_unload(async_at_started(hass, _async_update_at_start))
->>>>>>> 3ec9312f
     await hass.config_entries.async_forward_entry_setups(config_entry, PLATFORMS)
 
     return True
