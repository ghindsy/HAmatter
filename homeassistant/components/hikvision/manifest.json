--- conflicted
+++ resolved
@@ -1,15 +1,11 @@
 {
   "domain": "hikvision",
   "name": "Hikvision",
-<<<<<<< HEAD
   "config_flow": true,
   "documentation": "https://www.home-assistant.io/integrations/hikvision",
   "requirements": ["pyhik==0.3.2"],
-  "codeowners": ["@mezz64", "@bkbilly"],
-=======
   "codeowners": ["@mezz64"],
   "documentation": "https://www.home-assistant.io/integrations/hikvision",
->>>>>>> 68e1aaa0
   "iot_class": "local_push",
   "loggers": ["pyhik"],
   "requirements": ["pyhik==0.3.2"]
