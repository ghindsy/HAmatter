--- conflicted
+++ resolved
@@ -605,11 +605,7 @@
         "_context",
     ]
 
-<<<<<<< HEAD
-    def __init__(self, row):
-=======
     def __init__(self, row):  # pylint: disable=super-init-not-called
->>>>>>> 9880cdf6
         """Init the lazy state."""
         self._row = row
         self.entity_id = self._row.entity_id
