"""Provide pre-made queries on top of the recorder component."""
from __future__ import annotations

from collections.abc import Iterable
from datetime import datetime as dt, timedelta
from http import HTTPStatus
import logging
import time
from typing import Any, Literal, cast

from aiohttp import web
from sqlalchemy import not_, or_
from sqlalchemy.ext.baked import BakedQuery
from sqlalchemy.orm import Query
import voluptuous as vol

from homeassistant.components import frontend, websocket_api
from homeassistant.components.http import HomeAssistantView
from homeassistant.components.recorder import (
    get_instance,
    history,
    models as history_models,
)
from homeassistant.components.recorder.statistics import (
    list_statistic_ids,
    statistics_during_period,
)
from homeassistant.components.recorder.util import session_scope
from homeassistant.components.websocket_api import messages
from homeassistant.components.websocket_api.const import JSON_DUMP
from homeassistant.const import CONF_DOMAINS, CONF_ENTITIES, CONF_EXCLUDE, CONF_INCLUDE
from homeassistant.core import HomeAssistant
import homeassistant.helpers.config_validation as cv
from homeassistant.helpers.entityfilter import (
    CONF_ENTITY_GLOBS,
    INCLUDE_EXCLUDE_BASE_FILTER_SCHEMA,
)
from homeassistant.helpers.typing import ConfigType
import homeassistant.util.dt as dt_util

_LOGGER = logging.getLogger(__name__)

DOMAIN = "history"
HISTORY_FILTERS = "history_filters"
HISTORY_USE_INCLUDE_ORDER = "history_use_include_order"

CONF_ORDER = "use_include_order"

GLOB_TO_SQL_CHARS = {
    42: "%",  # *
    46: "_",  # .
}

CONFIG_SCHEMA = vol.Schema(
    {
        DOMAIN: INCLUDE_EXCLUDE_BASE_FILTER_SCHEMA.extend(
            {vol.Optional(CONF_ORDER, default=False): cv.boolean}
        )
    },
    extra=vol.ALLOW_EXTRA,
)


async def async_setup(hass: HomeAssistant, config: ConfigType) -> bool:
    """Set up the history hooks."""
    conf = config.get(DOMAIN, {})

    hass.data[HISTORY_FILTERS] = filters = sqlalchemy_filter_from_include_exclude_conf(
        conf
    )
    hass.data[HISTORY_USE_INCLUDE_ORDER] = use_include_order = conf.get(CONF_ORDER)

    hass.http.register_view(HistoryPeriodView(filters, use_include_order))
    frontend.async_register_built_in_panel(hass, "history", "history", "hass:chart-box")
    websocket_api.async_register_command(hass, ws_get_statistics_during_period)
    websocket_api.async_register_command(hass, ws_get_list_statistic_ids)
    websocket_api.async_register_command(hass, ws_get_history_during_period)

    return True


def _ws_get_statistics_during_period(
    hass: HomeAssistant,
    msg_id: int,
    start_time: dt,
    end_time: dt | None = None,
    statistic_ids: list[str] | None = None,
    period: Literal["5minute", "day", "hour", "month"] = "hour",
) -> str:
    """Fetch statistics and convert them to json in the executor."""
    return JSON_DUMP(
        messages.result_message(
            msg_id,
            statistics_during_period(hass, start_time, end_time, statistic_ids, period),
        )
    )


@websocket_api.websocket_command(
    {
        vol.Required("type"): "history/statistics_during_period",
        vol.Required("start_time"): str,
        vol.Optional("end_time"): str,
        vol.Optional("statistic_ids"): [str],
        vol.Required("period"): vol.Any("5minute", "hour", "day", "month"),
    }
)
@websocket_api.async_response
async def ws_get_statistics_during_period(
    hass: HomeAssistant, connection: websocket_api.ActiveConnection, msg: dict
) -> None:
    """Handle statistics websocket command."""
    start_time_str = msg["start_time"]
    end_time_str = msg.get("end_time")

    if start_time := dt_util.parse_datetime(start_time_str):
        start_time = dt_util.as_utc(start_time)
    else:
        connection.send_error(msg["id"], "invalid_start_time", "Invalid start_time")
        return

    if end_time_str:
        if end_time := dt_util.parse_datetime(end_time_str):
            end_time = dt_util.as_utc(end_time)
        else:
            connection.send_error(msg["id"], "invalid_end_time", "Invalid end_time")
            return
    else:
        end_time = None

    connection.send_message(
        await get_instance(hass).async_add_executor_job(
            _ws_get_statistics_during_period,
            hass,
            msg["id"],
            start_time,
            end_time,
            msg.get("statistic_ids"),
            msg.get("period"),
        )
    )


def _ws_get_list_statistic_ids(
    hass: HomeAssistant,
    msg_id: int,
    statistic_type: Literal["mean"] | Literal["sum"] | None = None,
) -> str:
    """Fetch a list of available statistic_id and convert them to json in the executor."""
    return JSON_DUMP(
        messages.result_message(msg_id, list_statistic_ids(hass, None, statistic_type))
    )


@websocket_api.websocket_command(
    {
        vol.Required("type"): "history/list_statistic_ids",
        vol.Optional("statistic_type"): vol.Any("sum", "mean"),
    }
)
@websocket_api.async_response
async def ws_get_list_statistic_ids(
    hass: HomeAssistant, connection: websocket_api.ActiveConnection, msg: dict
) -> None:
    """Fetch a list of available statistic_id."""
    connection.send_message(
        await get_instance(hass).async_add_executor_job(
            _ws_get_list_statistic_ids,
            hass,
            msg["id"],
            msg.get("statistic_type"),
        )
    )


def _ws_get_significant_states(
    hass: HomeAssistant,
    msg_id: int,
    start_time: dt,
    end_time: dt | None,
    entity_ids: list[str] | None,
    filters: Filters | None,
    use_include_order: bool | None,
    include_start_time_state: bool,
    significant_changes_only: bool,
    minimal_response: bool,
    no_attributes: bool,
) -> str:
    """Fetch history significant_states and convert them to json in the executor."""
    states = history.get_significant_states(
        hass,
        start_time,
        end_time,
        entity_ids,
        filters,
        include_start_time_state,
        significant_changes_only,
        minimal_response,
        no_attributes,
        True,
<<<<<<< HEAD
=======
    )

    if not use_include_order or not filters:
        return JSON_DUMP(messages.result_message(msg_id, states))

    return JSON_DUMP(
        messages.result_message(
            msg_id,
            {
                order_entity: states.pop(order_entity)
                for order_entity in filters.included_entities
                if order_entity in states
            }
            | states,
        )
>>>>>>> 10e64530
    )
    if not use_include_order or not filters:
        return JSON_DUMP(messages.result_message(msg_id, states))

    sorted_states = {
        order_entity: states.pop(order_entity)
        for order_entity in filters.included_entities
        if order_entity in states
    }
    sorted_states.update(states)
    return JSON_DUMP(messages.result_message(msg_id, sorted_states))


@websocket_api.websocket_command(
    {
        vol.Required("type"): "history/history_during_period",
        vol.Required("start_time"): str,
        vol.Optional("end_time"): str,
        vol.Optional("entity_ids"): [str],
        vol.Optional("include_start_time_state", default=True): bool,
        vol.Optional("significant_changes_only", default=True): bool,
        vol.Optional("minimal_response", default=False): bool,
        vol.Optional("no_attributes", default=False): bool,
    }
)
@websocket_api.async_response
async def ws_get_history_during_period(
    hass: HomeAssistant, connection: websocket_api.ActiveConnection, msg: dict
) -> None:
    """Handle history during period websocket command."""
    start_time_str = msg["start_time"]
    end_time_str = msg.get("end_time")

    if start_time := dt_util.parse_datetime(start_time_str):
        start_time = dt_util.as_utc(start_time)
    else:
        connection.send_error(msg["id"], "invalid_start_time", "Invalid start_time")
        return

    if end_time_str:
        if end_time := dt_util.parse_datetime(end_time_str):
            end_time = dt_util.as_utc(end_time)
        else:
            connection.send_error(msg["id"], "invalid_end_time", "Invalid end_time")
            return
    else:
        end_time = None

    if start_time > dt_util.utcnow():
        connection.send_result(msg["id"], {})
        return

    entity_ids = msg.get("entity_ids")
    include_start_time_state = msg["include_start_time_state"]

    if (
        not include_start_time_state
        and entity_ids
        and not _entities_may_have_state_changes_after(hass, entity_ids, start_time)
    ):
        connection.send_result(msg["id"], {})
        return

    significant_changes_only = msg["significant_changes_only"]
    no_attributes = msg["no_attributes"]
    minimal_response = msg["minimal_response"]

    connection.send_message(
        await get_instance(hass).async_add_executor_job(
            _ws_get_significant_states,
            hass,
            msg["id"],
            start_time,
            end_time,
            entity_ids,
            hass.data[HISTORY_FILTERS],
            hass.data[HISTORY_USE_INCLUDE_ORDER],
            include_start_time_state,
            significant_changes_only,
            minimal_response,
            no_attributes,
        )
    )


class HistoryPeriodView(HomeAssistantView):
    """Handle history period requests."""

    url = "/api/history/period"
    name = "api:history:view-period"
    extra_urls = ["/api/history/period/{datetime}"]

    def __init__(self, filters: Filters | None, use_include_order: bool) -> None:
        """Initialize the history period view."""
        self.filters = filters
        self.use_include_order = use_include_order

    async def get(
        self, request: web.Request, datetime: str | None = None
    ) -> web.Response:
        """Return history over a period of time."""
        datetime_ = None
        if datetime and (datetime_ := dt_util.parse_datetime(datetime)) is None:
            return self.json_message("Invalid datetime", HTTPStatus.BAD_REQUEST)

        now = dt_util.utcnow()

        one_day = timedelta(days=1)
        if datetime_:
            start_time = dt_util.as_utc(datetime_)
        else:
            start_time = now - one_day

        if start_time > now:
            return self.json([])

        if end_time_str := request.query.get("end_time"):
            if end_time := dt_util.parse_datetime(end_time_str):
                end_time = dt_util.as_utc(end_time)
            else:
                return self.json_message("Invalid end_time", HTTPStatus.BAD_REQUEST)
        else:
            end_time = start_time + one_day
        entity_ids_str = request.query.get("filter_entity_id")
        entity_ids = None
        if entity_ids_str:
            entity_ids = entity_ids_str.lower().split(",")
        include_start_time_state = "skip_initial_state" not in request.query
        significant_changes_only = (
            request.query.get("significant_changes_only", "1") != "0"
        )

        minimal_response = "minimal_response" in request.query
        no_attributes = "no_attributes" in request.query

        hass = request.app["hass"]

        if (
            not include_start_time_state
            and entity_ids
            and not _entities_may_have_state_changes_after(hass, entity_ids, start_time)
        ):
            return self.json([])

        return cast(
            web.Response,
            await get_instance(hass).async_add_executor_job(
                self._sorted_significant_states_json,
                hass,
                start_time,
                end_time,
                entity_ids,
                include_start_time_state,
                significant_changes_only,
                minimal_response,
                no_attributes,
            ),
        )

    def _sorted_significant_states_json(
        self,
        hass: HomeAssistant,
        start_time: dt,
        end_time: dt,
        entity_ids: list[str] | None,
        include_start_time_state: bool,
        significant_changes_only: bool,
        minimal_response: bool,
        no_attributes: bool,
    ) -> web.Response:
        """Fetch significant stats from the database as json."""
        timer_start = time.perf_counter()

        with session_scope(hass=hass) as session:
            states = history.get_significant_states_with_session(
                hass,
                session,
                start_time,
                end_time,
                entity_ids,
                self.filters,
                include_start_time_state,
                significant_changes_only,
                minimal_response,
                no_attributes,
            )

        if _LOGGER.isEnabledFor(logging.DEBUG):
            elapsed = time.perf_counter() - timer_start
<<<<<<< HEAD
            _LOGGER.debug("Extracted %d states in %fs", sum(map(len, states)), elapsed)
=======
            _LOGGER.debug(
                "Extracted %d states in %fs", sum(map(len, states.values())), elapsed
            )
>>>>>>> 10e64530

        # Optionally reorder the result to respect the ordering given
        # by any entities explicitly included in the configuration.
        if not self.filters or not self.use_include_order:
            return self.json(list(states.values()))

        sorted_result = [
            states.pop(order_entity)
            for order_entity in self.filters.included_entities
            if order_entity in states
        ]
        sorted_result.extend(list(states.values()))
        return self.json(sorted_result)


def sqlalchemy_filter_from_include_exclude_conf(conf: ConfigType) -> Filters | None:
    """Build a sql filter from config."""
    filters = Filters()
    if exclude := conf.get(CONF_EXCLUDE):
        filters.excluded_entities = exclude.get(CONF_ENTITIES, [])
        filters.excluded_domains = exclude.get(CONF_DOMAINS, [])
        filters.excluded_entity_globs = exclude.get(CONF_ENTITY_GLOBS, [])
    if include := conf.get(CONF_INCLUDE):
        filters.included_entities = include.get(CONF_ENTITIES, [])
        filters.included_domains = include.get(CONF_DOMAINS, [])
        filters.included_entity_globs = include.get(CONF_ENTITY_GLOBS, [])

    return filters if filters.has_config else None


class Filters:
    """Container for the configured include and exclude filters."""

    def __init__(self) -> None:
        """Initialise the include and exclude filters."""
        self.excluded_entities: list[str] = []
        self.excluded_domains: list[str] = []
        self.excluded_entity_globs: list[str] = []

        self.included_entities: list[str] = []
        self.included_domains: list[str] = []
        self.included_entity_globs: list[str] = []

    def apply(self, query: Query) -> Query:
        """Apply the entity filter."""
        if not self.has_config:
            return query

        return query.filter(self.entity_filter())

    @property
    def has_config(self) -> bool:
        """Determine if there is any filter configuration."""
        return bool(
            self.excluded_entities
            or self.excluded_domains
            or self.excluded_entity_globs
            or self.included_entities
            or self.included_domains
            or self.included_entity_globs
        )

    def bake(self, baked_query: BakedQuery) -> None:
        """Update a baked query.

        Works the same as apply on a baked_query.
        """
        if not self.has_config:
            return

        baked_query += lambda q: q.filter(self.entity_filter())

    def entity_filter(self) -> Any:
        """Generate the entity filter query."""
        includes = []
        if self.included_domains:
            includes.append(
                or_(
                    *[
                        history_models.States.entity_id.like(f"{domain}.%")
                        for domain in self.included_domains
                    ]
                ).self_group()
            )
        if self.included_entities:
            includes.append(history_models.States.entity_id.in_(self.included_entities))
        for glob in self.included_entity_globs:
            includes.append(_glob_to_like(glob))

        excludes = []
        if self.excluded_domains:
            excludes.append(
                or_(
                    *[
                        history_models.States.entity_id.like(f"{domain}.%")
                        for domain in self.excluded_domains
                    ]
                ).self_group()
            )
        if self.excluded_entities:
            excludes.append(history_models.States.entity_id.in_(self.excluded_entities))
        for glob in self.excluded_entity_globs:
            excludes.append(_glob_to_like(glob))

        if not includes and not excludes:
            return None

        if includes and not excludes:
            return or_(*includes)

        if not includes and excludes:
            return not_(or_(*excludes))

        return or_(*includes) & not_(or_(*excludes))


def _glob_to_like(glob_str: str) -> Any:
    """Translate glob to sql."""
    return history_models.States.entity_id.like(glob_str.translate(GLOB_TO_SQL_CHARS))


def _entities_may_have_state_changes_after(
    hass: HomeAssistant, entity_ids: Iterable, start_time: dt
) -> bool:
    """Check the state machine to see if entities have changed since start time."""
    for entity_id in entity_ids:
        state = hass.states.get(entity_id)

        if state is None or state.last_changed > start_time:
            return True

    return False<|MERGE_RESOLUTION|>--- conflicted
+++ resolved
@@ -198,8 +198,6 @@
         minimal_response,
         no_attributes,
         True,
-<<<<<<< HEAD
-=======
     )
 
     if not use_include_order or not filters:
@@ -215,18 +213,7 @@
             }
             | states,
         )
->>>>>>> 10e64530
-    )
-    if not use_include_order or not filters:
-        return JSON_DUMP(messages.result_message(msg_id, states))
-
-    sorted_states = {
-        order_entity: states.pop(order_entity)
-        for order_entity in filters.included_entities
-        if order_entity in states
-    }
-    sorted_states.update(states)
-    return JSON_DUMP(messages.result_message(msg_id, sorted_states))
+    )
 
 
 @websocket_api.websocket_command(
@@ -405,13 +392,9 @@
 
         if _LOGGER.isEnabledFor(logging.DEBUG):
             elapsed = time.perf_counter() - timer_start
-<<<<<<< HEAD
-            _LOGGER.debug("Extracted %d states in %fs", sum(map(len, states)), elapsed)
-=======
             _LOGGER.debug(
                 "Extracted %d states in %fs", sum(map(len, states.values())), elapsed
             )
->>>>>>> 10e64530
 
         # Optionally reorder the result to respect the ordering given
         # by any entities explicitly included in the configuration.
