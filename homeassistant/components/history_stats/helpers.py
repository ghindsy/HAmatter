--- conflicted
+++ resolved
@@ -1,26 +1,14 @@
 """Helpers to make instant statistics about your history."""
 from __future__ import annotations
 
-from dataclasses import dataclass
 import datetime
 import logging
 import math
 
-from homeassistant.components.recorder import get_instance, history
-from homeassistant.core import Event, HomeAssistant, State, callback
+from homeassistant.core import callback
 from homeassistant.exceptions import TemplateError
 from homeassistant.helpers.template import Template
 import homeassistant.util.dt as dt_util
-
-
-@dataclass
-class HistoryStatsState:
-    """The current stats of the history stats."""
-
-    hours_matched: float | None
-    changes_to_match_state: int | None
-    period: tuple[datetime.datetime, datetime.datetime]
-
 
 _LOGGER = logging.getLogger(__name__)
 
@@ -84,201 +72,6 @@
     return start, end
 
 
-<<<<<<< HEAD
-class HistoryStats:
-    """Manage history stats."""
-
-    def __init__(
-        self,
-        hass: HomeAssistant,
-        entity_id: str,
-        entity_states: list[str],
-        start: Template | None,
-        end: Template | None,
-        duration: datetime.timedelta | None,
-    ) -> None:
-        """Init the history stats manager."""
-        self.hass = hass
-        self.entity_id = entity_id
-        self._period = (datetime.datetime.min, datetime.datetime.min)
-        self._state: HistoryStatsState = HistoryStatsState(None, None, self._period)
-        self._history_current_period: list[State] = []
-        self._previous_run_before_start = False
-        self._entity_states = set(entity_states)
-        self._duration = duration
-        self._start = start
-        self._end = end
-
-    async def async_update(self, event: Event | None) -> HistoryStatsState:
-        """Update the stats at a given time."""
-        # Get previous values of start and end
-        previous_period_start, previous_period_end = self._period
-        # Parse templates
-        self.update_period()
-        current_period_start, current_period_end = self._period
-
-        # Convert times to UTC
-        current_period_start = dt_util.as_utc(current_period_start)
-        current_period_end = dt_util.as_utc(current_period_end)
-        previous_period_start = dt_util.as_utc(previous_period_start)
-        previous_period_end = dt_util.as_utc(previous_period_end)
-
-        # Compute integer timestamps
-        current_period_start_timestamp = floored_timestamp(current_period_start)
-        current_period_end_timestamp = floored_timestamp(current_period_end)
-        previous_period_start_timestamp = floored_timestamp(previous_period_start)
-        previous_period_end_timestamp = floored_timestamp(previous_period_end)
-        now_timestamp = floored_timestamp(datetime.datetime.now())
-
-        if now_timestamp < current_period_start_timestamp:
-            # History cannot tell the future
-            self._history_current_period = []
-            self._previous_run_before_start = True
-
-        #
-        # We avoid querying the database if the below did NOT happen:
-        #
-        # - The previous run happened before the start time
-        # - The start time changed
-        # - The period shrank in size
-        # - The previous period ended before now
-        #
-        elif (
-            not self._previous_run_before_start
-            and current_period_start_timestamp == previous_period_start_timestamp
-            and (
-                current_period_end_timestamp == previous_period_end_timestamp
-                or (
-                    current_period_end_timestamp >= previous_period_end_timestamp
-                    and previous_period_end_timestamp <= now_timestamp
-                )
-            )
-        ):
-            new_data = False
-            if event and event.data["new_state"] is not None:
-                new_state: State = event.data["new_state"]
-                if current_period_start <= new_state.last_changed <= current_period_end:
-                    self._history_current_period.append(new_state)
-                    new_data = True
-            if not new_data and current_period_end_timestamp < now_timestamp:
-                # If period has not changed and current time after the period end...
-                # Don't compute anything as the value cannot have changed
-                return self._state
-        else:
-            self._history_current_period = await get_instance(
-                self.hass
-            ).async_add_executor_job(
-                self._update_from_database,
-                current_period_start,
-                current_period_end,
-            )
-            self._previous_run_before_start = False
-
-        if not self._history_current_period:
-            self._state = HistoryStatsState(None, None, self._period)
-            return self._state
-
-        hours_matched, changes_to_match_state = self._async_compute_hours_and_changes(
-            now_timestamp,
-            current_period_start_timestamp,
-            current_period_end_timestamp,
-        )
-        self._state = HistoryStatsState(
-            hours_matched, changes_to_match_state, self._period
-        )
-        return self._state
-
-    def _update_from_database(
-        self, start: datetime.datetime, end: datetime.datetime
-    ) -> list[State]:
-        return history.state_changes_during_period(
-            self.hass,
-            start,
-            end,
-            self.entity_id,
-            include_start_time_state=True,
-            no_attributes=True,
-        ).get(self.entity_id, [])
-
-    def _async_compute_hours_and_changes(
-        self, now_timestamp: float, start_timestamp: float, end_timestamp: float
-    ) -> tuple[float, int]:
-        """Compute the hours matched and changes from the history list and first state."""
-        # state_changes_during_period is called with include_start_time_state=True
-        # which is the default and always provides the state at the start
-        # of the period
-        previous_state_matches = (
-            self._history_current_period
-            and self._history_current_period[0].state in self._entity_states
-        )
-        last_state_change_timestamp = start_timestamp
-        elapsed = 0.0
-        changes_to_match_state = 0
-
-        # Make calculations
-        for item in self._history_current_period:
-            current_state_matches = item.state in self._entity_states
-            state_change_timestamp = item.last_changed.timestamp()
-
-            if previous_state_matches:
-                elapsed += state_change_timestamp - last_state_change_timestamp
-            elif current_state_matches:
-                changes_to_match_state += 1
-
-            previous_state_matches = current_state_matches
-            last_state_change_timestamp = state_change_timestamp
-
-        # Count time elapsed between last history state and end of measure
-        if previous_state_matches:
-            measure_end = min(end_timestamp, now_timestamp)
-            elapsed += measure_end - last_state_change_timestamp
-
-        # Save value in hours
-        hours_matched = elapsed / 3600
-        return hours_matched, changes_to_match_state
-
-    def update_period(self) -> None:
-        """Parse the templates and store a datetime tuple in _period."""
-        if new_period := async_calculate_period(self._duration, self._start, self._end):
-            self._period = new_period
-
-
-class HistoryStatsHelper:
-    """Static methods to make the HistoryStatsSensor code lighter."""
-
-    @staticmethod
-    def handle_template_exception(ex: Exception, field: str) -> None:
-        """Log an error nicely if the template cannot be interpreted."""
-        if ex.args and ex.args[0].startswith("UndefinedError: 'None' has no attribute"):
-            # Common during HA startup - so just a warning
-            _LOGGER.warning(ex)
-            return
-        _LOGGER.error("Error parsing template for field %s", field, exc_info=ex)
-
-    @staticmethod
-    def pretty_duration(hours: float) -> str:
-        """Format a duration in days, hours, minutes, seconds."""
-        seconds = int(3600 * hours)
-        days, seconds = divmod(seconds, 86400)
-        hours, seconds = divmod(seconds, 3600)
-        minutes, seconds = divmod(seconds, 60)
-        if days > 0:
-            return "%dd %dh %dm" % (days, hours, minutes)
-        if hours > 0:
-            return "%dh %dm" % (hours, minutes)
-        return "%dm" % minutes
-
-    @staticmethod
-    def pretty_ratio(
-        value: float, period: tuple[datetime.datetime, datetime.datetime]
-    ) -> float:
-        """Format the ratio of value / period duration."""
-        if len(period) != 2 or period[0] == period[1]:
-            return 0.0
-
-        ratio = 100 * 3600 * value / (period[1] - period[0]).total_seconds()
-        return round(ratio, 1)
-=======
 def pretty_duration(hours: float) -> str:
     """Format a duration in days, hours, minutes, seconds."""
     seconds = int(3600 * hours)
@@ -301,7 +94,6 @@
 
     ratio = 100 * 3600 * value / (period[1] - period[0]).total_seconds()
     return round(ratio, 1)
->>>>>>> bff6f022
 
 
 def floored_timestamp(incoming_dt: datetime.datetime) -> float:
