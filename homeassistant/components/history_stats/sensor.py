--- conflicted
+++ resolved
@@ -13,11 +13,8 @@
     CONF_STATE,
     CONF_TYPE,
     EVENT_HOMEASSISTANT_START,
-<<<<<<< HEAD
+    TIME_HOURS,
     UNIT_PERCENTAGE,
-=======
-    TIME_HOURS,
->>>>>>> 693441e5
 )
 from homeassistant.core import callback
 from homeassistant.exceptions import TemplateError
@@ -40,11 +37,11 @@
 CONF_TYPE_KEYS = [CONF_TYPE_TIME, CONF_TYPE_RATIO, CONF_TYPE_COUNT]
 
 DEFAULT_NAME = "unnamed statistics"
-<<<<<<< HEAD
-UNITS = {CONF_TYPE_TIME: "h", CONF_TYPE_RATIO: UNIT_PERCENTAGE, CONF_TYPE_COUNT: ""}
-=======
-UNITS = {CONF_TYPE_TIME: TIME_HOURS, CONF_TYPE_RATIO: "%", CONF_TYPE_COUNT: ""}
->>>>>>> 693441e5
+UNITS = {
+    CONF_TYPE_TIME: TIME_HOURS,
+    CONF_TYPE_RATIO: UNIT_PERCENTAGE,
+    CONF_TYPE_COUNT: "",
+}
 ICON = "mdi:chart-line"
 
 ATTR_VALUE = "value"
