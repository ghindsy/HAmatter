"""Support for the Hive alarm."""
from datetime import timedelta

from homeassistant.components.alarm_control_panel import AlarmControlPanelEntity
from homeassistant.components.alarm_control_panel.const import (
    SUPPORT_ALARM_ARM_AWAY,
    SUPPORT_ALARM_ARM_NIGHT,
)
from homeassistant.config_entries import ConfigEntry
from homeassistant.const import (
    STATE_ALARM_ARMED_AWAY,
    STATE_ALARM_ARMED_NIGHT,
    STATE_ALARM_DISARMED,
    STATE_ALARM_TRIGGERED,
)
<<<<<<< HEAD
from homeassistant.core import HomeAssistant
from homeassistant.helpers.entity import DeviceInfo
from homeassistant.helpers.entity_platform import AddEntitiesCallback
=======
>>>>>>> 2ce6e8ba

from . import HiveEntity
from .const import DOMAIN

ICON = "mdi:security"
PARALLEL_UPDATES = 0
SCAN_INTERVAL = timedelta(seconds=15)
HIVETOHA = {
    "home": STATE_ALARM_DISARMED,
    "asleep": STATE_ALARM_ARMED_NIGHT,
    "away": STATE_ALARM_ARMED_AWAY,
}


async def async_setup_entry(
    hass: HomeAssistant, entry: ConfigEntry, async_add_entities: AddEntitiesCallback
) -> None:
    """Set up Hive thermostat based on a config entry."""

    hive = hass.data[DOMAIN][entry.entry_id]
    devices = hive.session.deviceList.get("alarm_control_panel")
    if devices:
        async_add_entities(
            [HiveAlarmControlPanelEntity(hive, dev) for dev in devices], True
        )


class HiveAlarmControlPanelEntity(HiveEntity, AlarmControlPanelEntity):
    """Representation of a Hive alarm."""

    _attr_icon = ICON
    _attr_supported_features = SUPPORT_ALARM_ARM_NIGHT | SUPPORT_ALARM_ARM_AWAY

    async def async_alarm_disarm(self, code=None):
        """Send disarm command."""
        await self.hive.alarm.setMode(self.device, "home")

    async def async_alarm_arm_night(self, code=None):
        """Send arm night command."""
        await self.hive.alarm.setMode(self.device, "asleep")

    async def async_alarm_arm_away(self, code=None):
        """Send arm away command."""
        await self.hive.alarm.setMode(self.device, "away")

    async def async_update(self):
        """Update all Node data from Hive."""
        await self.hive.session.updateData(self.device)
        self.device = await self.hive.alarm.getAlarm(self.device)
        self._attr_available = self.device["deviceData"].get("online")
        if self.device["status"]["state"]:
            self._attr_state = STATE_ALARM_TRIGGERED
        else:
            self._attr_state = HIVETOHA[self.device["status"]["mode"]]<|MERGE_RESOLUTION|>--- conflicted
+++ resolved
@@ -13,12 +13,8 @@
     STATE_ALARM_DISARMED,
     STATE_ALARM_TRIGGERED,
 )
-<<<<<<< HEAD
 from homeassistant.core import HomeAssistant
-from homeassistant.helpers.entity import DeviceInfo
 from homeassistant.helpers.entity_platform import AddEntitiesCallback
-=======
->>>>>>> 2ce6e8ba
 
 from . import HiveEntity
 from .const import DOMAIN
