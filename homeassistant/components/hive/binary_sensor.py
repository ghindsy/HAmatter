--- conflicted
+++ resolved
@@ -1,18 +1,10 @@
 """Support for the Hive binary sensors."""
 from datetime import timedelta
 
-<<<<<<< HEAD
-from homeassistant.components.binary_sensor import (
-    BinarySensorDeviceClass,
-    BinarySensorEntity,
-)
 from homeassistant.config_entries import ConfigEntry
 from homeassistant.core import HomeAssistant
-from homeassistant.helpers.entity import DeviceInfo
 from homeassistant.helpers.entity_platform import AddEntitiesCallback
-=======
 from homeassistant.components.binary_sensor import BinarySensorEntity
->>>>>>> 2ce6e8ba
 
 from . import HiveEntity
 from .const import DOMAIN
