--- conflicted
+++ resolved
@@ -80,20 +80,10 @@
         self._attr_min_mireds = self.device.get("min_mireds")
         self._attr_max_mireds = self.device.get("max_mireds")
         if self.device["hiveType"] == "warmwhitelight":
-<<<<<<< HEAD
             self._attr_supported_features = ColorMode.BRIGHTNESS
         elif self.device["hiveType"] == "tuneablelight":
-            self._attr_supported_features = {ColorMode.BRIGHTNESS, ColorMode.COLOR_TEMP}
+            self._attr_supported_features = {ColorMode.COLOR_TEMP}
         elif self.device["hiveType"] == "colourtuneablelight":
             self._attr_supported_features = {ColorMode.COLOR_TEMP, ColorMode.HS}
-=======
-            self._attr_supported_features = SUPPORT_BRIGHTNESS
-        elif self.device["hiveType"] == "tuneablelight":
-            self._attr_supported_features = SUPPORT_BRIGHTNESS | SUPPORT_COLOR_TEMP
-        elif self.device["hiveType"] == "colourtuneablelight":
->>>>>>> 97e03021
             rgb = self.device["status"].get("hs_color")
-            self._attr_hs_color = color_util.color_RGB_to_hs(*rgb)
-            self._attr_supported_features = (
-                SUPPORT_BRIGHTNESS | SUPPORT_COLOR_TEMP | SUPPORT_COLOR
-            )+            self._attr_hs_color = color_util.color_RGB_to_hs(*rgb)