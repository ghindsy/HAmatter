"""Support for BSH Home Connect appliances."""
from __future__ import annotations

from datetime import timedelta
import logging

from requests import HTTPError
import voluptuous as vol

from homeassistant.components.application_credentials import (
    ClientCredential,
    async_import_client_credential,
)
from homeassistant.config_entries import ConfigEntry
from homeassistant.const import (
    ATTR_DEVICE_ID,
    CONF_CLIENT_ID,
    CONF_CLIENT_SECRET,
    CONF_DEVICE,
    Platform,
)
from homeassistant.core import HomeAssistant
from homeassistant.helpers import (
    config_entry_oauth2_flow,
    config_validation as cv,
    device_registry as dr,
)
from homeassistant.helpers.typing import ConfigType
from homeassistant.util import Throttle

from . import api
from .const import (
    ATTR_KEY,
    ATTR_PROGRAM,
    ATTR_UNIT,
    ATTR_VALUE,
    BSH_PAUSE,
    BSH_RESUME,
    DOMAIN,
    SERVICE_OPTION_ACTIVE,
    SERVICE_OPTION_SELECTED,
    SERVICE_PAUSE_PROGRAM,
    SERVICE_RESUME_PROGRAM,
    SERVICE_SELECT_PROGRAM,
    SERVICE_SETTING,
    SERVICE_START_PROGRAM,
)

_LOGGER = logging.getLogger(__name__)

SCAN_INTERVAL = timedelta(minutes=1)

CONFIG_SCHEMA = vol.Schema(
    vol.All(
        cv.deprecated(DOMAIN),
        {
            DOMAIN: vol.Schema(
                {
                    vol.Required(CONF_CLIENT_ID): cv.string,
                    vol.Required(CONF_CLIENT_SECRET): cv.string,
                }
            )
        },
    ),
    extra=vol.ALLOW_EXTRA,
)

SERVICE_SETTING_SCHEMA = vol.Schema(
    {
        vol.Required(ATTR_DEVICE_ID): str,
        vol.Required(ATTR_KEY): str,
        vol.Required(ATTR_VALUE): vol.Any(str, int, bool),
    }
)

SERVICE_OPTION_SCHEMA = vol.Schema(
    {
        vol.Required(ATTR_DEVICE_ID): str,
        vol.Required(ATTR_KEY): str,
        vol.Required(ATTR_VALUE): vol.Any(str, int, bool),
        vol.Optional(ATTR_UNIT): str,
    }
)

SERVICE_PROGRAM_SCHEMA = vol.Any(
    {
        vol.Required(ATTR_DEVICE_ID): str,
        vol.Required(ATTR_PROGRAM): str,
        vol.Required(ATTR_KEY): str,
        vol.Required(ATTR_VALUE): vol.Any(int, str),
        vol.Optional(ATTR_UNIT): str,
    },
    {
        vol.Required(ATTR_DEVICE_ID): str,
        vol.Required(ATTR_PROGRAM): str,
    },
)

<<<<<<< HEAD
PLATFORMS = [
    Platform.BINARY_SENSOR,
    Platform.LIGHT,
    Platform.SENSOR,
    Platform.SWITCH,
    Platform.NUMBER,
]
=======
SERVICE_COMMAND_SCHEMA = vol.Schema({vol.Required(ATTR_DEVICE_ID): str})

PLATFORMS = [Platform.BINARY_SENSOR, Platform.LIGHT, Platform.SENSOR, Platform.SWITCH]
>>>>>>> e6d115e7


def _get_appliance_by_device_id(
    hass: HomeAssistant, device_id: str
) -> api.HomeConnectDevice | None:
    """Return a Home Connect appliance instance given an device_id."""
    for hc_api in hass.data[DOMAIN].values():
        for dev_dict in hc_api.devices:
            device = dev_dict[CONF_DEVICE]
            if device.device_id == device_id:
                return device.appliance
    _LOGGER.error("Appliance for device id %s not found", device_id)
    return None


async def async_setup(hass: HomeAssistant, config: ConfigType) -> bool:
    """Set up Home Connect component."""
    hass.data[DOMAIN] = {}

    if DOMAIN not in config:
        return True

    await async_import_client_credential(
        hass,
        DOMAIN,
        ClientCredential(
            config[DOMAIN][CONF_CLIENT_ID],
            config[DOMAIN][CONF_CLIENT_SECRET],
        ),
    )
    _LOGGER.warning(
        "Configuration of Home Connect integration in YAML is deprecated and "
        "will be removed in a future release; Your existing OAuth "
        "Application Credentials have been imported into the UI "
        "automatically and can be safely removed from your "
        "configuration.yaml file"
    )

    async def _async_service_program(call, method):
        """Execute calls to services taking a program."""
        program = call.data[ATTR_PROGRAM]
        device_id = call.data[ATTR_DEVICE_ID]
        options = {
            ATTR_KEY: call.data.get(ATTR_KEY),
            ATTR_VALUE: call.data.get(ATTR_VALUE),
            ATTR_UNIT: call.data.get(ATTR_UNIT),
        }

        appliance = _get_appliance_by_device_id(hass, device_id)
        if appliance is not None:
            await hass.async_add_executor_job(
                getattr(appliance, method), program, options
            )

    async def _async_service_command(call, command):
        """Execute calls to services executing a command."""
        device_id = call.data[ATTR_DEVICE_ID]

        appliance = _get_appliance_by_device_id(hass, device_id)
        if appliance is not None:
            await hass.async_add_executor_job(appliance.execute_command, command)

    async def _async_service_key_value(call, method):
        """Execute calls to services taking a key and value."""
        key = call.data[ATTR_KEY]
        value = call.data[ATTR_VALUE]
        unit = call.data.get(ATTR_UNIT)
        device_id = call.data[ATTR_DEVICE_ID]

        appliance = _get_appliance_by_device_id(hass, device_id)
        if appliance is not None:
            if unit is not None:
                await hass.async_add_executor_job(
                    getattr(appliance, method),
                    key,
                    value,
                    unit,
                )
            else:
                await hass.async_add_executor_job(
                    getattr(appliance, method),
                    key,
                    value,
                )

    async def async_service_option_active(call):
        """Service for setting an option for an active program."""
        await _async_service_key_value(call, "set_options_active_program")

    async def async_service_option_selected(call):
        """Service for setting an option for a selected program."""
        await _async_service_key_value(call, "set_options_selected_program")

    async def async_service_setting(call):
        """Service for changing a setting."""
        await _async_service_key_value(call, "set_setting")

    async def async_service_pause_program(call):
        """Service for pausing a program."""
        await _async_service_command(call, BSH_PAUSE)

    async def async_service_resume_program(call):
        """Service for resuming a paused program."""
        await _async_service_command(call, BSH_RESUME)

    async def async_service_select_program(call):
        """Service for selecting a program."""
        await _async_service_program(call, "select_program")

    async def async_service_start_program(call):
        """Service for starting a program."""
        await _async_service_program(call, "start_program")

    hass.services.async_register(
        DOMAIN,
        SERVICE_OPTION_ACTIVE,
        async_service_option_active,
        schema=SERVICE_OPTION_SCHEMA,
    )
    hass.services.async_register(
        DOMAIN,
        SERVICE_OPTION_SELECTED,
        async_service_option_selected,
        schema=SERVICE_OPTION_SCHEMA,
    )
    hass.services.async_register(
        DOMAIN, SERVICE_SETTING, async_service_setting, schema=SERVICE_SETTING_SCHEMA
    )
    hass.services.async_register(
        DOMAIN,
        SERVICE_PAUSE_PROGRAM,
        async_service_pause_program,
        schema=SERVICE_COMMAND_SCHEMA,
    )
    hass.services.async_register(
        DOMAIN,
        SERVICE_RESUME_PROGRAM,
        async_service_resume_program,
        schema=SERVICE_COMMAND_SCHEMA,
    )
    hass.services.async_register(
        DOMAIN,
        SERVICE_SELECT_PROGRAM,
        async_service_select_program,
        schema=SERVICE_PROGRAM_SCHEMA,
    )
    hass.services.async_register(
        DOMAIN,
        SERVICE_START_PROGRAM,
        async_service_start_program,
        schema=SERVICE_PROGRAM_SCHEMA,
    )

    return True


async def async_setup_entry(hass: HomeAssistant, entry: ConfigEntry) -> bool:
    """Set up Home Connect from a config entry."""
    implementation = (
        await config_entry_oauth2_flow.async_get_config_entry_implementation(
            hass, entry
        )
    )

    hc_api = api.ConfigEntryAuth(hass, entry, implementation)

    hass.data[DOMAIN][entry.entry_id] = hc_api

    await update_all_devices(hass, entry)

    hass.config_entries.async_setup_platforms(entry, PLATFORMS)

    return True


async def async_unload_entry(hass: HomeAssistant, entry: ConfigEntry) -> bool:
    """Unload a config entry."""
    unload_ok = await hass.config_entries.async_unload_platforms(entry, PLATFORMS)
    if unload_ok:
        hass.data[DOMAIN].pop(entry.entry_id)

    return unload_ok


@Throttle(SCAN_INTERVAL)
async def update_all_devices(hass, entry):
    """Update all the devices."""
    data = hass.data[DOMAIN]
    hc_api = data[entry.entry_id]

    device_registry = dr.async_get(hass)
    try:
        await hass.async_add_executor_job(hc_api.get_devices)
        for device_dict in hc_api.devices:
            device = device_dict["device"]

            device_entry = device_registry.async_get_or_create(
                config_entry_id=entry.entry_id,
                identifiers={(DOMAIN, device.appliance.haId)},
                name=device.appliance.name,
                manufacturer=device.appliance.brand,
                model=device.appliance.vib,
            )

            device.device_id = device_entry.id

            await hass.async_add_executor_job(device.initialize)
    except HTTPError as err:
        _LOGGER.warning("Cannot update devices: %s", err.response.status_code)<|MERGE_RESOLUTION|>--- conflicted
+++ resolved
@@ -96,7 +96,8 @@
     },
 )
 
-<<<<<<< HEAD
+SERVICE_COMMAND_SCHEMA = vol.Schema({vol.Required(ATTR_DEVICE_ID): str})
+
 PLATFORMS = [
     Platform.BINARY_SENSOR,
     Platform.LIGHT,
@@ -104,11 +105,6 @@
     Platform.SWITCH,
     Platform.NUMBER,
 ]
-=======
-SERVICE_COMMAND_SCHEMA = vol.Schema({vol.Required(ATTR_DEVICE_ID): str})
-
-PLATFORMS = [Platform.BINARY_SENSOR, Platform.LIGHT, Platform.SENSOR, Platform.SWITCH]
->>>>>>> e6d115e7
 
 
 def _get_appliance_by_device_id(
