--- conflicted
+++ resolved
@@ -81,11 +81,7 @@
             elif app.type == "FridgeFreezer":
                 device = FridgeFreezer(self.hass, app)
             elif app.type == "Refrigerator":
-<<<<<<< HEAD
-                device = Fridge(self.hass, app)
-=======
                 device = Refrigerator(self.hass, app)
->>>>>>> 01606c34
             elif app.type == "Freezer":
                 device = Freezer(self.hass, app)
             elif app.type == "Oven":
@@ -581,13 +577,8 @@
         return {"binary_sensor": [door_entity]}
 
 
-<<<<<<< HEAD
-class Fridge(DeviceWithDoor):
-    """Fridge class."""
-=======
 class Refrigerator(DeviceWithDoor):
     """Refrigerator class."""
->>>>>>> 01606c34
 
     def get_entity_info(self):
         """Get a dictionary with infos about the associated entities."""
