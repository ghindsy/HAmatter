--- conflicted
+++ resolved
@@ -510,7 +510,6 @@
 
     async def async_start(self, *args):
         """Start the accessory driver."""
-<<<<<<< HEAD
 
         async with self._bridge_lock:
             if self.status != STATUS_READY:
@@ -522,11 +521,6 @@
             await self.hass.async_add_executor_job(
                 self._prepare_bridge, zeroconf_instance
             )
-=======
-        if self.status != STATUS_READY:
-            return
-        self.status = STATUS_WAIT
->>>>>>> 6c735578
 
         ent_reg = await entity_registry.async_get_registry(self.hass)
         dev_reg = await device_registry.async_get_registry(self.hass)
