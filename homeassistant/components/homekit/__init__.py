--- conflicted
+++ resolved
@@ -630,11 +630,7 @@
             type_thermostats,
         )
 
-<<<<<<< HEAD
-        if len(bridged_states) == 1:
-=======
         if self._homekit_mode == HOMEKIT_MODE_ACCESSORY:
->>>>>>> 0d7231a0
             state = bridged_states[0]
             conf = self._config.pop(state.entity_id, {})
             acc = get_accessory(self.hass, self.driver, state, STANDALONE_AID, conf)
