--- conflicted
+++ resolved
@@ -229,17 +229,11 @@
         self.config = config or {}
         if device_id:
             self.device_id = device_id
-<<<<<<< HEAD
-            domain = None
-        else:
-            self.device_id = None
-=======
             serial_number = device_id
             domain = None
         else:
             self.device_id = None
             serial_number = entity_id
->>>>>>> 9d5bca81
             domain = split_entity_id(entity_id)[0].replace("_", " ")
 
         if self.config.get(ATTR_MANUFACTURER) is not None:
@@ -265,13 +259,7 @@
         self.set_info_service(
             manufacturer=manufacturer[:MAX_MANUFACTURER_LENGTH],
             model=model[:MAX_MODEL_LENGTH],
-<<<<<<< HEAD
-            serial_number=device_id[:MAX_SERIAL_LENGTH]
-            if device_id
-            else entity_id[:MAX_SERIAL_LENGTH],
-=======
             serial_number=serial_number[:MAX_SERIAL_LENGTH],
->>>>>>> 9d5bca81
             firmware_revision=sw_version[:MAX_VERSION_LENGTH],
         )
 
