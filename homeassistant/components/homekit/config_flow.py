"""Config flow for HomeKit integration."""
import logging
import random
import string

import voluptuous as vol

from homeassistant import config_entries
from homeassistant.config_entries import SOURCE_IMPORT
from homeassistant.const import CONF_DOMAINS, CONF_ENTITIES, CONF_NAME, CONF_PORT
from homeassistant.core import callback, split_entity_id
import homeassistant.helpers.config_validation as cv
from homeassistant.helpers.entityfilter import (
    CONF_EXCLUDE_DOMAINS,
    CONF_EXCLUDE_ENTITIES,
    CONF_INCLUDE_DOMAINS,
    CONF_INCLUDE_ENTITIES,
)

from .const import (
    CONF_AUTO_START,
    CONF_ENTITY_CONFIG,
    CONF_FILTER,
    CONF_HOMEKIT_MODE,
    CONF_SAFE_MODE,
    CONF_VIDEO_CODEC,
    DEFAULT_AUTO_START,
    DEFAULT_CONFIG_FLOW_PORT,
    DEFAULT_HOMEKIT_MODE,
    DEFAULT_SAFE_MODE,
    HOMEKIT_MODE_ACCESSORY,
    HOMEKIT_MODES,
    SHORT_BRIDGE_NAME,
    VIDEO_CODEC_COPY,
)
from .const import DOMAIN  # pylint:disable=unused-import
from .util import find_next_available_port

_LOGGER = logging.getLogger(__name__)

CONF_CAMERA_COPY = "camera_copy"
CONF_INCLUDE_EXCLUDE_MODE = "include_exclude_mode"

MODE_INCLUDE = "include"
MODE_EXCLUDE = "exclude"

INCLUDE_EXCLUDE_MODES = [MODE_EXCLUDE, MODE_INCLUDE]

SUPPORTED_DOMAINS = [
    "alarm_control_panel",
    "automation",
    "binary_sensor",
    "camera",
    "climate",
    "cover",
    "demo",
    "device_tracker",
    "fan",
    "humidifier",
    "input_boolean",
    "light",
    "lock",
    "media_player",
    "person",
    "remote",
    "scene",
    "script",
    "sensor",
    "switch",
    "vacuum",
    "water_heater",
]

DEFAULT_DOMAINS = [
    "alarm_control_panel",
    "climate",
    "cover",
    "humidifier",
    "fan",
    "light",
    "lock",
    "media_player",
    "switch",
    "vacuum",
    "water_heater",
]


class ConfigFlow(config_entries.ConfigFlow, domain=DOMAIN):
    """Handle a config flow for HomeKit."""

    VERSION = 1
    CONNECTION_CLASS = config_entries.CONN_CLASS_LOCAL_PUSH

    def __init__(self):
        """Initialize config flow."""
        self.homekit_data = {}
        self.entry_title = None

    async def async_step_pairing(self, user_input=None):
        """Pairing instructions."""
        if user_input is not None:
            return self.async_create_entry(
                title=self.entry_title, data=self.homekit_data
            )
        return self.async_show_form(
            step_id="pairing",
            description_placeholders={CONF_NAME: self.homekit_data[CONF_NAME]},
        )

    async def async_step_user(self, user_input=None):
        """Handle the initial step."""
        errors = {}
        if user_input is not None:
            port = await self._async_available_port()
            name = self._async_available_name()
            title = f"{name}:{port}"
            self.homekit_data = user_input.copy()
            self.homekit_data[CONF_NAME] = name
            self.homekit_data[CONF_PORT] = port
            self.homekit_data[CONF_FILTER] = {
                CONF_INCLUDE_DOMAINS: user_input[CONF_INCLUDE_DOMAINS],
                CONF_INCLUDE_ENTITIES: [],
                CONF_EXCLUDE_DOMAINS: [],
                CONF_EXCLUDE_ENTITIES: [],
            }
            del self.homekit_data[CONF_INCLUDE_DOMAINS]
            self.entry_title = title
            return await self.async_step_pairing()

        default_domains = [] if self._async_current_names() else DEFAULT_DOMAINS
        setup_schema = vol.Schema(
            {
                vol.Optional(CONF_AUTO_START, default=DEFAULT_AUTO_START): bool,
                vol.Required(
                    CONF_INCLUDE_DOMAINS, default=default_domains
                ): cv.multi_select(SUPPORTED_DOMAINS),
            }
        )

        return self.async_show_form(
            step_id="user", data_schema=setup_schema, errors=errors
        )

    async def async_step_import(self, user_input=None):
        """Handle import from yaml."""
        if not self._async_is_unique_name_port(user_input):
            return self.async_abort(reason="port_name_in_use")
        return self.async_create_entry(
            title=f"{user_input[CONF_NAME]}:{user_input[CONF_PORT]}", data=user_input
        )

    async def _async_available_port(self):
        """Return an available port the bridge."""
        return await self.hass.async_add_executor_job(
            find_next_available_port, DEFAULT_CONFIG_FLOW_PORT
        )

    @callback
    def _async_current_names(self):
        """Return a set of bridge names."""
        current_entries = self._async_current_entries()

        return {
            entry.data[CONF_NAME]
            for entry in current_entries
            if CONF_NAME in entry.data
        }

    @callback
    def _async_available_name(self):
        """Return an available for the bridge."""

        # We always pick a RANDOM name to avoid Zeroconf
        # name collisions.  If the name has been seen before
        # pairing will probably fail.
        acceptable_chars = string.ascii_uppercase + string.digits
        trailer = "".join(random.choices(acceptable_chars, k=4))
        all_names = self._async_current_names()
        suggested_name = f"{SHORT_BRIDGE_NAME} {trailer}"
        while suggested_name in all_names:
            trailer = "".join(random.choices(acceptable_chars, k=4))
            suggested_name = f"{SHORT_BRIDGE_NAME} {trailer}"

        return suggested_name

    @callback
    def _async_is_unique_name_port(self, user_input):
        """Determine is a name or port is already used."""
        name = user_input[CONF_NAME]
        port = user_input[CONF_PORT]
        for entry in self._async_current_entries():
            if entry.data[CONF_NAME] == name or entry.data[CONF_PORT] == port:
                return False
        return True

    @staticmethod
    @callback
    def async_get_options_flow(config_entry):
        """Get the options flow for this handler."""
        return OptionsFlowHandler(config_entry)


class OptionsFlowHandler(config_entries.OptionsFlow):
    """Handle a option flow for tado."""

    def __init__(self, config_entry: config_entries.ConfigEntry):
        """Initialize options flow."""
        self.config_entry = config_entry
        self.homekit_options = {}
        self.included_cameras = set()

    async def async_step_yaml(self, user_input=None):
        """No options for yaml managed entries."""
        if user_input is not None:
            # Apparently not possible to abort an options flow
            # at the moment
            return self.async_create_entry(title="", data=self.config_entry.options)

        return self.async_show_form(step_id="yaml")

    async def async_step_advanced(self, user_input=None):
        """Choose advanced options."""
        if user_input is not None:
            self.homekit_options.update(user_input)
            for key in (CONF_DOMAINS, CONF_ENTITIES):
                if key in self.homekit_options:
                    del self.homekit_options[key]
            return self.async_create_entry(title="", data=self.homekit_options)

        schema_base = {}

        if self.show_advanced_options:
            schema_base[
                vol.Optional(
                    CONF_AUTO_START,
                    default=self.homekit_options.get(
                        CONF_AUTO_START, DEFAULT_AUTO_START
                    ),
                )
            ] = bool
        else:
            self.homekit_options[CONF_AUTO_START] = self.homekit_options.get(
                CONF_AUTO_START, DEFAULT_AUTO_START
            )

        schema_base.update(
            {
                vol.Optional(
                    CONF_SAFE_MODE,
                    default=self.homekit_options.get(CONF_SAFE_MODE, DEFAULT_SAFE_MODE),
                ): bool
            }
        )

        return self.async_show_form(
            step_id="advanced", data_schema=vol.Schema(schema_base)
        )

    async def async_step_cameras(self, user_input=None):
        """Choose camera config."""
        if user_input is not None:
            entity_config = self.homekit_options[CONF_ENTITY_CONFIG]
            for entity_id in self.included_cameras:
                if entity_id in user_input[CONF_CAMERA_COPY]:
                    entity_config.setdefault(entity_id, {})[
                        CONF_VIDEO_CODEC
                    ] = VIDEO_CODEC_COPY
                elif (
                    entity_id in entity_config
                    and CONF_VIDEO_CODEC in entity_config[entity_id]
                ):
                    del entity_config[entity_id][CONF_VIDEO_CODEC]
            return await self.async_step_advanced()

        cameras_with_copy = []
        entity_config = self.homekit_options.setdefault(CONF_ENTITY_CONFIG, {})
        for entity in self.included_cameras:
            hk_entity_config = entity_config.get(entity, {})
            if hk_entity_config.get(CONF_VIDEO_CODEC) == VIDEO_CODEC_COPY:
                cameras_with_copy.append(entity)

        data_schema = vol.Schema(
            {
                vol.Optional(
                    CONF_CAMERA_COPY,
                    default=cameras_with_copy,
                ): cv.multi_select(self.included_cameras),
            }
        )
        return self.async_show_form(step_id="cameras", data_schema=data_schema)

    async def async_step_include_exclude(self, user_input=None):
        """Choose entities to include or exclude from the domain."""
        if user_input is not None:
            entity_filter = {
                CONF_INCLUDE_DOMAINS: [],
                CONF_EXCLUDE_DOMAINS: [],
                CONF_INCLUDE_ENTITIES: [],
                CONF_EXCLUDE_ENTITIES: [],
            }
            if isinstance(user_input[CONF_ENTITIES], list):
                entities = user_input[CONF_ENTITIES]
            else:
                entities = [user_input[CONF_ENTITIES]]

<<<<<<< HEAD
            if user_input[CONF_INCLUDE_EXCLUDE_MODE] == MODE_INCLUDE:
=======
            if (
                self.homekit_options[CONF_HOMEKIT_MODE] == HOMEKIT_MODE_ACCESSORY
                or user_input[CONF_INCLUDE_EXCLUDE_MODE] == MODE_INCLUDE
            ):
>>>>>>> c961d4b9
                entity_filter[CONF_INCLUDE_ENTITIES] = entities
                # Include all of the domain if there are no entities
                # explicitly included as the user selected the domain
                domains_with_entities_selected = _domains_set_from_entities(entities)
                entity_filter[CONF_INCLUDE_DOMAINS] = [
                    domain
                    for domain in self.homekit_options[CONF_DOMAINS]
                    if domain not in domains_with_entities_selected
                ]

                for entity_id in list(self.included_cameras):
                    if entity_id not in entities:
                        self.included_cameras.remove(entity_id)
            else:
                entity_filter[CONF_INCLUDE_DOMAINS] = self.homekit_options[CONF_DOMAINS]
                entity_filter[CONF_EXCLUDE_ENTITIES] = entities
                for entity_id in entities:
                    if entity_id in self.included_cameras:
                        self.included_cameras.remove(entity_id)

            self.homekit_options[CONF_FILTER] = entity_filter

            if self.included_cameras:
                return await self.async_step_cameras()

            return await self.async_step_advanced()

        entity_filter = self.homekit_options.get(CONF_FILTER, {})
        all_supported_entities = await self.hass.async_add_executor_job(
            _get_entities_matching_domains,
            self.hass,
            self.homekit_options[CONF_DOMAINS],
        )
        self.included_cameras = {
            entity_id
            for entity_id in all_supported_entities
            if entity_id.startswith("camera.")
        }

<<<<<<< HEAD
        if self.homekit_options[CONF_HOMEKIT_MODE] == HOMEKIT_MODE_ACCESSORY:
            entities = entity_filter.get(CONF_INCLUDE_ENTITIES, [])
            entity_schema = vol.In
            include_exclude_modes = [MODE_INCLUDE]
            include_exclude_mode = MODE_INCLUDE
        else:
            entities = entity_filter.get(CONF_INCLUDE_ENTITIES, [])
            entity_schema = cv.multi_select
            include_exclude_modes = INCLUDE_EXCLUDE_MODES
=======
        data_schema = {}
        entities = entity_filter.get(CONF_INCLUDE_ENTITIES, [])
        if self.homekit_options[CONF_HOMEKIT_MODE] == HOMEKIT_MODE_ACCESSORY:
            entity_schema = vol.In
        else:
>>>>>>> c961d4b9
            if entities:
                include_exclude_mode = MODE_INCLUDE
            else:
                include_exclude_mode = MODE_EXCLUDE
                entities = entity_filter.get(CONF_EXCLUDE_ENTITIES, [])
<<<<<<< HEAD

        data_schema = vol.Schema(
            {
                vol.Required(
                    CONF_INCLUDE_EXCLUDE_MODE,
                    default=include_exclude_mode,
                ): vol.In(include_exclude_modes),
                vol.Optional(
                    CONF_ENTITIES,
                    default=entities,
                ): entity_schema(all_supported_entities),
            }
=======
            data_schema[
                vol.Required(CONF_INCLUDE_EXCLUDE_MODE, default=include_exclude_mode)
            ] = vol.In(INCLUDE_EXCLUDE_MODES)
            entity_schema = cv.multi_select

        data_schema[vol.Optional(CONF_ENTITIES, default=entities)] = entity_schema(
            all_supported_entities
        )

        return self.async_show_form(
            step_id="include_exclude", data_schema=vol.Schema(data_schema)
>>>>>>> c961d4b9
        )

    async def async_step_init(self, user_input=None):
        """Handle options flow."""
        if self.config_entry.source == SOURCE_IMPORT:
            return await self.async_step_yaml(user_input)

        if user_input is not None:
            self.homekit_options.update(user_input)
            return await self.async_step_include_exclude()

        self.homekit_options = dict(self.config_entry.options)
        entity_filter = self.homekit_options.get(CONF_FILTER, {})

        homekit_mode = self.homekit_options.get(CONF_HOMEKIT_MODE, DEFAULT_HOMEKIT_MODE)
        domains = entity_filter.get(CONF_INCLUDE_DOMAINS, [])
        include_entities = entity_filter.get(CONF_INCLUDE_ENTITIES)
        if include_entities:
            domains.extend(_domains_set_from_entities(include_entities))

        data_schema = vol.Schema(
            {
<<<<<<< HEAD
                vol.Optional(CONF_HOMEKIT_MODE, default=DEFAULT_HOMEKIT_MODE): vol.In(
=======
                vol.Optional(CONF_HOMEKIT_MODE, default=homekit_mode): vol.In(
>>>>>>> c961d4b9
                    HOMEKIT_MODES
                ),
                vol.Optional(
                    CONF_DOMAINS,
                    default=domains,
                ): cv.multi_select(SUPPORTED_DOMAINS),
            }
        )
        return self.async_show_form(step_id="init", data_schema=data_schema)


def _get_entities_matching_domains(hass, domains):
    """List entities in the given domains."""
    included_domains = set(domains)
    entity_ids = [
        state.entity_id
        for state in hass.states.all()
        if (split_entity_id(state.entity_id))[0] in included_domains
    ]
    entity_ids.sort()
    return entity_ids


def _domains_set_from_entities(entity_ids):
    """Build a set of domains for the given entity ids."""
    domains = set()
    for entity_id in entity_ids:
        domains.add(split_entity_id(entity_id)[0])
    return domains<|MERGE_RESOLUTION|>--- conflicted
+++ resolved
@@ -304,14 +304,10 @@
             else:
                 entities = [user_input[CONF_ENTITIES]]
 
-<<<<<<< HEAD
-            if user_input[CONF_INCLUDE_EXCLUDE_MODE] == MODE_INCLUDE:
-=======
             if (
                 self.homekit_options[CONF_HOMEKIT_MODE] == HOMEKIT_MODE_ACCESSORY
                 or user_input[CONF_INCLUDE_EXCLUDE_MODE] == MODE_INCLUDE
             ):
->>>>>>> c961d4b9
                 entity_filter[CONF_INCLUDE_ENTITIES] = entities
                 # Include all of the domain if there are no entities
                 # explicitly included as the user selected the domain
@@ -351,42 +347,16 @@
             if entity_id.startswith("camera.")
         }
 
-<<<<<<< HEAD
-        if self.homekit_options[CONF_HOMEKIT_MODE] == HOMEKIT_MODE_ACCESSORY:
-            entities = entity_filter.get(CONF_INCLUDE_ENTITIES, [])
-            entity_schema = vol.In
-            include_exclude_modes = [MODE_INCLUDE]
-            include_exclude_mode = MODE_INCLUDE
-        else:
-            entities = entity_filter.get(CONF_INCLUDE_ENTITIES, [])
-            entity_schema = cv.multi_select
-            include_exclude_modes = INCLUDE_EXCLUDE_MODES
-=======
         data_schema = {}
         entities = entity_filter.get(CONF_INCLUDE_ENTITIES, [])
         if self.homekit_options[CONF_HOMEKIT_MODE] == HOMEKIT_MODE_ACCESSORY:
             entity_schema = vol.In
         else:
->>>>>>> c961d4b9
             if entities:
                 include_exclude_mode = MODE_INCLUDE
             else:
                 include_exclude_mode = MODE_EXCLUDE
                 entities = entity_filter.get(CONF_EXCLUDE_ENTITIES, [])
-<<<<<<< HEAD
-
-        data_schema = vol.Schema(
-            {
-                vol.Required(
-                    CONF_INCLUDE_EXCLUDE_MODE,
-                    default=include_exclude_mode,
-                ): vol.In(include_exclude_modes),
-                vol.Optional(
-                    CONF_ENTITIES,
-                    default=entities,
-                ): entity_schema(all_supported_entities),
-            }
-=======
             data_schema[
                 vol.Required(CONF_INCLUDE_EXCLUDE_MODE, default=include_exclude_mode)
             ] = vol.In(INCLUDE_EXCLUDE_MODES)
@@ -398,7 +368,6 @@
 
         return self.async_show_form(
             step_id="include_exclude", data_schema=vol.Schema(data_schema)
->>>>>>> c961d4b9
         )
 
     async def async_step_init(self, user_input=None):
@@ -421,11 +390,7 @@
 
         data_schema = vol.Schema(
             {
-<<<<<<< HEAD
-                vol.Optional(CONF_HOMEKIT_MODE, default=DEFAULT_HOMEKIT_MODE): vol.In(
-=======
                 vol.Optional(CONF_HOMEKIT_MODE, default=homekit_mode): vol.In(
->>>>>>> c961d4b9
                     HOMEKIT_MODES
                 ),
                 vol.Optional(
