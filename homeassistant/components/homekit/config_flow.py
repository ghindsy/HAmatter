--- conflicted
+++ resolved
@@ -451,11 +451,7 @@
         if self.hk_options[CONF_HOMEKIT_MODE] == HOMEKIT_MODE_BRIDGE:
             all_supported_devices = await _async_get_supported_devices(self.hass)
             devices = self.hk_options.get(CONF_DEVICES, [])
-<<<<<<< HEAD
-            data_schema[vol.Options(CONF_DEVICES, default=devices)] = cv.multi_select(
-=======
             data_schema[vol.Optional(CONF_DEVICES, default=devices)] = cv.multi_select(
->>>>>>> 3c76c9cd
                 all_supported_devices
             )
 
