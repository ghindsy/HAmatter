--- conflicted
+++ resolved
@@ -6,12 +6,8 @@
 HOMEKIT_FILE = ".homekit.state"
 HOMEKIT_NOTIFY_ID = 4663548
 AID_STORAGE = "homekit-aid-allocations"
-<<<<<<< HEAD
-
-=======
 HOMEKIT_PAIRING_QR = "homekit-pairing-qr"
 HOMEKIT_PAIRING_QR_SECRET = "homekit-pairing-qr-secret"
->>>>>>> dbd1ca45
 
 # #### Attributes ####
 ATTR_DISPLAY_NAME = "display_name"
@@ -201,13 +197,9 @@
 # ### Position State ####
 HK_POSITION_GOING_TO_MIN = 0
 HK_POSITION_GOING_TO_MAX = 1
-<<<<<<< HEAD
-HK_POSITION_STOPPED = 2
-=======
 HK_POSITION_STOPPED = 2
 
 # ### Charging State ###
 HK_NOT_CHARGING = 0
 HK_CHARGING = 1
-HK_NOT_CHARGABLE = 2
->>>>>>> dbd1ca45
+HK_NOT_CHARGABLE = 2