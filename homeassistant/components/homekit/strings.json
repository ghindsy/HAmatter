{
    "title": "HomeKit",
    "options": {
        "step": {
            "yaml": {
                "title": "Adjust HomeKit Options",
                "description": "This entry is controlled via YAML"
            },
            "init": {
                "data": {
                    "mode": "Mode",
                    "include_domains": "[%key:component::homekit::config::step::user::data::include_domains%]"
                },
<<<<<<< HEAD
                "description": "Entities in the \u201cDomains to include\u201d will be bridged to HomeKit. You will be able to select which entities to include or exclude from this list on the next screen.",
                "title": "Select domains to bridge."
=======
                "description": "HomeKit can be configured expose a bridge or a single accessory. In accessory mode, only a single entity can be used. Accessory mode is required for media players with the TV device class to function properly. Entities in the \u201cDomains to include\u201d will be exposed to HomeKit. You will be able to select which entities to include or exclude from this list on the next screen.",
                "title": "Select domains to expose."
>>>>>>> 0d7231a0
            },
            "include_exclude": {
                "data": {
                    "mode": "Mode",
                    "entities": "Entities"
                },
<<<<<<< HEAD
                "description": "Choose the entities to be bridged. In include mode, all entities in the domain will be bridged unless specific entities are selected. In exclude mode, all entities in the domain will be bridged except for the excluded entities.",
                "title": "Select entities to be bridged"
=======
                "description": "Choose the entities to be exposed. In include mode, all entities in the domain will be exposed unless specific entities are selected. In exclude mode, all entities in the domain will be exposed except for the excluded entities.",
                "title": "Select entities to be exposed"
>>>>>>> 0d7231a0
            },
            "cameras": {
                "data": {
                    "camera_copy": "Cameras that support native H.264 streams"
                },
                "description": "Check all cameras that support native H.264 streams. If the camera does not output a H.264 stream, the system will transcode the video to H.264 for HomeKit. Transcoding requires a performant CPU and is unlikely to work on single board computers.",
                "title": "Select camera video codec."
            },
            "advanced": {
                "data": {
                    "auto_start": "[%key:component::homekit::config::step::user::data::auto_start%]",
                    "safe_mode": "Safe Mode (enable only if pairing fails)"
                },
                "description": "These settings only need to be adjusted if HomeKit is not functional.",
                "title": "Advanced Configuration"
            }
        }
    },
    "config": {
        "step": {
            "user": {
                "data": {
                    "auto_start": "Autostart (disable if using Z-Wave or other delayed start system)",
                    "include_domains": "Domains to include"
                },
                "description": "The HomeKit integration will allow you to access your Home Assistant entities in HomeKit. In bridge mode, HomeKit Bridges are limited to 150 accessories per instance including the bridge itself. If you wish to bridge more than the maximum number of accessories, it is recommended that you use multiple HomeKit bridges for different domains. Detailed entity configuration is only available via YAML for the primary bridge.",
                "title": "Activate HomeKit"
            },
            "pairing": {
                "title": "Pair HomeKit",
                "description": "As soon as the {name} is ready, pairing will be available in \u201cNotifications\u201d as \u201cHomeKit Bridge Setup\u201d."
            }
        },
        "abort": {
            "port_name_in_use": "An accessory or bridge with the same name or port is already configured."
        }
    }
}<|MERGE_RESOLUTION|>--- conflicted
+++ resolved
@@ -11,26 +11,16 @@
                     "mode": "Mode",
                     "include_domains": "[%key:component::homekit::config::step::user::data::include_domains%]"
                 },
-<<<<<<< HEAD
-                "description": "Entities in the \u201cDomains to include\u201d will be bridged to HomeKit. You will be able to select which entities to include or exclude from this list on the next screen.",
-                "title": "Select domains to bridge."
-=======
                 "description": "HomeKit can be configured expose a bridge or a single accessory. In accessory mode, only a single entity can be used. Accessory mode is required for media players with the TV device class to function properly. Entities in the \u201cDomains to include\u201d will be exposed to HomeKit. You will be able to select which entities to include or exclude from this list on the next screen.",
                 "title": "Select domains to expose."
->>>>>>> 0d7231a0
             },
             "include_exclude": {
                 "data": {
                     "mode": "Mode",
                     "entities": "Entities"
                 },
-<<<<<<< HEAD
-                "description": "Choose the entities to be bridged. In include mode, all entities in the domain will be bridged unless specific entities are selected. In exclude mode, all entities in the domain will be bridged except for the excluded entities.",
-                "title": "Select entities to be bridged"
-=======
                 "description": "Choose the entities to be exposed. In include mode, all entities in the domain will be exposed unless specific entities are selected. In exclude mode, all entities in the domain will be exposed except for the excluded entities.",
                 "title": "Select entities to be exposed"
->>>>>>> 0d7231a0
             },
             "cameras": {
                 "data": {
