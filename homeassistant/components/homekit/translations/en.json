{
    "options": {
        "step": {
            "yaml": {
                "title": "Adjust HomeKit Options",
                "description": "This entry is controlled via YAML"
            },
            "init": {
                "data": {
                    "mode": "[%key:common::config_flow::data::mode%]",
                    "include_domains": "[%key:component::homekit::config::step::user::data::include_domains%]"
                },
                "description": "HomeKit can be configured expose a bridge or a single accessory. In accessory mode, only a single entity can be used. Accessory mode is required for media players with the TV device class to function properly. Entities in the \u201cDomains to include\u201d will be exposed to HomeKit. You will be able to select which entities to include or exclude from this list on the next screen.",
                "title": "Select domains to expose."
            },
            "include_exclude": {
                "data": {
                    "mode": "[%key:common::config_flow::data::mode%]",
                    "entities": "Entities"
                },
<<<<<<< HEAD
                "description": "Choose the entities to be exposed. In accessory mode, only a single entity is exposed. In bridge include mode, all entities in the domain will be exposed unless specific entities are selected. In bridge exclude mode, all entities in the domain will be exposed except for the excluded entities. For best performance, and to prevent unexpected unavailability, create and pair a separate HomeKit instance in accessory mode for each Television media player and camera.",
=======
                "description": "Choose the entities to be exposed. In accessory mode, only a single entity is exposed. In bridge include mode, all entities in the domain will be exposed unless specific entities are selected. In bridge exclude mode, all entities in the domain will be exposed except for the excluded entities. For best performance, and to prevent unexpected unavailability, create and pair a separate HomeKit instance in accessory mode for each tv media player and camera.",
>>>>>>> dd1c6410
                "title": "Select entities to be exposed"
            },
            "cameras": {
                "data": {
                    "camera_copy": "Cameras that support native H.264 streams"
                },
                "description": "Check all cameras that support native H.264 streams. If the camera does not output a H.264 stream, the system will transcode the video to H.264 for HomeKit. Transcoding requires a performant CPU and is unlikely to work on single board computers.",
                "title": "Select camera video codec."
            },
            "advanced": {
                "data": {
                    "auto_start": "Autostart (disable if you are calling the homekit.start service manually)",
                    "safe_mode": "Safe Mode (enable only if pairing fails)"
                },
                "description": "These settings only need to be adjusted if HomeKit is not functional.",
                "title": "Advanced Configuration"
            }
        }
    },
    "config": {
        "step": {
            "user": {
                "data": {
                    "include_domains": "Domains to include"
                },
<<<<<<< HEAD
                "description": "The HomeKit integration will allow you to access your Home Assistant entities in HomeKit. In bridge mode, HomeKit Bridges are limited to 150 accessories per instance including the bridge itself. If you wish to bridge more than the maximum number of accessories, it is recommended that you use multiple HomeKit bridges for different domains. Detailed entity configuration is only available via YAML for the primary bridge. For best performance, and to prevent unexpected unavailability, create and pair a separate HomeKit instance in accessory mode for each Television media player and camera.",
=======
                "description": "The HomeKit integration will allow you to access your Home Assistant entities in HomeKit. In bridge mode, HomeKit Bridges are limited to 150 accessories per instance including the bridge itself. If you wish to bridge more than the maximum number of accessories, it is recommended that you use multiple HomeKit bridges for different domains. Detailed entity configuration is only available via YAML. For best performance, and to prevent unexpected unavailability, create and pair a separate HomeKit instance in accessory mode for each tv media player and camera.",
>>>>>>> dd1c6410
                "title": "Activate HomeKit"
            },
            "pairing": {
                "title": "Pair HomeKit",
                "description": "As soon as the {name} is ready, pairing will be available in \u201cNotifications\u201d as \u201cHomeKit Bridge Setup\u201d."
            }
        },
        "abort": {
            "port_name_in_use": "An accessory or bridge with the same name or port is already configured."
        }
    }
}<|MERGE_RESOLUTION|>--- conflicted
+++ resolved
@@ -18,11 +18,7 @@
                     "mode": "[%key:common::config_flow::data::mode%]",
                     "entities": "Entities"
                 },
-<<<<<<< HEAD
-                "description": "Choose the entities to be exposed. In accessory mode, only a single entity is exposed. In bridge include mode, all entities in the domain will be exposed unless specific entities are selected. In bridge exclude mode, all entities in the domain will be exposed except for the excluded entities. For best performance, and to prevent unexpected unavailability, create and pair a separate HomeKit instance in accessory mode for each Television media player and camera.",
-=======
                 "description": "Choose the entities to be exposed. In accessory mode, only a single entity is exposed. In bridge include mode, all entities in the domain will be exposed unless specific entities are selected. In bridge exclude mode, all entities in the domain will be exposed except for the excluded entities. For best performance, and to prevent unexpected unavailability, create and pair a separate HomeKit instance in accessory mode for each tv media player and camera.",
->>>>>>> dd1c6410
                 "title": "Select entities to be exposed"
             },
             "cameras": {
@@ -48,11 +44,7 @@
                 "data": {
                     "include_domains": "Domains to include"
                 },
-<<<<<<< HEAD
-                "description": "The HomeKit integration will allow you to access your Home Assistant entities in HomeKit. In bridge mode, HomeKit Bridges are limited to 150 accessories per instance including the bridge itself. If you wish to bridge more than the maximum number of accessories, it is recommended that you use multiple HomeKit bridges for different domains. Detailed entity configuration is only available via YAML for the primary bridge. For best performance, and to prevent unexpected unavailability, create and pair a separate HomeKit instance in accessory mode for each Television media player and camera.",
-=======
                 "description": "The HomeKit integration will allow you to access your Home Assistant entities in HomeKit. In bridge mode, HomeKit Bridges are limited to 150 accessories per instance including the bridge itself. If you wish to bridge more than the maximum number of accessories, it is recommended that you use multiple HomeKit bridges for different domains. Detailed entity configuration is only available via YAML. For best performance, and to prevent unexpected unavailability, create and pair a separate HomeKit instance in accessory mode for each tv media player and camera.",
->>>>>>> dd1c6410
                 "title": "Activate HomeKit"
             },
             "pairing": {
