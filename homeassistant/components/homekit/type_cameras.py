--- conflicted
+++ resolved
@@ -466,17 +466,9 @@
 
     async def async_get_snapshot(self, image_size):
         """Return a jpeg of a snapshot from the camera."""
-<<<<<<< HEAD
-        return await self.hass.components.camera.async_get_image(
-            self.entity_id,
-            width=image_size["image-width"],
-            height=image_size["image-height"],
-        )
-=======
         image = await self.hass.components.camera.async_get_image(
             self.entity_id,
             width=image_size["image-width"],
             height=image_size["image-height"],
         )
-        return image.content
->>>>>>> 78f042ea
+        return image.content