"""Class to hold all camera accessories."""
import asyncio
from datetime import timedelta
import logging

from haffmpeg.core import HAFFmpeg
from pyhap.camera import (
    VIDEO_CODEC_PARAM_LEVEL_TYPES,
    VIDEO_CODEC_PARAM_PROFILE_ID_TYPES,
    Camera as PyhapCamera,
)
from pyhap.const import CATEGORY_CAMERA

from homeassistant.components.ffmpeg import DATA_FFMPEG
from homeassistant.const import STATE_ON
from homeassistant.core import callback
from homeassistant.helpers.event import (
    async_track_state_change_event,
    async_track_time_interval,
)
from homeassistant.util import get_local_ip

from .accessories import TYPES, HomeAccessory
from .const import (
    CHAR_MOTION_DETECTED,
    CONF_AUDIO_CODEC,
    CONF_AUDIO_MAP,
    CONF_AUDIO_PACKET_SIZE,
    CONF_LINKED_MOTION_SENSOR,
    CONF_MAX_FPS,
    CONF_MAX_HEIGHT,
    CONF_MAX_WIDTH,
    CONF_STREAM_ADDRESS,
    CONF_STREAM_COUNT,
    CONF_STREAM_SOURCE,
    CONF_SUPPORT_AUDIO,
    CONF_VIDEO_CODEC,
    CONF_VIDEO_MAP,
    CONF_VIDEO_PACKET_SIZE,
    DEFAULT_AUDIO_CODEC,
    DEFAULT_AUDIO_MAP,
    DEFAULT_AUDIO_PACKET_SIZE,
    DEFAULT_MAX_FPS,
    DEFAULT_MAX_HEIGHT,
    DEFAULT_MAX_WIDTH,
    DEFAULT_STREAM_COUNT,
    DEFAULT_SUPPORT_AUDIO,
    DEFAULT_VIDEO_CODEC,
    DEFAULT_VIDEO_MAP,
    DEFAULT_VIDEO_PACKET_SIZE,
    SERV_MOTION_SENSOR,
)
from .img_util import scale_jpeg_camera_image
from .util import pid_is_alive

_LOGGER = logging.getLogger(__name__)


VIDEO_OUTPUT = (
    "-map {v_map} -an "
    "-c:v {v_codec} "
    "{v_profile}"
    "-tune zerolatency -pix_fmt yuv420p "
    "-r {fps} "
    "-b:v {v_max_bitrate}k -bufsize {v_bufsize}k -maxrate {v_max_bitrate}k "
    "-payload_type 99 "
    "-ssrc {v_ssrc} -f rtp "
    "-srtp_out_suite AES_CM_128_HMAC_SHA1_80 -srtp_out_params {v_srtp_key} "
    "srtp://{address}:{v_port}?rtcpport={v_port}&"
    "localrtcpport={v_port}&pkt_size={v_pkt_size}"
)

AUDIO_OUTPUT = (
    "-map {a_map} -vn "
    "-c:a {a_encoder} "
    "{a_application}"
    "-ac 1 -ar {a_sample_rate}k "
    "-b:a {a_max_bitrate}k -bufsize {a_bufsize}k "
    "-payload_type 110 "
    "-ssrc {a_ssrc} -f rtp "
    "-srtp_out_suite AES_CM_128_HMAC_SHA1_80 -srtp_out_params {a_srtp_key} "
    "srtp://{address}:{a_port}?rtcpport={a_port}&"
    "localrtcpport={a_port}&pkt_size={a_pkt_size}"
)

SLOW_RESOLUTIONS = [
    (320, 180, 15),
    (320, 240, 15),
]

RESOLUTIONS = [
    (320, 180),
    (320, 240),
    (480, 270),
    (480, 360),
    (640, 360),
    (640, 480),
    (1024, 576),
    (1024, 768),
    (1280, 720),
    (1280, 960),
    (1920, 1080),
]

VIDEO_PROFILE_NAMES = ["baseline", "main", "high"]

FFMPEG_WATCH_INTERVAL = timedelta(seconds=5)
FFMPEG_WATCHER = "ffmpeg_watcher"
FFMPEG_PID = "ffmpeg_pid"
SESSION_ID = "session_id"

CONFIG_DEFAULTS = {
    CONF_SUPPORT_AUDIO: DEFAULT_SUPPORT_AUDIO,
    CONF_MAX_WIDTH: DEFAULT_MAX_WIDTH,
    CONF_MAX_HEIGHT: DEFAULT_MAX_HEIGHT,
    CONF_MAX_FPS: DEFAULT_MAX_FPS,
    CONF_AUDIO_CODEC: DEFAULT_AUDIO_CODEC,
    CONF_AUDIO_MAP: DEFAULT_AUDIO_MAP,
    CONF_VIDEO_MAP: DEFAULT_VIDEO_MAP,
    CONF_VIDEO_CODEC: DEFAULT_VIDEO_CODEC,
    CONF_AUDIO_PACKET_SIZE: DEFAULT_AUDIO_PACKET_SIZE,
    CONF_VIDEO_PACKET_SIZE: DEFAULT_VIDEO_PACKET_SIZE,
    CONF_STREAM_COUNT: DEFAULT_STREAM_COUNT,
}


@TYPES.register("Camera")
class Camera(HomeAccessory, PyhapCamera):
    """Generate a Camera accessory."""

    def __init__(self, hass, driver, name, entity_id, aid, config):
        """Initialize a Camera accessory object."""
        self._ffmpeg = hass.data[DATA_FFMPEG]
        for config_key in CONFIG_DEFAULTS:
            if config_key not in config:
                config[config_key] = CONFIG_DEFAULTS[config_key]

        max_fps = config[CONF_MAX_FPS]
        max_width = config[CONF_MAX_WIDTH]
        max_height = config[CONF_MAX_HEIGHT]
        resolutions = [
            (w, h, fps)
            for w, h, fps in SLOW_RESOLUTIONS
            if w <= max_width and h <= max_height and fps < max_fps
        ] + [
            (w, h, max_fps)
            for w, h in RESOLUTIONS
            if w <= max_width and h <= max_height
        ]

        video_options = {
            "codec": {
                "profiles": [
                    VIDEO_CODEC_PARAM_PROFILE_ID_TYPES["BASELINE"],
                    VIDEO_CODEC_PARAM_PROFILE_ID_TYPES["MAIN"],
                    VIDEO_CODEC_PARAM_PROFILE_ID_TYPES["HIGH"],
                ],
                "levels": [
                    VIDEO_CODEC_PARAM_LEVEL_TYPES["TYPE3_1"],
                    VIDEO_CODEC_PARAM_LEVEL_TYPES["TYPE3_2"],
                    VIDEO_CODEC_PARAM_LEVEL_TYPES["TYPE4_0"],
                ],
            },
            "resolutions": resolutions,
        }
        audio_options = {
            "codecs": [
                {"type": "OPUS", "samplerate": 24},
                {"type": "OPUS", "samplerate": 16},
            ]
        }

        stream_address = config.get(CONF_STREAM_ADDRESS, get_local_ip())

        options = {
            "video": video_options,
            "audio": audio_options,
            "address": stream_address,
            "srtp": True,
<<<<<<< HEAD
            "stream_count": 4,
=======
            "stream_count": config[CONF_STREAM_COUNT],
>>>>>>> db606edf
        }

        super().__init__(
            hass,
            driver,
            name,
            entity_id,
            aid,
            config,
            category=CATEGORY_CAMERA,
            options=options,
        )
        self._char_motion_detected = None
        self.linked_motion_sensor = self.config.get(CONF_LINKED_MOTION_SENSOR)
        if not self.linked_motion_sensor:
            return
        state = self.hass.states.get(self.linked_motion_sensor)
        if not state:
            return
        serv_motion = self.add_preload_service(SERV_MOTION_SENSOR)
        self._char_motion_detected = serv_motion.configure_char(
            CHAR_MOTION_DETECTED, value=False
        )
        self._async_update_motion_state(state)

    async def run_handler(self):
        """Handle accessory driver started event.

        Run inside the Home Assistant event loop.
        """
        if self._char_motion_detected:
            async_track_state_change_event(
                self.hass,
                [self.linked_motion_sensor],
                self._async_update_motion_state_event,
            )

        await super().run_handler()

    @callback
    def _async_update_motion_state_event(self, event):
        """Handle state change event listener callback."""
        self._async_update_motion_state(event.data.get("new_state"))

    @callback
    def _async_update_motion_state(self, new_state):
        """Handle link motion sensor state change to update HomeKit value."""
        if not new_state:
            return

        detected = new_state.state == STATE_ON
        if self._char_motion_detected.value == detected:
            return

        self._char_motion_detected.set_value(detected)
        _LOGGER.debug(
            "%s: Set linked motion %s sensor to %d",
            self.entity_id,
            self.linked_motion_sensor,
            detected,
        )

    @callback
    def async_update_state(self, new_state):
        """Handle state change to update HomeKit value."""
        pass  # pylint: disable=unnecessary-pass

    async def _async_get_stream_source(self):
        """Find the camera stream source url."""
        stream_source = self.config.get(CONF_STREAM_SOURCE)
        if stream_source:
            return stream_source
        try:
            stream_source = await self.hass.components.camera.async_get_stream_source(
                self.entity_id
            )
        except Exception:  # pylint: disable=broad-except
            _LOGGER.exception(
                "Failed to get stream source - this could be a transient error or your camera might not be compatible with HomeKit yet"
            )
        if stream_source:
            self.config[CONF_STREAM_SOURCE] = stream_source
        return stream_source

    async def start_stream(self, session_info, stream_config):
        """Start a new stream with the given configuration."""
        _LOGGER.debug(
            "[%s] Starting stream with the following parameters: %s",
            session_info["id"],
            stream_config,
        )
        input_source = await self._async_get_stream_source()
        if not input_source:
            _LOGGER.error("Camera has no stream source")
            return False
        if "-i " not in input_source:
            input_source = "-i " + input_source
        video_profile = ""
        if self.config[CONF_VIDEO_CODEC] != "copy":
            video_profile = (
                "-profile:v "
                + VIDEO_PROFILE_NAMES[
                    int.from_bytes(stream_config["v_profile_id"], byteorder="big")
                ]
                + " "
            )
        audio_application = ""
        if self.config[CONF_AUDIO_CODEC] == "libopus":
            audio_application = "-application lowdelay "
        output_vars = stream_config.copy()
        output_vars.update(
            {
                "v_profile": video_profile,
                "v_bufsize": stream_config["v_max_bitrate"] * 4,
                "v_map": self.config[CONF_VIDEO_MAP],
                "v_pkt_size": self.config[CONF_VIDEO_PACKET_SIZE],
                "v_codec": self.config[CONF_VIDEO_CODEC],
                "a_bufsize": stream_config["a_max_bitrate"] * 4,
                "a_map": self.config[CONF_AUDIO_MAP],
                "a_pkt_size": self.config[CONF_AUDIO_PACKET_SIZE],
                "a_encoder": self.config[CONF_AUDIO_CODEC],
                "a_application": audio_application,
            }
        )
        output = VIDEO_OUTPUT.format(**output_vars)
        if self.config[CONF_SUPPORT_AUDIO]:
            output = output + " " + AUDIO_OUTPUT.format(**output_vars)
        _LOGGER.debug("FFmpeg output settings: %s", output)
        stream = HAFFmpeg(self._ffmpeg.binary, loop=self.driver.loop)
        opened = await stream.open(
            cmd=[], input_source=input_source, output=output, stdout_pipe=False
        )
        if not opened:
            _LOGGER.error("Failed to open ffmpeg stream")
            return False

        _LOGGER.info(
            "[%s] Started stream process - PID %d",
            session_info["id"],
            stream.process.pid,
        )

        session_info["stream"] = stream
        session_info[FFMPEG_PID] = stream.process.pid
        session_info[FFMPEG_WATCHER] = async_track_time_interval(
            self.hass,
            lambda _: self._async_ffmpeg_watch(session_info["id"]),
            FFMPEG_WATCH_INTERVAL,
        )

        return await self._async_ffmpeg_watch(session_info["id"])

    async def _async_ffmpeg_watch(self, session_id):
        """Check to make sure ffmpeg is still running and cleanup if not."""
        ffmpeg_pid = self.sessions[session_id][FFMPEG_PID]
        if pid_is_alive(ffmpeg_pid):
            return True

        _LOGGER.warning("Streaming process ended unexpectedly - PID %d", ffmpeg_pid)
        self._async_stop_ffmpeg_watch(session_id)
        self.set_streaming_available(self.sessions[session_id]["stream_idx"])
        return False

    @callback
    def _async_stop_ffmpeg_watch(self, session_id):
        """Cleanup a streaming session after stopping."""
        if FFMPEG_WATCHER not in self.sessions[session_id]:
            return
        self.sessions[session_id][FFMPEG_WATCHER]()
        del self.sessions[session_id][FFMPEG_WATCHER]

    async def stop_stream(self, session_info):
        """Stop the stream for the given ``session_id``."""
        session_id = session_info["id"]
        stream = session_info.get("stream")
        if not stream:
            _LOGGER.debug("No stream for session ID %s", session_id)
            return

        self._async_stop_ffmpeg_watch(session_id)

        if not pid_is_alive(stream.process.pid):
            _LOGGER.info("[%s] Stream already stopped", session_id)
            return True

        for shutdown_method in ["close", "kill"]:
            _LOGGER.info("[%s] %s stream", session_id, shutdown_method)
            try:
                await getattr(stream, shutdown_method)()
                return
            except Exception:  # pylint: disable=broad-except
                _LOGGER.exception(
                    "[%s] Failed to %s stream", session_id, shutdown_method
                )

    async def reconfigure_stream(self, session_info, stream_config):
        """Reconfigure the stream so that it uses the given ``stream_config``."""
        return True

    def get_snapshot(self, image_size):
        """Return a jpeg of a snapshot from the camera."""
        return scale_jpeg_camera_image(
            asyncio.run_coroutine_threadsafe(
                self.hass.components.camera.async_get_image(self.entity_id),
                self.hass.loop,
            ).result(),
            image_size["image-width"],
            image_size["image-height"],
        )<|MERGE_RESOLUTION|>--- conflicted
+++ resolved
@@ -177,11 +177,7 @@
             "audio": audio_options,
             "address": stream_address,
             "srtp": True,
-<<<<<<< HEAD
-            "stream_count": 4,
-=======
             "stream_count": config[CONF_STREAM_COUNT],
->>>>>>> db606edf
         }
 
         super().__init__(
