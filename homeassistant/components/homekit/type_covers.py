--- conflicted
+++ resolved
@@ -79,12 +79,6 @@
     STATE_CLOSING: HK_DOOR_CLOSED,
 }
 
-<<<<<<< HEAD
-# Current attribute used by homekit_controller
-ATTR_OBSTRUCTION_DETECTED = "obstruction-detected"
-
-=======
->>>>>>> 8ef75902
 _LOGGER = logging.getLogger(__name__)
 
 
