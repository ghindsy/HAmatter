--- conflicted
+++ resolved
@@ -55,13 +55,8 @@
         """Initialize a new Light accessory object."""
         super().__init__(*args, category=CATEGORY_LIGHTBULB)
 
-<<<<<<< HEAD
-        self.primary_chars = []
-        self.secondary_chars = []
-=======
         self.chars_primary = []
         self.chars_secondary = []
->>>>>>> 7255d374
 
         state = self.hass.states.get(self.entity_id)
         attributes = state.attributes
@@ -74,26 +69,6 @@
         self.is_brightness_supported = brightness_supported(color_modes)
 
         if self.is_brightness_supported:
-<<<<<<< HEAD
-            self.primary_chars.append(CHAR_BRIGHTNESS)
-
-        if self.is_color_supported:
-            self.primary_chars.append(CHAR_HUE)
-            self.primary_chars.append(CHAR_SATURATION)
-
-        if self.is_color_temp_supported:
-            if self.color_and_temp_supported:
-                self.primary_chars.append(CHAR_NAME)
-                self.secondary_chars.append(CHAR_NAME)
-                self.secondary_chars.append(CHAR_COLOR_TEMPERATURE)
-                if self.is_brightness_supported:
-                    self.secondary_chars.append(CHAR_BRIGHTNESS)
-            else:
-                self.primary_chars.append(CHAR_COLOR_TEMPERATURE)
-
-        serv_light_primary = self.add_preload_service(
-            SERV_LIGHTBULB, self.primary_chars
-=======
             self.chars_primary.append(CHAR_BRIGHTNESS)
 
         if self.is_color_supported:
@@ -112,29 +87,20 @@
 
         serv_light_primary = self.add_preload_service(
             SERV_LIGHTBULB, self.chars_primary
->>>>>>> 7255d374
         )
         serv_light_secondary = None
         self.char_on_primary = serv_light_primary.configure_char(CHAR_ON, value=0)
 
         if self.color_and_temp_supported:
             serv_light_secondary = self.add_preload_service(
-<<<<<<< HEAD
-                SERV_LIGHTBULB, self.secondary_chars
-=======
                 SERV_LIGHTBULB, self.chars_secondary
->>>>>>> 7255d374
             )
             serv_light_primary.add_linked_service(serv_light_secondary)
             serv_light_primary.configure_char(CHAR_NAME, value="RGB")
             self.char_on_secondary = serv_light_secondary.configure_char(
                 CHAR_ON, value=0
             )
-<<<<<<< HEAD
-            serv_light_secondary.configure_char(CHAR_NAME, value="W")
-=======
             serv_light_secondary.configure_char(CHAR_NAME, value="Temperature")
->>>>>>> 7255d374
 
         if self.is_brightness_supported:
             # Initial value is set to 100 because 0 is a special value (off). 100 is
@@ -143,11 +109,7 @@
             self.char_brightness_primary = serv_light_primary.configure_char(
                 CHAR_BRIGHTNESS, value=100
             )
-<<<<<<< HEAD
-            if self.secondary_chars:
-=======
             if self.chars_secondary:
->>>>>>> 7255d374
                 self.char_brightness_secondary = serv_light_secondary.configure_char(
                     CHAR_BRIGHTNESS, value=100
                 )
@@ -171,18 +133,6 @@
         self.async_update_state(state)
 
         if self.color_and_temp_supported:
-<<<<<<< HEAD
-            serv_light_primary.setter_callback = self._set_primary_chars
-            serv_light_secondary.setter_callback = self._set_secondary_chars
-        else:
-            serv_light_primary.setter_callback = self._set_chars
-
-    def _set_primary_chars(self, char_values):
-        """Primary service is RGB or W if only color or color temp is supported."""
-        self._set_chars(char_values, True)
-
-    def _set_secondary_chars(self, char_values):
-=======
             serv_light_primary.setter_callback = self._set_chars_primary
             serv_light_secondary.setter_callback = self._set_chars_secondary
         else:
@@ -193,7 +143,6 @@
         self._set_chars(char_values, True)
 
     def _set_chars_secondary(self, char_values):
->>>>>>> 7255d374
         """Secondary service is W if both color or color temp are supported."""
         self._set_chars(char_values, False)
 
@@ -281,20 +230,10 @@
                 # order to avoid this incorrect behavior.
                 if brightness == 0 and state == STATE_ON:
                     brightness = 1
-<<<<<<< HEAD
-                if (
-                    CHAR_BRIGHTNESS in self.primary_chars
-                    and self.char_brightness_primary.value != brightness
-                ):
-                    self.char_brightness_primary.set_value(brightness)
-                if (
-                    CHAR_BRIGHTNESS in self.secondary_chars
-=======
                 if self.char_brightness_primary.value != brightness:
                     self.char_brightness_primary.set_value(brightness)
                 if (
                     self.color_and_temp_supported
->>>>>>> 7255d374
                     and self.char_brightness_secondary.value != brightness
                 ):
                     self.char_brightness_secondary.set_value(brightness)
