--- conflicted
+++ resolved
@@ -100,15 +100,6 @@
         """Initialize a Switch accessory object."""
         super().__init__(*args, category=CATEGORY_SWITCH)
         state = self.hass.states.get(self.entity_id)
-<<<<<<< HEAD
-        self._flag = {
-            FEATURE_ON_OFF: False,
-            FEATURE_PLAY_PAUSE: False,
-            FEATURE_PLAY_STOP: False,
-            FEATURE_TOGGLE_MUTE: False,
-        }
-=======
->>>>>>> dbd1ca45
         self.chars = {
             FEATURE_ON_OFF: None,
             FEATURE_PLAY_PAUSE: None,
@@ -198,51 +189,6 @@
                 STATE_STANDBY,
                 "None",
             )
-<<<<<<< HEAD
-            if not self._flag[FEATURE_ON_OFF]:
-                _LOGGER.debug(
-                    '%s: Set current state for "on_off" to %s', self.entity_id, hk_state
-                )
-                if self.chars[FEATURE_ON_OFF].value != hk_state:
-                    self.chars[FEATURE_ON_OFF].set_value(hk_state)
-            self._flag[FEATURE_ON_OFF] = False
-
-        if self.chars[FEATURE_PLAY_PAUSE]:
-            hk_state = current_state == STATE_PLAYING
-            if not self._flag[FEATURE_PLAY_PAUSE]:
-                _LOGGER.debug(
-                    '%s: Set current state for "play_pause" to %s',
-                    self.entity_id,
-                    hk_state,
-                )
-                if self.chars[FEATURE_PLAY_PAUSE].value != hk_state:
-                    self.chars[FEATURE_PLAY_PAUSE].set_value(hk_state)
-            self._flag[FEATURE_PLAY_PAUSE] = False
-
-        if self.chars[FEATURE_PLAY_STOP]:
-            hk_state = current_state == STATE_PLAYING
-            if not self._flag[FEATURE_PLAY_STOP]:
-                _LOGGER.debug(
-                    '%s: Set current state for "play_stop" to %s',
-                    self.entity_id,
-                    hk_state,
-                )
-                if self.chars[FEATURE_PLAY_STOP].value != hk_state:
-                    self.chars[FEATURE_PLAY_STOP].set_value(hk_state)
-            self._flag[FEATURE_PLAY_STOP] = False
-
-        if self.chars[FEATURE_TOGGLE_MUTE]:
-            current_state = new_state.attributes.get(ATTR_MEDIA_VOLUME_MUTED)
-            if not self._flag[FEATURE_TOGGLE_MUTE]:
-                _LOGGER.debug(
-                    '%s: Set current state for "toggle_mute" to %s',
-                    self.entity_id,
-                    current_state,
-                )
-                if self.chars[FEATURE_TOGGLE_MUTE].value != current_state:
-                    self.chars[FEATURE_TOGGLE_MUTE].set_value(current_state)
-            self._flag[FEATURE_TOGGLE_MUTE] = False
-=======
             _LOGGER.debug(
                 '%s: Set current state for "on_off" to %s', self.entity_id, hk_state
             )
@@ -276,7 +222,6 @@
             )
             if self.chars[FEATURE_TOGGLE_MUTE].value != current_state:
                 self.chars[FEATURE_TOGGLE_MUTE].set_value(current_state)
->>>>>>> dbd1ca45
 
 
 @TYPES.register("TelevisionMediaPlayer")
@@ -436,40 +381,18 @@
         if current_state not in ("None", STATE_OFF, STATE_UNKNOWN):
             hk_state = 1
 
-<<<<<<< HEAD
-        if not self._flag[CHAR_ACTIVE]:
-            _LOGGER.debug(
-                "%s: Set current active state to %s", self.entity_id, hk_state
-            )
-            if self.char_active.value != hk_state:
-                self.char_active.set_value(hk_state)
-        self._flag[CHAR_ACTIVE] = False
-=======
         _LOGGER.debug("%s: Set current active state to %s", self.entity_id, hk_state)
         if self.char_active.value != hk_state:
             self.char_active.set_value(hk_state)
->>>>>>> dbd1ca45
 
         # Set mute state
         if CHAR_VOLUME_SELECTOR in self.chars_speaker:
             current_mute_state = new_state.attributes.get(ATTR_MEDIA_VOLUME_MUTED)
-<<<<<<< HEAD
-            if not self._flag[CHAR_MUTE]:
-                _LOGGER.debug(
-                    "%s: Set current mute state to %s",
-                    self.entity_id,
-                    current_mute_state,
-                )
-                if self.char_mute.value != current_mute_state:
-                    self.char_mute.set_value(current_mute_state)
-            self._flag[CHAR_MUTE] = False
-=======
             _LOGGER.debug(
                 "%s: Set current mute state to %s", self.entity_id, current_mute_state,
             )
             if self.char_mute.value != current_mute_state:
                 self.char_mute.set_value(current_mute_state)
->>>>>>> dbd1ca45
 
         # Set active input
         if self.support_select_source:
@@ -488,9 +411,4 @@
                         self.entity_id,
                     )
                     if self.char_input_source.value != 0:
-<<<<<<< HEAD
-                        self.char_input_source.set_value(0)
-            self._flag[CHAR_ACTIVE_IDENTIFIER] = False
-=======
-                        self.char_input_source.set_value(0)
->>>>>>> dbd1ca45
+                        self.char_input_source.set_value(0)