--- conflicted
+++ resolved
@@ -13,16 +13,10 @@
 
 from .const import (
     CONF_FEATURE, CONF_FEATURE_LIST, CONF_LINKED_BATTERY_SENSOR,
-<<<<<<< HEAD
-    CONF_LINKED_HUMIDITY_SENSOR, FEATURE_ON_OFF, FEATURE_PLAY_PAUSE,
+    CONF_LINKED_HUMIDITY_SENSOR, CONF_LOW_BATTERY_THRESHOLD,
+    DEFAULT_LOW_BATTERY_THRESHOLD, FEATURE_ON_OFF, FEATURE_PLAY_PAUSE,
     FEATURE_PLAY_STOP, FEATURE_TOGGLE_MUTE, HOMEKIT_NOTIFY_ID, TYPE_FAUCET,
     TYPE_OUTLET, TYPE_SHOWER, TYPE_SPRINKLER, TYPE_SWITCH, TYPE_VALVE)
-=======
-    CONF_LOW_BATTERY_THRESHOLD, DEFAULT_LOW_BATTERY_THRESHOLD, FEATURE_ON_OFF,
-    FEATURE_PLAY_PAUSE, FEATURE_PLAY_STOP, FEATURE_TOGGLE_MUTE,
-    HOMEKIT_NOTIFY_ID, TYPE_FAUCET, TYPE_OUTLET, TYPE_SHOWER, TYPE_SPRINKLER,
-    TYPE_SWITCH, TYPE_VALVE)
->>>>>>> 1d70005b
 
 _LOGGER = logging.getLogger(__name__)
 
