--- conflicted
+++ resolved
@@ -1,22 +1,13 @@
 """Support for Homekit climate devices."""
 import logging
 
-<<<<<<< HEAD
-from homeassistant.components.homekit_controller import (
-    HomeKitEntity, KNOWN_ACCESSORIES)
 from homeassistant.components.climate import ClimateDevice
 from homeassistant.components.climate.const import (
     STATE_HEAT, STATE_COOL, STATE_IDLE,
     SUPPORT_TARGET_TEMPERATURE, SUPPORT_OPERATION_MODE)
+from homeassistant.components.homekit_controller import (
+    HomeKitEntity, KNOWN_ACCESSORIES)
 from homeassistant.const import TEMP_CELSIUS, STATE_OFF, ATTR_TEMPERATURE
-=======
-from homeassistant.components.climate import (
-    STATE_COOL, STATE_HEAT, STATE_IDLE, SUPPORT_OPERATION_MODE,
-    SUPPORT_TARGET_TEMPERATURE, ClimateDevice)
-from homeassistant.components.homekit_controller import (
-    KNOWN_ACCESSORIES, HomeKitEntity)
-from homeassistant.const import ATTR_TEMPERATURE, STATE_OFF, TEMP_CELSIUS
->>>>>>> 3736120c
 
 DEPENDENCIES = ['homekit_controller']
 
