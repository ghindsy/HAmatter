"""Config flow to configure homekit_controller."""
import logging
import re

import aiohomekit
from aiohomekit.exceptions import AuthenticationError
import voluptuous as vol

from homeassistant import config_entries
from homeassistant.components import zeroconf
from homeassistant.core import callback
from homeassistant.data_entry_flow import AbortFlow, FlowResult
from homeassistant.helpers.device_registry import (
    CONNECTION_NETWORK_MAC,
    async_get_registry as async_get_device_registry,
)

from .connection import get_accessory_name, get_bridge_information
from .const import DOMAIN, KNOWN_DEVICES

HOMEKIT_DIR = ".homekit"
HOMEKIT_BRIDGE_DOMAIN = "homekit"

HOMEKIT_IGNORE = [
    # eufy Indoor Cam 2K and 2K Pan & Tilt
    # https://github.com/home-assistant/core/issues/42307
    "T8400",
    "T8410",
    # Hive Hub - vendor does not give user a pairing code
    "HHKBridge1,1",
]

PAIRING_FILE = "pairing.json"

MDNS_SUFFIX = "._hap._tcp.local."

PIN_FORMAT = re.compile(r"^(\d{3})-{0,1}(\d{2})-{0,1}(\d{3})$")

_LOGGER = logging.getLogger(__name__)


INSECURE_CODES = {
    "00000000",
    "11111111",
    "22222222",
    "33333333",
    "44444444",
    "55555555",
    "66666666",
    "77777777",
    "88888888",
    "99999999",
    "12345678",
    "87654321",
}


def normalize_hkid(hkid):
    """Normalize a hkid so that it is safe to compare with other normalized hkids."""
    return hkid.lower()


@callback
def find_existing_host(hass, serial):
    """Return a set of the configured hosts."""
    for entry in hass.config_entries.async_entries(DOMAIN):
        if entry.data.get("AccessoryPairingID") == serial:
            return entry


def ensure_pin_format(pin, allow_insecure_setup_codes=None):
    """
    Ensure a pin code is correctly formatted.

    Ensures a pin code is in the format 111-11-111. Handles codes with and without dashes.

    If incorrect code is entered, an exception is raised.
    """
    if not (match := PIN_FORMAT.search(pin.strip())):
        raise aiohomekit.exceptions.MalformedPinError(f"Invalid PIN code f{pin}")
    pin_without_dashes = "".join(match.groups())
    if not allow_insecure_setup_codes and pin_without_dashes in INSECURE_CODES:
        raise InsecureSetupCode(f"Invalid PIN code f{pin}")
    return "-".join(match.groups())


class HomekitControllerFlowHandler(config_entries.ConfigFlow, domain=DOMAIN):
    """Handle a HomeKit config flow."""

    VERSION = 1

    def __init__(self):
        """Initialize the homekit_controller flow."""
        self.model = None
        self.hkid = None
        self.name = None
        self.devices = {}
        self.controller = None
        self.finish_pairing = None

    async def _async_setup_controller(self):
        """Create the controller."""
        async_zeroconf_instance = await zeroconf.async_get_async_instance(self.hass)
        self.controller = aiohomekit.Controller(
            async_zeroconf_instance=async_zeroconf_instance
        )

    async def async_step_user(self, user_input=None):
        """Handle a flow start."""
        errors = {}

        if user_input is not None:
            key = user_input["device"]
            self.hkid = self.devices[key].device_id
            self.model = self.devices[key].info["md"]
            self.name = key[: -len(MDNS_SUFFIX)] if key.endswith(MDNS_SUFFIX) else key
            await self.async_set_unique_id(
                normalize_hkid(self.hkid), raise_on_progress=False
            )

            return await self.async_step_pair()

        if self.controller is None:
            await self._async_setup_controller()

        all_hosts = await self.controller.discover_ip()

        self.devices = {}
        for host in all_hosts:
            status_flags = int(host.info["sf"])
            paired = not status_flags & 0x01
            if paired:
                continue
            self.devices[host.info["name"]] = host

        if not self.devices:
            return self.async_abort(reason="no_devices")

        return self.async_show_form(
            step_id="user",
            errors=errors,
            data_schema=vol.Schema(
                {vol.Required("device"): vol.In(self.devices.keys())}
            ),
        )

    async def async_step_unignore(self, user_input):
        """Rediscover a previously ignored discover."""
        unique_id = user_input["unique_id"]
        await self.async_set_unique_id(unique_id)

        if self.controller is None:
            await self._async_setup_controller()

        devices = await self.controller.discover_ip(max_seconds=5)
        for device in devices:
            if normalize_hkid(device.device_id) != unique_id:
                continue
            record = device.info
            return await self.async_step_zeroconf(
                zeroconf.ZeroconfServiceInfo(
                    host=record["address"],
                    port=record["port"],
                    hostname=record["name"],
                    type="_hap._tcp.local.",
                    name=record["name"],
                    properties={
                        "md": record["md"],
                        "pv": record["pv"],
                        zeroconf.ATTR_PROPERTIES_ID: unique_id,
                        "c#": record["c#"],
                        "s#": record["s#"],
                        "ff": record["ff"],
                        "ci": record["ci"],
                        "sf": record["sf"],
                        "sh": "",
                    },
                )
            )

        return self.async_abort(reason="no_devices")

    async def _hkid_is_homekit(self, hkid):
        """Determine if the device is a homekit bridge or accessory."""
        dev_reg = await async_get_device_registry(self.hass)
        device = dev_reg.async_get_device(
            identifiers=set(), connections={(CONNECTION_NETWORK_MAC, hkid)}
        )

        if device is None:
            return False

        for entry_id in device.config_entries:
            entry = self.hass.config_entries.async_get_entry(entry_id)
            if entry and entry.domain == HOMEKIT_BRIDGE_DOMAIN:
                return True

        return False

    async def async_step_zeroconf(
        self, discovery_info: zeroconf.ZeroconfServiceInfo
    ) -> FlowResult:
        """Handle a discovered HomeKit accessory.

        This flow is triggered by the discovery component.
        """
        _LOGGER.warning("HKC ZC discovery: %s", discovery_info)
        # Normalize properties from discovery
        # homekit_python has code to do this, but not in a form we can
        # easily use, so do the bare minimum ourselves here instead.
        properties = {
            key.lower(): value for (key, value) in discovery_info.properties.items()
        }

        if zeroconf.ATTR_PROPERTIES_ID not in properties:
            # This can happen if the TXT record is received after the PTR record
            # we will wait for the next update in this case
            _LOGGER.debug(
                "HomeKit device %s: id not exposed; TXT record may have not yet been received",
                properties,
            )
            return self.async_abort(reason="invalid_properties")

        _LOGGER.warning("HKC ZC discovery 2: %s", discovery_info)

        # The hkid is a unique random number that looks like a pairing code.
        # It changes if a device is factory reset.
        hkid = properties[zeroconf.ATTR_PROPERTIES_ID]
        normalized_hkid = normalize_hkid(hkid)

        model = properties["md"]
        name = discovery_info.name.replace("._hap._tcp.local.", "")
        status_flags = int(properties["sf"])
        paired = not status_flags & 0x01

        _LOGGER.warning("HKC ZC discovery 3: %s", discovery_info)

        # The configuration number increases every time the characteristic map
        # needs updating. Some devices use a slightly off-spec name so handle
        # both cases.
        try:
            config_num = int(properties["c#"])
        except KeyError:
            _LOGGER.warning(
                "HomeKit device %s: c# not exposed, in violation of spec", hkid
            )
            config_num = None

        _LOGGER.warning("HKC ZC discovery 4: %s", discovery_info)

        # Set unique-id and error out if it's already configured
        existing_entry = await self.async_set_unique_id(
            normalized_hkid, raise_on_progress=False
        )
        updated_ip_port = {
            "AccessoryIP": discovery_info.host,
            "AccessoryPort": discovery_info.port,
        }
        _LOGGER.warning(
            "past set unique id -- Discovered device %s (%s - %s)", name, model, hkid
        )

        # If the device is already paired and known to us we should monitor c#
        # (config_num) for changes. If it changes, we check for new entities
        if paired and hkid in self.hass.data.get(KNOWN_DEVICES, {}):
            _LOGGER.warning(
                "past set unique id -- in known -- Discovered device %s (%s - %s)",
                name,
                model,
                hkid,
            )
            if existing_entry:
                self.hass.config_entries.async_update_entry(
                    existing_entry, data={**existing_entry.data, **updated_ip_port}
                )
            conn = self.hass.data[KNOWN_DEVICES][hkid]
            # When we rediscover the device, let aiohomekit know
            # that the device is available and we should not wait
            # to retry connecting any longer. reconnect_soon
            # will do nothing if the device is already connected
            await conn.pairing.connection.reconnect_soon()
            if conn.config_num != config_num:
                _LOGGER.debug(
                    "HomeKit info %s: c# incremented, refreshing entities", hkid
                )
                self.hass.async_create_task(conn.async_refresh_entity_map(config_num))
            return self.async_abort(reason="already_configured")

        _LOGGER.debug("Discovered device %s (%s - %s)", name, model, hkid)

        # Device isn't paired with us or anyone else.
        # But we have a 'complete' config entry for it - that is probably
        # invalid. Remove it automatically.
        existing = find_existing_host(self.hass, hkid)
        if not paired and existing:
            if self.controller is None:
                await self._async_setup_controller()

            pairing = self.controller.load_pairing(
                existing.data["AccessoryPairingID"], dict(existing.data)
            )
            try:
                await pairing.list_accessories_and_characteristics()
            except AuthenticationError:
                _LOGGER.debug(
                    "%s (%s - %s) is unpaired. Removing invalid pairing for this device",
                    name,
                    model,
                    hkid,
                )
                await self.hass.config_entries.async_remove(existing.entry_id)
            else:
                _LOGGER.debug(
                    "%s (%s - %s) claims to be unpaired but isn't. "
                    "It's implementation of HomeKit is defective "
                    "or a zeroconf relay is broadcasting stale data",
                    name,
                    model,
                    hkid,
                )
                return self.async_abort(reason="already_paired")

        # Set unique-id and error out if it's already configured
        self._abort_if_unique_id_configured(updates=updated_ip_port)

        for progress in self._async_in_progress(include_uninitialized=True):
<<<<<<< HEAD
            _LOGGER.warning(
                "Checking existing flows: %s - %s", progress, progress["context"]
            )
            if progress["context"].get("unique_id") == normalized_hkid:
                _LOGGER.warning("dismiss flows: %s - %s", progress, progress["flow_id"])
=======
            if progress["context"].get("unique_id") == normalized_hkid:
>>>>>>> 252fb262
                if paired:
                    # If the device gets paired, we want to dismiss
                    # an existing discovery since we can no longer
                    # pair with it
                    self.hass.config_entries.flow.async_abort(progress["flow_id"])
                else:
                    raise AbortFlow("already_in_progress")

        if paired:
            # Device is paired but not to us - ignore it
            _LOGGER.debug("HomeKit device %s ignored as already paired", hkid)
            return self.async_abort(reason="already_paired")

        # Devices in HOMEKIT_IGNORE have native local integrations - users
        # should be encouraged to use native integration and not confused
        # by alternative HK API.
        if model in HOMEKIT_IGNORE:
            return self.async_abort(reason="ignored_model")

        # If this is a HomeKit bridge/accessory exported by *this* HA instance ignore it.
        if await self._hkid_is_homekit(hkid):
            return self.async_abort(reason="ignored_model")

        self.name = name
        self.model = model
        self.hkid = hkid

        # We want to show the pairing form - but don't call async_step_pair
        # directly as it has side effects (will ask the device to show a
        # pairing code)
        return self._async_step_pair_show_form()

    async def async_step_pair(self, pair_info=None):
        """Pair with a new HomeKit accessory."""
        # If async_step_pair is called with no pairing code then we do the M1
        # phase of pairing. If this is successful the device enters pairing
        # mode.

        # If it doesn't have a screen then the pin is static.

        # If it has a display it will display a pin on that display. In
        # this case the code is random. So we have to call the start_pairing
        # API before the user can enter a pin. But equally we don't want to
        # call start_pairing when the device is discovered, only when they
        # click on 'Configure' in the UI.

        # start_pairing will make the device show its pin and return a
        # callable. We call the callable with the pin that the user has typed
        # in.

        errors = {}

        if self.controller is None:
            await self._async_setup_controller()

        if pair_info and self.finish_pairing:
            code = pair_info["pairing_code"]
            try:
                code = ensure_pin_format(
                    code,
                    allow_insecure_setup_codes=pair_info.get(
                        "allow_insecure_setup_codes"
                    ),
                )
                pairing = await self.finish_pairing(code)
                return await self._entry_from_accessory(pairing)
            except aiohomekit.exceptions.MalformedPinError:
                # Library claimed pin was invalid before even making an API call
                errors["pairing_code"] = "authentication_error"
            except aiohomekit.AuthenticationError:
                # PairSetup M4 - SRP proof failed
                # PairSetup M6 - Ed25519 signature verification failed
                # PairVerify M4 - Decryption failed
                # PairVerify M4 - Device not recognised
                # PairVerify M4 - Ed25519 signature verification failed
                errors["pairing_code"] = "authentication_error"
                self.finish_pairing = None
            except aiohomekit.UnknownError:
                # An error occurred on the device whilst performing this
                # operation.
                errors["pairing_code"] = "unknown_error"
                self.finish_pairing = None
            except aiohomekit.MaxPeersError:
                # The device can't pair with any more accessories.
                errors["pairing_code"] = "max_peers_error"
                self.finish_pairing = None
            except aiohomekit.AccessoryNotFoundError:
                # Can no longer find the device on the network
                return self.async_abort(reason="accessory_not_found_error")
            except InsecureSetupCode:
                errors["pairing_code"] = "insecure_setup_code"
            except Exception:  # pylint: disable=broad-except
                _LOGGER.exception("Pairing attempt failed with an unhandled exception")
                self.finish_pairing = None
                errors["pairing_code"] = "pairing_failed"

        if not self.finish_pairing:
            # Its possible that the first try may have been busy so
            # we always check to see if self.finish_paring has been
            # set.
            try:
                discovery = await self.controller.find_ip_by_device_id(self.hkid)
                self.finish_pairing = await discovery.start_pairing(self.hkid)

            except aiohomekit.BusyError:
                # Already performing a pair setup operation with a different
                # controller
                return await self.async_step_busy_error()
            except aiohomekit.MaxTriesError:
                # The accessory has received more than 100 unsuccessful auth
                # attempts.
                return await self.async_step_max_tries_error()
            except aiohomekit.UnavailableError:
                # The accessory is already paired - cannot try to pair again.
                return self.async_abort(reason="already_paired")
            except aiohomekit.AccessoryNotFoundError:
                # Can no longer find the device on the network
                return self.async_abort(reason="accessory_not_found_error")
            except IndexError:
                # TLV error, usually not in pairing mode
                _LOGGER.exception("Pairing communication failed")
                return await self.async_step_protocol_error()
            except Exception:  # pylint: disable=broad-except
                _LOGGER.exception("Pairing attempt failed with an unhandled exception")
                errors["pairing_code"] = "pairing_failed"

        return self._async_step_pair_show_form(errors)

    async def async_step_busy_error(self, user_input=None):
        """Retry pairing after the accessory is busy."""
        if user_input is not None:
            return await self.async_step_pair()

        return self.async_show_form(step_id="busy_error")

    async def async_step_max_tries_error(self, user_input=None):
        """Retry pairing after the accessory has reached max tries."""
        if user_input is not None:
            return await self.async_step_pair()

        return self.async_show_form(step_id="max_tries_error")

    async def async_step_protocol_error(self, user_input=None):
        """Retry pairing after the accessory has a protocol error."""
        if user_input is not None:
            return await self.async_step_pair()

        return self.async_show_form(step_id="protocol_error")

    @callback
    def _async_step_pair_show_form(self, errors=None):
        placeholders = {"name": self.name}
        self.context["title_placeholders"] = {"name": self.name}

        schema = {vol.Required("pairing_code"): vol.All(str, vol.Strip)}
        if errors and errors.get("pairing_code") == "insecure_setup_code":
            schema[vol.Optional("allow_insecure_setup_codes")] = bool

        return self.async_show_form(
            step_id="pair",
            errors=errors or {},
            description_placeholders=placeholders,
            data_schema=vol.Schema(schema),
        )

    async def _entry_from_accessory(self, pairing):
        """Return a config entry from an initialized bridge."""
        # The bulk of the pairing record is stored on the config entry.
        # A specific exception is the 'accessories' key. This is more
        # volatile. We do cache it, but not against the config entry.
        # So copy the pairing data and mutate the copy.
        pairing_data = pairing.pairing_data.copy()

        # Use the accessories data from the pairing operation if it is
        # available. Otherwise request a fresh copy from the API.
        # This removes the 'accessories' key from pairing_data at
        # the same time.
        if not (accessories := pairing_data.pop("accessories", None)):
            accessories = await pairing.list_accessories_and_characteristics()

        bridge_info = get_bridge_information(accessories)
        name = get_accessory_name(bridge_info)

        return self.async_create_entry(title=name, data=pairing_data)


class InsecureSetupCode(Exception):
    """An exception for insecure trivial setup codes."""<|MERGE_RESOLUTION|>--- conflicted
+++ resolved
@@ -324,15 +324,7 @@
         self._abort_if_unique_id_configured(updates=updated_ip_port)
 
         for progress in self._async_in_progress(include_uninitialized=True):
-<<<<<<< HEAD
-            _LOGGER.warning(
-                "Checking existing flows: %s - %s", progress, progress["context"]
-            )
             if progress["context"].get("unique_id") == normalized_hkid:
-                _LOGGER.warning("dismiss flows: %s - %s", progress, progress["flow_id"])
-=======
-            if progress["context"].get("unique_id") == normalized_hkid:
->>>>>>> 252fb262
                 if paired:
                     # If the device gets paired, we want to dismiss
                     # an existing discovery since we can no longer
