"""Helpers for managing a pairing with a HomeKit accessory or bridge."""
from __future__ import annotations

import asyncio
from collections.abc import Callable
import datetime
import logging
from types import MappingProxyType
from typing import Any, cast

from aiohomekit import Controller
<<<<<<< HEAD
from aiohomekit.controller.controller import IpPairing
=======
>>>>>>> 7a2796dc
from aiohomekit.exceptions import (
    AccessoryDisconnectedError,
    AccessoryNotFoundError,
    EncryptionError,
)
from aiohomekit.model import Accessories, Accessory
from aiohomekit.model.characteristics import Characteristic
from aiohomekit.model.services import Service

from homeassistant.config_entries import ConfigEntry
from homeassistant.const import ATTR_VIA_DEVICE
from homeassistant.core import CALLBACK_TYPE, HomeAssistant, callback
from homeassistant.helpers import device_registry as dr
from homeassistant.helpers.dispatcher import async_dispatcher_send
from homeassistant.helpers.entity import DeviceInfo
from homeassistant.helpers.event import async_track_time_interval

from .const import (
    CHARACTERISTIC_PLATFORMS,
    CONTROLLER,
    DOMAIN,
    ENTITY_MAP,
    HOMEKIT_ACCESSORY_DISPATCH,
    IDENTIFIER_ACCESSORY_ID,
    IDENTIFIER_LEGACY_ACCESSORY_ID,
    IDENTIFIER_LEGACY_SERIAL_NUMBER,
    IDENTIFIER_SERIAL_NUMBER,
)
from .device_trigger import async_fire_triggers, async_setup_triggers_for_entry

DEFAULT_SCAN_INTERVAL = datetime.timedelta(seconds=60)
RETRY_INTERVAL = 60  # seconds
MAX_POLL_FAILURES_TO_DECLARE_UNAVAILABLE = 3

_LOGGER = logging.getLogger(__name__)

AddAccessoryCb = Callable[[Accessory], bool]
AddServiceCb = Callable[[Service], bool]
AddCharacteristicCb = Callable[[Characteristic], bool]


def valid_serial_number(serial: str) -> bool:
    """Return if the serial number appears to be valid."""
    if not serial:
        return False
    try:
        return float("".join(serial.rsplit(".", 1))) > 1
    except ValueError:
        return True


class HKDevice:
    """HomeKit device."""

    def __init__(
        self,
        hass: HomeAssistant,
        config_entry: ConfigEntry,
        pairing_data: MappingProxyType[str, Any],
    ) -> None:
        """Initialise a generic HomeKit device."""

        self.hass = hass
        self.config_entry = config_entry

        # We copy pairing_data because homekit_python may mutate it, but we
        # don't want to mutate a dict owned by a config entry.
        self.pairing_data = pairing_data.copy()

<<<<<<< HEAD
        controller: Controller = hass.data[CONTROLLER]

        self.pairing = cast(
            IpPairing,
            controller.load_pairing(
                self.pairing_data["AccessoryPairingID"], self.pairing_data
            ),
=======
        connection: Controller = hass.data[CONTROLLER]

        self.pairing = connection.load_pairing(
            self.pairing_data["AccessoryPairingID"], self.pairing_data
>>>>>>> 7a2796dc
        )

        self.accessories = None
        self.config_num = 0

        self.entity_map = Accessories()

        # A list of callbacks that turn HK accessories into entities
        self.accessory_factories: list[AddAccessoryCb] = []

        # A list of callbacks that turn HK service metadata into entities
        self.listeners: list[AddServiceCb] = []

        # A list of callbacks that turn HK characteristics into entities
        self.char_factories: list[AddCharacteristicCb] = []

        # The platorms we have forwarded the config entry so far. If a new
        # accessory is added to a bridge we may have to load additional
        # platforms. We don't want to load all platforms up front if its just
        # a lightbulb. And we don't want to forward a config entry twice
        # (triggers a Config entry already set up error)
        self.platforms: set[str] = set()

        # This just tracks aid/iid pairs so we know if a HK service has been
        # mapped to a HA entity.
        self.entities: list[tuple[int, int | None, int | None]] = []

        # A map of aid -> device_id
        # Useful when routing events to triggers
        self.devices: dict[int, str] = {}

        self.available = False

        self.signal_state_updated = "_".join((DOMAIN, self.unique_id, "state_updated"))

        # Current values of all characteristics homekit_controller is tracking.
        # Key is a (accessory_id, characteristic_id) tuple.
        self.current_state: dict[tuple[int, int], Any] = {}

        self.pollable_characteristics: list[tuple[int, int]] = []

        # If this is set polling is active and can be disabled by calling
        # this method.
        self._polling_interval_remover: CALLBACK_TYPE | None = None

        # Never allow concurrent polling of the same accessory or bridge
        self._polling_lock = asyncio.Lock()
        self._polling_lock_warned = False
        self._poll_failures = 0

        # This is set to True if we can't rely on serial numbers to be unique
        self.unreliable_serial_numbers = False

        self.watchable_characteristics: list[tuple[int, int]] = []

        self.pairing.dispatcher_connect(self.process_new_events)

    def add_pollable_characteristics(
        self, characteristics: list[tuple[int, int]]
    ) -> None:
        """Add (aid, iid) pairs that we need to poll."""
        self.pollable_characteristics.extend(characteristics)

    def remove_pollable_characteristics(self, accessory_id: int) -> None:
        """Remove all pollable characteristics by accessory id."""
        self.pollable_characteristics = [
            char for char in self.pollable_characteristics if char[0] != accessory_id
        ]

    def add_watchable_characteristics(
        self, characteristics: list[tuple[int, int]]
    ) -> None:
        """Add (aid, iid) pairs that we need to poll."""
        self.watchable_characteristics.extend(characteristics)
        self.hass.async_create_task(self.pairing.subscribe(characteristics))

    def remove_watchable_characteristics(self, accessory_id: int) -> None:
        """Remove all pollable characteristics by accessory id."""
        self.watchable_characteristics = [
            char for char in self.watchable_characteristics if char[0] != accessory_id
        ]

    @callback
    def async_set_available_state(self, available: bool) -> None:
        """Mark state of all entities on this connection when it becomes available or unavailable."""
        _LOGGER.debug(
            "Called async_set_available_state with %s for %s", available, self.unique_id
        )
        if self.available == available:
            return
        self.available = available
        async_dispatcher_send(self.hass, self.signal_state_updated)

    async def async_setup(self) -> bool:
        """Prepare to use a paired HomeKit device in Home Assistant."""
        cache = self.hass.data[ENTITY_MAP].get_map(self.unique_id)
        if not cache:
            if await self.async_refresh_entity_map(self.config_num):
                self._polling_interval_remover = async_track_time_interval(
                    self.hass, self.async_update, DEFAULT_SCAN_INTERVAL
                )
                return True
            return False

        self.accessories = cache["accessories"]
        self.config_num = cache["config_num"]

        self.entity_map = Accessories.from_list(self.accessories)

        self._polling_interval_remover = async_track_time_interval(
            self.hass, self.async_update, DEFAULT_SCAN_INTERVAL
        )

        await self.async_process_entity_map()

        return self.pairing.is_connected

    def device_info_for_accessory(self, accessory: Accessory) -> DeviceInfo:
        """Build a DeviceInfo for a given accessory."""
        identifiers = {
            (
                IDENTIFIER_ACCESSORY_ID,
                f"{self.unique_id}:aid:{accessory.aid}",
            )
        }

        if not self.unreliable_serial_numbers:
            identifiers.add((IDENTIFIER_SERIAL_NUMBER, accessory.serial_number))

        device_info = DeviceInfo(
            identifiers=identifiers,
            name=accessory.name,
            manufacturer=accessory.manufacturer,
            model=accessory.model,
            sw_version=accessory.firmware_revision,
            hw_version=accessory.hardware_revision,
        )

        if accessory.aid != 1:
            # Every pairing has an accessory 1
            # It *doesn't* have a via_device, as it is the device we are connecting to
            # Every other accessory should use it as its via device.
            device_info[ATTR_VIA_DEVICE] = (
                IDENTIFIER_ACCESSORY_ID,
                f"{self.unique_id}:aid:1",
            )

        return device_info

    @callback
    def async_migrate_devices(self) -> None:
        """Migrate legacy device entries from 3-tuples to 2-tuples."""
        _LOGGER.debug(
            "Migrating device registry entries for pairing %s", self.unique_id
        )

        device_registry = dr.async_get(self.hass)

        for accessory in self.entity_map.accessories:
            identifiers = {
                (
                    DOMAIN,
                    IDENTIFIER_LEGACY_ACCESSORY_ID,
                    f"{self.unique_id}_{accessory.aid}",
                ),
            }

            if accessory.aid == 1:
                identifiers.add(
                    (DOMAIN, IDENTIFIER_LEGACY_ACCESSORY_ID, self.unique_id)
                )

            if valid_serial_number(accessory.serial_number):
                identifiers.add(
                    (DOMAIN, IDENTIFIER_LEGACY_SERIAL_NUMBER, accessory.serial_number)
                )

            device = device_registry.async_get_device(identifiers=identifiers)  # type: ignore[arg-type]
            if not device:
                continue

            if self.config_entry.entry_id not in device.config_entries:
                _LOGGER.info(
                    "Found candidate device for %s:aid:%s, but owned by a different config entry, skipping",
                    self.unique_id,
                    accessory.aid,
                )
                continue

            _LOGGER.info(
                "Migrating device identifiers for %s:aid:%s",
                self.unique_id,
                accessory.aid,
            )

            new_identifiers = {
                (
                    IDENTIFIER_ACCESSORY_ID,
                    f"{self.unique_id}:aid:{accessory.aid}",
                )
            }

            if not self.unreliable_serial_numbers:
                new_identifiers.add((IDENTIFIER_SERIAL_NUMBER, accessory.serial_number))
            else:
                _LOGGER.debug(
                    "Not migrating serial number identifier for %s:aid:%s (it is wrong, not unique or unreliable)",
                    self.unique_id,
                    accessory.aid,
                )

            device_registry.async_update_device(
                device.id, new_identifiers=new_identifiers
            )

    @callback
    def async_create_devices(self) -> None:
        """
        Build device registry entries for all accessories paired with the bridge.

        This is done as well as by the entities for 2 reasons. First, the bridge
        might not have any entities attached to it. Secondly there are stateless
        entities like doorbells and remote controls.
        """
        device_registry = dr.async_get(self.hass)

        devices = {}

        # Accessories need to be created in the correct order or setting up
        # relationships with ATTR_VIA_DEVICE may fail.
        for accessory in sorted(
            self.entity_map.accessories, key=lambda accessory: accessory.aid
        ):
            device_info = self.device_info_for_accessory(accessory)

            device = device_registry.async_get_or_create(
                config_entry_id=self.config_entry.entry_id,
                **device_info,
            )

            devices[accessory.aid] = device.id

        self.devices = devices

    @callback
    def async_detect_workarounds(self) -> None:
        """Detect any workarounds that are needed for this pairing."""
        unreliable_serial_numbers = False

        devices = set()

        for accessory in self.entity_map.accessories:
            if not valid_serial_number(accessory.serial_number):
                _LOGGER.debug(
                    "Serial number %r is not valid, it cannot be used as a unique identifier",
                    accessory.serial_number,
                )
                unreliable_serial_numbers = True

            elif accessory.serial_number in devices:
                _LOGGER.debug(
                    "Serial number %r is duplicated within this pairing, it cannot be used as a unique identifier",
                    accessory.serial_number,
                )
                unreliable_serial_numbers = True

            elif accessory.serial_number == accessory.hardware_revision:
                # This is a known bug with some devices (e.g. RYSE SmartShades)
                _LOGGER.debug(
                    "Serial number %r is actually the hardware revision, it cannot be used as a unique identifier",
                    accessory.serial_number,
                )
                unreliable_serial_numbers = True

            devices.add(accessory.serial_number)

        self.unreliable_serial_numbers = unreliable_serial_numbers

    async def async_process_entity_map(self) -> None:
        """
        Process the entity map and load any platforms or entities that need adding.

        This is idempotent and will be called at startup and when we detect metadata changes
        via the c# counter on the zeroconf record.
        """
        # Ensure the Pairing object has access to the latest version of the entity map. This
        # is especially important for BLE, as the Pairing instance relies on the entity map
        # to map aid/iid to GATT characteristics. So push it to there as well.

        self.pairing.pairing_data["accessories"] = self.accessories  # type: ignore[attr-defined]

        self.async_detect_workarounds()

        # Migrate to new device ids
        self.async_migrate_devices()

        await self.async_load_platforms()

        self.async_create_devices()

        # Load any triggers for this config entry
        await async_setup_triggers_for_entry(self.hass, self.config_entry)

        self.add_entities()

        if self.watchable_characteristics:
            await self.pairing.subscribe(self.watchable_characteristics)
            if not self.pairing.is_connected:
                return

        await self.async_update()

    async def async_unload(self) -> None:
        """Stop interacting with device and prepare for removal from hass."""
        if self._polling_interval_remover:
            self._polling_interval_remover()

        await self.pairing.close()

        await self.hass.config_entries.async_unload_platforms(
            self.config_entry, self.platforms
        )

    async def async_refresh_entity_map(self, config_num: int) -> bool:
        """Handle setup of a HomeKit accessory."""
        try:
            self.accessories = await self.pairing.list_accessories_and_characteristics()
        except AccessoryDisconnectedError:
            # If we fail to refresh this data then we will naturally retry
            # later when Bonjour spots c# is still not up to date.
            return False

        self.entity_map = Accessories.from_list(self.accessories)

        self.hass.data[ENTITY_MAP].async_create_or_update_map(
            self.unique_id, config_num, self.accessories
        )

        self.config_num = config_num
        self.hass.async_create_task(self.async_process_entity_map())

        return True

    def add_accessory_factory(self, add_entities_cb) -> None:
        """Add a callback to run when discovering new entities for accessories."""
        self.accessory_factories.append(add_entities_cb)
        self._add_new_entities_for_accessory([add_entities_cb])

    def _add_new_entities_for_accessory(self, handlers) -> None:
        for accessory in self.entity_map.accessories:
            for handler in handlers:
                if (accessory.aid, None, None) in self.entities:
                    continue
                if handler(accessory):
                    self.entities.append((accessory.aid, None, None))
                    break

    def add_char_factory(self, add_entities_cb) -> None:
        """Add a callback to run when discovering new entities for accessories."""
        self.char_factories.append(add_entities_cb)
        self._add_new_entities_for_char([add_entities_cb])

    def _add_new_entities_for_char(self, handlers) -> None:
        for accessory in self.entity_map.accessories:
            for service in accessory.services:
                for char in service.characteristics:
                    for handler in handlers:
                        if (accessory.aid, service.iid, char.iid) in self.entities:
                            continue
                        if handler(char):
                            self.entities.append((accessory.aid, service.iid, char.iid))
                            break

    def add_listener(self, add_entities_cb) -> None:
        """Add a callback to run when discovering new entities for services."""
        self.listeners.append(add_entities_cb)
        self._add_new_entities([add_entities_cb])

    def add_entities(self) -> None:
        """Process the entity map and create HA entities."""
        self._add_new_entities(self.listeners)
        self._add_new_entities_for_accessory(self.accessory_factories)
        self._add_new_entities_for_char(self.char_factories)

    def _add_new_entities(self, callbacks) -> None:
        for accessory in self.entity_map.accessories:
            aid = accessory.aid
            for service in accessory.services:
                iid = service.iid

                if (aid, None, iid) in self.entities:
                    # Don't add the same entity again
                    continue

                for listener in callbacks:
                    if listener(service):
                        self.entities.append((aid, None, iid))
                        break

    async def async_load_platform(self, platform: str) -> None:
        """Load a single platform idempotently."""
        if platform in self.platforms:
            return

        self.platforms.add(platform)
        try:
            await self.hass.config_entries.async_forward_entry_setup(
                self.config_entry, platform
            )
        except Exception:
            self.platforms.remove(platform)
            raise

    async def async_load_platforms(self) -> None:
        """Load any platforms needed by this HomeKit device."""
        tasks = []
        for accessory in self.entity_map.accessories:
            for service in accessory.services:
                if service.type in HOMEKIT_ACCESSORY_DISPATCH:
                    platform = HOMEKIT_ACCESSORY_DISPATCH[service.type]
                    if platform not in self.platforms:
                        tasks.append(self.async_load_platform(platform))

                for char in service.characteristics:
                    if char.type in CHARACTERISTIC_PLATFORMS:
                        platform = CHARACTERISTIC_PLATFORMS[char.type]
                        if platform not in self.platforms:
                            tasks.append(self.async_load_platform(platform))

        if tasks:
            await asyncio.gather(*tasks)

    async def async_update(self, now=None):
        """Poll state of all entities attached to this bridge/accessory."""
        if not self.pollable_characteristics:
            self.async_set_available_state(self.pairing.is_connected)
            _LOGGER.debug(
                "HomeKit connection not polling any characteristics: %s", self.unique_id
            )
            return

        if self._polling_lock.locked():
            if not self._polling_lock_warned:
                _LOGGER.warning(
                    "HomeKit controller update skipped as previous poll still in flight: %s",
                    self.unique_id,
                )
                self._polling_lock_warned = True
            return

        if self._polling_lock_warned:
            _LOGGER.info(
                "HomeKit controller no longer detecting back pressure - not skipping poll: %s",
                self.unique_id,
            )
            self._polling_lock_warned = False

        async with self._polling_lock:
            _LOGGER.debug("Starting HomeKit controller update: %s", self.unique_id)

            try:
                new_values_dict = await self.get_characteristics(
                    self.pollable_characteristics
                )
            except AccessoryNotFoundError:
                # Not only did the connection fail, but also the accessory is not
                # visible on the network.
                self.async_set_available_state(False)
                return
            except (AccessoryDisconnectedError, EncryptionError):
                # Temporary connection failure. Device may still available but our
                # connection was dropped or we are reconnecting
                self._poll_failures += 1
                if self._poll_failures >= MAX_POLL_FAILURES_TO_DECLARE_UNAVAILABLE:
                    self.async_set_available_state(False)
                return

            self._poll_failures = 0
            self.process_new_events(new_values_dict)

            _LOGGER.debug("Finished HomeKit controller update: %s", self.unique_id)

    def process_new_events(self, new_values_dict) -> None:
        """Process events from accessory into HA state."""
        self.async_set_available_state(True)

        # Process any stateless events (via device_triggers)
        async_fire_triggers(self, new_values_dict)

        for (aid, cid), value in new_values_dict.items():
            accessory = self.current_state.setdefault(aid, {})
            accessory[cid] = value

        # self.current_state will be replaced by entity_map in a future PR
        # For now we update both
        self.entity_map.process_changes(new_values_dict)

        async_dispatcher_send(self.hass, self.signal_state_updated)

    async def get_characteristics(self, *args, **kwargs) -> dict[str, Any]:
        """Read latest state from homekit accessory."""
        return await self.pairing.get_characteristics(*args, **kwargs)

    async def put_characteristics(self, characteristics) -> None:
        """Control a HomeKit device state from Home Assistant."""
        results = await self.pairing.put_characteristics(characteristics)

        # Feed characteristics back into HA and update the current state
        # results will only contain failures, so anythin in characteristics
        # but not in results was applied successfully - we can just have HA
        # reflect the change immediately.

        new_entity_state = {}
        for aid, iid, value in characteristics:
            key = (aid, iid)

            # If the key was returned by put_characteristics() then the
            # change didn't work
            if key in results:
                continue

            # Otherwise it was accepted and we can apply the change to
            # our state
            new_entity_state[key] = {"value": value}

        self.process_new_events(new_entity_state)

    @property
    def unique_id(self) -> str:
        """
        Return a unique id for this accessory or bridge.

        This id is random and will change if a device undergoes a hard reset.
        """
        return self.pairing_data["AccessoryPairingID"]<|MERGE_RESOLUTION|>--- conflicted
+++ resolved
@@ -9,10 +9,7 @@
 from typing import Any, cast
 
 from aiohomekit import Controller
-<<<<<<< HEAD
 from aiohomekit.controller.controller import IpPairing
-=======
->>>>>>> 7a2796dc
 from aiohomekit.exceptions import (
     AccessoryDisconnectedError,
     AccessoryNotFoundError,
@@ -82,7 +79,6 @@
         # don't want to mutate a dict owned by a config entry.
         self.pairing_data = pairing_data.copy()
 
-<<<<<<< HEAD
         controller: Controller = hass.data[CONTROLLER]
 
         self.pairing = cast(
@@ -90,12 +86,6 @@
             controller.load_pairing(
                 self.pairing_data["AccessoryPairingID"], self.pairing_data
             ),
-=======
-        connection: Controller = hass.data[CONTROLLER]
-
-        self.pairing = connection.load_pairing(
-            self.pairing_data["AccessoryPairingID"], self.pairing_data
->>>>>>> 7a2796dc
         )
 
         self.accessories = None
@@ -385,7 +375,7 @@
         # is especially important for BLE, as the Pairing instance relies on the entity map
         # to map aid/iid to GATT characteristics. So push it to there as well.
 
-        self.pairing.pairing_data["accessories"] = self.accessories  # type: ignore[attr-defined]
+        self.pairing.pairing_data["accessories"] = self.accessories
 
         self.async_detect_workarounds()
 
