"""Support for HomeKit Controller humidifier."""
from typing import Any, Dict, List, Optional

from aiohomekit.model.characteristics import CharacteristicsTypes
from aiohomekit.model.services import ServicesTypes

from homeassistant.components.humidifier import HumidifierEntity
from homeassistant.components.humidifier.const import (
    ATTR_HUMIDITY,
    DEVICE_CLASS_DEHUMIDIFIER,
    DEVICE_CLASS_HUMIDIFIER,
    MODE_AUTO,
    MODE_NORMAL,
    SUPPORT_MODES,
)
from homeassistant.core import callback

from . import KNOWN_DEVICES, HomeKitEntity

SUPPORT_FLAGS = 0

HK_MODE_TO_HA = {
    0: "off",
    1: MODE_AUTO,
    2: "humidifying",
    3: "dehumidifying",
}

HA_MODE_TO_HK = {
    MODE_AUTO: 0,
    "humidifying": 1,
    "dehumidifying": 2,
}


class HomeKitHumidifier(HomeKitEntity, HumidifierEntity):
    """Representation of a HomeKit Controller Humidifier."""

    def get_characteristic_types(self):
        """Define the homekit characteristics the entity cares about."""
        return [
            CharacteristicsTypes.ACTIVE,
            CharacteristicsTypes.RELATIVE_HUMIDITY_CURRENT,
            CharacteristicsTypes.CURRENT_HUMIDIFIER_DEHUMIDIFIER_STATE,
            CharacteristicsTypes.TARGET_HUMIDIFIER_DEHUMIDIFIER_STATE,
            CharacteristicsTypes.RELATIVE_HUMIDITY_HUMIDIFIER_THRESHOLD,
        ]

    @property
    def device_class(self) -> str:
        """Return the device class of the device."""
        return DEVICE_CLASS_HUMIDIFIER

    @property
    def supported_features(self):
        """Return the list of supported features."""
        return SUPPORT_FLAGS | SUPPORT_MODES

    @property
    def is_on(self):
        """Return true if device is on."""
        return self.service.value(CharacteristicsTypes.ACTIVE)

    async def async_turn_on(self, **kwargs):
        """Turn the specified valve on."""
        await self.async_put_characteristics({CharacteristicsTypes.ACTIVE: True})

    async def async_turn_off(self, **kwargs):
        """Turn the specified valve off."""
        await self.async_put_characteristics({CharacteristicsTypes.ACTIVE: False})

    @property
    def target_humidity(self) -> Optional[int]:
        """Return the humidity we try to reach."""
        return self.service.value(
            CharacteristicsTypes.RELATIVE_HUMIDITY_HUMIDIFIER_THRESHOLD
        )

    @property
    def mode(self) -> Optional[str]:
        """Return the current mode, e.g., home, auto, baby.

        Requires SUPPORT_MODES.
        """
        mode = self.service.value(
            CharacteristicsTypes.CURRENT_HUMIDIFIER_DEHUMIDIFIER_STATE
        )
        return MODE_AUTO if mode == 1 else MODE_NORMAL

    @property
    def available_modes(self) -> Optional[List[str]]:
        """Return a list of available modes.

        Requires SUPPORT_MODES.
        """
        available_modes = [
            MODE_NORMAL,
            MODE_AUTO,
        ]

        return available_modes

    async def async_set_humidity(self, humidity: int) -> None:
        """Set new target humidity."""
        await self.async_put_characteristics(
            {CharacteristicsTypes.RELATIVE_HUMIDITY_HUMIDIFIER_THRESHOLD: humidity}
        )

    async def async_set_mode(self, mode: str) -> None:
        """Set new mode."""
        if mode == MODE_AUTO:
            await self.async_put_characteristics(
                {
                    CharacteristicsTypes.TARGET_HUMIDIFIER_DEHUMIDIFIER_STATE: 0,
                    CharacteristicsTypes.ACTIVE: True,
                }
            )
        else:
            await self.async_put_characteristics(
                {
                    CharacteristicsTypes.TARGET_HUMIDIFIER_DEHUMIDIFIER_STATE: 1,
                    CharacteristicsTypes.ACTIVE: True,
                }
            )

    @property
    def min_humidity(self) -> int:
        """Return the minimum humidity."""
        return self.service[
            CharacteristicsTypes.RELATIVE_HUMIDITY_HUMIDIFIER_THRESHOLD
        ].minValue

    @property
    def max_humidity(self) -> int:
        """Return the maximum humidity."""
        return self.service[
            CharacteristicsTypes.RELATIVE_HUMIDITY_HUMIDIFIER_THRESHOLD
        ].maxValue


class HomeKitDehumidifier(HomeKitEntity, HumidifierEntity):
    """Representation of a HomeKit Controller Humidifier."""

    def get_characteristic_types(self):
        """Define the homekit characteristics the entity cares about."""
        return [
            CharacteristicsTypes.ACTIVE,
            CharacteristicsTypes.RELATIVE_HUMIDITY_CURRENT,
            CharacteristicsTypes.CURRENT_HUMIDIFIER_DEHUMIDIFIER_STATE,
            CharacteristicsTypes.TARGET_HUMIDIFIER_DEHUMIDIFIER_STATE,
            CharacteristicsTypes.RELATIVE_HUMIDITY_HUMIDIFIER_THRESHOLD,
            CharacteristicsTypes.RELATIVE_HUMIDITY_DEHUMIDIFIER_THRESHOLD,
        ]

    @property
    def device_class(self) -> str:
        """Return the device class of the device."""
        return DEVICE_CLASS_DEHUMIDIFIER

    @property
    def supported_features(self):
        """Return the list of supported features."""
        return SUPPORT_FLAGS | SUPPORT_MODES

    @property
    def is_on(self):
        """Return true if device is on."""
        return self.service.value(CharacteristicsTypes.ACTIVE)

    async def async_turn_on(self, **kwargs):
        """Turn the specified valve on."""
        await self.async_put_characteristics({CharacteristicsTypes.ACTIVE: True})

    async def async_turn_off(self, **kwargs):
        """Turn the specified valve off."""
        await self.async_put_characteristics({CharacteristicsTypes.ACTIVE: False})

    @property
    def target_humidity(self) -> Optional[int]:
        """Return the humidity we try to reach."""
        return self.service.value(
            CharacteristicsTypes.RELATIVE_HUMIDITY_DEHUMIDIFIER_THRESHOLD
        )

    @property
    def mode(self) -> Optional[str]:
        """Return the current mode, e.g., home, auto, baby.

        Requires SUPPORT_MODES.
        """
        mode = self.service.value(
            CharacteristicsTypes.CURRENT_HUMIDIFIER_DEHUMIDIFIER_STATE
        )
        return MODE_AUTO if mode == 1 else MODE_NORMAL

    @property
    def available_modes(self) -> Optional[List[str]]:
        """Return a list of available modes.

        Requires SUPPORT_MODES.
        """
        available_modes = [
            MODE_NORMAL,
            MODE_AUTO,
        ]

        return available_modes

    async def async_set_humidity(self, humidity: int) -> None:
        """Set new target humidity."""
        await self.async_put_characteristics(
            {CharacteristicsTypes.RELATIVE_HUMIDITY_DEHUMIDIFIER_THRESHOLD: humidity}
        )

    async def async_set_mode(self, mode: str) -> None:
        """Set new mode."""
        if mode == MODE_AUTO:
            await self.async_put_characteristics(
                {
                    CharacteristicsTypes.TARGET_HUMIDIFIER_DEHUMIDIFIER_STATE: 0,
                    CharacteristicsTypes.ACTIVE: True,
                }
            )
        else:
            await self.async_put_characteristics(
                {
                    CharacteristicsTypes.TARGET_HUMIDIFIER_DEHUMIDIFIER_STATE: 2,
                    CharacteristicsTypes.ACTIVE: True,
                }
            )

    @property
    def min_humidity(self) -> int:
        """Return the minimum humidity."""
        return self.service[
            CharacteristicsTypes.RELATIVE_HUMIDITY_DEHUMIDIFIER_THRESHOLD
        ].minValue

    @property
    def max_humidity(self) -> int:
        """Return the maximum humidity."""
        return self.service[
            CharacteristicsTypes.RELATIVE_HUMIDITY_DEHUMIDIFIER_THRESHOLD
        ].maxValue

    @property
    def unique_id(self) -> str:
        """Return the ID of this device."""
        serial = self.accessory_info.value(CharacteristicsTypes.SERIAL_NUMBER)
        return f"homekit-{serial}-{self._iid}-{self.device_class}"


class VocolincFlowerbud(HomeKitEntity, HumidifierEntity):
    """Representation of a HomeKit Controller Humidifier."""

    def get_characteristic_types(self):
        """Define the homekit characteristics the entity cares about."""
        return [
            CharacteristicsTypes.ACTIVE,
            CharacteristicsTypes.RELATIVE_HUMIDITY_CURRENT,
            CharacteristicsTypes.CURRENT_HUMIDIFIER_DEHUMIDIFIER_STATE,
            CharacteristicsTypes.TARGET_HUMIDIFIER_DEHUMIDIFIER_STATE,
            CharacteristicsTypes.Vendor.VOCOLINC_HUMIDIFIER_SPRAY_LEVEL,
        ]

    @property
    def device_class(self) -> str:
        """Return the device class of the device."""
        return DEVICE_CLASS_HUMIDIFIER

    @property
    def is_on(self):
        """Return true if device is on."""
        return self.service.value(CharacteristicsTypes.ACTIVE)

    async def async_turn_on(self, **kwargs):
        """Turn the specified valve on."""
        await self.async_put_characteristics({CharacteristicsTypes.ACTIVE: True})

    async def async_turn_off(self, **kwargs):
        """Turn the specified valve off."""
        await self.async_put_characteristics({CharacteristicsTypes.ACTIVE: False})

    @property
    def state_attributes(self) -> Dict[str, Any]:
        """Return the optional state attributes."""
        data = {
            ATTR_HUMIDITY: self.service.value(
                CharacteristicsTypes.Vendor.VOCOLINC_HUMIDIFIER_SPRAY_LEVEL
            )
            * 20,
        }

        if not self.is_on:
            data[ATTR_HUMIDITY] = 0

        return data

    @property
    def available_modes(self) -> Optional[List[str]]:
        """Return a list of available modes.

        Requires SUPPORT_MODES.
        """
        return []

    @property
    def target_humidity(self) -> Optional[int]:
        """Return the humidity we try to reach."""
        if not self.is_on:
            return 0

        return (
            self.service.value(
                CharacteristicsTypes.Vendor.VOCOLINC_HUMIDIFIER_SPRAY_LEVEL
            )
            * 20
        )

    async def async_set_humidity(self, humidity: int) -> None:
        """Set new target humidity."""

        if humidity < 20:
            await self.async_put_characteristics({CharacteristicsTypes.ACTIVE: False})
        else:
            if not self.is_on:
                await self.async_put_characteristics(
                    {CharacteristicsTypes.ACTIVE: True}
                )

            await self.async_put_characteristics(
                {
                    CharacteristicsTypes.Vendor.VOCOLINC_HUMIDIFIER_SPRAY_LEVEL: humidity
                    / 20
                }
            )


async def async_setup_entry(hass, config_entry, async_add_entities):
    """Set up Homekit humidifer."""
    hkid = config_entry.data["AccessoryPairingID"]
    conn = hass.data[KNOWN_DEVICES][hkid]

<<<<<<< HEAD
    def get_accessory(conn, aid):
        for acc in conn.accessories:
            if acc.get("aid") == aid:
                return acc
        return None

    def get_service(acc, iid):
        for serv in acc.get("services"):
            if serv.get("iid") == iid:
                return serv
        return None

    def get_char(serv, iid):

        if len(iid) == 36:
            type_uuid = iid
        else:
            try:
                type_name = CharacteristicsTypes[iid]
                type_uuid = CharacteristicsTypes.get_uuid(type_name)
            except KeyError:
                return None

        for char in serv.get("characteristics"):
            if char.get("type") == type_uuid:
                return char
        return None

=======
>>>>>>> 3a422771
    @callback
    def async_add_service(service):
        if service.short_type != ServicesTypes.HUMIDIFIER_DEHUMIDIFIER:
            return False

        info = {"aid": service.accessory.aid, "iid": service.iid}

<<<<<<< HEAD
        if (
            get_char(serv, CharacteristicsTypes.Vendor.VOCOLINC_HUMIDIFIER_SPRAY_LEVEL)
            is not None
        ):
            async_add_entities([VocolincFlowerbud(conn, info)], True)
        else:
            if (
                get_char(
                    serv, CharacteristicsTypes.RELATIVE_HUMIDITY_HUMIDIFIER_THRESHOLD
                )
                is not None
            ):
                async_add_entities([HomeKitHumidifier(conn, info)], True)

            if (
                get_char(
                    serv, CharacteristicsTypes.RELATIVE_HUMIDITY_DEHUMIDIFIER_THRESHOLD
                )
                is not None
            ):
                async_add_entities([HomeKitDehumidifier(conn, info)], True)
=======
        entities = []

        if service.has(CharacteristicsTypes.RELATIVE_HUMIDITY_HUMIDIFIER_THRESHOLD):
            entities.append(HomeKitHumidifier(conn, info))

        if service.has(CharacteristicsTypes.RELATIVE_HUMIDITY_DEHUMIDIFIER_THRESHOLD):
            entities.append(HomeKitDehumidifier(conn, info))

        async_add_entities(entities, True)
>>>>>>> 3a422771

        return True

    conn.add_listener(async_add_service)<|MERGE_RESOLUTION|>--- conflicted
+++ resolved
@@ -341,37 +341,6 @@
     hkid = config_entry.data["AccessoryPairingID"]
     conn = hass.data[KNOWN_DEVICES][hkid]
 
-<<<<<<< HEAD
-    def get_accessory(conn, aid):
-        for acc in conn.accessories:
-            if acc.get("aid") == aid:
-                return acc
-        return None
-
-    def get_service(acc, iid):
-        for serv in acc.get("services"):
-            if serv.get("iid") == iid:
-                return serv
-        return None
-
-    def get_char(serv, iid):
-
-        if len(iid) == 36:
-            type_uuid = iid
-        else:
-            try:
-                type_name = CharacteristicsTypes[iid]
-                type_uuid = CharacteristicsTypes.get_uuid(type_name)
-            except KeyError:
-                return None
-
-        for char in serv.get("characteristics"):
-            if char.get("type") == type_uuid:
-                return char
-        return None
-
-=======
->>>>>>> 3a422771
     @callback
     def async_add_service(service):
         if service.short_type != ServicesTypes.HUMIDIFIER_DEHUMIDIFIER:
@@ -379,29 +348,6 @@
 
         info = {"aid": service.accessory.aid, "iid": service.iid}
 
-<<<<<<< HEAD
-        if (
-            get_char(serv, CharacteristicsTypes.Vendor.VOCOLINC_HUMIDIFIER_SPRAY_LEVEL)
-            is not None
-        ):
-            async_add_entities([VocolincFlowerbud(conn, info)], True)
-        else:
-            if (
-                get_char(
-                    serv, CharacteristicsTypes.RELATIVE_HUMIDITY_HUMIDIFIER_THRESHOLD
-                )
-                is not None
-            ):
-                async_add_entities([HomeKitHumidifier(conn, info)], True)
-
-            if (
-                get_char(
-                    serv, CharacteristicsTypes.RELATIVE_HUMIDITY_DEHUMIDIFIER_THRESHOLD
-                )
-                is not None
-            ):
-                async_add_entities([HomeKitDehumidifier(conn, info)], True)
-=======
         entities = []
 
         if service.has(CharacteristicsTypes.RELATIVE_HUMIDITY_HUMIDIFIER_THRESHOLD):
@@ -411,7 +357,6 @@
             entities.append(HomeKitDehumidifier(conn, info))
 
         async_add_entities(entities, True)
->>>>>>> 3a422771
 
         return True
 
