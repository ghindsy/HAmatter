"""Support for Homematic thermostats."""
import logging

from homeassistant.components.climate import ClimateDevice
from homeassistant.components.climate.const import (
    SUPPORT_PRESET_MODE, SUPPORT_TARGET_TEMPERATURE, HVAC_MODE_AUTO,
    HVAC_MODE_HEAT, PRESET_BOOST, PRESET_COMFORT, PRESET_ECO)
from homeassistant.const import ATTR_TEMPERATURE, TEMP_CELSIUS

from . import ATTR_DISCOVER_DEVICES, HM_ATTRIBUTE_SUPPORT, HMDevice

_LOGGER = logging.getLogger(__name__)

HM_TEMP_MAP = [
    'ACTUAL_TEMPERATURE',
    'TEMPERATURE',
]

HM_HUMI_MAP = [
    'ACTUAL_HUMIDITY',
    'HUMIDITY',
]

HM_PRESET_MAP = {
    "BOOST_MODE": PRESET_BOOST,
    "COMFORT_MODE": PRESET_COMFORT,
    "LOWERING_MODE": PRESET_ECO,
}

HM_CONTROL_MODE = 'CONTROL_MODE'
HMIP_CONTROL_MODE = 'SET_POINT_MODE'

SUPPORT_FLAGS = SUPPORT_TARGET_TEMPERATURE | SUPPORT_PRESET_MODE


def setup_platform(hass, config, add_entities, discovery_info=None):
    """Set up the Homematic thermostat platform."""
    if discovery_info is None:
        return

    devices = []
    for conf in discovery_info[ATTR_DISCOVER_DEVICES]:
        new_device = HMThermostat(conf)
        devices.append(new_device)

    add_entities(devices)


class HMThermostat(HMDevice, ClimateDevice):
    """Representation of a Homematic thermostat."""

    @property
    def supported_features(self):
        """Return the list of supported features."""
        return SUPPORT_FLAGS

    @property
    def temperature_unit(self):
        """Return the unit of measurement that is used."""
        return TEMP_CELSIUS

    @property
    def hvac_mode(self):
        """Return hvac operation ie. heat, cool mode.

        Need to be one of HVAC_MODE_*.
        """
        if "MANU_MODE" in self._hmdevice.ACTIONNODE:
            if self._hm_controll_mode == self._hmdevice.MANU_MODE:
                return HVAC_MODE_HEAT
            return HVAC_MODE_AUTO

        # Simple devices
        if self._data.get("BOOST_MODE"):
            return HVAC_MODE_AUTO
        return HVAC_MODE_HEAT

    @property
    def hvac_modes(self):
        """Return the list of available hvac operation modes.

        Need to be a subset of HVAC_MODES.
        """
        if "AUTO_MODE" in self._hmdevice.ACTIONNODE:
            return [HVAC_MODE_AUTO, HVAC_MODE_HEAT]
        return [HVAC_MODE_HEAT]

    @property
    def preset_mode(self):
        """Return the current preset mode, e.g., home, away, temp."""
        if self._data.get('BOOST_MODE', False):
            return 'boost'

        # Get the name of the mode
        mode = HM_ATTRIBUTE_SUPPORT[HM_CONTROL_MODE][1][self._hm_controll_mode]
        mode = mode.lower()

        # Filter HVAC states
        if mode not in (HVAC_MODE_AUTO, HVAC_MODE_HEAT):
            return None
        return mode

    @property
    def preset_modes(self):
        """Return a list of available preset modes."""
        preset_modes = []
        for mode in self._hmdevice.ACTIONNODE:
            if mode in HM_PRESET_MAP:
                preset_modes.append(HM_PRESET_MAP[mode])
        return preset_modes

    @property
    def current_humidity(self):
        """Return the current humidity."""
        for node in HM_HUMI_MAP:
            if node in self._data:
                return self._data[node]

    @property
    def current_temperature(self):
        """Return the current temperature."""
        for node in HM_TEMP_MAP:
            if node in self._data:
                return self._data[node]

    @property
    def target_temperature(self):
        """Return the target temperature."""
        return self._data.get(self._state)

    def set_temperature(self, **kwargs):
        """Set new target temperature."""
        temperature = kwargs.get(ATTR_TEMPERATURE)
        if temperature is None:
            return None

        self._hmdevice.writeNodeData(self._state, float(temperature))

    def set_hvac_mode(self, hvac_mode):
        """Set new target hvac mode."""
        if hvac_mode == HVAC_MODE_AUTO:
            self._hmdevice.MODE = self._hmdevice.AUTO_MODE
        else:
            self._hmdevice.MODE = self._hmdevice.MANU_MODE

    def set_preset_mode(self, preset_mode: str) -> None:
        """Set new preset mode."""
        if preset_mode == PRESET_BOOST:
            self._hmdevice.MODE = self._hmdevice.BOOST_MODE
        elif preset_mode == PRESET_COMFORT:
            self._hmdevice.MODE = self._hmdevice.COMFORT_MODE
        elif preset_mode == PRESET_ECO:
            self._hmdevice.MODE = self._hmdevice.LOWERING_MODE

    @property
    def min_temp(self):
        """Return the minimum temperature - 4.5 means off."""
        return 4.5

    @property
    def max_temp(self):
        """Return the maximum temperature - 30.5 means on."""
        return 30.5

    @property
    def target_temperature_step(self):
        """Return the supported step of target temperature."""
        return 0.5

    @property
    def _hm_controll_mode(self):
        """Return Control mode."""
        if HMIP_CONTROL_MODE in self._data:
            return self._data[HMIP_CONTROL_MODE]
<<<<<<< HEAD
        # Homematic
        return self._data['CONTROL_MODE']
=======
        else:  # Homematic
            return self._data['CONTROL_MODE']
>>>>>>> 68ec1862

    def _init_data_struct(self):
        """Generate a data dict (self._data) from the Homematic metadata."""
        self._state = next(iter(self._hmdevice.WRITENODE.keys()))
        self._data[self._state] = None

        if HM_CONTROL_MODE in self._hmdevice.ATTRIBUTENODE or \
                HMIP_CONTROL_MODE in self._hmdevice.ATTRIBUTENODE:
            self._data[HM_CONTROL_MODE] = None

        for node in self._hmdevice.SENSORNODE.keys():
            self._data[node] = None<|MERGE_RESOLUTION|>--- conflicted
+++ resolved
@@ -172,13 +172,8 @@
         """Return Control mode."""
         if HMIP_CONTROL_MODE in self._data:
             return self._data[HMIP_CONTROL_MODE]
-<<<<<<< HEAD
-        # Homematic
-        return self._data['CONTROL_MODE']
-=======
         else:  # Homematic
             return self._data['CONTROL_MODE']
->>>>>>> 68ec1862
 
     def _init_data_struct(self):
         """Generate a data dict (self._data) from the Homematic metadata."""
