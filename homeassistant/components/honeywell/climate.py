"""Support for Honeywell (US) Total Connect Comfort climate systems."""
from __future__ import annotations

import datetime
from typing import Any

from aiohttp import ClientConnectionError
from aiosomecomfort import (
    APIRateLimited,
    AuthError,
    ConnectionError as AscConnectionError,
    SomeComfortError,
    UnauthorizedError,
    UnexpectedResponse,
)
from aiosomecomfort.device import Device as SomeComfortDevice

from homeassistant.components.climate import (
    ATTR_TARGET_TEMP_HIGH,
    ATTR_TARGET_TEMP_LOW,
    DEFAULT_MAX_TEMP,
    DEFAULT_MIN_TEMP,
    FAN_AUTO,
    FAN_DIFFUSE,
    FAN_ON,
    PRESET_AWAY,
    PRESET_NONE,
    ClimateEntity,
    ClimateEntityFeature,
    HVACAction,
    HVACMode,
)
from homeassistant.config_entries import ConfigEntry
from homeassistant.const import ATTR_TEMPERATURE, UnitOfTemperature
from homeassistant.core import HomeAssistant
from homeassistant.exceptions import HomeAssistantError
from homeassistant.helpers import device_registry as dr
from homeassistant.helpers.device_registry import DeviceInfo
from homeassistant.helpers.entity_platform import AddEntitiesCallback

from . import HoneywellData
from .const import (
    _LOGGER,
    CONF_COOL_AWAY_TEMPERATURE,
    CONF_HEAT_AWAY_TEMPERATURE,
    DOMAIN,
    RETRY,
)

ATTR_FAN_ACTION = "fan_action"

ATTR_PERMANENT_HOLD = "permanent_hold"

PRESET_HOLD = "hold"

HEATING_MODES = {"heat", "emheat", "auto"}
COOLING_MODES = {"cool", "auto"}

HVAC_MODE_TO_HW_MODE = {
    "SwitchOffAllowed": {HVACMode.OFF: "off"},
    "SwitchAutoAllowed": {HVACMode.HEAT_COOL: "auto"},
    "SwitchCoolAllowed": {HVACMode.COOL: "cool"},
    "SwitchHeatAllowed": {HVACMode.HEAT: "heat"},
}
HW_MODE_TO_HVAC_MODE = {
    "off": HVACMode.OFF,
    "emheat": HVACMode.HEAT,
    "heat": HVACMode.HEAT,
    "cool": HVACMode.COOL,
    "auto": HVACMode.HEAT_COOL,
}
HW_MODE_TO_HA_HVAC_ACTION = {
    "off": HVACAction.IDLE,
    "fan": HVACAction.FAN,
    "heat": HVACAction.HEATING,
    "cool": HVACAction.COOLING,
}
FAN_MODE_TO_HW = {
    "fanModeOnAllowed": {FAN_ON: "on"},
    "fanModeAutoAllowed": {FAN_AUTO: "auto"},
    "fanModeCirculateAllowed": {FAN_DIFFUSE: "circulate"},
}
HW_FAN_MODE_TO_HA = {
    "on": FAN_ON,
    "auto": FAN_AUTO,
    "circulate": FAN_DIFFUSE,
    "follow schedule": FAN_AUTO,
}

SCAN_INTERVAL = datetime.timedelta(seconds=30)


async def async_setup_entry(
    hass: HomeAssistant, entry: ConfigEntry, async_add_entities: AddEntitiesCallback
) -> None:
    """Set up the Honeywell thermostat."""
    cool_away_temp = entry.options.get(CONF_COOL_AWAY_TEMPERATURE)
    heat_away_temp = entry.options.get(CONF_HEAT_AWAY_TEMPERATURE)

    data: HoneywellData = hass.data[DOMAIN][entry.entry_id]

    async_add_entities(
        [
            HoneywellUSThermostat(data, device, cool_away_temp, heat_away_temp)
            for device in data.devices.values()
        ]
    )
    remove_stale_devices(hass, entry, data.devices)


def remove_stale_devices(
    hass: HomeAssistant,
    config_entry: ConfigEntry,
    devices: dict[str, SomeComfortDevice],
) -> None:
    """Remove stale devices from device registry."""
    device_registry = dr.async_get(hass)
    device_entries = dr.async_entries_for_config_entry(
        device_registry, config_entry.entry_id
    )
    all_device_ids = {device.deviceid for device in devices.values()}

    for device_entry in device_entries:
        device_id: str | None = None

        for identifier in device_entry.identifiers:
            if identifier[0] == DOMAIN:
                device_id = identifier[1]
                break

        if device_id is None or device_id not in all_device_ids:
            # If device_id is None an invalid device entry was found for this config entry.
            # If the device_id is not in existing device ids it's a stale device entry.
            # Remove config entry from this device entry in either case.
            device_registry.async_update_device(
                device_entry.id, remove_config_entry_id=config_entry.entry_id
            )


class HoneywellUSThermostat(ClimateEntity):
    """Representation of a Honeywell US Thermostat."""

    _attr_has_entity_name = True
    _attr_name = None
    _attr_translation_key = "honeywell"
    _enable_turn_on_off_backwards_compatibility = False

    def __init__(
        self,
        data: HoneywellData,
        device: SomeComfortDevice,
        cool_away_temp: int | None,
        heat_away_temp: int | None,
    ) -> None:
        """Initialize the thermostat."""
        self._data = data
        self._device = device
        self._cool_away_temp = cool_away_temp
        self._heat_away_temp = heat_away_temp
        self._away = False
        self._retry = 0

        self._attr_unique_id = device.deviceid

        self._attr_device_info = DeviceInfo(
            identifiers={(DOMAIN, device.deviceid)},
            name=device.name,
            manufacturer="Honeywell",
        )

        self._attr_temperature_unit = UnitOfTemperature.FAHRENHEIT
        if device.temperature_unit == "C":
            self._attr_temperature_unit = UnitOfTemperature.CELSIUS
        self._attr_preset_modes = [PRESET_NONE, PRESET_AWAY, PRESET_HOLD]

        # not all honeywell HVACs support all modes

        self._hvac_mode_map = {
            key2: value2
            for key1, value1 in HVAC_MODE_TO_HW_MODE.items()
            if device.raw_ui_data[key1]
            for key2, value2 in value1.items()
        }
        self._attr_hvac_modes = list(self._hvac_mode_map)

        self._attr_supported_features = (
            ClimateEntityFeature.PRESET_MODE
            | ClimateEntityFeature.TARGET_TEMPERATURE
            | ClimateEntityFeature.TARGET_TEMPERATURE_RANGE
        )
        if len(self.hvac_modes) > 1 and HVACMode.OFF in self.hvac_modes:
            self._attr_supported_features |= (
                ClimateEntityFeature.TURN_OFF | ClimateEntityFeature.TURN_ON
            )

        if device._data.get("canControlHumidification"):
            self._attr_supported_features |= ClimateEntityFeature.TARGET_HUMIDITY

        if device.raw_ui_data.get("SwitchEmergencyHeatAllowed"):
            self._attr_supported_features |= ClimateEntityFeature.AUX_HEAT

        if not device._data.get("hasFan"):
            return

        # not all honeywell fans support all modes
        self._fan_mode_map = {
            key2: value2
            for key1, value1 in FAN_MODE_TO_HW.items()
            if device.raw_fan_data[key1]
            for key2, value2 in value1.items()
        }

        self._attr_fan_modes = list(self._fan_mode_map)

        self._attr_supported_features |= ClimateEntityFeature.FAN_MODE

    @property
    def extra_state_attributes(self) -> dict[str, Any]:
        """Return the device specific state attributes."""
        data: dict[str, Any] = {}
        data[ATTR_FAN_ACTION] = "running" if self._device.fan_running else "idle"
        data[ATTR_PERMANENT_HOLD] = self._is_permanent_hold()
        if self._device.raw_dr_data:
            data["dr_phase"] = self._device.raw_dr_data.get("Phase")
        return data

    @property
    def min_temp(self) -> float:
        """Return the minimum temperature."""
        if self.hvac_mode == HVACMode.COOL:
            return self._device.raw_ui_data["CoolLowerSetptLimit"]
        if self.hvac_mode == HVACMode.HEAT:
            return self._device.raw_ui_data["HeatLowerSetptLimit"]
        if self.hvac_mode == HVACMode.HEAT_COOL:
            return min(
                [
                    self._device.raw_ui_data["CoolLowerSetptLimit"],
                    self._device.raw_ui_data["HeatLowerSetptLimit"],
                ]
            )
        return DEFAULT_MIN_TEMP

    @property
    def max_temp(self) -> float:
        """Return the maximum temperature."""
        if self.hvac_mode == HVACMode.COOL:
            return self._device.raw_ui_data["CoolUpperSetptLimit"]
        if self.hvac_mode == HVACMode.HEAT:
            return self._device.raw_ui_data["HeatUpperSetptLimit"]
        if self.hvac_mode == HVACMode.HEAT_COOL:
            return max(
                [
                    self._device.raw_ui_data["CoolUpperSetptLimit"],
                    self._device.raw_ui_data["HeatUpperSetptLimit"],
                ]
            )
        return DEFAULT_MAX_TEMP

    @property
    def current_humidity(self) -> int | None:
        """Return the current humidity."""
        return self._device.current_humidity

    @property
    def hvac_mode(self) -> HVACMode | None:
        """Return hvac operation ie. heat, cool mode."""
        return HW_MODE_TO_HVAC_MODE.get(self._device.system_mode)

    @property
    def hvac_action(self) -> HVACAction | None:
        """Return the current running hvac operation if supported."""
        if self.hvac_mode == HVACMode.OFF:
            return None
        return HW_MODE_TO_HA_HVAC_ACTION.get(self._device.equipment_output_status)

    @property
    def current_temperature(self) -> float | None:
        """Return the current temperature."""
        return self._device.current_temperature

    @property
    def target_temperature(self) -> float | None:
        """Return the temperature we try to reach."""
        if self.hvac_mode == HVACMode.COOL:
            return self._device.setpoint_cool
        if self.hvac_mode == HVACMode.HEAT:
            return self._device.setpoint_heat
        return None

    @property
    def target_temperature_high(self) -> float | None:
        """Return the highbound target temperature we try to reach."""
        if self.hvac_mode == HVACMode.HEAT_COOL:
            return self._device.setpoint_cool
        return None

    @property
    def target_temperature_low(self) -> float | None:
        """Return the lowbound target temperature we try to reach."""
        if self.hvac_mode == HVACMode.HEAT_COOL:
            return self._device.setpoint_heat
        return None

    @property
    def preset_mode(self) -> str | None:
        """Return the current preset mode, e.g., home, away, temp."""
        if self._away:
            return PRESET_AWAY
        if self._is_permanent_hold():
            return PRESET_HOLD

        return PRESET_NONE

    @property
    def is_aux_heat(self) -> bool | None:
        """Return true if aux heater."""
        return self._device.system_mode == "emheat"

    @property
    def fan_mode(self) -> str | None:
        """Return the fan setting."""
        return HW_FAN_MODE_TO_HA.get(self._device.fan_mode)

    def _is_permanent_hold(self) -> bool:
        heat_status = self._device.raw_ui_data.get("StatusHeat", 0)
        cool_status = self._device.raw_ui_data.get("StatusCool", 0)
        return heat_status == 2 or cool_status == 2

    async def _set_temperature(self, **kwargs) -> None:
        """Set new target temperature."""
        if (temperature := kwargs.get(ATTR_TEMPERATURE)) is None:
            return
        try:
            # Get current mode
            mode = self._device.system_mode
            # Set hold if this is not the case
            if self._device.hold_heat is False and self._device.hold_cool is False:
                # Get next period time
                hour_heat, minute_heat = divmod(
                    self._device.raw_ui_data["HeatNextPeriod"] * 15, 60
                )
                hour_cool, minute_cool = divmod(
                    self._device.raw_ui_data["CoolNextPeriod"] * 15, 60
                )
                # Set temporary hold time and temperature
                if mode in COOLING_MODES:
                    await self._device.set_hold_cool(
                        datetime.time(hour_cool, minute_cool), temperature
                    )
                if mode in HEATING_MODES:
                    await self._device.set_hold_heat(
                        datetime.time(hour_heat, minute_heat), temperature
                    )

            # Set temperature if not in auto - set the temperature
            else:
                if mode == "cool":
                    await self._device.set_setpoint_cool(temperature)
                if mode == "heat":
                    await self._device.set_setpoint_heat(temperature)

        except UnexpectedResponse as err:
            raise HomeAssistantError(
                "Honeywell set temperature failed: Invalid Response"
            ) from err

        except SomeComfortError as err:
            _LOGGER.error("Invalid temperature %.1f: %s", temperature, err)
            raise ValueError(
                f"Honeywell set temperature failed: invalid temperature {temperature}."
            ) from err

    async def async_set_temperature(self, **kwargs: Any) -> None:
        """Set new target temperature."""
        if {HVACMode.COOL, HVACMode.HEAT} & set(self._hvac_mode_map):
            await self._set_temperature(**kwargs)
            try:
                if temperature := kwargs.get(ATTR_TARGET_TEMP_HIGH):
                    await self._device.set_setpoint_cool(temperature)
                if temperature := kwargs.get(ATTR_TARGET_TEMP_LOW):
                    await self._device.set_setpoint_heat(temperature)

            except UnexpectedResponse as err:
                raise HomeAssistantError(
                    "Honeywell set temperature failed: Invalid Response"
                ) from err

            except SomeComfortError as err:
                _LOGGER.error("Invalid temperature %.1f: %s", temperature, err)
                raise ValueError(
                    f"Honeywell set temperature failed: invalid temperature: {temperature}."
                ) from err

    async def async_set_fan_mode(self, fan_mode: str) -> None:
        """Set new target fan mode."""
        try:
            await self._device.set_fan_mode(self._fan_mode_map[fan_mode])
        except SomeComfortError as err:
            raise HomeAssistantError("Honeywell could not set fan mode.") from err

    async def async_set_hvac_mode(self, hvac_mode: HVACMode) -> None:
        """Set new target hvac mode."""
        try:
            await self._device.set_system_mode(self._hvac_mode_map[hvac_mode])
        except SomeComfortError as err:
            raise HomeAssistantError("Honeywell could not set system mode.") from err

    async def _turn_away_mode_on(self) -> None:
        """Turn away on.

        Somecomfort does have a proprietary away mode, but it doesn't really
        work the way it should. For example: If you set a temperature manually
        it doesn't get overwritten when away mode is switched on.
        """
        self._away = True
        # Get current mode
        mode = self._device.system_mode
        try:
            # Set permanent hold
            # and Set temperature
            if mode in COOLING_MODES:
                await self._device.set_hold_cool(True, self._cool_away_temp)
            if mode in HEATING_MODES:
                await self._device.set_hold_heat(True, self._heat_away_temp)

        except SomeComfortError as err:
            _LOGGER.error(
                "Temperature out of range. Mode: %s, Heat Temperature:  %.1f, Cool Temperature: %.1f",
                mode,
                self._heat_away_temp,
                self._cool_away_temp,
            )
            raise ValueError(
                f"Honeywell set temperature failed: temperature out of range. Mode: {mode}, Heat Temperuature: {self._heat_away_temp}, Cool Temperature: {self._cool_away_temp}."
            ) from err

    async def _turn_hold_mode_on(self) -> None:
        """Turn permanent hold on."""
        # Get current mode
        mode = self._device.system_mode
        # Check that we got a valid mode back
        if mode in HW_MODE_TO_HVAC_MODE:
            try:
                # Set permanent hold
                if mode in COOLING_MODES:
                    await self._device.set_hold_cool(True)
                if mode in HEATING_MODES:
                    await self._device.set_hold_heat(True)

            except SomeComfortError as err:
                _LOGGER.error("Couldn't set permanent hold")
                raise HomeAssistantError(
                    "Honeywell couldn't set permanent hold."
                ) from err
        else:
            _LOGGER.error("Invalid system mode returned: %s", mode)
            raise HomeAssistantError(f"Honeywell invalid system mode returned {mode}.")

    async def _turn_away_mode_off(self) -> None:
        """Turn away/hold off."""
        self._away = False
        try:
            # Disabling all hold modes
            await self._device.set_hold_cool(False)
            await self._device.set_hold_heat(False)
        except SomeComfortError as err:
            _LOGGER.error("Can not stop hold mode")
            raise HomeAssistantError("Honeywell could not stop hold mode") from err

    async def async_set_preset_mode(self, preset_mode: str) -> None:
        """Set new preset mode."""
        if preset_mode == PRESET_AWAY:
            await self._turn_away_mode_on()
        elif preset_mode == PRESET_HOLD:
            self._away = False
            await self._turn_hold_mode_on()
        else:
            await self._turn_away_mode_off()

    async def async_turn_aux_heat_on(self) -> None:
        """Turn auxiliary heater on."""
        try:
            await self._device.set_system_mode("emheat")
        except SomeComfortError as err:
            raise HomeAssistantError(
                "Honeywell could not set system mode to aux heat."
            ) from err

    async def async_turn_aux_heat_off(self) -> None:
        """Turn auxiliary heater off."""
        try:
            if HVACMode.HEAT in self.hvac_modes:
                await self.async_set_hvac_mode(HVACMode.HEAT)
            else:
                await self.async_set_hvac_mode(HVACMode.OFF)
        except HomeAssistantError as err:
            raise HomeAssistantError("Honeywell could turn off aux heat mode.") from err

    async def async_update(self) -> None:
        """Get the latest state from the service."""

        async def _login() -> None:
            try:
                await self._data.client.login()
                await self._device.refresh()

            except (
                AscConnectionError,
<<<<<<< HEAD
                asyncio.TimeoutError,
                APIRateLimited,
                AuthError,
                ClientConnectionError,
=======
                TimeoutError,
>>>>>>> 521e9eb8
            ):
                self._retry += 1
                self._attr_available = self._retry <= RETRY
                return

            self._attr_available = True
            self._retry = 0

        try:
            await self._device.refresh()

        except UnauthorizedError:
            await _login()
            return
<<<<<<< HEAD
        except (
            AscConnectionError,
            asyncio.TimeoutError,
            APIRateLimited,
            ClientConnectionError,
        ):
=======

        except (AscConnectionError, ClientConnectionError, TimeoutError):
>>>>>>> 521e9eb8
            self._retry += 1
            self._attr_available = self._retry <= RETRY
            return

        except UnexpectedResponse:
            return

        self._attr_available = True
        self._retry = 0<|MERGE_RESOLUTION|>--- conflicted
+++ resolved
@@ -506,14 +506,10 @@
 
             except (
                 AscConnectionError,
-<<<<<<< HEAD
                 asyncio.TimeoutError,
                 APIRateLimited,
                 AuthError,
                 ClientConnectionError,
-=======
-                TimeoutError,
->>>>>>> 521e9eb8
             ):
                 self._retry += 1
                 self._attr_available = self._retry <= RETRY
@@ -528,17 +524,12 @@
         except UnauthorizedError:
             await _login()
             return
-<<<<<<< HEAD
         except (
             AscConnectionError,
             asyncio.TimeoutError,
             APIRateLimited,
             ClientConnectionError,
         ):
-=======
-
-        except (AscConnectionError, ClientConnectionError, TimeoutError):
->>>>>>> 521e9eb8
             self._retry += 1
             self._attr_available = self._retry <= RETRY
             return
