"""Support for the Philips Hue system."""
import ipaddress
import logging

from aiohue.util import normalize_bridge_id
import voluptuous as vol

from homeassistant import config_entries, core
from homeassistant.components import persistent_notification
from homeassistant.const import CONF_HOST
from homeassistant.helpers import config_validation as cv, device_registry as dr

from .bridge import HueBridge
from .const import (
    CONF_ALLOW_HUE_GROUPS,
    CONF_ALLOW_UNREACHABLE,
    DEFAULT_ALLOW_HUE_GROUPS,
    DEFAULT_ALLOW_UNREACHABLE,
    DOMAIN,
)

_LOGGER = logging.getLogger(__name__)

CONF_BRIDGES = "bridges"

DATA_CONFIGS = "hue_configs"

PHUE_CONFIG_FILE = "phue.conf"

BRIDGE_CONFIG_SCHEMA = vol.Schema(
    {
        # Validate as IP address and then convert back to a string.
        vol.Required(CONF_HOST): vol.All(ipaddress.ip_address, cv.string),
        vol.Optional(
            CONF_ALLOW_UNREACHABLE, default=DEFAULT_ALLOW_UNREACHABLE
        ): cv.boolean,
        vol.Optional(
            CONF_ALLOW_HUE_GROUPS, default=DEFAULT_ALLOW_HUE_GROUPS
        ): cv.boolean,
        vol.Optional("filename"): str,
    }
)

CONFIG_SCHEMA = vol.Schema(
    {
        DOMAIN: vol.Schema(
            {
                vol.Optional(CONF_BRIDGES): vol.All(
<<<<<<< HEAD
                    cv.ensure_list, [BRIDGE_CONFIG_SCHEMA]
=======
                    cv.ensure_list, [BRIDGE_CONFIG_SCHEMA],
>>>>>>> e71c7e1f
                )
            }
        )
    },
    extra=vol.ALLOW_EXTRA,
)


async def async_setup(hass, config):
    """Set up the Hue platform."""
    conf = config.get(DOMAIN)
    if conf is None:
        conf = {}

    hass.data[DOMAIN] = {}
    hass.data[DATA_CONFIGS] = {}

    # User has configured bridges
    if CONF_BRIDGES not in conf:
        return True

    bridges = conf[CONF_BRIDGES]

    configured_hosts = set(
        entry.data.get("host") for entry in hass.config_entries.async_entries(DOMAIN)
    )

    for bridge_conf in bridges:
        host = bridge_conf[CONF_HOST]

        # Store config in hass.data so the config entry can find it
        hass.data[DATA_CONFIGS][host] = bridge_conf

        if host in configured_hosts:
            continue

        # No existing config entry found, trigger link config flow. Because we're
        # inside the setup of this component we'll have to use hass.async_add_job
        # to avoid a deadlock: creating a config entry will set up the component
        # but the setup would block till the entry is created!
        hass.async_create_task(
            hass.config_entries.flow.async_init(
                DOMAIN,
                context={"source": config_entries.SOURCE_IMPORT},
                data={"host": bridge_conf[CONF_HOST]},
            )
        )

    return True


async def async_setup_entry(
    hass: core.HomeAssistant, entry: config_entries.ConfigEntry
):
    """Set up a bridge from a config entry."""
    host = entry.data["host"]
    config = hass.data[DATA_CONFIGS].get(host)

    if config is None:
        allow_unreachable = entry.data.get(
            CONF_ALLOW_UNREACHABLE, DEFAULT_ALLOW_UNREACHABLE
        )
        allow_groups = entry.data.get(CONF_ALLOW_HUE_GROUPS, DEFAULT_ALLOW_HUE_GROUPS)
    else:
        allow_unreachable = config[CONF_ALLOW_UNREACHABLE]
        allow_groups = config[CONF_ALLOW_HUE_GROUPS]

    bridge = HueBridge(hass, entry, allow_unreachable, allow_groups)

    if not await bridge.async_setup():
        return False

    hass.data[DOMAIN][entry.entry_id] = bridge
    config = bridge.api.config

    # For backwards compat
    if entry.unique_id is None:
        hass.config_entries.async_update_entry(
            entry, unique_id=normalize_bridge_id(config.bridgeid)
        )

    device_registry = await dr.async_get_registry(hass)
    device_registry.async_get_or_create(
        config_entry_id=entry.entry_id,
        connections={(dr.CONNECTION_NETWORK_MAC, config.mac)},
        identifiers={(DOMAIN, config.bridgeid)},
        manufacturer="Signify",
        name=config.name,
        model=config.modelid,
        sw_version=config.swversion,
    )

    if config.modelid == "BSB002" and config.swversion < "1935144040":
        persistent_notification.async_create(
            hass,
            "Your Hue hub has a known security vulnerability ([CVE-2020-6007](https://cve.circl.lu/cve/CVE-2020-6007)). Go to the Hue app and check for software updates.",
            "Signify Hue",
            "hue_hub_firmware",
        )

    elif config.swupdate2_bridge_state == "readytoinstall":
        err = (
            "Please check for software updates of the bridge in the Philips Hue App.",
            "Signify Hue",
            "hue_hub_firmware",
        )
        _LOGGER.warning(err)

    return True


async def async_unload_entry(hass, entry):
    """Unload a config entry."""
    bridge = hass.data[DOMAIN].pop(entry.entry_id)
    return await bridge.async_reset()<|MERGE_RESOLUTION|>--- conflicted
+++ resolved
@@ -46,11 +46,7 @@
         DOMAIN: vol.Schema(
             {
                 vol.Optional(CONF_BRIDGES): vol.All(
-<<<<<<< HEAD
-                    cv.ensure_list, [BRIDGE_CONFIG_SCHEMA]
-=======
                     cv.ensure_list, [BRIDGE_CONFIG_SCHEMA],
->>>>>>> e71c7e1f
                 )
             }
         )
