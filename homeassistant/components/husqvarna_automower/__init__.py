"""The Husqvarna Automower integration."""

import logging

from aioautomower.session import AutomowerSession
from aiohttp import ClientResponseError

from homeassistant.config_entries import ConfigEntry
from homeassistant.const import Platform
from homeassistant.core import HomeAssistant
from homeassistant.exceptions import ConfigEntryAuthFailed, ConfigEntryNotReady
from homeassistant.helpers import aiohttp_client, config_entry_oauth2_flow

from . import api
from .coordinator import AutomowerDataUpdateCoordinator

_LOGGER = logging.getLogger(__name__)

PLATFORMS: list[Platform] = [
    Platform.BINARY_SENSOR,
<<<<<<< HEAD
    Platform.CALENDAR,
=======
    Platform.BUTTON,
>>>>>>> 6caf614e
    Platform.DEVICE_TRACKER,
    Platform.LAWN_MOWER,
    Platform.NUMBER,
    Platform.SELECT,
    Platform.SENSOR,
    Platform.SWITCH,
]

type AutomowerConfigEntry = ConfigEntry[AutomowerDataUpdateCoordinator]


async def async_setup_entry(hass: HomeAssistant, entry: AutomowerConfigEntry) -> bool:
    """Set up this integration using UI."""
    implementation = (
        await config_entry_oauth2_flow.async_get_config_entry_implementation(
            hass, entry
        )
    )
    session = config_entry_oauth2_flow.OAuth2Session(hass, entry, implementation)
    api_api = api.AsyncConfigEntryAuth(
        aiohttp_client.async_get_clientsession(hass),
        session,
    )
    automower_api = AutomowerSession(api_api)
    try:
        await api_api.async_get_access_token()
    except ClientResponseError as err:
        if 400 <= err.status < 500:
            raise ConfigEntryAuthFailed from err
        raise ConfigEntryNotReady from err

    coordinator = AutomowerDataUpdateCoordinator(hass, automower_api, entry)
    await coordinator.async_config_entry_first_refresh()
    entry.runtime_data = coordinator

    entry.async_create_background_task(
        hass,
        coordinator.client_listen(hass, entry, automower_api),
        "websocket_task",
    )

    if "amc:api" not in entry.data["token"]["scope"]:
        # We raise ConfigEntryAuthFailed here because the websocket can't be used
        # without the scope. So only polling would be possible.
        raise ConfigEntryAuthFailed

    await hass.config_entries.async_forward_entry_setups(entry, PLATFORMS)
    return True


async def async_unload_entry(hass: HomeAssistant, entry: AutomowerConfigEntry) -> bool:
    """Handle unload of an entry."""
    return await hass.config_entries.async_unload_platforms(entry, PLATFORMS)<|MERGE_RESOLUTION|>--- conflicted
+++ resolved
@@ -18,11 +18,8 @@
 
 PLATFORMS: list[Platform] = [
     Platform.BINARY_SENSOR,
-<<<<<<< HEAD
+    Platform.BUTTON,
     Platform.CALENDAR,
-=======
-    Platform.BUTTON,
->>>>>>> 6caf614e
     Platform.DEVICE_TRACKER,
     Platform.LAWN_MOWER,
     Platform.NUMBER,
