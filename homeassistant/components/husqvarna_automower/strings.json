{
  "config": {
    "step": {
      "reauth_confirm": {
        "title": "[%key:common::config_flow::title::reauth%]",
        "description": "The Husqvarna Automower integration needs to re-authenticate your account"
      },
      "missing_scope": {
        "title": "Your account is missing some API connections",
        "description": "For the best experience with this integration both the `Authentication API` and the `Automower Connect API` should be connected. Please make sure that both of them are connected to your account in the [Husqvarna Developer Portal]({application_url})."
      },
      "pick_implementation": {
        "title": "[%key:common::config_flow::title::oauth2_pick_implementation%]"
      }
    },
    "abort": {
      "already_configured": "[%key:common::config_flow::abort::already_configured_account%]",
      "already_in_progress": "[%key:common::config_flow::abort::already_in_progress%]",
      "oauth_error": "[%key:common::config_flow::abort::oauth2_error%]",
      "oauth_timeout": "[%key:common::config_flow::abort::oauth2_timeout%]",
      "missing_configuration": "[%key:common::config_flow::abort::oauth2_missing_configuration%]",
      "missing_credentials": "[%key:common::config_flow::abort::oauth2_missing_credentials%]",
      "authorize_url_timeout": "[%key:common::config_flow::abort::oauth2_authorize_url_timeout%]",
      "no_url_available": "[%key:common::config_flow::abort::oauth2_no_url_available%]",
      "user_rejected_authorize": "[%key:common::config_flow::abort::oauth2_user_rejected_authorize%]",
      "oauth_unauthorized": "[%key:common::config_flow::abort::oauth2_unauthorized%]",
      "oauth_failed": "[%key:common::config_flow::abort::oauth2_failed%]",
      "reauth_successful": "[%key:common::config_flow::abort::reauth_successful%]",
      "wrong_account": "You can only reauthenticate this entry with the same Husqvarna account.",
      "missing_amc_scope": "The `Authentication API` and the `Automower Connect API` are not connected to your application in the Husqvarna Developer Portal."
    },
    "create_entry": {
      "default": "[%key:common::config_flow::create_entry::authenticated%]"
    }
  },
  "entity": {
    "binary_sensor": {
      "leaving_dock": {
        "name": "Leaving dock"
      },
      "returning_to_dock": {
        "name": "Returning to dock"
      }
    },
    "button": {
      "confirm_error": {
        "name": "Confirm error"
      }
    },
    "number": {
      "cutting_height": {
        "name": "Cutting height"
      },
      "my_lawn_cutting_height": {
        "name": "My lawn cutting height "
      },
      "work_area_cutting_height": {
        "name": "{work_area} cutting height"
      }
    },
    "select": {
      "headlight_mode": {
        "name": "Headlight mode",
        "state": {
          "always_on": "Always on",
          "always_off": "Always off",
          "evening_only": "Evening only",
          "evening_and_night": "Evening and night"
        }
      }
    },
    "sensor": {
      "error": {
        "name": "Error",
        "state": {
          "alarm_mower_in_motion": "Alarm! Mower in motion",
          "alarm_mower_lifted": "Alarm! Mower lifted",
          "alarm_mower_stopped": "Alarm! Mower stopped",
          "alarm_mower_switched_off": "Alarm! Mower switched off",
          "alarm_mower_tilted": "Alarm! Mower tilted",
          "alarm_outside_geofence": "Alarm! Outside geofence",
          "angular_sensor_problem": "Angular sensor problem",
          "battery_problem": "Battery problem",
          "battery_restriction_due_to_ambient_temperature": "Battery restriction due to ambient temperature",
          "can_error": "CAN error",
          "charging_current_too_high": "Charging current too high",
          "charging_station_blocked": "Charging station blocked",
          "charging_system_problem": "Charging system problem",
          "collision_sensor_defect": "Collision sensor defect",
          "collision_sensor_error": "Collision sensor error",
          "collision_sensor_problem_front": "Front collision sensor problem",
          "collision_sensor_problem_rear": "Rear collision sensor problem",
          "com_board_not_available": "Com board not available",
          "communication_circuit_board_sw_must_be_updated": "Communication circuit board software must be updated",
          "complex_working_area": "Complex working area",
          "connection_changed": "Connection changed",
          "connection_not_changed": "Connection NOT changed",
          "connectivity_problem": "Connectivity problem",
          "connectivity_settings_restored": "Connectivity settings restored",
          "cutting_drive_motor_1_defect": "Cutting drive motor 1 defect",
          "cutting_drive_motor_2_defect": "Cutting drive motor 2 defect",
          "cutting_drive_motor_3_defect": "Cutting drive motor 3 defect",
          "cutting_height_blocked": "Cutting height blocked",
          "cutting_height_problem": "Cutting height problem",
          "cutting_height_problem_curr": "Cutting height problem, curr",
          "cutting_height_problem_dir": "Cutting height problem, dir",
          "cutting_height_problem_drive": "Cutting height problem, drive",
          "cutting_motor_problem": "Cutting motor problem",
          "cutting_stopped_slope_too_steep": "Cutting stopped - slope too steep",
          "cutting_system_blocked": "Cutting system blocked",
          "cutting_system_imbalance_warning": "Cutting system imbalance",
          "cutting_system_major_imbalance": "Cutting system major imbalance",
          "destination_not_reachable": "Destination not reachable",
          "difficult_finding_home": "Difficult finding home",
          "docking_sensor_defect": "Docking sensor defect",
          "electronic_problem": "Electronic problem",
          "empty_battery": "Empty battery",
          "folding_cutting_deck_sensor_defect": "Folding cutting deck sensor defect",
          "folding_sensor_activated": "Folding sensor activated",
          "geofence_problem": "Geofence problem",
          "gps_navigation_problem": "GPS navigation problem",
          "guide_1_not_found": "Guide 1 not found",
          "guide_2_not_found": "Guide 2 not found",
          "guide_3_not_found": "Guide 3 not found",
          "guide_calibration_accomplished": "Guide calibration accomplished",
          "guide_calibration_failed": "Guide calibration failed",
          "high_charging_power_loss": "High charging power loss",
          "high_internal_power_loss": "High internal power loss",
          "high_internal_temperature": "High internal temperature",
          "internal_voltage_error": "Internal voltage error",
          "invalid_battery_combination_invalid_combination_of_different_battery_types": "Invalid battery combination - Invalid combination of different battery types.",
          "invalid_sub_device_combination": "Invalid sub-device combination",
          "invalid_system_configuration": "Invalid system configuration",
          "left_brush_motor_overloaded": "Left brush motor overloaded",
          "lift_sensor_defect": "Lift Sensor defect",
          "lifted": "Lifted",
          "limited_cutting_height_range": "Limited cutting height range",
          "loop_sensor_defect": "Loop sensor defect",
          "loop_sensor_problem_front": "Front loop sensor problem",
          "loop_sensor_problem_left": "Left loop sensor problem",
          "loop_sensor_problem_rear": "Rear loop sensor problem",
          "loop_sensor_problem_right": "Right loop sensor problem",
          "low_battery": "Low battery",
          "memory_circuit_problem": "Memory circuit problem",
          "mower_lifted": "Mower lifted",
          "mower_tilted": "Mower tilted",
          "no_accurate_position_from_satellites": "No accurate position from satellites",
          "no_confirmed_position": "No confirmed position",
          "no_drive": "No drive",
          "no_error": "No error",
          "no_loop_signal": "No loop signal",
          "no_power_in_charging_station": "No power in charging station",
          "no_response_from_charger": "No response from charger",
          "outside_working_area": "Outside working area",
          "poor_signal_quality": "Poor signal quality",
          "reference_station_communication_problem": "Reference station communication problem",
          "right_brush_motor_overloaded": "Right brush motor overloaded",
          "safety_function_faulty": "Safety function faulty",
          "settings_restored": "Settings restored",
          "sim_card_locked": "SIM card locked",
          "sim_card_not_found": "SIM card not found",
          "sim_card_requires_pin": "SIM card requires PIN",
          "slipped_mower_has_slipped_situation_not_solved_with_moving_pattern": "Slipped - Mower has Slipped. Situation not solved with moving pattern",
          "slope_too_steep": "Slope too steep",
          "sms_could_not_be_sent": "SMS could not be sent",
          "stop_button_problem": "STOP button problem",
          "stuck_in_charging_station": "Stuck in charging station",
          "switch_cord_problem": "Switch cord problem",
          "temporary_battery_problem": "Temporary battery problem",
          "tilt_sensor_problem": "Tilt sensor problem",
          "too_high_discharge_current": "Discharge current too high",
          "too_high_internal_current": "Internal current too high",
          "trapped": "Trapped",
          "ultrasonic_problem": "Ultrasonic problem",
          "ultrasonic_sensor_1_defect": "Ultrasonic Sensor 1 defect",
          "ultrasonic_sensor_2_defect": "Ultrasonic Sensor 2 defect",
          "ultrasonic_sensor_3_defect": "Ultrasonic Sensor 3 defect",
          "ultrasonic_sensor_4_defect": "Ultrasonic Sensor 4 defect",
          "unexpected_cutting_height_adj": "Unexpected cutting height adjustment",
          "unexpected_error": "Unexpected error",
          "upside_down": "Upside down",
          "weak_gps_signal": "Weak GPS signal",
          "wheel_drive_problem_left": "Left wheel drive problem",
          "wheel_drive_problem_rear_left": "Rear left wheel drive problem",
          "wheel_drive_problem_rear_right": "Rear right wheel drive problem",
          "wheel_drive_problem_right": "Right wheel drive problem",
          "wheel_motor_blocked_left": "Left wheel motor blocked",
          "wheel_motor_blocked_rear_left": "Rear left wheel motor blocked",
          "wheel_motor_blocked_rear_right": "Rear right wheel motor blocked",
          "wheel_motor_blocked_right": "Right wheel motor blocked",
          "wheel_motor_overloaded_left": "Left wheel motor overloaded",
          "wheel_motor_overloaded_rear_left": "Rear left wheel motor overloaded",
          "wheel_motor_overloaded_rear_right": "Rear right wheel motor overloaded",
          "wheel_motor_overloaded_right": "Right wheel motor overloaded",
          "work_area_not_valid": "Work area not valid",
          "wrong_loop_signal": "Wrong loop signal",
          "wrong_pin_code": "Wrong PIN code",
          "zone_generator_problem": "Zone generator problem"
        }
      },
      "number_of_charging_cycles": {
        "name": "Number of charging cycles"
      },
      "number_of_collisions": {
        "name": "Number of collisions"
      },
      "cutting_blade_usage_time": {
        "name": "Cutting blade usage time"
      },
      "restricted_reason": {
        "name": "Restricted reason",
        "state": {
          "none": "No restrictions",
          "week_schedule": "Week schedule",
          "park_override": "Park override",
          "sensor": "Weather timer",
          "daily_limit": "Daily limit",
          "fota": "Firmware Over-the-Air update running",
          "frost": "Frost",
          "all_work_areas_completed": "All work areas completed",
          "external": "External",
          "not_applicable": "Not applicable"
        }
      },
      "total_charging_time": {
        "name": "Total charging time"
      },
      "total_cutting_time": {
        "name": "Total cutting time"
      },
      "total_running_time": {
        "name": "Total running time"
      },
      "total_searching_time": {
        "name": "Total searching time"
      },
      "total_drive_distance": {
        "name": "Total drive distance"
      },
      "next_start_timestamp": {
        "name": "Next start"
      },
      "mode": {
        "name": "Mode",
        "state": {
          "main_area": "Main area",
          "secondary_area": "Secondary area",
          "home": "Home",
          "demo": "Demo"
        }
      },
      "work_area": {
        "name": "Work area",
        "state": {
          "my_lawn": "My lawn"
        }
      }
    },
    "switch": {
      "enable_schedule": {
        "name": "Enable schedule"
      },
      "stay_out_zones": {
        "name": "Avoid {stay_out_zone}"
      }
    }
  },
  "exceptions": {
    "command_send_failed": {
      "message": "Failed to send command: {exception}"
    }
<<<<<<< HEAD
  },
  "selector": {
    "override_modes": {
      "options": {
        "mow": "Mow",
        "park": "Park"
      }
    }
  },
  "services": {
    "override_schedule": {
      "name": "Override schedule",
      "description": "Override the schedule to either mow or park for a duration of time.",
      "fields": {
        "duration": {
          "name": "Duration",
          "description": "Minimum: 1 minute, maximum: 42 days, seconds will be ignored."
        },
        "override_mode": {
          "name": "Override mode",
          "description": "With which action the schedule should be overridden."
        }
      }
    }
=======
>>>>>>> 905c1c57
  }
}<|MERGE_RESOLUTION|>--- conflicted
+++ resolved
@@ -269,7 +269,6 @@
     "command_send_failed": {
       "message": "Failed to send command: {exception}"
     }
-<<<<<<< HEAD
   },
   "selector": {
     "override_modes": {
@@ -294,7 +293,5 @@
         }
       }
     }
-=======
->>>>>>> 905c1c57
   }
 }