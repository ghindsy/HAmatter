--- conflicted
+++ resolved
@@ -252,17 +252,13 @@
       "work_area": {
         "name": "Work area",
         "state": {
-<<<<<<< HEAD
-          "my_lawn": "My lawn"
+          "my_lawn": "My lawn",
+          "no_work_area_active": "No work area active"
         },
         "state_attributes": {
           "work_area_id_assignment": {
             "name": "Work area ID assignment"
           }
-=======
-          "my_lawn": "My lawn",
-          "no_work_area_active": "No work area active"
->>>>>>> 94d010a4
         }
       }
     },
