--- conflicted
+++ resolved
@@ -97,11 +97,7 @@
         """Turn the device on."""
         zone_number = self.data["relay"]
         if self.entity_description.key == "manual_watering":
-<<<<<<< HEAD
-            self.coordinator.api.run_zone(DEFAULT_WATERING_TIME, relay_data)
-=======
-            self.coordinator.api.run_zone(self._default_watering_timer, zone_number)
->>>>>>> 81c0dcff
+            self.coordinator.api.run_zone(DEFAULT_WATERING_TIME, zone_number)
         elif self.entity_description.key == "auto_watering":
             self.coordinator.api.suspend_zone(0, zone_number)
 
