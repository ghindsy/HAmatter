"""Support for Hyperion-NG remotes."""
from __future__ import annotations

from collections.abc import Callable, Mapping, Sequence
import functools
import logging
from types import MappingProxyType
from typing import Any

from hyperion import client, const

from homeassistant.components.light import (
    ATTR_BRIGHTNESS,
    ATTR_EFFECT,
    ATTR_HS_COLOR,
    ColorMode,
    LightEntity,
    LightEntityFeature,
)
from homeassistant.config_entries import ConfigEntry
from homeassistant.core import HomeAssistant, callback
from homeassistant.helpers.dispatcher import (
    async_dispatcher_connect,
    async_dispatcher_send,
)
from homeassistant.helpers.entity import DeviceInfo
from homeassistant.helpers.entity_platform import AddEntitiesCallback
import homeassistant.util.color as color_util

from . import (
    get_hyperion_device_id,
    get_hyperion_unique_id,
    listen_for_instance_updates,
)
from .const import (
    CONF_EFFECT_HIDE_LIST,
    CONF_INSTANCE_CLIENTS,
    CONF_PRIORITY,
    DEFAULT_ORIGIN,
    DEFAULT_PRIORITY,
    DOMAIN,
    HYPERION_MANUFACTURER_NAME,
    HYPERION_MODEL_NAME,
    SIGNAL_ENTITY_REMOVE,
    TYPE_HYPERION_LIGHT,
)

_LOGGER = logging.getLogger(__name__)

CONF_DEFAULT_COLOR = "default_color"
CONF_HDMI_PRIORITY = "hdmi_priority"
CONF_EFFECT_LIST = "effect_list"

# As we want to preserve brightness control for effects (e.g. to reduce the
# brightness), we need to persist the effect that is in flight, so
# subsequent calls to turn_on will know to keep the effect enabled.
# Unfortunately the Home Assistant UI does not easily expose a way to remove a
# selected effect (there is no 'No Effect' option by default). Instead, we
# create a new fake effect ("Solid") that is always selected by default for
# showing a solid color. This is the same method used by WLED.
KEY_EFFECT_SOLID = "Solid"

DEFAULT_COLOR = [255, 255, 255]
DEFAULT_BRIGHTNESS = 255
DEFAULT_EFFECT = KEY_EFFECT_SOLID
DEFAULT_NAME = "Hyperion"
DEFAULT_PORT = const.DEFAULT_PORT_JSON
DEFAULT_HDMI_PRIORITY = 880
DEFAULT_EFFECT_LIST: list[str] = []

ICON_LIGHTBULB = "mdi:lightbulb"
ICON_EFFECT = "mdi:lava-lamp"


async def async_setup_entry(
    hass: HomeAssistant,
    config_entry: ConfigEntry,
    async_add_entities: AddEntitiesCallback,
) -> None:
    """Set up a Hyperion platform from config entry."""

    entry_data = hass.data[DOMAIN][config_entry.entry_id]
    server_id = config_entry.unique_id

    @callback
    def instance_add(instance_num: int, instance_name: str) -> None:
        """Add entities for a new Hyperion instance."""
        assert server_id
        args = (
            server_id,
            instance_num,
            instance_name,
            config_entry.options,
            entry_data[CONF_INSTANCE_CLIENTS][instance_num],
        )
        async_add_entities(
            [
                HyperionLight(*args),
            ]
        )

    @callback
    def instance_remove(instance_num: int) -> None:
        """Remove entities for an old Hyperion instance."""
        assert server_id
        async_dispatcher_send(
            hass,
            SIGNAL_ENTITY_REMOVE.format(
                get_hyperion_unique_id(server_id, instance_num, TYPE_HYPERION_LIGHT)
            ),
        )

    listen_for_instance_updates(hass, config_entry, instance_add, instance_remove)


class HyperionLight(LightEntity):
    """A Hyperion light that acts as a client for the configured priority."""

    _attr_color_mode = ColorMode.HS
    _attr_should_poll = False
    _attr_supported_color_modes = {ColorMode.HS}
    _attr_supported_features = LightEntityFeature.EFFECT

    def __init__(
        self,
        server_id: str,
        instance_num: int,
        instance_name: str,
        options: MappingProxyType[str, Any],
        hyperion_client: client.HyperionClient,
    ) -> None:
        """Initialize the light."""
        self._unique_id = self._compute_unique_id(server_id, instance_num)
        self._name = self._compute_name(instance_name)
        self._device_id = get_hyperion_device_id(server_id, instance_num)
        self._instance_name = instance_name
        self._options = options
        self._client = hyperion_client

        # Active state representing the Hyperion instance.
        self._brightness: int = 255
        self._rgb_color: Sequence[int] = DEFAULT_COLOR
        self._effect: str = KEY_EFFECT_SOLID

        self._static_effect_list: list[str] = [KEY_EFFECT_SOLID]
        self._effect_list: list[str] = self._static_effect_list[:]

        self._client_callbacks: Mapping[str, Callable[[dict[str, Any]], None]] = {
            f"{const.KEY_ADJUSTMENT}-{const.KEY_UPDATE}": self._update_adjustment,
            f"{const.KEY_COMPONENTS}-{const.KEY_UPDATE}": self._update_components,
            f"{const.KEY_EFFECTS}-{const.KEY_UPDATE}": self._update_effect_list,
            f"{const.KEY_PRIORITIES}-{const.KEY_UPDATE}": self._update_priorities,
            f"{const.KEY_CLIENT}-{const.KEY_UPDATE}": self._update_client,
        }

    def _compute_unique_id(self, server_id: str, instance_num: int) -> str:
        """Compute a unique id for this instance."""
        return get_hyperion_unique_id(server_id, instance_num, TYPE_HYPERION_LIGHT)

    def _compute_name(self, instance_name: str) -> str:
        """Compute the name of the light."""
        return f"{instance_name}".strip()

    @property
    def entity_registry_enabled_default(self) -> bool:
        """Whether or not the entity is enabled by default."""
        return True

    @property
    def name(self) -> str:
        """Return the name of the light."""
        return self._name

    @property
    def brightness(self) -> int:
        """Return the brightness of this light between 0..255."""
        return self._brightness

    @property
    def hs_color(self) -> tuple[float, float]:
        """Return last color value set."""
        return color_util.color_RGB_to_hs(*self._rgb_color)

    @property
    def icon(self) -> str:
        """Return state specific icon."""
        if self.is_on:
            if self.effect != KEY_EFFECT_SOLID:
                return ICON_EFFECT
        return ICON_LIGHTBULB

    @property
    def effect(self) -> str:
        """Return the current effect."""
        return self._effect

    @property
    def effect_list(self) -> list[str]:
        """Return the list of supported effects."""
        return self._effect_list

    @property
    def available(self) -> bool:
        """Return server availability."""
        return bool(self._client.has_loaded_state)

    @property
    def unique_id(self) -> str:
        """Return a unique id for this instance."""
        return self._unique_id

    @property
    def device_info(self) -> DeviceInfo:
        """Return device information."""
        return DeviceInfo(
            identifiers={(DOMAIN, self._device_id)},
            manufacturer=HYPERION_MANUFACTURER_NAME,
            model=HYPERION_MODEL_NAME,
            name=self._instance_name,
            configuration_url=self._client.remote_url,
        )

    def _get_option(self, key: str) -> Any:
        """Get a value from the provided options."""
        defaults = {
            CONF_PRIORITY: DEFAULT_PRIORITY,
            CONF_EFFECT_HIDE_LIST: [],
        }
        return self._options.get(key, defaults[key])

    @property
    def is_on(self) -> bool:
        """Return true if light is on. Light is considered on when there is a source at the configured HA priority."""
        return self._get_priority_entry_that_dictates_state() is not None

    async def async_turn_on(self, **kwargs: Any) -> None:
        """Turn on the light."""
        # == Get key parameters ==
        if ATTR_EFFECT not in kwargs and ATTR_HS_COLOR in kwargs:
            effect = KEY_EFFECT_SOLID
        else:
            effect = kwargs.get(ATTR_EFFECT, self._effect)
        rgb_color: Sequence[int]
        if ATTR_HS_COLOR in kwargs:
            rgb_color = color_util.color_hs_to_RGB(*kwargs[ATTR_HS_COLOR])
        else:
            rgb_color = self._rgb_color

        # == Set brightness ==
        if ATTR_BRIGHTNESS in kwargs:
            brightness = kwargs[ATTR_BRIGHTNESS]
            for item in self._client.adjustment or []:
                if (
                    const.KEY_ID in item
                    and not await self._client.async_send_set_adjustment(
                        **{
                            const.KEY_ADJUSTMENT: {
                                const.KEY_BRIGHTNESS: int(
                                    round((float(brightness) * 100) / 255)
                                ),
                                const.KEY_ID: item[const.KEY_ID],
                            }
                        }
                    )
                ):
                    return

<<<<<<< HEAD
=======
        # == Set an external source
        if (
            effect
            and self._support_external_effects
            and (
                effect in const.KEY_COMPONENTID_EXTERNAL_SOURCES
                or effect in const.KEY_COMPONENTID_FROM_NAME
            )
        ):
            if effect in const.KEY_COMPONENTID_FROM_NAME:
                component = const.KEY_COMPONENTID_FROM_NAME[effect]
            else:
                _LOGGER.warning(
                    (
                        "Use of Hyperion effect '%s' is deprecated and will be removed "
                        "in a future release. Please use '%s' instead"
                    ),
                    effect,
                    const.KEY_COMPONENTID_TO_NAME[effect],
                )
                component = effect

            # Clear any color/effect.
            if not await self._client.async_send_clear(
                **{const.KEY_PRIORITY: self._get_option(CONF_PRIORITY)}
            ):
                return

            # Turn off all external sources, except the intended.
            for key in const.KEY_COMPONENTID_EXTERNAL_SOURCES:
                if not await self._client.async_send_set_component(
                    **{
                        const.KEY_COMPONENTSTATE: {
                            const.KEY_COMPONENT: key,
                            const.KEY_STATE: component == key,
                        }
                    }
                ):
                    return

>>>>>>> 105b34bd
        # == Set an effect
        if effect and effect != KEY_EFFECT_SOLID:
            # This call should not be necessary, but without it there is no priorities-update issued:
            # https://github.com/hyperion-project/hyperion.ng/issues/992
            if not await self._client.async_send_clear(
                **{const.KEY_PRIORITY: self._get_option(CONF_PRIORITY)}
            ):
                return

            if not await self._client.async_send_set_effect(
                **{
                    const.KEY_PRIORITY: self._get_option(CONF_PRIORITY),
                    const.KEY_EFFECT: {const.KEY_NAME: effect},
                    const.KEY_ORIGIN: DEFAULT_ORIGIN,
                }
            ):
                return

        # == Set a color
        else:
            if not await self._client.async_send_set_color(
                **{
                    const.KEY_PRIORITY: self._get_option(CONF_PRIORITY),
                    const.KEY_COLOR: rgb_color,
                    const.KEY_ORIGIN: DEFAULT_ORIGIN,
                }
            ):
                return

    async def async_turn_off(self, **kwargs: Any) -> None:
        """Turn off the light i.e. clear the configured priority."""
        if not await self._client.async_send_clear(
            **{const.KEY_PRIORITY: self._get_option(CONF_PRIORITY)}
        ):
            return

    def _set_internal_state(
        self,
        brightness: int | None = None,
        rgb_color: Sequence[int] | None = None,
        effect: str | None = None,
    ) -> None:
        """Set the internal state."""
        if brightness is not None:
            self._brightness = brightness
        if rgb_color is not None:
            self._rgb_color = rgb_color
        if effect is not None:
            self._effect = effect

    @callback
    def _update_components(self, _: dict[str, Any] | None = None) -> None:
        """Update Hyperion components."""
        self.async_write_ha_state()

    @callback
    def _update_adjustment(self, _: dict[str, Any] | None = None) -> None:
        """Update Hyperion adjustments."""
        if self._client.adjustment:
            brightness_pct = self._client.adjustment[0].get(
                const.KEY_BRIGHTNESS, DEFAULT_BRIGHTNESS
            )
            if brightness_pct < 0 or brightness_pct > 100:
                return
            self._set_internal_state(
                brightness=int(round((brightness_pct * 255) / float(100)))
            )
            self.async_write_ha_state()

    @callback
    def _update_priorities(self, _: dict[str, Any] | None = None) -> None:
        """Update Hyperion priorities."""
        priority = self._get_priority_entry_that_dictates_state()
        if priority:
            component_id = priority.get(const.KEY_COMPONENTID)
            if component_id == const.KEY_COMPONENTID_EFFECT:
                # Owner is the effect name.
                # See: https://docs.hyperion-project.org/en/json/ServerInfo.html#priorities
                self._set_internal_state(
                    rgb_color=DEFAULT_COLOR, effect=priority[const.KEY_OWNER]
                )
            elif component_id == const.KEY_COMPONENTID_COLOR:
                self._set_internal_state(
                    rgb_color=priority[const.KEY_VALUE][const.KEY_RGB],
                    effect=KEY_EFFECT_SOLID,
                )
        self.async_write_ha_state()

    @callback
    def _update_effect_list(self, _: dict[str, Any] | None = None) -> None:
        """Update Hyperion effects."""
        if not self._client.effects:
            return
        effect_list: list[str] = []
        hide_effects = self._get_option(CONF_EFFECT_HIDE_LIST)

        for effect in self._client.effects or []:
            if const.KEY_NAME in effect:
                effect_name = effect[const.KEY_NAME]
                if effect_name not in hide_effects:
                    effect_list.append(effect_name)

        self._effect_list = [
            effect for effect in self._static_effect_list if effect not in hide_effects
        ] + effect_list
        self.async_write_ha_state()

    @callback
    def _update_full_state(self) -> None:
        """Update full Hyperion state."""
        self._update_adjustment()
        self._update_priorities()
        self._update_effect_list()

        _LOGGER.debug(
            (
                "Hyperion full state update: On=%s,Brightness=%i,Effect=%s "
                "(%i effects total),Color=%s"
            ),
            self.is_on,
            self._brightness,
            self._effect,
            len(self._effect_list),
            self._rgb_color,
        )

    @callback
    def _update_client(self, _: dict[str, Any] | None = None) -> None:
        """Update client connection state."""
        self.async_write_ha_state()

    async def async_added_to_hass(self) -> None:
        """Register callbacks when entity added to hass."""
        self.async_on_remove(
            async_dispatcher_connect(
                self.hass,
                SIGNAL_ENTITY_REMOVE.format(self.unique_id),
                functools.partial(self.async_remove, force_remove=True),
            )
        )

        self._client.add_callbacks(self._client_callbacks)

        # Load initial state.
        self._update_full_state()

    async def async_will_remove_from_hass(self) -> None:
        """Cleanup prior to hass removal."""
        self._client.remove_callbacks(self._client_callbacks)

    def _get_priority_entry_that_dictates_state(self) -> dict[str, Any] | None:
        """Get the relevant Hyperion priority entry to consider."""
        # Return whether or not the HA priority is among the active priorities.
        for priority in self._client.priorities or []:
            if priority.get(const.KEY_PRIORITY) == self._get_option(CONF_PRIORITY):
                return priority
        return None<|MERGE_RESOLUTION|>--- conflicted
+++ resolved
@@ -265,49 +265,6 @@
                 ):
                     return
 
-<<<<<<< HEAD
-=======
-        # == Set an external source
-        if (
-            effect
-            and self._support_external_effects
-            and (
-                effect in const.KEY_COMPONENTID_EXTERNAL_SOURCES
-                or effect in const.KEY_COMPONENTID_FROM_NAME
-            )
-        ):
-            if effect in const.KEY_COMPONENTID_FROM_NAME:
-                component = const.KEY_COMPONENTID_FROM_NAME[effect]
-            else:
-                _LOGGER.warning(
-                    (
-                        "Use of Hyperion effect '%s' is deprecated and will be removed "
-                        "in a future release. Please use '%s' instead"
-                    ),
-                    effect,
-                    const.KEY_COMPONENTID_TO_NAME[effect],
-                )
-                component = effect
-
-            # Clear any color/effect.
-            if not await self._client.async_send_clear(
-                **{const.KEY_PRIORITY: self._get_option(CONF_PRIORITY)}
-            ):
-                return
-
-            # Turn off all external sources, except the intended.
-            for key in const.KEY_COMPONENTID_EXTERNAL_SOURCES:
-                if not await self._client.async_send_set_component(
-                    **{
-                        const.KEY_COMPONENTSTATE: {
-                            const.KEY_COMPONENT: key,
-                            const.KEY_STATE: component == key,
-                        }
-                    }
-                ):
-                    return
-
->>>>>>> 105b34bd
         # == Set an effect
         if effect and effect != KEY_EFFECT_SOLID:
             # This call should not be necessary, but without it there is no priorities-update issued:
