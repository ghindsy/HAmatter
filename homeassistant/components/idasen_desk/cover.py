"""Idasen Desk integration cover platform."""
from __future__ import annotations

from typing import Any

from homeassistant.components.cover import (
    ATTR_POSITION,
    CoverDeviceClass,
    CoverEntity,
    CoverEntityFeature,
)
from homeassistant.config_entries import ConfigEntry
from homeassistant.const import ATTR_NAME
from homeassistant.core import HomeAssistant, callback
from homeassistant.helpers.device_registry import DeviceInfo
from homeassistant.helpers.entity_platform import AddEntitiesCallback
from homeassistant.helpers.update_coordinator import CoordinatorEntity

from . import DeskData, IdasenDeskCoordinator
from .const import DOMAIN


async def async_setup_entry(
    hass: HomeAssistant,
    entry: ConfigEntry,
    async_add_entities: AddEntitiesCallback,
) -> None:
    """Set up the cover platform for Idasen Desk."""
    data: DeskData = hass.data[DOMAIN][entry.entry_id]
    async_add_entities(
        [IdasenDeskCover(data.address, data.device_info, data.coordinator)]
    )


class IdasenDeskCover(CoordinatorEntity, CoverEntity):
    """Representation of Idasen Desk device."""

    _attr_device_class = CoverDeviceClass.DAMPER
    _attr_icon = "mdi:desk"
    _attr_supported_features = (
        CoverEntityFeature.OPEN
        | CoverEntityFeature.CLOSE
        | CoverEntityFeature.STOP
        | CoverEntityFeature.SET_POSITION
    )

    def __init__(
        self,
        address: str,
        device_info: DeviceInfo,
        coordinator: IdasenDeskCoordinator,
    ) -> None:
        """Initialize an Idasen Desk cover."""
        super().__init__(coordinator)
<<<<<<< HEAD
        self._desk: Desk = coordinator.desk
        self._attr_name = device_info.get(ATTR_NAME)
=======
        self._desk = coordinator.desk
        self._attr_name = device_info[ATTR_NAME]
>>>>>>> 6baa8082
        self._attr_unique_id = address
        self._attr_device_info = device_info

        self._attr_current_cover_position = self._desk.height_percent

    @property
    def available(self) -> bool:
        """Return True if entity is available."""
        return self._desk.is_connected is True

    @property
    def is_closed(self) -> bool:
        """Return if the cover is closed."""
        return self.current_cover_position == 0

    async def async_close_cover(self, **kwargs: Any) -> None:
        """Close the cover."""
        await self._desk.move_down()

    async def async_open_cover(self, **kwargs: Any) -> None:
        """Open the cover."""
        await self._desk.move_up()

    async def async_stop_cover(self, **kwargs: Any) -> None:
        """Stop the cover."""
        await self._desk.stop()

    async def async_set_cover_position(self, **kwargs: Any) -> None:
        """Move the cover shutter to a specific position."""
        await self._desk.move_to(int(kwargs[ATTR_POSITION]))

    @callback
    def _handle_coordinator_update(self, *args: Any) -> None:
        """Handle data update."""
        self._attr_current_cover_position = self._desk.height_percent
        self.async_write_ha_state()<|MERGE_RESOLUTION|>--- conflicted
+++ resolved
@@ -52,13 +52,8 @@
     ) -> None:
         """Initialize an Idasen Desk cover."""
         super().__init__(coordinator)
-<<<<<<< HEAD
-        self._desk: Desk = coordinator.desk
-        self._attr_name = device_info.get(ATTR_NAME)
-=======
         self._desk = coordinator.desk
         self._attr_name = device_info[ATTR_NAME]
->>>>>>> 6baa8082
         self._attr_unique_id = address
         self._attr_device_info = device_info
 
