{
  "domain": "incomfort",
  "name": "Intergas InComfort/Intouch Lan2RF gateway",
<<<<<<< HEAD
  "codeowners": ["@zxdavb"],
  "config_flow": true,
=======
  "codeowners": ["@jbouwh"],
>>>>>>> 87a1b8e8
  "documentation": "https://www.home-assistant.io/integrations/incomfort",
  "iot_class": "local_polling",
  "loggers": ["incomfortclient"],
  "requirements": ["incomfort-client==0.5.0"]
}<|MERGE_RESOLUTION|>--- conflicted
+++ resolved
@@ -1,12 +1,8 @@
 {
   "domain": "incomfort",
   "name": "Intergas InComfort/Intouch Lan2RF gateway",
-<<<<<<< HEAD
-  "codeowners": ["@zxdavb"],
+  "codeowners": ["@jbouwh"],
   "config_flow": true,
-=======
-  "codeowners": ["@jbouwh"],
->>>>>>> 87a1b8e8
   "documentation": "https://www.home-assistant.io/integrations/incomfort",
   "iot_class": "local_polling",
   "loggers": ["incomfortclient"],
