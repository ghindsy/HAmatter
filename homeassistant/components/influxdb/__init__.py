--- conflicted
+++ resolved
@@ -135,12 +135,7 @@
     if conf[CONF_API_VERSION] == API_VERSION_2:
         if CONF_TOKEN not in conf:
             raise vol.Invalid(
-<<<<<<< HEAD
-                f"{CONF_TOKEN} and {CONF_BUCKET} are required when"
-                f" {CONF_API_VERSION} is {API_VERSION_2}"
-=======
                 f"{CONF_TOKEN} is required when {CONF_API_VERSION} is {API_VERSION_2}"
->>>>>>> 2bb6c5c5
             )
 
         if CONF_USERNAME in conf:
@@ -152,12 +147,7 @@
     else:
         if CONF_TOKEN in conf:
             raise vol.Invalid(
-<<<<<<< HEAD
-                f"{CONF_TOKEN} and {CONF_BUCKET} are only allowed when"
-                f" {CONF_API_VERSION} is {API_VERSION_2}"
-=======
                 f"{CONF_TOKEN} is only allowed when {CONF_API_VERSION} is {API_VERSION_2}"
->>>>>>> 2bb6c5c5
             )
 
     return conf
