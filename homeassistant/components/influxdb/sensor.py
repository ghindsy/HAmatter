"""InfluxDB component which allows you to get data from an Influx database."""
from __future__ import annotations

import datetime
import logging
from typing import Final

import voluptuous as vol

from homeassistant.components.sensor import (
    PLATFORM_SCHEMA as SENSOR_PLATFORM_SCHEMA,
    SensorEntity,
)
from homeassistant.const import (
    CONF_API_VERSION,
    CONF_NAME,
    CONF_UNIQUE_ID,
    CONF_UNIT_OF_MEASUREMENT,
    CONF_VALUE_TEMPLATE,
    EVENT_HOMEASSISTANT_STOP,
)
from homeassistant.core import HomeAssistant
from homeassistant.exceptions import PlatformNotReady, TemplateError
import homeassistant.helpers.config_validation as cv
from homeassistant.helpers.entity_platform import AddEntitiesCallback
from homeassistant.helpers.typing import ConfigType, DiscoveryInfoType
from homeassistant.util import Throttle

from . import create_influx_url, get_influx_connection, validate_version_specific_config
from .const import (
    API_VERSION_2,
    COMPONENT_CONFIG_SCHEMA_CONNECTION,
    CONF_BUCKET,
    CONF_DB_NAME,
    CONF_FIELD,
    CONF_GROUP_FUNCTION,
    CONF_IMPORTS,
    CONF_LANGUAGE,
    CONF_MEASUREMENT_NAME,
    CONF_QUERIES,
    CONF_QUERIES_FLUX,
    CONF_QUERIES_RAW,
    CONF_QUERY,
    CONF_RANGE_START,
    CONF_RANGE_STOP,
    CONF_WHERE,
    DEFAULT_API_VERSION,
    DEFAULT_FIELD,
    DEFAULT_FUNCTION_FLUX,
    DEFAULT_GROUP_FUNCTION,
    DEFAULT_RANGE_START,
    DEFAULT_RANGE_STOP,
    INFLUX_CONF_VALUE,
    INFLUX_CONF_VALUE_V2,
    LANGUAGE_FLUX,
    LANGUAGE_INFLUXQL,
    LANGUAGE_RAW,
    MIN_TIME_BETWEEN_UPDATES,
    NO_BUCKET_ERROR,
    NO_DATABASE_ERROR,
    QUERIES_RAW_DATABASE_ERROR,
    QUERIES_RAW_FIELD_ERROR,
    QUERY_FIELD_CONSISTENCY,
    QUERY_MULTIPLE_RESULTS_MESSAGE,
    QUERY_NO_RESULTS_MESSAGE,
    RENDERING_QUERY_ERROR_MESSAGE,
    RENDERING_QUERY_MESSAGE,
    RENDERING_WHERE_ERROR_MESSAGE,
    RENDERING_WHERE_MESSAGE,
    RUNNING_QUERY_MESSAGE,
)

_LOGGER = logging.getLogger(__name__)

SCAN_INTERVAL: Final = datetime.timedelta(seconds=60)


def _merge_connection_config_into_query(conf, query):
    """Merge connection details into each configured query."""
    for key in conf:
        if key not in query and key not in [
            CONF_QUERIES,
            CONF_QUERIES_FLUX,
            CONF_QUERIES_RAW,
        ]:
            query[key] = conf[key]


def validate_raw_version_config(conf: dict) -> dict:
    """Ensure correct queries_raw config section based on API version."""
    if CONF_QUERIES_RAW in conf:
        if conf[CONF_API_VERSION] == DEFAULT_API_VERSION:
            for query in conf[CONF_QUERIES_RAW]:
                if CONF_FIELD not in query:
                    query[CONF_FIELD] = INFLUX_CONF_VALUE
        else:
            for query in conf[CONF_QUERIES_RAW]:
                if CONF_DB_NAME in query:
                    raise vol.Invalid(QUERIES_RAW_DATABASE_ERROR)
                if CONF_FIELD in query:
                    raise vol.Invalid(QUERIES_RAW_FIELD_ERROR)

    return conf


def validate_query_format_for_version(conf: dict) -> dict:
    """Ensure queries are provided in correct format based on API version."""
    if conf[CONF_API_VERSION] == API_VERSION_2:
        err = True
        if CONF_QUERIES_FLUX in conf:
            err = False
            for query in conf[CONF_QUERIES_FLUX]:
                _merge_connection_config_into_query(conf, query)
                query[CONF_LANGUAGE] = LANGUAGE_FLUX

        if CONF_QUERIES_RAW in conf:
            err = False
            for query in conf[CONF_QUERIES_RAW]:
                _merge_connection_config_into_query(conf, query)
                query[CONF_LANGUAGE] = LANGUAGE_RAW

        if err:
            raise vol.Invalid(
<<<<<<< HEAD
                f"{CONF_QUERIES_FLUX} or {CONF_QUERIES_RAW} is required when {CONF_API_VERSION} is {API_VERSION_2}"
=======
                f"{CONF_QUERIES_FLUX} is required when {CONF_API_VERSION} is"
                f" {API_VERSION_2}"
>>>>>>> 7621c450
            )

        del conf[CONF_BUCKET]

    else:
        err = True
        if CONF_QUERIES in conf:
            err = False
            for query in conf[CONF_QUERIES]:
                _merge_connection_config_into_query(conf, query)
                query[CONF_LANGUAGE] = LANGUAGE_INFLUXQL

        if CONF_QUERIES_RAW in conf:
            err = False
            for query in conf[CONF_QUERIES_RAW]:
                _merge_connection_config_into_query(conf, query)
                query[CONF_LANGUAGE] = LANGUAGE_RAW

        if err:
            raise vol.Invalid(
<<<<<<< HEAD
                f"{CONF_QUERIES} or {CONF_QUERIES_RAW} is required when {CONF_API_VERSION} is {DEFAULT_API_VERSION}"
=======
                f"{CONF_QUERIES} is required when {CONF_API_VERSION} is"
                f" {DEFAULT_API_VERSION}"
>>>>>>> 7621c450
            )

        del conf[CONF_DB_NAME]

    return conf


_QUERY_SENSOR_SCHEMA = vol.Schema(
    {
        vol.Required(CONF_NAME): cv.string,
        vol.Optional(CONF_UNIQUE_ID): cv.string,
        vol.Optional(CONF_VALUE_TEMPLATE): cv.template,
        vol.Optional(CONF_UNIT_OF_MEASUREMENT): cv.string,
    }
)

_QUERY_SCHEMA = {
    LANGUAGE_INFLUXQL: _QUERY_SENSOR_SCHEMA.extend(
        {
            vol.Optional(CONF_DB_NAME): cv.string,
            vol.Required(CONF_MEASUREMENT_NAME): cv.string,
            vol.Optional(
                CONF_GROUP_FUNCTION, default=DEFAULT_GROUP_FUNCTION
            ): cv.string,
            vol.Optional(CONF_FIELD, default=DEFAULT_FIELD): cv.string,
            vol.Required(CONF_WHERE): cv.template,
        }
    ),
    LANGUAGE_RAW: _QUERY_SENSOR_SCHEMA.extend(
        {
            vol.Optional(CONF_DB_NAME): cv.string,
            vol.Required(CONF_QUERY): cv.template,
            vol.Optional(CONF_FIELD): cv.string,
        }
    ),
    LANGUAGE_FLUX: _QUERY_SENSOR_SCHEMA.extend(
        {
            vol.Optional(CONF_BUCKET): cv.string,
            vol.Optional(CONF_RANGE_START, default=DEFAULT_RANGE_START): cv.string,
            vol.Optional(CONF_RANGE_STOP, default=DEFAULT_RANGE_STOP): cv.string,
            vol.Required(CONF_QUERY): cv.template,
            vol.Optional(CONF_IMPORTS): vol.All(cv.ensure_list, [cv.string]),
            vol.Optional(CONF_GROUP_FUNCTION): cv.string,
        }
    ),
}

PLATFORM_SCHEMA = vol.All(
    SENSOR_PLATFORM_SCHEMA.extend(COMPONENT_CONFIG_SCHEMA_CONNECTION).extend(
        {
            vol.Exclusive(CONF_QUERIES, "queries"): [_QUERY_SCHEMA[LANGUAGE_INFLUXQL]],
            vol.Exclusive(CONF_QUERIES_FLUX, "queries"): [_QUERY_SCHEMA[LANGUAGE_FLUX]],
            vol.Optional(CONF_QUERIES_RAW, "queries"): [_QUERY_SCHEMA[LANGUAGE_RAW]],
        }
    ),
    validate_raw_version_config,
    validate_version_specific_config,
    validate_query_format_for_version,
    create_influx_url,
)


def setup_platform(
    hass: HomeAssistant,
    config: ConfigType,
    add_entities: AddEntitiesCallback,
    discovery_info: DiscoveryInfoType | None = None,
) -> None:
    """Set up the InfluxDB component."""
    try:
        influx = get_influx_connection(config, test_read=True)
    except ConnectionError as exc:
        _LOGGER.error(exc)
        raise PlatformNotReady() from exc

    entities = []
    if CONF_QUERIES_FLUX in config:
        for query in config[CONF_QUERIES_FLUX]:
            if query[CONF_BUCKET] in influx.data_repositories:
                entities.append(InfluxSensor(hass, influx, query))
            else:
                _LOGGER.error(NO_BUCKET_ERROR, query[CONF_BUCKET])

    if CONF_QUERIES in config:
        for query in config[CONF_QUERIES]:
            if query[CONF_DB_NAME] in influx.data_repositories:
                entities.append(InfluxSensor(hass, influx, query))
            else:
                _LOGGER.error(NO_DATABASE_ERROR, query[CONF_DB_NAME])

    if CONF_QUERIES_RAW in config:
        for query in config[CONF_QUERIES_RAW]:
            if query[CONF_API_VERSION] == DEFAULT_API_VERSION:
                if query[CONF_DB_NAME] in influx.data_repositories:
                    entities.append(InfluxSensor(hass, influx, query))
                else:
                    _LOGGER.error(NO_DATABASE_ERROR, query[CONF_DB_NAME])

            if query[CONF_API_VERSION] == API_VERSION_2:
                if query[CONF_BUCKET] in influx.data_repositories:
                    entities.append(InfluxSensor(hass, influx, query))
                else:
                    _LOGGER.error(NO_BUCKET_ERROR, query[CONF_BUCKET])

    add_entities(entities, update_before_add=True)

    hass.bus.listen_once(EVENT_HOMEASSISTANT_STOP, lambda _: influx.close())


class InfluxSensor(SensorEntity):
    """Implementation of a Influxdb sensor."""

    def __init__(self, hass, influx, query):
        """Initialize the sensor."""
        self._name = query.get(CONF_NAME)
        self._unit_of_measurement = query.get(CONF_UNIT_OF_MEASUREMENT)
        value_template = query.get(CONF_VALUE_TEMPLATE)
        if value_template is not None:
            self._value_template = value_template
            self._value_template.hass = hass
        else:
            self._value_template = None
        self._state = None
        self._hass = hass
        self._attr_unique_id = query.get(CONF_UNIQUE_ID)

        if query[CONF_LANGUAGE] == LANGUAGE_FLUX:
            query_clause = query.get(CONF_QUERY)
            query_clause.hass = hass
            self.data = InfluxFluxSensorData(
                influx,
                query.get(CONF_BUCKET),
                query.get(CONF_RANGE_START),
                query.get(CONF_RANGE_STOP),
                query_clause,
                query.get(CONF_IMPORTS),
                query.get(CONF_GROUP_FUNCTION),
            )
        elif query[CONF_LANGUAGE] == LANGUAGE_RAW:
            query_clause = query.get(CONF_QUERY)
            query_clause.hass = hass
            self.data = InfluxRawSensorData(
                influx,
                query.get(CONF_API_VERSION),
                query.get(CONF_DB_NAME),
                query_clause,
                query.get(CONF_FIELD),
            )
        else:
            where_clause = query.get(CONF_WHERE)
            where_clause.hass = hass
            self.data = InfluxQLSensorData(
                influx,
                query.get(CONF_DB_NAME),
                query.get(CONF_GROUP_FUNCTION),
                query.get(CONF_FIELD),
                query.get(CONF_MEASUREMENT_NAME),
                where_clause,
            )

    @property
    def name(self):
        """Return the name of the sensor."""
        return self._name

    @property
    def native_value(self):
        """Return the state of the sensor."""
        return self._state

    @property
    def native_unit_of_measurement(self):
        """Return the unit of measurement of this entity, if any."""
        return self._unit_of_measurement

    def update(self) -> None:
        """Get the latest data from Influxdb and updates the states."""
        self.data.update()
        if (value := self.data.value) is None:
            value = None
        if self._value_template is not None:
            value = self._value_template.render_with_possible_json_value(
                str(value), None
            )

        self._state = value


class InfluxFluxSensorData:
    """Class for handling the data retrieval from Influx with Flux query."""

    def __init__(self, influx, bucket, range_start, range_stop, query, imports, group):
        """Initialize the data object."""
        self.influx = influx
        self.bucket = bucket
        self.range_start = range_start
        self.range_stop = range_stop
        self.query = query
        self.imports = imports
        self.group = group
        self.value = None
        self.full_query = None

        self.query_prefix = (
            f'from(bucket:"{bucket}") |> range(start: {range_start}, stop:'
            f" {range_stop}) |>"
        )
        if imports is not None:
            for i in imports:
                self.query_prefix = f'import "{i}" {self.query_prefix}'

        if group is None:
            self.query_postfix = DEFAULT_FUNCTION_FLUX
        else:
            self.query_postfix = f'|> {group}(column: "{INFLUX_CONF_VALUE_V2}")'

    @Throttle(MIN_TIME_BETWEEN_UPDATES)
    def update(self):
        """Get the latest data by querying influx."""
        _LOGGER.debug(RENDERING_QUERY_MESSAGE, self.query)
        try:
            rendered_query = self.query.render(parse_result=False)
        except TemplateError as ex:
            _LOGGER.error(RENDERING_QUERY_ERROR_MESSAGE, ex)
            return

        self.full_query = f"{self.query_prefix} {rendered_query} {self.query_postfix}"

        _LOGGER.debug(RUNNING_QUERY_MESSAGE, self.full_query)

        try:
            tables = self.influx.query(self.full_query)
        except (ConnectionError, ValueError) as exc:
            _LOGGER.error(exc)
            self.value = None
            return

        if not tables:
            _LOGGER.warning(QUERY_NO_RESULTS_MESSAGE, self.full_query)
            self.value = None
        else:
            if len(tables) > 1 or len(tables[0].records) > 1:
                _LOGGER.warning(QUERY_MULTIPLE_RESULTS_MESSAGE, self.full_query)
            self.value = tables[0].records[0].values[INFLUX_CONF_VALUE_V2]


class InfluxQLSensorData:
    """Class for handling the data retrieval with v1 API (InfluxQL)."""

    def __init__(self, influx, db_name, group, field, measurement, where):
        """Initialize the data object."""
        self.influx = influx
        self.db_name = db_name
        self.group = group
        self.field = field
        self.measurement = measurement
        self.where = where
        self.value = None
        self.query = None

    @Throttle(MIN_TIME_BETWEEN_UPDATES)
    def update(self):
        """Get the latest data with a shell command."""
        _LOGGER.debug(RENDERING_WHERE_MESSAGE, self.where)
        try:
            where_clause = self.where.render(parse_result=False)
        except TemplateError as ex:
            _LOGGER.error(RENDERING_WHERE_ERROR_MESSAGE, ex)
            return

        self.query = (
            f"select {self.group}({self.field}) as {INFLUX_CONF_VALUE} from"
            f" {self.measurement} where {where_clause}"
        )

        _LOGGER.debug(RUNNING_QUERY_MESSAGE, self.query)

        try:
            points = self.influx.query(self.query, self.db_name)
        except (ConnectionError, ValueError) as exc:
            _LOGGER.error(exc)
            self.value = None
            return

        if not points:
            _LOGGER.warning(QUERY_NO_RESULTS_MESSAGE, self.query)
            self.value = None
        else:
            if len(points) > 1:
                _LOGGER.warning(QUERY_MULTIPLE_RESULTS_MESSAGE, self.query)
            self.value = points[0].get(INFLUX_CONF_VALUE)


class InfluxRawSensorData:
    """Class for handling the data retrieval with v1 or v2 API and queries_raw format."""

    def __init__(self, influx, api_version, db_name, query, field):
        """Initialize the data object."""
        self.influx = influx
        self.api_version = api_version
        self.db_name = db_name
        self.query = query
        self.field = field
        self.value = None
        self.full_query = None

    @Throttle(MIN_TIME_BETWEEN_UPDATES)
    def update(self):
        """Get the latest data with a shell command."""
        _LOGGER.debug(RENDERING_QUERY_MESSAGE, self.query)
        try:
            rendered_query = self.query.render(parse_result=False)
        except TemplateError as ex:
            _LOGGER.error(RENDERING_QUERY_ERROR_MESSAGE, ex)
            return

        self.full_query = f"{rendered_query}"

        _LOGGER.debug(RUNNING_QUERY_MESSAGE, self.full_query)

        if self.api_version == DEFAULT_API_VERSION:
            try:
                points = self.influx.query(self.full_query, self.db_name)
            except (ConnectionError, ValueError) as exc:
                _LOGGER.error(exc)
                self.value = None
                return

            if not points:
                _LOGGER.warning(QUERY_NO_RESULTS_MESSAGE, self.full_query)
                self.value = None
            elif self.field not in points[0]:
                _LOGGER.warning(QUERY_FIELD_CONSISTENCY, self.field)
                self.value = None
            else:
                if len(points) > 1:
                    _LOGGER.warning(QUERY_MULTIPLE_RESULTS_MESSAGE, self.full_query)
                self.value = points[0].get(self.field)
        else:
            try:
                tables = self.influx.query(self.full_query)
            except (ConnectionError, ValueError) as exc:
                _LOGGER.error(exc)
                self.value = None
                return

            if not tables:
                _LOGGER.warning(QUERY_NO_RESULTS_MESSAGE, self.full_query)
                self.value = None
            else:
                if len(tables) > 1 or len(tables[0].records) > 1:
                    _LOGGER.warning(QUERY_MULTIPLE_RESULTS_MESSAGE, self.full_query)
                self.value = tables[0].records[0].values[INFLUX_CONF_VALUE_V2]<|MERGE_RESOLUTION|>--- conflicted
+++ resolved
@@ -121,12 +121,7 @@
 
         if err:
             raise vol.Invalid(
-<<<<<<< HEAD
                 f"{CONF_QUERIES_FLUX} or {CONF_QUERIES_RAW} is required when {CONF_API_VERSION} is {API_VERSION_2}"
-=======
-                f"{CONF_QUERIES_FLUX} is required when {CONF_API_VERSION} is"
-                f" {API_VERSION_2}"
->>>>>>> 7621c450
             )
 
         del conf[CONF_BUCKET]
@@ -147,12 +142,7 @@
 
         if err:
             raise vol.Invalid(
-<<<<<<< HEAD
                 f"{CONF_QUERIES} or {CONF_QUERIES_RAW} is required when {CONF_API_VERSION} is {DEFAULT_API_VERSION}"
-=======
-                f"{CONF_QUERIES} is required when {CONF_API_VERSION} is"
-                f" {DEFAULT_API_VERSION}"
->>>>>>> 7621c450
             )
 
         del conf[CONF_DB_NAME]
