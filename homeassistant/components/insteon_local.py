--- conflicted
+++ resolved
@@ -9,9 +9,9 @@
 """
 import logging
 import voluptuous as vol
-from requests.exceptions import (RequestException, ConnectionError, 
+from requests.exceptions import (RequestException, ConnectionError,
     ConnectTimeout)
-from homeassistant.const import (CONF_PASSWORD, CONF_USERNAME, CONF_HOST, 
+from homeassistant.const import (CONF_PASSWORD, CONF_USERNAME, CONF_HOST,
     CONF_PORT, CONF_TIMEOUT)
 from homeassistant.helpers import discovery
 import homeassistant.helpers.config_validation as cv
@@ -51,9 +51,6 @@
     port = conf.get(CONF_PORT)
     timeout = conf.get(CONF_TIMEOUT)
 
-<<<<<<< HEAD
-    insteonhub = Hub(host, username, password)
-=======
     try:
         insteonhub = Hub(host, username, password, port, timeout, _LOGGER)
         # check for successful connection
@@ -78,7 +75,6 @@
         _LOGGER.error("Error on insteon_local hub check")
         _LOGGER.error(e)
         return False
->>>>>>> 8174f175
 
     hass.data['insteon_local'] = insteonhub
     discovery.load_platform(hass, 'light', DOMAIN, {}, config)
