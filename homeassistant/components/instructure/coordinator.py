--- conflicted
+++ resolved
@@ -84,21 +84,4 @@
         except Exception as e:
             print(f"An error occurred: {e}")
 
-<<<<<<< HEAD
         return {}
-=======
-        return {}
-
-
-def filter_assignments(assignments: dict[str, Any]) -> dict[str, Any]:
-    current_time = datetime.now()
-
-    for id, assignment in assignments.copy().items():
-        if "due_at" not in assignment or not assignment["due_at"]:
-            continue
-        due_time = datetime.strptime(assignment["due_at"], "%Y-%m-%dT%H:%M:%SZ")
-        if due_time < current_time:
-            del assignments[id]
-
-    return assignments
->>>>>>> e395de00
