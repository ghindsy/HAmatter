"""Entities for The Internet Printing Protocol (IPP) integration."""
from __future__ import annotations

from homeassistant.helpers.device_registry import DeviceInfo
from homeassistant.helpers.entity import EntityDescription
from homeassistant.helpers.update_coordinator import CoordinatorEntity

from .const import DOMAIN
from .coordinator import IPPDataUpdateCoordinator


class IPPEntity(CoordinatorEntity[IPPDataUpdateCoordinator]):
    """Defines a base IPP entity."""

    _attr_has_entity_name = True

    def __init__(
        self,
<<<<<<< HEAD
        device_id: str,
        coordinator: IPPDataUpdateCoordinator,
    ) -> None:
        """Initialize the IPP entity."""
        super().__init__(coordinator)
        self._device_id = device_id

        self._attr_device_info = DeviceInfo(
            identifiers={(DOMAIN, self._device_id)},
=======
        coordinator: IPPDataUpdateCoordinator,
        description: EntityDescription,
    ) -> None:
        """Initialize the IPP entity."""
        super().__init__(coordinator)

        self.entity_description = description

        self._attr_unique_id = f"{coordinator.device_id}_{description.key}"
        self._attr_device_info = DeviceInfo(
            identifiers={(DOMAIN, coordinator.device_id)},
>>>>>>> b51c0f6d
            manufacturer=self.coordinator.data.info.manufacturer,
            model=self.coordinator.data.info.model,
            name=self.coordinator.data.info.name,
            sw_version=self.coordinator.data.info.version,
            configuration_url=self.coordinator.data.info.more_info,
        )<|MERGE_RESOLUTION|>--- conflicted
+++ resolved
@@ -16,17 +16,6 @@
 
     def __init__(
         self,
-<<<<<<< HEAD
-        device_id: str,
-        coordinator: IPPDataUpdateCoordinator,
-    ) -> None:
-        """Initialize the IPP entity."""
-        super().__init__(coordinator)
-        self._device_id = device_id
-
-        self._attr_device_info = DeviceInfo(
-            identifiers={(DOMAIN, self._device_id)},
-=======
         coordinator: IPPDataUpdateCoordinator,
         description: EntityDescription,
     ) -> None:
@@ -38,7 +27,6 @@
         self._attr_unique_id = f"{coordinator.device_id}_{description.key}"
         self._attr_device_info = DeviceInfo(
             identifiers={(DOMAIN, coordinator.device_id)},
->>>>>>> b51c0f6d
             manufacturer=self.coordinator.data.info.manufacturer,
             model=self.coordinator.data.info.model,
             name=self.coordinator.data.info.name,
