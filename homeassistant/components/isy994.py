"""
Support the ISY-994 controllers.

For configuration details please visit the documentation for this component at
https://home-assistant.io/components/isy994/
"""
import asyncio
from collections import namedtuple
import logging
from urllib.parse import urlparse

import voluptuous as vol

from homeassistant.core import HomeAssistant  # noqa
from homeassistant.const import (
    CONF_HOST, CONF_PASSWORD, CONF_USERNAME, EVENT_HOMEASSISTANT_STOP)
from homeassistant.helpers import discovery, config_validation as cv
from homeassistant.helpers.entity import Entity
from homeassistant.helpers.typing import ConfigType, Dict  # noqa

REQUIREMENTS = ['PyISY==1.1.0']

_LOGGER = logging.getLogger(__name__)

DOMAIN = 'isy994'

CONF_IGNORE_STRING = 'ignore_string'
CONF_SENSOR_STRING = 'sensor_string'
CONF_ENABLE_CLIMATE = 'enable_climate'
CONF_TLS_VER = 'tls'

DEFAULT_IGNORE_STRING = '{IGNORE ME}'
DEFAULT_SENSOR_STRING = 'sensor'

KEY_ACTIONS = 'actions'
KEY_FOLDER = 'folder'
KEY_MY_PROGRAMS = 'My Programs'
KEY_STATUS = 'status'

CONFIG_SCHEMA = vol.Schema({
    DOMAIN: vol.Schema({
        vol.Required(CONF_HOST): cv.url,
        vol.Required(CONF_USERNAME): cv.string,
        vol.Required(CONF_PASSWORD): cv.string,
        vol.Optional(CONF_TLS_VER): vol.Coerce(float),
        vol.Optional(CONF_IGNORE_STRING,
                     default=DEFAULT_IGNORE_STRING): cv.string,
        vol.Optional(CONF_SENSOR_STRING,
                     default=DEFAULT_SENSOR_STRING): cv.string,
        vol.Optional(CONF_ENABLE_CLIMATE,
                     default=True): cv.boolean
    })
}, extra=vol.ALLOW_EXTRA)

# Do not use the Hass consts for the states here - we're matching exact API
# responses, not using them for Hass states
NODE_FILTERS = {
    'binary_sensor': {
        'uom': [],
        'states': [],
        'node_def_id': ['BinaryAlarm'],
        'insteon_type': ['16.']  # Does a startswith() match; include the dot
    },
    'sensor': {
        # This is just a more-readable way of including MOST uoms between 1-100
        # (Remember that range() is non-inclusive of the stop value)
        'uom': (['1'] +
                list(map(str, range(3, 11))) +
                list(map(str, range(12, 51))) +
                list(map(str, range(52, 66))) +
                list(map(str, range(69, 78))) +
                ['79'] +
                list(map(str, range(82, 97)))),
        'states': [],
        'node_def_id': ['IMETER_SOLO'],
        'insteon_type': ['9.0.', '9.7.']
    },
    'lock': {
        'uom': ['11'],
        'states': ['locked', 'unlocked'],
        'node_def_id': ['DoorLock'],
        'insteon_type': ['15.']
    },
    'fan': {
        'uom': [],
<<<<<<< HEAD
        'states': ['off', 'low', 'med', 'high'],
=======
        'states': ['off', 'low', 'medium', 'high'],
>>>>>>> c6480e46
        'node_def_id': ['FanLincMotor'],
        'insteon_type': []
    },
    'cover': {
        'uom': ['97'],
        'states': ['open', 'closed', 'closing', 'opening', 'stopped'],
        'node_def_id': [],
        'insteon_type': []
    },
    'light': {
        'uom': ['51'],
        'states': ['on', 'off', '%'],
        'node_def_id': ['DimmerLampSwitch', 'DimmerLampSwitch_ADV',
                        'DimmerSwitchOnly', 'DimmerSwitchOnly_ADV',
                        'DimmerLampOnly', 'BallastRelayLampSwitch',
                        'BallastRelayLampSwitch_ADV',
                        'RemoteLinc2', 'RemoteLinc2_ADV'],
        'insteon_type': ['1.']
    },
    'switch': {
        'uom': ['2', '78'],
        'states': ['on', 'off'],
        'node_def_id': ['OnOffControl', 'RelayLampSwitch',
                        'RelayLampSwitch_ADV', 'RelaySwitchOnlyPlusQuery',
                        'RelaySwitchOnlyPlusQuery_ADV', 'RelayLampOnly',
                        'RelayLampOnly_ADV', 'KeypadButton',
                        'KeypadButton_ADV', 'EZRAIN_Input', 'EZRAIN_Output',
                        'EZIO2x4_Input', 'EZIO2x4_Input_ADV', 'BinaryControl',
                        'BinaryControl_ADV', 'AlertModuleSiren',
                        'AlertModuleSiren_ADV', 'AlertModuleArmed', 'Siren',
                        'Siren_ADV'],
        'insteon_type': ['2.', '9.10.', '9.11.']
    }
}

SUPPORTED_DOMAINS = ['binary_sensor', 'sensor', 'lock', 'fan', 'cover',
                     'light', 'switch']
SUPPORTED_PROGRAM_DOMAINS = ['binary_sensor', 'lock', 'fan', 'cover', 'switch']

# ISY Scenes are more like Switches than Hass Scenes
# (they can turn off, and report their state)
SCENE_DOMAIN = 'switch'

ISY994_NODES = "isy994_nodes"
ISY994_WEATHER = "isy994_weather"
ISY994_PROGRAMS = "isy994_programs"

WeatherNode = namedtuple('WeatherNode', ('status', 'name', 'uom'))


def _check_for_node_def(hass: HomeAssistant, node,
                        single_domain: str = None) -> bool:
    """Check if the node matches the node_def_id for any domains.

    This is only present on the 5.0 ISY firmware, and is the most reliable
    way to determine a device's type.
    """
    if not hasattr(node, 'node_def_id') or node.node_def_id is None:
        # Node doesn't have a node_def (pre 5.0 firmware most likely)
        return False

    node_def_id = node.node_def_id

    domains = SUPPORTED_DOMAINS if not single_domain else [single_domain]
    for domain in domains:
        if node_def_id in NODE_FILTERS[domain]['node_def_id']:
            hass.data[ISY994_NODES][domain].append(node)
            return True

    return False


def _check_for_insteon_type(hass: HomeAssistant, node,
                            single_domain: str = None) -> bool:
    """Check if the node matches the Insteon type for any domains.

    This is for (presumably) every version of the ISY firmware, but only
    works for Insteon device. "Node Server" (v5+) and Z-Wave and others will
    not have a type.
    """
    if not hasattr(node, 'type') or node.type is None:
        # Node doesn't have a type (non-Insteon device most likely)
        return False

    device_type = node.type
    domains = SUPPORTED_DOMAINS if not single_domain else [single_domain]
    for domain in domains:
        if any([device_type.startswith(t) for t in
                set(NODE_FILTERS[domain]['insteon_type'])]):

            # Hacky special-case just for FanLinc, which has a light module
            # as one of its nodes. Note that this special-case is not necessary
            # on ISY 5.x firmware as it uses the superior NodeDefs method
            if domain == 'fan' and int(node.nid[-1]) == 1:
                hass.data[ISY994_NODES]['light'].append(node)
                return True

            hass.data[ISY994_NODES][domain].append(node)
            return True

    return False


def _check_for_uom_id(hass: HomeAssistant, node,
                      single_domain: str = None,
                      uom_list: list = None) -> bool:
    """Check if a node's uom matches any of the domains uom filter.

    This is used for versions of the ISY firmware that report uoms as a single
    ID. We can often infer what type of device it is by that ID.
    """
    if not hasattr(node, 'uom') or node.uom is None:
        # Node doesn't have a uom (Scenes for example)
        return False

    node_uom = set(map(str.lower, node.uom))

    if uom_list:
        if node_uom.intersection(NODE_FILTERS[single_domain]['uom']):
            hass.data[ISY994_NODES][single_domain].append(node)
            return True
    else:
        domains = SUPPORTED_DOMAINS if not single_domain else [single_domain]
        for domain in domains:
            if node_uom.intersection(NODE_FILTERS[domain]['uom']):
                hass.data[ISY994_NODES][domain].append(node)
                return True

    return False


def _check_for_states_in_uom(hass: HomeAssistant, node,
                             single_domain: str = None,
                             states_list: list = None) -> bool:
    """Check if a list of uoms matches two possible filters.

    This is for versions of the ISY firmware that report uoms as a list of all
    possible "human readable" states. This filter passes if all of the possible
    states fit inside the given filter.
    """
    if not hasattr(node, 'uom') or node.uom is None:
        # Node doesn't have a uom (Scenes for example)
        return False

    node_uom = set(map(str.lower, node.uom))

    if states_list:
        if node_uom == set(states_list):
            hass.data[ISY994_NODES][single_domain].append(node)
            return True
    else:
        domains = SUPPORTED_DOMAINS if not single_domain else [single_domain]
        for domain in domains:
            if node_uom == set(NODE_FILTERS[domain]['states']):
                hass.data[ISY994_NODES][domain].append(node)
                return True

    return False


def _is_sensor_a_binary_sensor(hass: HomeAssistant, node) -> bool:
    """Determine if the given sensor node should be a binary_sensor."""
    if _check_for_node_def(hass, node, single_domain='binary_sensor'):
        return True
    if _check_for_insteon_type(hass, node, single_domain='binary_sensor'):
        return True

    # For the next two checks, we're providing our own set of uoms that
    # represent on/off devices. This is because we can only depend on these
    # checks in the context of already knowing that this is definitely a
    # sensor device.
    if _check_for_uom_id(hass, node, single_domain='binary_sensor',
                         uom_list=['2', '78']):
        return True
    if _check_for_states_in_uom(hass, node, single_domain='binary_sensor',
                                states_list=['on', 'off']):
        return True

    return False


def _categorize_nodes(hass: HomeAssistant, nodes, ignore_identifier: str,
                      sensor_identifier: str)-> None:
    """Sort the nodes to their proper domains."""
    # pylint: disable=no-member
    for (path, node) in nodes:
        ignored = ignore_identifier in path or ignore_identifier in node.name
        if ignored:
            # Don't import this node as a device at all
            continue

        from PyISY.Nodes import Group
        if isinstance(node, Group):
            hass.data[ISY994_NODES][SCENE_DOMAIN].append(node)
            continue

        if sensor_identifier in path or sensor_identifier in node.name:
            # User has specified to treat this as a sensor. First we need to
            # determine if it should be a binary_sensor.
            if _is_sensor_a_binary_sensor(hass, node):
                continue
            else:
                hass.data[ISY994_NODES]['sensor'].append(node)
                continue

        # We have a bunch of different methods for determining the device type,
        # each of which works with different ISY firmware versions or device
        # family. The order here is important, from most reliable to least.
        if _check_for_node_def(hass, node):
            continue
        if _check_for_insteon_type(hass, node):
            continue
        if _check_for_uom_id(hass, node):
            continue
        if _check_for_states_in_uom(hass, node):
            continue


def _categorize_programs(hass: HomeAssistant, programs: dict) -> None:
    """Categorize the ISY994 programs."""
    for domain in SUPPORTED_PROGRAM_DOMAINS:
        try:
            folder = programs[KEY_MY_PROGRAMS]['HA.{}'.format(domain)]
        except KeyError:
            pass
        else:
            for dtype, _, node_id in folder.children:
                if dtype != KEY_FOLDER:
                    continue
                entity_folder = folder[node_id]
                try:
                    status = entity_folder[KEY_STATUS]
                    assert status.dtype == 'program', 'Not a program'
                    if domain != 'binary_sensor':
                        actions = entity_folder[KEY_ACTIONS]
                        assert actions.dtype == 'program', 'Not a program'
                    else:
                        actions = None
                except (AttributeError, KeyError, AssertionError):
                    _LOGGER.warning("Program entity '%s' not loaded due "
                                    "to invalid folder structure.",
                                    entity_folder.name)
                    continue

                entity = (entity_folder.name, status, actions)
                hass.data[ISY994_PROGRAMS][domain].append(entity)


def _categorize_weather(hass: HomeAssistant, climate) -> None:
    """Categorize the ISY994 weather data."""
    climate_attrs = dir(climate)
    weather_nodes = [WeatherNode(getattr(climate, attr),
                                 attr.replace('_', ' '),
                                 getattr(climate, '{}_units'.format(attr)))
                     for attr in climate_attrs
                     if '{}_units'.format(attr) in climate_attrs]
    hass.data[ISY994_WEATHER].extend(weather_nodes)


def setup(hass: HomeAssistant, config: ConfigType) -> bool:
    """Set up the ISY 994 platform."""
    hass.data[ISY994_NODES] = {}
    for domain in SUPPORTED_DOMAINS:
        hass.data[ISY994_NODES][domain] = []

    hass.data[ISY994_WEATHER] = []

    hass.data[ISY994_PROGRAMS] = {}
    for domain in SUPPORTED_DOMAINS:
        hass.data[ISY994_PROGRAMS][domain] = []

    isy_config = config.get(DOMAIN)

    user = isy_config.get(CONF_USERNAME)
    password = isy_config.get(CONF_PASSWORD)
    tls_version = isy_config.get(CONF_TLS_VER)
    host = urlparse(isy_config.get(CONF_HOST))
    ignore_identifier = isy_config.get(CONF_IGNORE_STRING)
    sensor_identifier = isy_config.get(CONF_SENSOR_STRING)
    enable_climate = isy_config.get(CONF_ENABLE_CLIMATE)

    if host.scheme == 'http':
        https = False
        port = host.port or 80
    elif host.scheme == 'https':
        https = True
        port = host.port or 443
    else:
        _LOGGER.error("isy994 host value in configuration is invalid")
        return False

    import PyISY
    # Connect to ISY controller.
    isy = PyISY.ISY(host.hostname, port, username=user, password=password,
                    use_https=https, tls_ver=tls_version, log=_LOGGER)
    if not isy.connected:
        return False

    _categorize_nodes(hass, isy.nodes, ignore_identifier, sensor_identifier)
    _categorize_programs(hass, isy.programs)

    if enable_climate and isy.configuration.get('Weather Information'):
        _categorize_weather(hass, isy.climate)

    def stop(event: object) -> None:
        """Stop ISY auto updates."""
        isy.auto_update = False

    # Listen for HA stop to disconnect.
    hass.bus.listen_once(EVENT_HOMEASSISTANT_STOP, stop)

    # Load platforms for the devices in the ISY controller that we support.
    for component in SUPPORTED_DOMAINS:
        discovery.load_platform(hass, component, DOMAIN, {}, config)

    isy.auto_update = True
    return True


class ISYDevice(Entity):
    """Representation of an ISY994 device."""

    _attrs = {}
    _name = None  # type: str

    def __init__(self, node) -> None:
        """Initialize the insteon device."""
        self._node = node
        self._change_handler = None
        self._control_handler = None

    @asyncio.coroutine
    def async_added_to_hass(self) -> None:
        """Subscribe to the node change events."""
        self._change_handler = self._node.status.subscribe(
            'changed', self.on_update)

        if hasattr(self._node, 'controlEvents'):
            self._control_handler = self._node.controlEvents.subscribe(
                self.on_control)

    # pylint: disable=unused-argument
    def on_update(self, event: object) -> None:
        """Handle the update event from the ISY994 Node."""
        self.schedule_update_ha_state()

    def on_control(self, event: object) -> None:
        """Handle a control event from the ISY994 Node."""
        self.hass.bus.fire('isy994_control', {
            'entity_id': self.entity_id,
            'control': event
        })

    @property
    def unique_id(self) -> str:
        """Get the unique identifier of the device."""
        # pylint: disable=protected-access
        if hasattr(self._node, '_id'):
            return self._node._id

        return None

    @property
    def name(self) -> str:
        """Get the name of the device."""
        return self._name or str(self._node.name)

    @property
    def should_poll(self) -> bool:
        """No polling required since we're using the subscription."""
        return False

    @property
    def value(self) -> int:
        """Get the current value of the device."""
        # pylint: disable=protected-access
        return self._node.status._val

    def is_unknown(self) -> bool:
        """Get whether or not the value of this Entity's node is unknown.

        PyISY reports unknown values as -inf
        """
        return self.value == -1 * float('inf')

    @property
    def state(self):
        """Return the state of the ISY device."""
        if self.is_unknown():
            return None
        return super().state

    @property
    def device_state_attributes(self) -> Dict:
        """Get the state attributes for the device."""
        attr = {}
        if hasattr(self._node, 'aux_properties'):
            for name, val in self._node.aux_properties.items():
                attr[name] = '{} {}'.format(val.get('value'), val.get('uom'))
        return attr<|MERGE_RESOLUTION|>--- conflicted
+++ resolved
@@ -83,11 +83,7 @@
     },
     'fan': {
         'uom': [],
-<<<<<<< HEAD
         'states': ['off', 'low', 'med', 'high'],
-=======
-        'states': ['off', 'low', 'medium', 'high'],
->>>>>>> c6480e46
         'node_def_id': ['FanLincMotor'],
         'insteon_type': []
     },
