--- conflicted
+++ resolved
@@ -263,14 +263,7 @@
     hass: HomeAssistant, entry: config_entries.ConfigEntry, isy
 ) -> None:
     device_registry = await dr.async_get_registry(hass)
-<<<<<<< HEAD
-    connection_info = isy.conn.connection_info
-    proto = "https" if "tls" in connection_info else "http"
-    url = f"{proto}://{connection_info['addr']}:{connection_info['port']}"
-
-=======
     url = _async_isy_to_configuration_url(isy)
->>>>>>> 8e9a240d
     device_registry.async_get_or_create(
         config_entry_id=entry.entry_id,
         connections={(dr.CONNECTION_NETWORK_MAC, isy.configuration["uuid"])},
