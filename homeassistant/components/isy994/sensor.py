"""Support for ISY994 sensors."""
import logging
from typing import Callable

from homeassistant.components.sensor import DOMAIN
from homeassistant.const import (
    CONCENTRATION_PARTS_PER_MILLION,
<<<<<<< HEAD
    FREQUENCY_HERTZ,
=======
    LENGTH_CENTIMETERS,
>>>>>>> 00b6409b
    LENGTH_KILOMETERS,
    LENGTH_METERS,
    MASS_KILOGRAMS,
    POWER_WATT,
    SPEED_KILOMETERS_PER_HOUR,
    SPEED_METERS_PER_SECOND,
    SPEED_MILES_PER_HOUR,
    TEMP_CELSIUS,
    TEMP_FAHRENHEIT,
    TIME_DAYS,
    TIME_HOURS,
    TIME_MILLISECONDS,
    TIME_MINUTES,
    TIME_MONTHS,
    TIME_SECONDS,
    TIME_YEARS,
    UNIT_DEGREE,
    UNIT_PERCENTAGE,
    UNIT_UV_INDEX,
    UNIT_VOLT,
)
from homeassistant.helpers.typing import ConfigType

from . import ISY994_NODES, ISY994_WEATHER, ISYDevice

_LOGGER = logging.getLogger(__name__)

UOM_FRIENDLY_NAME = {
    "1": "amp",
    "3": f"btu/{TIME_HOURS}",
    "4": TEMP_CELSIUS,
    "5": LENGTH_CENTIMETERS,
    "6": "ft³",
    "7": f"ft³/{TIME_MINUTES}",
    "8": "m³",
    "9": TIME_DAYS,
    "10": TIME_DAYS,
    "12": "dB",
    "13": "dB A",
    "14": UNIT_DEGREE,
    "16": "macroseismic",
    "17": TEMP_FAHRENHEIT,
    "18": "ft",
    "19": TIME_HOURS,
    "20": TIME_HOURS,
    "21": "abs. humidity (%)",
    "22": "rel. humidity (%)",
    "23": "inHg",
    "24": "in/hr",
    "25": "index",
    "26": "K",
    "27": "keyword",
    "28": MASS_KILOGRAMS,
    "29": "kV",
    "30": "kW",
    "31": "kPa",
    "32": SPEED_KILOMETERS_PER_HOUR,
    "33": "kWH",
    "34": "liedu",
    "35": "l",
    "36": "lx",
    "37": "mercalli",
    "38": LENGTH_METERS,
    "39": "m³/hr",
    "40": SPEED_METERS_PER_SECOND,
    "41": "mA",
    "42": TIME_MILLISECONDS,
    "43": "mV",
    "44": TIME_MINUTES,
    "45": TIME_MINUTES,
    "46": "mm/hr",
    "47": TIME_MONTHS,
    "48": SPEED_MILES_PER_HOUR,
    "49": SPEED_METERS_PER_SECOND,
    "50": "ohm",
    "51": UNIT_PERCENTAGE,
    "52": "lb",
    "53": "power factor",
    "54": CONCENTRATION_PARTS_PER_MILLION,
    "55": "pulse count",
    "57": TIME_SECONDS,
    "58": TIME_SECONDS,
    "59": "seimens/m",
    "60": "body wave magnitude scale",
    "61": "Ricter scale",
    "62": "moment magnitude scale",
    "63": "surface wave magnitude scale",
    "64": "shindo",
    "65": "SML",
    "69": "gal",
    "71": UNIT_UV_INDEX,
    "72": UNIT_VOLT,
    "73": POWER_WATT,
    "74": f"{POWER_WATT}/m²",
    "75": "weekday",
    "76": f"Wind Direction ({UNIT_DEGREE})",
    "77": TIME_YEARS,
    "82": "mm",
    "83": LENGTH_KILOMETERS,
    "85": "ohm",
    "86": "kOhm",
    "87": "m³/m³",
    "88": "Water activity",
    "89": "RPM",
    "90": FREQUENCY_HERTZ,
    "91": f"{UNIT_DEGREE} (Relative to North)",
    "92": f"{UNIT_DEGREE} (Relative to South)",
}

UOM_TO_STATES = {
    "11": {"0": "unlocked", "100": "locked", "102": "jammed"},
    "15": {
        "1": "master code changed",
        "2": "tamper code entry limit",
        "3": "escutcheon removed",
        "4": "key/manually locked",
        "5": "locked by touch",
        "6": "key/manually unlocked",
        "7": "remote locking jammed bolt",
        "8": "remotely locked",
        "9": "remotely unlocked",
        "10": "deadbolt jammed",
        "11": "battery too low to operate",
        "12": "critical low battery",
        "13": "low battery",
        "14": "automatically locked",
        "15": "automatic locking jammed bolt",
        "16": "remotely power cycled",
        "17": "lock handling complete",
        "19": "user deleted",
        "20": "user added",
        "21": "duplicate pin",
        "22": "jammed bolt by locking with keypad",
        "23": "locked by keypad",
        "24": "unlocked by keypad",
        "25": "keypad attempt outside schedule",
        "26": "hardware failure",
        "27": "factory reset",
    },
    "66": {
        "0": "idle",
        "1": "heating",
        "2": "cooling",
        "3": "fan only",
        "4": "pending heat",
        "5": "pending cool",
        "6": "vent",
        "7": "aux heat",
        "8": "2nd stage heating",
        "9": "2nd stage cooling",
        "10": "2nd stage aux heat",
        "11": "3rd stage aux heat",
    },
    "67": {
        "0": "off",
        "1": "heat",
        "2": "cool",
        "3": "auto",
        "4": "aux/emergency heat",
        "5": "resume",
        "6": "fan only",
        "7": "furnace",
        "8": "dry air",
        "9": "moist air",
        "10": "auto changeover",
        "11": "energy save heat",
        "12": "energy save cool",
        "13": "away",
    },
    "68": {
        "0": "auto",
        "1": "on",
        "2": "auto high",
        "3": "high",
        "4": "auto medium",
        "5": "medium",
        "6": "circulation",
        "7": "humidity circulation",
    },
    "93": {
        "1": "power applied",
        "2": "ac mains disconnected",
        "3": "ac mains reconnected",
        "4": "surge detection",
        "5": "volt drop or drift",
        "6": "over current detected",
        "7": "over voltage detected",
        "8": "over load detected",
        "9": "load error",
        "10": "replace battery soon",
        "11": "replace battery now",
        "12": "battery is charging",
        "13": "battery is fully charged",
        "14": "charge battery soon",
        "15": "charge battery now",
    },
    "94": {
        "1": "program started",
        "2": "program in progress",
        "3": "program completed",
        "4": "replace main filter",
        "5": "failure to set target temperature",
        "6": "supplying water",
        "7": "water supply failure",
        "8": "boiling",
        "9": "boiling failure",
        "10": "washing",
        "11": "washing failure",
        "12": "rinsing",
        "13": "rinsing failure",
        "14": "draining",
        "15": "draining failure",
        "16": "spinning",
        "17": "spinning failure",
        "18": "drying",
        "19": "drying failure",
        "20": "fan failure",
        "21": "compressor failure",
    },
    "95": {
        "1": "leaving bed",
        "2": "sitting on bed",
        "3": "lying on bed",
        "4": "posture changed",
        "5": "sitting on edge of bed",
    },
    "96": {
        "1": "clean",
        "2": "slightly polluted",
        "3": "moderately polluted",
        "4": "highly polluted",
    },
    "97": {
        "0": "closed",
        "100": "open",
        "102": "stopped",
        "103": "closing",
        "104": "opening",
    },
}


def setup_platform(
    hass, config: ConfigType, add_entities: Callable[[list], None], discovery_info=None
):
    """Set up the ISY994 sensor platform."""
    devices = []

    for node in hass.data[ISY994_NODES][DOMAIN]:
        _LOGGER.debug("Loading %s", node.name)
        devices.append(ISYSensorDevice(node))

    for node in hass.data[ISY994_WEATHER]:
        devices.append(ISYWeatherDevice(node))

    add_entities(devices)


class ISYSensorDevice(ISYDevice):
    """Representation of an ISY994 sensor device."""

    @property
    def raw_unit_of_measurement(self) -> str:
        """Get the raw unit of measurement for the ISY994 sensor device."""
        if len(self._node.uom) == 1:
            if self._node.uom[0] in UOM_FRIENDLY_NAME:
                friendly_name = UOM_FRIENDLY_NAME.get(self._node.uom[0])
                if friendly_name in (TEMP_CELSIUS, TEMP_FAHRENHEIT):
                    friendly_name = self.hass.config.units.temperature_unit
                return friendly_name
            return self._node.uom[0]
        return None

    @property
    def state(self) -> str:
        """Get the state of the ISY994 sensor device."""
        if self.is_unknown():
            return None

        if len(self._node.uom) == 1:
            if self._node.uom[0] in UOM_TO_STATES:
                states = UOM_TO_STATES.get(self._node.uom[0])
                if self.value in states:
                    return states.get(self.value)
            elif self._node.prec and self._node.prec != [0]:
                str_val = str(self.value)
                int_prec = int(self._node.prec)
                decimal_part = str_val[-int_prec:]
                whole_part = str_val[: len(str_val) - int_prec]
                val = float(f"{whole_part}.{decimal_part}")
                raw_units = self.raw_unit_of_measurement
                if raw_units in (TEMP_CELSIUS, TEMP_FAHRENHEIT):
                    val = self.hass.config.units.temperature(val, raw_units)

                return str(val)
            else:
                return self.value

        return None

    @property
    def unit_of_measurement(self) -> str:
        """Get the unit of measurement for the ISY994 sensor device."""
        raw_units = self.raw_unit_of_measurement
        if raw_units in (TEMP_FAHRENHEIT, TEMP_CELSIUS):
            return self.hass.config.units.temperature_unit
        return raw_units


class ISYWeatherDevice(ISYDevice):
    """Representation of an ISY994 weather device."""

    @property
    def raw_units(self) -> str:
        """Return the raw unit of measurement."""
        if self._node.uom == "F":
            return TEMP_FAHRENHEIT
        if self._node.uom == "C":
            return TEMP_CELSIUS
        return self._node.uom

    @property
    def state(self) -> object:
        """Return the value of the node."""
        # pylint: disable=protected-access
        val = self._node.status._val
        raw_units = self._node.uom

        if raw_units in [TEMP_CELSIUS, TEMP_FAHRENHEIT]:
            return self.hass.config.units.temperature(val, raw_units)
        return val

    @property
    def unit_of_measurement(self) -> str:
        """Return the unit of measurement for the node."""
        raw_units = self.raw_units

        if raw_units in [TEMP_CELSIUS, TEMP_FAHRENHEIT]:
            return self.hass.config.units.temperature_unit
        return raw_units<|MERGE_RESOLUTION|>--- conflicted
+++ resolved
@@ -5,11 +5,8 @@
 from homeassistant.components.sensor import DOMAIN
 from homeassistant.const import (
     CONCENTRATION_PARTS_PER_MILLION,
-<<<<<<< HEAD
     FREQUENCY_HERTZ,
-=======
     LENGTH_CENTIMETERS,
->>>>>>> 00b6409b
     LENGTH_KILOMETERS,
     LENGTH_METERS,
     MASS_KILOGRAMS,
