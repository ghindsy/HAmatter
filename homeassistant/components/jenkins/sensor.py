--- conflicted
+++ resolved
@@ -11,31 +11,8 @@
 from .const import CONF_JOB_NAME, DOMAIN
 
 
-<<<<<<< HEAD
-
-def setup_platform(hass, config, add_entities, discovery_info=None):
-    """Set up the configured sensors."""
-
-    jenkins_url = config.get(CONF_URL)
-    repository = config.get(CONF_REPOSITORY)
-    branch = config.get(CONF_BRANCH)
-
-    try:
-        print("Go in to try")
-        server = Jenkins(jenkins_url)
-        _LOGGER.debug(f"Successfully connected to {jenkins_url}")
-    except HTTPError:
-        _LOGGER.error(
-            f"Could not connect to {jenkins_url}. Is the specified URL correct?"
-        )
-        return False
-
-    # Fetch the configured jobs and add as sensors
-    sensors = []
-=======
 async def async_setup_entry(hass, entry, async_add_entities):
     """Set up Jenkins sensor based on a config entry."""
->>>>>>> 47cba131
     try:
         jenkins = Jenkins(
             entry.data[CONF_URL],
