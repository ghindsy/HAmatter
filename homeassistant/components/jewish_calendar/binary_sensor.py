--- conflicted
+++ resolved
@@ -78,7 +78,6 @@
     @property
     def is_on(self) -> bool | None:
         """Return true if sensor is on."""
-<<<<<<< HEAD
         zman = self._get_zmanim()
         if self.entity_description.key == "issur_melacha_in_effect":
             return zman.issur_melacha_in_effect
@@ -88,9 +87,7 @@
             return zman.motzei_shabbat_hag
 
         return None
-=======
-        return cast(bool, self._get_zmanim().issur_melacha_in_effect)
->>>>>>> f4c2c54e
+
 
     def _get_zmanim(self) -> Zmanim:
         """Return the Zmanim object for now()."""
