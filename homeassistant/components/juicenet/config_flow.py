--- conflicted
+++ resolved
@@ -1,84 +1,11 @@
 """Config flow for JuiceNet integration."""
 
-from homeassistant import config_entries
+from homeassistant.config_entries import ConfigFlow
 
-<<<<<<< HEAD
-from homeassistant.config_entries import ConfigFlow
-from homeassistant.const import CONF_ACCESS_TOKEN
-from homeassistant.core import HomeAssistant
-from homeassistant.exceptions import HomeAssistantError
-from homeassistant.helpers.aiohttp_client import async_get_clientsession
-
-from .const import DOMAIN
-
-_LOGGER = logging.getLogger(__name__)
-
-DATA_SCHEMA = vol.Schema({vol.Required(CONF_ACCESS_TOKEN): str})
-
-
-async def validate_input(hass: HomeAssistant, data):
-    """Validate the user input allows us to connect.
-
-    Data has the keys from DATA_SCHEMA with values provided by the user.
-    """
-    session = async_get_clientsession(hass)
-    juicenet = Api(data[CONF_ACCESS_TOKEN], session)
-
-    try:
-        await juicenet.get_devices()
-    except TokenError as error:
-        _LOGGER.error("Token Error %s", error)
-        raise InvalidAuth from error
-    except aiohttp.ClientError as error:
-        _LOGGER.error("Error connecting %s", error)
-        raise CannotConnect from error
-
-    # Return info that you want to store in the config entry.
-    return {"title": "JuiceNet"}
-=======
 from . import DOMAIN
->>>>>>> 6ccf7dea
 
 
 class JuiceNetConfigFlow(ConfigFlow, domain=DOMAIN):
     """Handle a config flow for JuiceNet."""
 
-<<<<<<< HEAD
-    VERSION = 1
-
-    async def async_step_user(self, user_input=None):
-        """Handle the initial step."""
-        errors = {}
-        if user_input is not None:
-            await self.async_set_unique_id(user_input[CONF_ACCESS_TOKEN])
-            self._abort_if_unique_id_configured()
-
-            try:
-                info = await validate_input(self.hass, user_input)
-                return self.async_create_entry(title=info["title"], data=user_input)
-            except CannotConnect:
-                errors["base"] = "cannot_connect"
-            except InvalidAuth:
-                errors["base"] = "invalid_auth"
-            except Exception:  # pylint: disable=broad-except
-                _LOGGER.exception("Unexpected exception")
-                errors["base"] = "unknown"
-
-        return self.async_show_form(
-            step_id="user", data_schema=DATA_SCHEMA, errors=errors
-        )
-
-    async def async_step_import(self, user_input):
-        """Handle import."""
-        return await self.async_step_user(user_input)
-
-
-class CannotConnect(HomeAssistantError):
-    """Error to indicate we cannot connect."""
-
-
-class InvalidAuth(HomeAssistantError):
-    """Error to indicate there is invalid auth."""
-=======
-    VERSION = 1
->>>>>>> 6ccf7dea
+    VERSION = 1