"""Support for monitoring juicenet/juicepoint/juicebox based EVSE sensors."""
import logging

from homeassistant.const import (
    ENERGY_WATT_HOUR,
    POWER_WATT,
    TEMP_CELSIUS,
    TIME_SECONDS,
<<<<<<< HEAD
    UNIT_VOLT,
=======
    VOLT,
>>>>>>> dbd1ca45
)
from homeassistant.helpers.entity import Entity

from . import DOMAIN, JuicenetDevice

_LOGGER = logging.getLogger(__name__)

SENSOR_TYPES = {
    "status": ["Charging Status", None],
    "temperature": ["Temperature", TEMP_CELSIUS],
<<<<<<< HEAD
    "voltage": ["Voltage", UNIT_VOLT],
=======
    "voltage": ["Voltage", VOLT],
>>>>>>> dbd1ca45
    "amps": ["Amps", "A"],
    "watts": ["Watts", POWER_WATT],
    "charge_time": ["Charge time", TIME_SECONDS],
    "energy_added": ["Energy added", ENERGY_WATT_HOUR],
}


def setup_platform(hass, config, add_entities, discovery_info=None):
    """Set up the Juicenet sensor."""
    api = hass.data[DOMAIN]["api"]

    dev = []
    for device in api.get_devices():
        for variable in SENSOR_TYPES:
            dev.append(JuicenetSensorDevice(device, variable, hass))

    add_entities(dev)


class JuicenetSensorDevice(JuicenetDevice, Entity):
    """Implementation of a Juicenet sensor."""

    def __init__(self, device, sensor_type, hass):
        """Initialise the sensor."""
        super().__init__(device, sensor_type, hass)
        self._name = SENSOR_TYPES[sensor_type][0]
        self._unit_of_measurement = SENSOR_TYPES[sensor_type][1]

    @property
    def name(self):
        """Return the name of the device."""
        return f"{self.device.name()} {self._name}"

    @property
    def icon(self):
        """Return the icon of the sensor."""
        icon = None
        if self.type == "status":
            status = self.device.getStatus()
            if status == "standby":
                icon = "mdi:power-plug-off"
            elif status == "plugged":
                icon = "mdi:power-plug"
            elif status == "charging":
                icon = "mdi:battery-positive"
        elif self.type == "temperature":
            icon = "mdi:thermometer"
        elif self.type == "voltage":
            icon = "mdi:flash"
        elif self.type == "amps":
            icon = "mdi:flash"
        elif self.type == "watts":
            icon = "mdi:flash"
        elif self.type == "charge_time":
            icon = "mdi:timer"
        elif self.type == "energy_added":
            icon = "mdi:flash"
        return icon

    @property
    def unit_of_measurement(self):
        """Return the unit the value is expressed in."""
        return self._unit_of_measurement

    @property
    def state(self):
        """Return the state."""
        state = None
        if self.type == "status":
            state = self.device.getStatus()
        elif self.type == "temperature":
            state = self.device.getTemperature()
        elif self.type == "voltage":
            state = self.device.getVoltage()
        elif self.type == "amps":
            state = self.device.getAmps()
        elif self.type == "watts":
            state = self.device.getWatts()
        elif self.type == "charge_time":
            state = self.device.getChargeTime()
        elif self.type == "energy_added":
            state = self.device.getEnergyAdded()
        else:
            state = "Unknown"
        return state

    @property
    def device_state_attributes(self):
        """Return the state attributes."""
        attributes = {}
        if self.type == "status":
            man_dev_id = self.device.id()
            if man_dev_id:
                attributes["manufacturer_device_id"] = man_dev_id
        return attributes<|MERGE_RESOLUTION|>--- conflicted
+++ resolved
@@ -6,11 +6,7 @@
     POWER_WATT,
     TEMP_CELSIUS,
     TIME_SECONDS,
-<<<<<<< HEAD
-    UNIT_VOLT,
-=======
     VOLT,
->>>>>>> dbd1ca45
 )
 from homeassistant.helpers.entity import Entity
 
@@ -21,11 +17,7 @@
 SENSOR_TYPES = {
     "status": ["Charging Status", None],
     "temperature": ["Temperature", TEMP_CELSIUS],
-<<<<<<< HEAD
-    "voltage": ["Voltage", UNIT_VOLT],
-=======
     "voltage": ["Voltage", VOLT],
->>>>>>> dbd1ca45
     "amps": ["Amps", "A"],
     "watts": ["Watts", POWER_WATT],
     "charge_time": ["Charge time", TIME_SECONDS],
