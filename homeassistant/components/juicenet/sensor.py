"""Support for monitoring juicenet/juicepoint/juicebox based EVSE sensors."""
import logging

from homeassistant.const import (
<<<<<<< HEAD
    ELECTRICAL_CURRENT_AMPERE,
=======
>>>>>>> df121c2e
    ENERGY_WATT_HOUR,
    POWER_WATT,
    TEMP_CELSIUS,
    TIME_SECONDS,
<<<<<<< HEAD
=======
    UNIT_VOLT,
>>>>>>> df121c2e
)
from homeassistant.helpers.entity import Entity

from . import DOMAIN, JuicenetDevice

_LOGGER = logging.getLogger(__name__)

SENSOR_TYPES = {
    "status": ["Charging Status", None],
    "temperature": ["Temperature", TEMP_CELSIUS],
<<<<<<< HEAD
    "voltage": ["Voltage", "V"],
    "amps": ["Amps", ELECTRICAL_CURRENT_AMPERE],
=======
    "voltage": ["Voltage", UNIT_VOLT],
    "amps": ["Amps", "A"],
>>>>>>> df121c2e
    "watts": ["Watts", POWER_WATT],
    "charge_time": ["Charge time", TIME_SECONDS],
    "energy_added": ["Energy added", ENERGY_WATT_HOUR],
}


def setup_platform(hass, config, add_entities, discovery_info=None):
    """Set up the Juicenet sensor."""
    api = hass.data[DOMAIN]["api"]

    dev = []
    for device in api.get_devices():
        for variable in SENSOR_TYPES:
            dev.append(JuicenetSensorDevice(device, variable, hass))

    add_entities(dev)


class JuicenetSensorDevice(JuicenetDevice, Entity):
    """Implementation of a Juicenet sensor."""

    def __init__(self, device, sensor_type, hass):
        """Initialise the sensor."""
        super().__init__(device, sensor_type, hass)
        self._name = SENSOR_TYPES[sensor_type][0]
        self._unit_of_measurement = SENSOR_TYPES[sensor_type][1]

    @property
    def name(self):
        """Return the name of the device."""
        return f"{self.device.name()} {self._name}"

    @property
    def icon(self):
        """Return the icon of the sensor."""
        icon = None
        if self.type == "status":
            status = self.device.getStatus()
            if status == "standby":
                icon = "mdi:power-plug-off"
            elif status == "plugged":
                icon = "mdi:power-plug"
            elif status == "charging":
                icon = "mdi:battery-positive"
        elif self.type == "temperature":
            icon = "mdi:thermometer"
        elif self.type == "voltage":
            icon = "mdi:flash"
        elif self.type == "amps":
            icon = "mdi:flash"
        elif self.type == "watts":
            icon = "mdi:flash"
        elif self.type == "charge_time":
            icon = "mdi:timer"
        elif self.type == "energy_added":
            icon = "mdi:flash"
        return icon

    @property
    def unit_of_measurement(self):
        """Return the unit the value is expressed in."""
        return self._unit_of_measurement

    @property
    def state(self):
        """Return the state."""
        state = None
        if self.type == "status":
            state = self.device.getStatus()
        elif self.type == "temperature":
            state = self.device.getTemperature()
        elif self.type == "voltage":
            state = self.device.getVoltage()
        elif self.type == "amps":
            state = self.device.getAmps()
        elif self.type == "watts":
            state = self.device.getWatts()
        elif self.type == "charge_time":
            state = self.device.getChargeTime()
        elif self.type == "energy_added":
            state = self.device.getEnergyAdded()
        else:
            state = "Unknown"
        return state

    @property
    def device_state_attributes(self):
        """Return the state attributes."""
        attributes = {}
        if self.type == "status":
            man_dev_id = self.device.id()
            if man_dev_id:
                attributes["manufacturer_device_id"] = man_dev_id
        return attributes<|MERGE_RESOLUTION|>--- conflicted
+++ resolved
@@ -2,18 +2,12 @@
 import logging
 
 from homeassistant.const import (
-<<<<<<< HEAD
     ELECTRICAL_CURRENT_AMPERE,
-=======
->>>>>>> df121c2e
     ENERGY_WATT_HOUR,
     POWER_WATT,
     TEMP_CELSIUS,
     TIME_SECONDS,
-<<<<<<< HEAD
-=======
     UNIT_VOLT,
->>>>>>> df121c2e
 )
 from homeassistant.helpers.entity import Entity
 
@@ -24,13 +18,8 @@
 SENSOR_TYPES = {
     "status": ["Charging Status", None],
     "temperature": ["Temperature", TEMP_CELSIUS],
-<<<<<<< HEAD
-    "voltage": ["Voltage", "V"],
+    "voltage": ["Voltage", UNIT_VOLT],
     "amps": ["Amps", ELECTRICAL_CURRENT_AMPERE],
-=======
-    "voltage": ["Voltage", UNIT_VOLT],
-    "amps": ["Amps", "A"],
->>>>>>> df121c2e
     "watts": ["Watts", POWER_WATT],
     "charge_time": ["Charge time", TIME_SECONDS],
     "energy_added": ["Energy added", ENERGY_WATT_HOUR],
