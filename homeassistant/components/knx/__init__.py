--- conflicted
+++ resolved
@@ -149,14 +149,10 @@
 SERVICE_KNX_SEND_SCHEMA = vol.Any(
     vol.Schema(
         {
-<<<<<<< HEAD
             vol.Required(CONF_ADDRESS): vol.All(
                 cv.ensure_list,
-                [cv.string],
+                [ga_validator],
             ),
-=======
-            vol.Required(CONF_ADDRESS): ga_validator,
->>>>>>> a6322155
             vol.Required(SERVICE_KNX_ATTR_PAYLOAD): cv.match_all,
             vol.Required(SERVICE_KNX_ATTR_TYPE): vol.Any(int, float, str),
         }
@@ -164,14 +160,10 @@
     vol.Schema(
         # without type given payload is treated as raw bytes
         {
-<<<<<<< HEAD
             vol.Required(CONF_ADDRESS): vol.All(
                 cv.ensure_list,
-                [cv.string],
+                [ga_validator],
             ),
-=======
-            vol.Required(CONF_ADDRESS): ga_validator,
->>>>>>> a6322155
             vol.Required(SERVICE_KNX_ATTR_PAYLOAD): vol.Any(
                 cv.positive_int, [cv.positive_int]
             ),
@@ -190,14 +182,10 @@
 
 SERVICE_KNX_EVENT_REGISTER_SCHEMA = vol.Schema(
     {
-<<<<<<< HEAD
         vol.Required(CONF_ADDRESS): vol.All(
             cv.ensure_list,
-            [cv.string],
+            [ga_validator],
         ),
-=======
-        vol.Required(CONF_ADDRESS): ga_validator,
->>>>>>> a6322155
         vol.Optional(SERVICE_KNX_ATTR_REMOVE, default=False): cv.boolean,
     }
 )
