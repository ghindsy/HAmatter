"""Support for KNX/IP binary sensors."""
from __future__ import annotations

from typing import Any

from xknx import XKNX
from xknx.devices import BinarySensor as XknxBinarySensor

from homeassistant import config_entries
from homeassistant.components.binary_sensor import BinarySensorEntity
from homeassistant.const import (
    CONF_DEVICE_CLASS,
    CONF_ENTITY_CATEGORY,
    CONF_NAME,
    STATE_ON,
    STATE_UNAVAILABLE,
    STATE_UNKNOWN,
)
from homeassistant.core import HomeAssistant
from homeassistant.helpers.entity_platform import AddEntitiesCallback
from homeassistant.helpers.restore_state import RestoreEntity
<<<<<<< HEAD
from homeassistant.helpers.typing import ConfigType
from homeassistant.util import dt

from .const import (
    ATTR_COUNTER,
    ATTR_LAST_KNX_UPDATE,
    ATTR_SOURCE,
    DATA_KNX_CONFIG,
    DOMAIN,
    SupportedPlatforms,
)
=======
from homeassistant.helpers.typing import ConfigType, DiscoveryInfoType

from .const import ATTR_COUNTER, ATTR_SOURCE, DOMAIN
>>>>>>> 81845bb0
from .knx_entity import KnxEntity
from .schema import BinarySensorSchema


async def async_setup_entry(
    hass: HomeAssistant,
    config_entry: config_entries.ConfigEntry,
    async_add_entities: AddEntitiesCallback,
) -> None:
    """Set up the KNX binary sensor platform."""
    xknx: XKNX = hass.data[DOMAIN].xknx
    config: ConfigType = hass.data[DATA_KNX_CONFIG]

    async_add_entities(
        KNXBinarySensor(xknx, entity_config)
        for entity_config in config[SupportedPlatforms.BINARY_SENSOR.value]
    )


class KNXBinarySensor(KnxEntity, BinarySensorEntity, RestoreEntity):
    """Representation of a KNX binary sensor."""

    _device: XknxBinarySensor

    def __init__(self, xknx: XKNX, config: ConfigType) -> None:
        """Initialize of KNX binary sensor."""
        super().__init__(
            device=XknxBinarySensor(
                xknx,
                name=config[CONF_NAME],
                group_address_state=config[BinarySensorSchema.CONF_STATE_ADDRESS],
                invert=config[BinarySensorSchema.CONF_INVERT],
                sync_state=config[BinarySensorSchema.CONF_SYNC_STATE],
                ignore_internal_state=config[
                    BinarySensorSchema.CONF_IGNORE_INTERNAL_STATE
                ],
                context_timeout=config.get(BinarySensorSchema.CONF_CONTEXT_TIMEOUT),
                reset_after=config.get(BinarySensorSchema.CONF_RESET_AFTER),
            )
        )
        self._attr_entity_category = config.get(CONF_ENTITY_CATEGORY)
        self._attr_device_class = config.get(CONF_DEVICE_CLASS)
        self._attr_force_update = self._device.ignore_internal_state
        self._attr_unique_id = str(self._device.remote_value.group_address_state)

    async def async_added_to_hass(self) -> None:
        """Restore last state."""
        await super().async_added_to_hass()
        if (
            last_state := await self.async_get_last_state()
        ) and last_state.state not in (STATE_UNKNOWN, STATE_UNAVAILABLE):
            await self._device.remote_value.update_value(last_state.state == STATE_ON)

    @property
    def is_on(self) -> bool:
        """Return true if the binary sensor is on."""
        return self._device.is_on()

    @property
    def extra_state_attributes(self) -> dict[str, Any] | None:
        """Return device specific state attributes."""
        attr: dict[str, Any] = {}

        if self._device.counter is not None:
            attr[ATTR_COUNTER] = self._device.counter
        if self._device.last_telegram is not None:
            attr[ATTR_SOURCE] = str(self._device.last_telegram.source_address)
        return attr<|MERGE_RESOLUTION|>--- conflicted
+++ resolved
@@ -19,23 +19,15 @@
 from homeassistant.core import HomeAssistant
 from homeassistant.helpers.entity_platform import AddEntitiesCallback
 from homeassistant.helpers.restore_state import RestoreEntity
-<<<<<<< HEAD
 from homeassistant.helpers.typing import ConfigType
-from homeassistant.util import dt
 
 from .const import (
     ATTR_COUNTER,
-    ATTR_LAST_KNX_UPDATE,
     ATTR_SOURCE,
     DATA_KNX_CONFIG,
     DOMAIN,
     SupportedPlatforms,
 )
-=======
-from homeassistant.helpers.typing import ConfigType, DiscoveryInfoType
-
-from .const import ATTR_COUNTER, ATTR_SOURCE, DOMAIN
->>>>>>> 81845bb0
 from .knx_entity import KnxEntity
 from .schema import BinarySensorSchema
 
