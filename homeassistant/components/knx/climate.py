--- conflicted
+++ resolved
@@ -1,10 +1,7 @@
 """Support for KNX/IP climate devices."""
 from __future__ import annotations
-<<<<<<< HEAD
 
-from typing import Any, Callable
-=======
->>>>>>> 98d7e6b8
+from typing import Any, Callable, Iterable
 
 from xknx.devices import Climate as XknxClimate
 from xknx.dpt.dpt_hvac_mode import HVACControllerMode, HVACOperationMode
@@ -18,6 +15,7 @@
     SUPPORT_TARGET_TEMPERATURE,
 )
 from homeassistant.const import ATTR_TEMPERATURE, TEMP_CELSIUS
+from homeassistant.helpers.entity import Entity
 from homeassistant.helpers.typing import (
     ConfigType,
     DiscoveryInfoType,
@@ -34,7 +32,7 @@
 async def async_setup_platform(
     hass: HomeAssistantType,
     config: ConfigType,
-    async_add_entities: Callable,
+    async_add_entities: Callable[[Iterable[Entity]], None],
     discovery_info: DiscoveryInfoType | None = None,
 ) -> None:
     """Set up climate(s) for KNX platform."""
@@ -107,11 +105,7 @@
         self.async_write_ha_state()
 
     @property
-<<<<<<< HEAD
     def hvac_mode(self) -> str:
-=======
-    def hvac_mode(self) -> str | None:
->>>>>>> 98d7e6b8
         """Return current operation ie. heat, cool, idle."""
         if self._device.supports_on_off and not self._device.is_on:
             return HVAC_MODE_OFF
@@ -123,11 +117,7 @@
         return HVAC_MODE_HEAT
 
     @property
-<<<<<<< HEAD
     def hvac_modes(self) -> list[str]:
-=======
-    def hvac_modes(self) -> list[str] | None:
->>>>>>> 98d7e6b8
         """Return the list of available operation/controller modes."""
         ha_controller_modes: list[str | None] = []
         if self._device.mode is not None:
