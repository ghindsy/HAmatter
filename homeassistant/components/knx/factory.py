--- conflicted
+++ resolved
@@ -13,11 +13,7 @@
 from homeassistant.helpers.typing import ConfigType
 
 from .const import SupportedPlatforms
-<<<<<<< HEAD
-from .schema import BinarySensorSchema, ClimateSchema, CoverSchema, SensorSchema
-=======
-from .schema import ClimateSchema, SensorSchema, WeatherSchema
->>>>>>> 1e107724
+from .schema import ClimateSchema, SensorSchema
 
 
 def create_knx_device(
@@ -31,14 +27,6 @@
 
     if platform is SupportedPlatforms.SENSOR:
         return _create_sensor(knx_module, config)
-
-<<<<<<< HEAD
-    if platform is SupportedPlatforms.BINARY_SENSOR:
-        return _create_binary_sensor(knx_module, config)
-=======
-    if platform is SupportedPlatforms.WEATHER:
-        return _create_weather(knx_module, config)
->>>>>>> 1e107724
 
     return None
 
@@ -127,58 +115,4 @@
         sync_state=config[SensorSchema.CONF_SYNC_STATE],
         always_callback=config[SensorSchema.CONF_ALWAYS_CALLBACK],
         value_type=config[CONF_TYPE],
-    )
-
-
-<<<<<<< HEAD
-def _create_binary_sensor(knx_module: XKNX, config: ConfigType) -> XknxBinarySensor:
-    """Return a KNX binary sensor to be used within XKNX."""
-    device_name = config[CONF_NAME]
-
-    return XknxBinarySensor(
-        knx_module,
-        name=device_name,
-        group_address_state=config[BinarySensorSchema.CONF_STATE_ADDRESS],
-        invert=config[BinarySensorSchema.CONF_INVERT],
-        sync_state=config[BinarySensorSchema.CONF_SYNC_STATE],
-        device_class=config.get(CONF_DEVICE_CLASS),
-        ignore_internal_state=config[BinarySensorSchema.CONF_IGNORE_INTERNAL_STATE],
-        context_timeout=config.get(BinarySensorSchema.CONF_CONTEXT_TIMEOUT),
-        reset_after=config.get(BinarySensorSchema.CONF_RESET_AFTER),
-=======
-def _create_weather(knx_module: XKNX, config: ConfigType) -> XknxWeather:
-    """Return a KNX weather device to be used within XKNX."""
-    return XknxWeather(
-        knx_module,
-        name=config[CONF_NAME],
-        sync_state=config[WeatherSchema.CONF_SYNC_STATE],
-        create_sensors=config[WeatherSchema.CONF_KNX_CREATE_SENSORS],
-        group_address_temperature=config[WeatherSchema.CONF_KNX_TEMPERATURE_ADDRESS],
-        group_address_brightness_south=config.get(
-            WeatherSchema.CONF_KNX_BRIGHTNESS_SOUTH_ADDRESS
-        ),
-        group_address_brightness_east=config.get(
-            WeatherSchema.CONF_KNX_BRIGHTNESS_EAST_ADDRESS
-        ),
-        group_address_brightness_west=config.get(
-            WeatherSchema.CONF_KNX_BRIGHTNESS_WEST_ADDRESS
-        ),
-        group_address_brightness_north=config.get(
-            WeatherSchema.CONF_KNX_BRIGHTNESS_NORTH_ADDRESS
-        ),
-        group_address_wind_speed=config.get(WeatherSchema.CONF_KNX_WIND_SPEED_ADDRESS),
-        group_address_wind_bearing=config.get(
-            WeatherSchema.CONF_KNX_WIND_BEARING_ADDRESS
-        ),
-        group_address_rain_alarm=config.get(WeatherSchema.CONF_KNX_RAIN_ALARM_ADDRESS),
-        group_address_frost_alarm=config.get(
-            WeatherSchema.CONF_KNX_FROST_ALARM_ADDRESS
-        ),
-        group_address_wind_alarm=config.get(WeatherSchema.CONF_KNX_WIND_ALARM_ADDRESS),
-        group_address_day_night=config.get(WeatherSchema.CONF_KNX_DAY_NIGHT_ADDRESS),
-        group_address_air_pressure=config.get(
-            WeatherSchema.CONF_KNX_AIR_PRESSURE_ADDRESS
-        ),
-        group_address_humidity=config.get(WeatherSchema.CONF_KNX_HUMIDITY_ADDRESS),
->>>>>>> 1e107724
     )