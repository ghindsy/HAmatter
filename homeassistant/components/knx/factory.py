"""Factory function to initialize KNX devices from config."""
from __future__ import annotations

from xknx import XKNX
from xknx.devices import (
    Climate as XknxClimate,
    ClimateMode as XknxClimateMode,
    Cover as XknxCover,
    Device as XknxDevice,
    Light as XknxLight,
    Sensor as XknxSensor,
    Weather as XknxWeather,
)

from homeassistant.const import CONF_DEVICE_CLASS, CONF_NAME, CONF_TYPE
from homeassistant.helpers.typing import ConfigType

from .const import KNX_ADDRESS, ColorTempModes, SupportedPlatforms
from .schema import ClimateSchema, CoverSchema, LightSchema, SensorSchema, WeatherSchema


def create_knx_device(
    platform: SupportedPlatforms,
    knx_module: XKNX,
    config: ConfigType,
) -> XknxDevice | None:
    """Return the requested XKNX device."""
    if platform is SupportedPlatforms.LIGHT:
        return _create_light(knx_module, config)

    if platform is SupportedPlatforms.COVER:
        return _create_cover(knx_module, config)

    if platform is SupportedPlatforms.CLIMATE:
        return _create_climate(knx_module, config)

    if platform is SupportedPlatforms.SENSOR:
        return _create_sensor(knx_module, config)

<<<<<<< HEAD
    if platform is SupportedPlatforms.NOTIFY:
        return _create_notify(knx_module, config)
=======
    if platform is SupportedPlatforms.BINARY_SENSOR:
        return _create_binary_sensor(knx_module, config)
>>>>>>> 3200b015

    if platform is SupportedPlatforms.WEATHER:
        return _create_weather(knx_module, config)

    return None


def _create_cover(knx_module: XKNX, config: ConfigType) -> XknxCover:
    """Return a KNX Cover device to be used within XKNX."""
    return XknxCover(
        knx_module,
        name=config[CONF_NAME],
        group_address_long=config.get(CoverSchema.CONF_MOVE_LONG_ADDRESS),
        group_address_short=config.get(CoverSchema.CONF_MOVE_SHORT_ADDRESS),
        group_address_stop=config.get(CoverSchema.CONF_STOP_ADDRESS),
        group_address_position_state=config.get(
            CoverSchema.CONF_POSITION_STATE_ADDRESS
        ),
        group_address_angle=config.get(CoverSchema.CONF_ANGLE_ADDRESS),
        group_address_angle_state=config.get(CoverSchema.CONF_ANGLE_STATE_ADDRESS),
        group_address_position=config.get(CoverSchema.CONF_POSITION_ADDRESS),
        travel_time_down=config[CoverSchema.CONF_TRAVELLING_TIME_DOWN],
        travel_time_up=config[CoverSchema.CONF_TRAVELLING_TIME_UP],
        invert_position=config[CoverSchema.CONF_INVERT_POSITION],
        invert_angle=config[CoverSchema.CONF_INVERT_ANGLE],
        device_class=config.get(CONF_DEVICE_CLASS),
    )


def _create_light_color(
    color: str, config: ConfigType
) -> tuple[str | None, str | None, str | None, str | None]:
    """Load color configuration from configuration structure."""
    if "individual_colors" in config and color in config["individual_colors"]:
        sub_config = config["individual_colors"][color]
        group_address_switch = sub_config.get(KNX_ADDRESS)
        group_address_switch_state = sub_config.get(LightSchema.CONF_STATE_ADDRESS)
        group_address_brightness = sub_config.get(LightSchema.CONF_BRIGHTNESS_ADDRESS)
        group_address_brightness_state = sub_config.get(
            LightSchema.CONF_BRIGHTNESS_STATE_ADDRESS
        )
        return (
            group_address_switch,
            group_address_switch_state,
            group_address_brightness,
            group_address_brightness_state,
        )
    return None, None, None, None


def _create_light(knx_module: XKNX, config: ConfigType) -> XknxLight:
    """Return a KNX Light device to be used within XKNX."""

    group_address_tunable_white = None
    group_address_tunable_white_state = None
    group_address_color_temp = None
    group_address_color_temp_state = None
    if config[LightSchema.CONF_COLOR_TEMP_MODE] == ColorTempModes.ABSOLUTE:
        group_address_color_temp = config.get(LightSchema.CONF_COLOR_TEMP_ADDRESS)
        group_address_color_temp_state = config.get(
            LightSchema.CONF_COLOR_TEMP_STATE_ADDRESS
        )
    elif config[LightSchema.CONF_COLOR_TEMP_MODE] == ColorTempModes.RELATIVE:
        group_address_tunable_white = config.get(LightSchema.CONF_COLOR_TEMP_ADDRESS)
        group_address_tunable_white_state = config.get(
            LightSchema.CONF_COLOR_TEMP_STATE_ADDRESS
        )

    (
        red_switch,
        red_switch_state,
        red_brightness,
        red_brightness_state,
    ) = _create_light_color(LightSchema.CONF_RED, config)
    (
        green_switch,
        green_switch_state,
        green_brightness,
        green_brightness_state,
    ) = _create_light_color(LightSchema.CONF_GREEN, config)
    (
        blue_switch,
        blue_switch_state,
        blue_brightness,
        blue_brightness_state,
    ) = _create_light_color(LightSchema.CONF_BLUE, config)
    (
        white_switch,
        white_switch_state,
        white_brightness,
        white_brightness_state,
    ) = _create_light_color(LightSchema.CONF_WHITE, config)

    return XknxLight(
        knx_module,
        name=config[CONF_NAME],
        group_address_switch=config.get(KNX_ADDRESS),
        group_address_switch_state=config.get(LightSchema.CONF_STATE_ADDRESS),
        group_address_brightness=config.get(LightSchema.CONF_BRIGHTNESS_ADDRESS),
        group_address_brightness_state=config.get(
            LightSchema.CONF_BRIGHTNESS_STATE_ADDRESS
        ),
        group_address_color=config.get(LightSchema.CONF_COLOR_ADDRESS),
        group_address_color_state=config.get(LightSchema.CONF_COLOR_STATE_ADDRESS),
        group_address_rgbw=config.get(LightSchema.CONF_RGBW_ADDRESS),
        group_address_rgbw_state=config.get(LightSchema.CONF_RGBW_STATE_ADDRESS),
        group_address_tunable_white=group_address_tunable_white,
        group_address_tunable_white_state=group_address_tunable_white_state,
        group_address_color_temperature=group_address_color_temp,
        group_address_color_temperature_state=group_address_color_temp_state,
        group_address_switch_red=red_switch,
        group_address_switch_red_state=red_switch_state,
        group_address_brightness_red=red_brightness,
        group_address_brightness_red_state=red_brightness_state,
        group_address_switch_green=green_switch,
        group_address_switch_green_state=green_switch_state,
        group_address_brightness_green=green_brightness,
        group_address_brightness_green_state=green_brightness_state,
        group_address_switch_blue=blue_switch,
        group_address_switch_blue_state=blue_switch_state,
        group_address_brightness_blue=blue_brightness,
        group_address_brightness_blue_state=blue_brightness_state,
        group_address_switch_white=white_switch,
        group_address_switch_white_state=white_switch_state,
        group_address_brightness_white=white_brightness,
        group_address_brightness_white_state=white_brightness_state,
        min_kelvin=config[LightSchema.CONF_MIN_KELVIN],
        max_kelvin=config[LightSchema.CONF_MAX_KELVIN],
    )


def _create_climate(knx_module: XKNX, config: ConfigType) -> XknxClimate:
    """Return a KNX Climate device to be used within XKNX."""
    climate_mode = XknxClimateMode(
        knx_module,
        name=f"{config[CONF_NAME]} Mode",
        group_address_operation_mode=config.get(
            ClimateSchema.CONF_OPERATION_MODE_ADDRESS
        ),
        group_address_operation_mode_state=config.get(
            ClimateSchema.CONF_OPERATION_MODE_STATE_ADDRESS
        ),
        group_address_controller_status=config.get(
            ClimateSchema.CONF_CONTROLLER_STATUS_ADDRESS
        ),
        group_address_controller_status_state=config.get(
            ClimateSchema.CONF_CONTROLLER_STATUS_STATE_ADDRESS
        ),
        group_address_controller_mode=config.get(
            ClimateSchema.CONF_CONTROLLER_MODE_ADDRESS
        ),
        group_address_controller_mode_state=config.get(
            ClimateSchema.CONF_CONTROLLER_MODE_STATE_ADDRESS
        ),
        group_address_operation_mode_protection=config.get(
            ClimateSchema.CONF_OPERATION_MODE_FROST_PROTECTION_ADDRESS
        ),
        group_address_operation_mode_night=config.get(
            ClimateSchema.CONF_OPERATION_MODE_NIGHT_ADDRESS
        ),
        group_address_operation_mode_comfort=config.get(
            ClimateSchema.CONF_OPERATION_MODE_COMFORT_ADDRESS
        ),
        group_address_operation_mode_standby=config.get(
            ClimateSchema.CONF_OPERATION_MODE_STANDBY_ADDRESS
        ),
        group_address_heat_cool=config.get(ClimateSchema.CONF_HEAT_COOL_ADDRESS),
        group_address_heat_cool_state=config.get(
            ClimateSchema.CONF_HEAT_COOL_STATE_ADDRESS
        ),
        operation_modes=config.get(ClimateSchema.CONF_OPERATION_MODES),
        controller_modes=config.get(ClimateSchema.CONF_CONTROLLER_MODES),
    )

    return XknxClimate(
        knx_module,
        name=config[CONF_NAME],
        group_address_temperature=config[ClimateSchema.CONF_TEMPERATURE_ADDRESS],
        group_address_target_temperature=config.get(
            ClimateSchema.CONF_TARGET_TEMPERATURE_ADDRESS
        ),
        group_address_target_temperature_state=config[
            ClimateSchema.CONF_TARGET_TEMPERATURE_STATE_ADDRESS
        ],
        group_address_setpoint_shift=config.get(
            ClimateSchema.CONF_SETPOINT_SHIFT_ADDRESS
        ),
        group_address_setpoint_shift_state=config.get(
            ClimateSchema.CONF_SETPOINT_SHIFT_STATE_ADDRESS
        ),
        setpoint_shift_mode=config[ClimateSchema.CONF_SETPOINT_SHIFT_MODE],
        setpoint_shift_max=config[ClimateSchema.CONF_SETPOINT_SHIFT_MAX],
        setpoint_shift_min=config[ClimateSchema.CONF_SETPOINT_SHIFT_MIN],
        temperature_step=config[ClimateSchema.CONF_TEMPERATURE_STEP],
        group_address_on_off=config.get(ClimateSchema.CONF_ON_OFF_ADDRESS),
        group_address_on_off_state=config.get(ClimateSchema.CONF_ON_OFF_STATE_ADDRESS),
        min_temp=config.get(ClimateSchema.CONF_MIN_TEMP),
        max_temp=config.get(ClimateSchema.CONF_MAX_TEMP),
        mode=climate_mode,
        on_off_invert=config[ClimateSchema.CONF_ON_OFF_INVERT],
        create_temperature_sensors=config[
            ClimateSchema.CONF_CREATE_TEMPERATURE_SENSORS
        ],
    )


def _create_sensor(knx_module: XKNX, config: ConfigType) -> XknxSensor:
    """Return a KNX sensor to be used within XKNX."""
    return XknxSensor(
        knx_module,
        name=config[CONF_NAME],
        group_address_state=config[SensorSchema.CONF_STATE_ADDRESS],
        sync_state=config[SensorSchema.CONF_SYNC_STATE],
        always_callback=config[SensorSchema.CONF_ALWAYS_CALLBACK],
        value_type=config[CONF_TYPE],
    )


<<<<<<< HEAD
def _create_notify(knx_module: XKNX, config: ConfigType) -> XknxNotification:
    """Return a KNX notification to be used within XKNX."""
    return XknxNotification(
        knx_module,
        name=config[CONF_NAME],
        group_address=config[KNX_ADDRESS],
=======
def _create_binary_sensor(knx_module: XKNX, config: ConfigType) -> XknxBinarySensor:
    """Return a KNX binary sensor to be used within XKNX."""
    device_name = config[CONF_NAME]

    return XknxBinarySensor(
        knx_module,
        name=device_name,
        group_address_state=config[BinarySensorSchema.CONF_STATE_ADDRESS],
        invert=config[BinarySensorSchema.CONF_INVERT],
        sync_state=config[BinarySensorSchema.CONF_SYNC_STATE],
        device_class=config.get(CONF_DEVICE_CLASS),
        ignore_internal_state=config[BinarySensorSchema.CONF_IGNORE_INTERNAL_STATE],
        context_timeout=config.get(BinarySensorSchema.CONF_CONTEXT_TIMEOUT),
        reset_after=config.get(BinarySensorSchema.CONF_RESET_AFTER),
>>>>>>> 3200b015
    )


def _create_weather(knx_module: XKNX, config: ConfigType) -> XknxWeather:
    """Return a KNX weather device to be used within XKNX."""
    return XknxWeather(
        knx_module,
        name=config[CONF_NAME],
        sync_state=config[WeatherSchema.CONF_SYNC_STATE],
        create_sensors=config[WeatherSchema.CONF_KNX_CREATE_SENSORS],
        group_address_temperature=config[WeatherSchema.CONF_KNX_TEMPERATURE_ADDRESS],
        group_address_brightness_south=config.get(
            WeatherSchema.CONF_KNX_BRIGHTNESS_SOUTH_ADDRESS
        ),
        group_address_brightness_east=config.get(
            WeatherSchema.CONF_KNX_BRIGHTNESS_EAST_ADDRESS
        ),
        group_address_brightness_west=config.get(
            WeatherSchema.CONF_KNX_BRIGHTNESS_WEST_ADDRESS
        ),
        group_address_brightness_north=config.get(
            WeatherSchema.CONF_KNX_BRIGHTNESS_NORTH_ADDRESS
        ),
        group_address_wind_speed=config.get(WeatherSchema.CONF_KNX_WIND_SPEED_ADDRESS),
        group_address_wind_bearing=config.get(
            WeatherSchema.CONF_KNX_WIND_BEARING_ADDRESS
        ),
        group_address_rain_alarm=config.get(WeatherSchema.CONF_KNX_RAIN_ALARM_ADDRESS),
        group_address_frost_alarm=config.get(
            WeatherSchema.CONF_KNX_FROST_ALARM_ADDRESS
        ),
        group_address_wind_alarm=config.get(WeatherSchema.CONF_KNX_WIND_ALARM_ADDRESS),
        group_address_day_night=config.get(WeatherSchema.CONF_KNX_DAY_NIGHT_ADDRESS),
        group_address_air_pressure=config.get(
            WeatherSchema.CONF_KNX_AIR_PRESSURE_ADDRESS
        ),
        group_address_humidity=config.get(WeatherSchema.CONF_KNX_HUMIDITY_ADDRESS),
    )<|MERGE_RESOLUTION|>--- conflicted
+++ resolved
@@ -36,14 +36,6 @@
 
     if platform is SupportedPlatforms.SENSOR:
         return _create_sensor(knx_module, config)
-
-<<<<<<< HEAD
-    if platform is SupportedPlatforms.NOTIFY:
-        return _create_notify(knx_module, config)
-=======
-    if platform is SupportedPlatforms.BINARY_SENSOR:
-        return _create_binary_sensor(knx_module, config)
->>>>>>> 3200b015
 
     if platform is SupportedPlatforms.WEATHER:
         return _create_weather(knx_module, config)
@@ -262,32 +254,6 @@
     )
 
 
-<<<<<<< HEAD
-def _create_notify(knx_module: XKNX, config: ConfigType) -> XknxNotification:
-    """Return a KNX notification to be used within XKNX."""
-    return XknxNotification(
-        knx_module,
-        name=config[CONF_NAME],
-        group_address=config[KNX_ADDRESS],
-=======
-def _create_binary_sensor(knx_module: XKNX, config: ConfigType) -> XknxBinarySensor:
-    """Return a KNX binary sensor to be used within XKNX."""
-    device_name = config[CONF_NAME]
-
-    return XknxBinarySensor(
-        knx_module,
-        name=device_name,
-        group_address_state=config[BinarySensorSchema.CONF_STATE_ADDRESS],
-        invert=config[BinarySensorSchema.CONF_INVERT],
-        sync_state=config[BinarySensorSchema.CONF_SYNC_STATE],
-        device_class=config.get(CONF_DEVICE_CLASS),
-        ignore_internal_state=config[BinarySensorSchema.CONF_IGNORE_INTERNAL_STATE],
-        context_timeout=config.get(BinarySensorSchema.CONF_CONTEXT_TIMEOUT),
-        reset_after=config.get(BinarySensorSchema.CONF_RESET_AFTER),
->>>>>>> 3200b015
-    )
-
-
 def _create_weather(knx_module: XKNX, config: ConfigType) -> XknxWeather:
     """Return a KNX weather device to be used within XKNX."""
     return XknxWeather(
