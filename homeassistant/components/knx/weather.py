"""Support for KNX/IP weather station."""
from __future__ import annotations

<<<<<<< HEAD
from collections.abc import Iterable
from typing import Callable

from xknx import XKNX
=======
>>>>>>> 05c6f3ca
from xknx.devices import Weather as XknxWeather

from homeassistant.components.weather import WeatherEntity
from homeassistant.const import CONF_NAME, TEMP_CELSIUS
from homeassistant.core import HomeAssistant
from homeassistant.helpers.entity_platform import AddEntitiesCallback
from homeassistant.helpers.typing import ConfigType, DiscoveryInfoType

from .const import DOMAIN
from .knx_entity import KnxEntity
from .schema import WeatherSchema


async def async_setup_platform(
    hass: HomeAssistant,
    config: ConfigType,
    async_add_entities: AddEntitiesCallback,
    discovery_info: DiscoveryInfoType | None = None,
) -> None:
    """Set up weather entities for KNX platform."""
    if not discovery_info or not discovery_info["platform_config"]:
        return

    platform_config = discovery_info["platform_config"]
    xknx: XKNX = hass.data[DOMAIN].xknx

    entities = []
    for entity_config in platform_config:
        entities.append(KNXWeather(xknx, entity_config))

    async_add_entities(entities)


class KNXWeather(KnxEntity, WeatherEntity):
    """Representation of a KNX weather device."""

    def __init__(self, xknx: XKNX, config: ConfigType) -> None:
        """Initialize of a KNX sensor."""
        self._device: XknxWeather
        super().__init__(self._create_weather(xknx, config))
        self._unique_id = f"{self._device._temperature.group_address_state}"

    @staticmethod
    def _create_weather(xknx: XKNX, config: ConfigType) -> XknxWeather:
        """Return a KNX weather device to be used within XKNX."""
        return XknxWeather(
            xknx,
            name=config[CONF_NAME],
            sync_state=config[WeatherSchema.CONF_SYNC_STATE],
            group_address_temperature=config[
                WeatherSchema.CONF_KNX_TEMPERATURE_ADDRESS
            ],
            group_address_brightness_south=config.get(
                WeatherSchema.CONF_KNX_BRIGHTNESS_SOUTH_ADDRESS
            ),
            group_address_brightness_east=config.get(
                WeatherSchema.CONF_KNX_BRIGHTNESS_EAST_ADDRESS
            ),
            group_address_brightness_west=config.get(
                WeatherSchema.CONF_KNX_BRIGHTNESS_WEST_ADDRESS
            ),
            group_address_brightness_north=config.get(
                WeatherSchema.CONF_KNX_BRIGHTNESS_NORTH_ADDRESS
            ),
            group_address_wind_speed=config.get(
                WeatherSchema.CONF_KNX_WIND_SPEED_ADDRESS
            ),
            group_address_wind_bearing=config.get(
                WeatherSchema.CONF_KNX_WIND_BEARING_ADDRESS
            ),
            group_address_rain_alarm=config.get(
                WeatherSchema.CONF_KNX_RAIN_ALARM_ADDRESS
            ),
            group_address_frost_alarm=config.get(
                WeatherSchema.CONF_KNX_FROST_ALARM_ADDRESS
            ),
            group_address_wind_alarm=config.get(
                WeatherSchema.CONF_KNX_WIND_ALARM_ADDRESS
            ),
            group_address_day_night=config.get(
                WeatherSchema.CONF_KNX_DAY_NIGHT_ADDRESS
            ),
            group_address_air_pressure=config.get(
                WeatherSchema.CONF_KNX_AIR_PRESSURE_ADDRESS
            ),
            group_address_humidity=config.get(WeatherSchema.CONF_KNX_HUMIDITY_ADDRESS),
        )

    @property
    def temperature(self) -> float | None:
        """Return current temperature."""
        return self._device.temperature

    @property
    def temperature_unit(self) -> str:
        """Return temperature unit."""
        return TEMP_CELSIUS

    @property
    def pressure(self) -> float | None:
        """Return current air pressure."""
        # KNX returns pA - HA requires hPa
        return (
            self._device.air_pressure / 100
            if self._device.air_pressure is not None
            else None
        )

    @property
    def condition(self) -> str:
        """Return current weather condition."""
        return self._device.ha_current_state().value

    @property
    def humidity(self) -> float | None:
        """Return current humidity."""
        return self._device.humidity

    @property
    def wind_bearing(self) -> int | None:
        """Return current wind bearing in degrees."""
        return self._device.wind_bearing

    @property
    def wind_speed(self) -> float | None:
        """Return current wind speed in km/h."""
        # KNX only supports wind speed in m/s
        return (
            self._device.wind_speed * 3.6
            if self._device.wind_speed is not None
            else None
        )<|MERGE_RESOLUTION|>--- conflicted
+++ resolved
@@ -1,13 +1,7 @@
 """Support for KNX/IP weather station."""
 from __future__ import annotations
 
-<<<<<<< HEAD
-from collections.abc import Iterable
-from typing import Callable
-
 from xknx import XKNX
-=======
->>>>>>> 05c6f3ca
 from xknx.devices import Weather as XknxWeather
 
 from homeassistant.components.weather import WeatherEntity
