"""Support for interfacing with the XBMC/Kodi JSON-RPC API."""
from __future__ import annotations

from collections.abc import Awaitable, Callable, Coroutine
from datetime import timedelta
from functools import wraps
import logging
import re
from typing import Any, TypeVar
import urllib.parse

from jsonrpc_base.jsonrpc import ProtocolError, TransportError
from pykodi import CannotConnectError
from typing_extensions import Concatenate, ParamSpec
import voluptuous as vol

from homeassistant.components import media_source
from homeassistant.components.media_player import (
    PLATFORM_SCHEMA,
    MediaPlayerEntity,
    MediaPlayerEntityFeature,
)
from homeassistant.components.media_player.browse_media import (
    async_process_play_media_url,
)
from homeassistant.components.media_player.const import (
    MEDIA_TYPE_ALBUM,
    MEDIA_TYPE_ARTIST,
    MEDIA_TYPE_CHANNEL,
    MEDIA_TYPE_EPISODE,
    MEDIA_TYPE_MOVIE,
    MEDIA_TYPE_MUSIC,
    MEDIA_TYPE_PLAYLIST,
    MEDIA_TYPE_SEASON,
    MEDIA_TYPE_TRACK,
    MEDIA_TYPE_TVSHOW,
    MEDIA_TYPE_URL,
    MEDIA_TYPE_VIDEO,
)
from homeassistant.components.media_player.errors import BrowseError
from homeassistant.config_entries import SOURCE_IMPORT, ConfigEntry
from homeassistant.const import (
    ATTR_ENTITY_ID,
    CONF_HOST,
    CONF_NAME,
    CONF_PASSWORD,
    CONF_PORT,
    CONF_PROXY_SSL,
    CONF_SSL,
    CONF_TIMEOUT,
    CONF_USERNAME,
    EVENT_HOMEASSISTANT_STARTED,
    STATE_IDLE,
    STATE_OFF,
    STATE_PAUSED,
    STATE_PLAYING,
)
from homeassistant.core import CoreState, HomeAssistant, callback
from homeassistant.helpers import (
    config_validation as cv,
    device_registry,
    entity_platform,
)
from homeassistant.helpers.entity import DeviceInfo
from homeassistant.helpers.entity_platform import AddEntitiesCallback
from homeassistant.helpers.event import async_track_time_interval
from homeassistant.helpers.network import is_internal_request
from homeassistant.helpers.typing import ConfigType, DiscoveryInfoType
import homeassistant.util.dt as dt_util

from .browse_media import (
    build_item_response,
    get_media_info,
    library_payload,
    media_source_content_filter,
)
from .const import (
    CONF_WS_PORT,
    DATA_CONNECTION,
    DATA_KODI,
    DEFAULT_PORT,
    DEFAULT_SSL,
    DEFAULT_TIMEOUT,
    DEFAULT_WS_PORT,
    DOMAIN,
    EVENT_TURN_OFF,
    EVENT_TURN_ON,
)

_KodiEntityT = TypeVar("_KodiEntityT", bound="KodiEntity")
_P = ParamSpec("_P")

_LOGGER = logging.getLogger(__name__)

EVENT_KODI_CALL_METHOD_RESULT = "kodi_call_method_result"

CONF_TCP_PORT = "tcp_port"
CONF_TURN_ON_ACTION = "turn_on_action"
CONF_TURN_OFF_ACTION = "turn_off_action"
CONF_ENABLE_WEBSOCKET = "enable_websocket"

DEPRECATED_TURN_OFF_ACTIONS = {
    None: None,
    "quit": "Application.Quit",
    "hibernate": "System.Hibernate",
    "suspend": "System.Suspend",
    "reboot": "System.Reboot",
    "shutdown": "System.Shutdown",
}

WEBSOCKET_WATCHDOG_INTERVAL = timedelta(seconds=10)

# https://github.com/xbmc/xbmc/blob/master/xbmc/media/MediaType.h
MEDIA_TYPES = {
    "music": MEDIA_TYPE_MUSIC,
    "artist": MEDIA_TYPE_MUSIC,
    "album": MEDIA_TYPE_MUSIC,
    "song": MEDIA_TYPE_MUSIC,
    "video": MEDIA_TYPE_VIDEO,
    "set": MEDIA_TYPE_PLAYLIST,
    "musicvideo": MEDIA_TYPE_VIDEO,
    "movie": MEDIA_TYPE_MOVIE,
    "tvshow": MEDIA_TYPE_TVSHOW,
    "season": MEDIA_TYPE_TVSHOW,
    "episode": MEDIA_TYPE_TVSHOW,
    # Type 'channel' is used for radio or tv streams from pvr
    "channel": MEDIA_TYPE_CHANNEL,
    # Type 'audio' is used for audio media, that Kodi couldn't scroblle
    "audio": MEDIA_TYPE_MUSIC,
}

MAP_KODI_MEDIA_TYPES = {
    MEDIA_TYPE_MOVIE: "movieid",
    MEDIA_TYPE_EPISODE: "episodeid",
    MEDIA_TYPE_SEASON: "seasonid",
    MEDIA_TYPE_TVSHOW: "tvshowid",
}


PLATFORM_SCHEMA = PLATFORM_SCHEMA.extend(
    {
        vol.Required(CONF_HOST): cv.string,
        vol.Optional(CONF_NAME): cv.string,
        vol.Optional(CONF_PORT, default=DEFAULT_PORT): cv.port,
        vol.Optional(CONF_TCP_PORT, default=DEFAULT_WS_PORT): cv.port,
        vol.Optional(CONF_PROXY_SSL, default=DEFAULT_SSL): cv.boolean,
        vol.Optional(CONF_TURN_ON_ACTION): cv.SCRIPT_SCHEMA,
        vol.Optional(CONF_TURN_OFF_ACTION): vol.Any(
            cv.SCRIPT_SCHEMA, vol.In(DEPRECATED_TURN_OFF_ACTIONS)
        ),
        vol.Optional(CONF_TIMEOUT, default=DEFAULT_TIMEOUT): cv.positive_int,
        vol.Inclusive(CONF_USERNAME, "auth"): cv.string,
        vol.Inclusive(CONF_PASSWORD, "auth"): cv.string,
        vol.Optional(CONF_ENABLE_WEBSOCKET, default=True): cv.boolean,
    }
)


SERVICE_ADD_MEDIA = "add_to_playlist"
SERVICE_CALL_METHOD = "call_method"

ATTR_MEDIA_TYPE = "media_type"
ATTR_MEDIA_NAME = "media_name"
ATTR_MEDIA_ARTIST_NAME = "artist_name"
ATTR_MEDIA_ID = "media_id"
ATTR_METHOD = "method"


KODI_ADD_MEDIA_SCHEMA = {
    vol.Required(ATTR_MEDIA_TYPE): cv.string,
    vol.Optional(ATTR_MEDIA_ID): cv.string,
    vol.Optional(ATTR_MEDIA_NAME): cv.string,
    vol.Optional(ATTR_MEDIA_ARTIST_NAME): cv.string,
}

KODI_CALL_METHOD_SCHEMA = cv.make_entity_service_schema(
    {vol.Required(ATTR_METHOD): cv.string}, extra=vol.ALLOW_EXTRA
)


def find_matching_config_entries_for_host(hass, host):
    """Search existing config entries for one matching the host."""
    for entry in hass.config_entries.async_entries(DOMAIN):
        if entry.data[CONF_HOST] == host:
            return entry
    return None


async def async_setup_platform(
    hass: HomeAssistant,
    config: ConfigType,
    async_add_entities: AddEntitiesCallback,
    discovery_info: DiscoveryInfoType | None = None,
) -> None:
    """Set up the Kodi platform."""
    if discovery_info:
        # Now handled by zeroconf in the config flow
        return

    host = config[CONF_HOST]
    if find_matching_config_entries_for_host(hass, host):
        return

    websocket = config.get(CONF_ENABLE_WEBSOCKET)
    ws_port = config.get(CONF_TCP_PORT) if websocket else None

    entry_data = {
        CONF_NAME: config.get(CONF_NAME, host),
        CONF_HOST: host,
        CONF_PORT: config.get(CONF_PORT),
        CONF_WS_PORT: ws_port,
        CONF_USERNAME: config.get(CONF_USERNAME),
        CONF_PASSWORD: config.get(CONF_PASSWORD),
        CONF_SSL: config.get(CONF_PROXY_SSL),
        CONF_TIMEOUT: config.get(CONF_TIMEOUT),
    }

    hass.async_create_task(
        hass.config_entries.flow.async_init(
            DOMAIN, context={"source": SOURCE_IMPORT}, data=entry_data
        )
    )


async def async_setup_entry(
    hass: HomeAssistant,
    config_entry: ConfigEntry,
    async_add_entities: AddEntitiesCallback,
) -> None:
    """Set up the Kodi media player platform."""
    platform = entity_platform.async_get_current_platform()
    platform.async_register_entity_service(
        SERVICE_ADD_MEDIA, KODI_ADD_MEDIA_SCHEMA, "async_add_media_to_playlist"
    )
    platform.async_register_entity_service(
        SERVICE_CALL_METHOD, KODI_CALL_METHOD_SCHEMA, "async_call_method"
    )

    data = hass.data[DOMAIN][config_entry.entry_id]
    connection = data[DATA_CONNECTION]
    kodi = data[DATA_KODI]
    name = config_entry.data[CONF_NAME]
    if (uid := config_entry.unique_id) is None:
        uid = config_entry.entry_id

    entity = KodiEntity(connection, kodi, name, uid)
    async_add_entities([entity])


def cmd(
    func: Callable[Concatenate[_KodiEntityT, _P], Awaitable[Any]]
) -> Callable[Concatenate[_KodiEntityT, _P], Coroutine[Any, Any, None]]:
    """Catch command exceptions."""

    @wraps(func)
    async def wrapper(obj: _KodiEntityT, *args: _P.args, **kwargs: _P.kwargs) -> None:
        """Wrap all command methods."""
        try:
            await func(obj, *args, **kwargs)
        except (TransportError, ProtocolError) as exc:
            # If Kodi is off, we expect calls to fail.
            if obj.state == STATE_OFF:
                log_function = _LOGGER.debug
            else:
                log_function = _LOGGER.error
            log_function(
                "Error calling %s on entity %s: %r",
                func.__name__,
                obj.entity_id,
                exc,
            )

    return wrapper


class KodiEntity(MediaPlayerEntity):
    """Representation of a XBMC/Kodi device."""

    _attr_supported_features = (
        MediaPlayerEntityFeature.BROWSE_MEDIA
        | MediaPlayerEntityFeature.NEXT_TRACK
        | MediaPlayerEntityFeature.PAUSE
        | MediaPlayerEntityFeature.PLAY
        | MediaPlayerEntityFeature.PLAY_MEDIA
        | MediaPlayerEntityFeature.PREVIOUS_TRACK
        | MediaPlayerEntityFeature.SEEK
        | MediaPlayerEntityFeature.SHUFFLE_SET
        | MediaPlayerEntityFeature.STOP
        | MediaPlayerEntityFeature.TURN_OFF
        | MediaPlayerEntityFeature.TURN_ON
        | MediaPlayerEntityFeature.VOLUME_MUTE
        | MediaPlayerEntityFeature.VOLUME_SET
        | MediaPlayerEntityFeature.VOLUME_STEP
    )

    def __init__(self, connection, kodi, name, uid):
        """Initialize the Kodi entity."""
        self._connection = connection
        self._kodi = kodi
        self._unique_id = uid
        self._players = None
        self._properties = {}
        self._item = {}
        self._app_properties = {}
        self._media_position_updated_at = None
        self._media_position = None
        self._connect_error = False

        self._attr_name = name
        self._attr_supported_features = SUPPORT_KODI

    def _reset_state(self, players=None):
        self._players = players
        self._properties = {}
        self._item = {}
        self._app_properties = {}
        self._media_position_updated_at = None
        self._media_position = None

    @property
    def _kodi_is_off(self):
        return self._players is None

    @property
    def _no_active_players(self):
        return not self._players

    @callback
    def async_on_speed_event(self, sender, data):
        """Handle player changes between playing and paused."""
        self._properties["speed"] = data["player"]["speed"]

        if not hasattr(data["item"], "id"):
            # If no item id is given, perform a full update
            force_refresh = True
        else:
            # If a new item is playing, force a complete refresh
            force_refresh = data["item"]["id"] != self._item.get("id")

        self.async_schedule_update_ha_state(force_refresh)

    @callback
    def async_on_stop(self, sender, data):
        """Handle the stop of the player playback."""
        # Prevent stop notifications which are sent after quit notification
        if self._kodi_is_off:
            return

        self._reset_state([])
        self.async_write_ha_state()

    @callback
    def async_on_volume_changed(self, sender, data):
        """Handle the volume changes."""
        self._app_properties["volume"] = data["volume"]
        self._app_properties["muted"] = data["muted"]
        self.async_write_ha_state()

    async def async_on_quit(self, sender, data):
        """Reset the player state on quit action."""
        await self._clear_connection()

    async def _clear_connection(self, close=True):
        self._reset_state()
        self.async_write_ha_state()
        if close:
            await self._connection.close()

    @property
    def unique_id(self):
        """Return the unique id of the device."""
        return self._unique_id

    @property
    def device_info(self) -> DeviceInfo:
        """Return device info for this device."""
        return DeviceInfo(
            identifiers={(DOMAIN, self.unique_id)},
            manufacturer="Kodi",
            name=self.name,
        )

    @property
    def state(self):
        """Return the state of the device."""
        if self._kodi_is_off:
            return STATE_OFF

        if self._no_active_players:
            return STATE_IDLE

        if self._properties["speed"] == 0:
            return STATE_PAUSED

        return STATE_PLAYING

    async def async_added_to_hass(self):
        """Connect the websocket if needed."""
        if not self._connection.can_subscribe:
            return

        if self._connection.connected:
            await self._on_ws_connected()

        async def start_watchdog(event=None):
            """Start websocket watchdog."""
            await self._async_connect_websocket_if_disconnected()
            self.async_on_remove(
                async_track_time_interval(
                    self.hass,
                    self._async_connect_websocket_if_disconnected,
                    WEBSOCKET_WATCHDOG_INTERVAL,
                )
            )

        # If Home Assistant is already in a running state, start the watchdog
        # immediately, else trigger it after Home Assistant has finished starting.
        if self.hass.state == CoreState.running:
            await start_watchdog()
        else:
            self.hass.bus.async_listen_once(EVENT_HOMEASSISTANT_STARTED, start_watchdog)

    async def _on_ws_connected(self):
        """Call after ws is connected."""
        self._connect_error = False
        self._register_ws_callbacks()

        version = (await self._kodi.get_application_properties(["version"]))["version"]
        sw_version = f"{version['major']}.{version['minor']}"
        dev_reg = await device_registry.async_get_registry(self.hass)
        device = dev_reg.async_get_device({(DOMAIN, self.unique_id)})
        dev_reg.async_update_device(device.id, sw_version=sw_version)

        self.async_schedule_update_ha_state(True)

    async def _async_ws_connect(self):
        """Connect to Kodi via websocket protocol."""
        try:
            await self._connection.connect()
            await self._on_ws_connected()
        except (TransportError, CannotConnectError):
            if not self._connect_error:
                self._connect_error = True
                _LOGGER.warning("Unable to connect to Kodi via websocket")
            await self._clear_connection(False)
        else:
            self._connect_error = False

    async def _ping(self):
        try:
            await self._kodi.ping()
        except (TransportError, CannotConnectError):
            if not self._connect_error:
                self._connect_error = True
                _LOGGER.warning("Unable to ping Kodi via websocket")
            await self._clear_connection()
        else:
            self._connect_error = False

    async def _async_connect_websocket_if_disconnected(self, *_):
        """Reconnect the websocket if it fails."""
        if not self._connection.connected:
            await self._async_ws_connect()
        else:
            await self._ping()

    @callback
    def _register_ws_callbacks(self):
        self._connection.server.Player.OnPause = self.async_on_speed_event
        self._connection.server.Player.OnPlay = self.async_on_speed_event
        self._connection.server.Player.OnAVStart = self.async_on_speed_event
        self._connection.server.Player.OnAVChange = self.async_on_speed_event
        self._connection.server.Player.OnResume = self.async_on_speed_event
        self._connection.server.Player.OnSpeedChanged = self.async_on_speed_event
        self._connection.server.Player.OnSeek = self.async_on_speed_event
        self._connection.server.Player.OnStop = self.async_on_stop
        self._connection.server.Application.OnVolumeChanged = (
            self.async_on_volume_changed
        )
        self._connection.server.System.OnQuit = self.async_on_quit
        self._connection.server.System.OnRestart = self.async_on_quit
        self._connection.server.System.OnSleep = self.async_on_quit

    @cmd
    async def async_update(self):
        """Retrieve latest state."""
        if not self._connection.connected:
            self._reset_state()
            return

        self._players = await self._kodi.get_players()

        if self._kodi_is_off:
            self._reset_state()
            return

        if self._players:
            self._app_properties = await self._kodi.get_application_properties(
                ["volume", "muted"]
            )

            self._properties = await self._kodi.get_player_properties(
                self._players[0], ["time", "totaltime", "speed", "live"]
            )

            position = self._properties["time"]
            if self._media_position != position:
                self._media_position_updated_at = dt_util.utcnow()
                self._media_position = position

            self._item = await self._kodi.get_playing_item_properties(
                self._players[0],
                [
                    "title",
                    "file",
                    "uniqueid",
                    "thumbnail",
                    "artist",
                    "albumartist",
                    "showtitle",
                    "album",
                    "season",
                    "episode",
                ],
            )
        else:
            self._reset_state([])

    @property
    def should_poll(self):
        """Return True if entity has to be polled for state."""
        return not self._connection.can_subscribe

    @property
    def volume_level(self):
        """Volume level of the media player (0..1)."""
        if "volume" in self._app_properties:
            return int(self._app_properties["volume"]) / 100.0

    @property
    def is_volume_muted(self):
        """Boolean if volume is currently muted."""
        return self._app_properties.get("muted")

    @property
    def media_content_id(self):
        """Content ID of current playing media."""
        return self._item.get("uniqueid", None)

    @property
    def media_content_type(self):
        """Content type of current playing media.

        If the media type cannot be detected, the player type is used.
        """
        item_type = MEDIA_TYPES.get(self._item.get("type"))
        if (item_type is None or item_type == "channel") and self._players:
            return MEDIA_TYPES.get(self._players[0]["type"])
        return item_type

    @property
    def media_duration(self):
        """Duration of current playing media in seconds."""
        if self._properties.get("live"):
            return None

        if (total_time := self._properties.get("totaltime")) is None:
            return None

        return (
            total_time["hours"] * 3600
            + total_time["minutes"] * 60
            + total_time["seconds"]
        )

    @property
    def media_position(self):
        """Position of current playing media in seconds."""
        if (time := self._properties.get("time")) is None:
            return None

        return time["hours"] * 3600 + time["minutes"] * 60 + time["seconds"]

    @property
    def media_position_updated_at(self):
        """Last valid time of media position."""
        return self._media_position_updated_at

    @property
    def media_image_url(self):
        """Image url of current playing media."""
        if (thumbnail := self._item.get("thumbnail")) is None:
            return None

        return self._kodi.thumbnail_url(thumbnail)

    @property
    def media_title(self):
        """Title of current playing media."""
        # find a string we can use as a title
        item = self._item
        return item.get("title") or item.get("label") or item.get("file")

    @property
    def media_series_title(self):
        """Title of series of current playing media, TV show only."""
        return self._item.get("showtitle")

    @property
    def media_season(self):
        """Season of current playing media, TV show only."""
        return self._item.get("season")

    @property
    def media_episode(self):
        """Episode of current playing media, TV show only."""
        return self._item.get("episode")

    @property
    def media_album_name(self):
        """Album name of current playing media, music track only."""
        return self._item.get("album")

    @property
    def media_artist(self):
        """Artist of current playing media, music track only."""
        if artists := self._item.get("artist"):
            return artists[0]

        return None

    @property
    def media_album_artist(self):
        """Album artist of current playing media, music track only."""
        if artists := self._item.get("albumartist"):
            return artists[0]

        return None

<<<<<<< HEAD
    @property
    def available(self):
        """Return True if entity is available."""
        return not self._connect_error

=======
>>>>>>> cef5d605
    async def async_turn_on(self):
        """Turn the media player on."""
        _LOGGER.debug("Firing event to turn on device")
        self.hass.bus.async_fire(EVENT_TURN_ON, {ATTR_ENTITY_ID: self.entity_id})

    async def async_turn_off(self):
        """Turn the media player off."""
        _LOGGER.debug("Firing event to turn off device")
        self.hass.bus.async_fire(EVENT_TURN_OFF, {ATTR_ENTITY_ID: self.entity_id})

    @cmd
    async def async_volume_up(self):
        """Volume up the media player."""
        await self._kodi.volume_up()

    @cmd
    async def async_volume_down(self):
        """Volume down the media player."""
        await self._kodi.volume_down()

    @cmd
    async def async_set_volume_level(self, volume):
        """Set volume level, range 0..1."""
        await self._kodi.set_volume_level(int(volume * 100))

    @cmd
    async def async_mute_volume(self, mute):
        """Mute (true) or unmute (false) media player."""
        await self._kodi.mute(mute)

    @cmd
    async def async_media_play_pause(self):
        """Pause media on media player."""
        await self._kodi.play_pause()

    @cmd
    async def async_media_play(self):
        """Play media."""
        await self._kodi.play()

    @cmd
    async def async_media_pause(self):
        """Pause the media player."""
        await self._kodi.pause()

    @cmd
    async def async_media_stop(self):
        """Stop the media player."""
        await self._kodi.stop()

    @cmd
    async def async_media_next_track(self):
        """Send next track command."""
        await self._kodi.next_track()

    @cmd
    async def async_media_previous_track(self):
        """Send next track command."""
        await self._kodi.previous_track()

    @cmd
    async def async_media_seek(self, position):
        """Send seek command."""
        await self._kodi.media_seek(position)

    @cmd
    async def async_play_media(
        self, media_type: str, media_id: str, **kwargs: Any
    ) -> None:
        """Send the play_media command to the media player."""
        if media_source.is_media_source_id(media_id):
            media_type = MEDIA_TYPE_URL
            play_item = await media_source.async_resolve_media(self.hass, media_id)
            media_id = play_item.url

        media_type_lower = media_type.lower()

        if media_type_lower == MEDIA_TYPE_CHANNEL:
            await self._kodi.play_channel(int(media_id))
        elif media_type_lower == MEDIA_TYPE_PLAYLIST:
            await self._kodi.play_playlist(int(media_id))
        elif media_type_lower == "file":
            await self._kodi.play_file(media_id)
        elif media_type_lower == "directory":
            await self._kodi.play_directory(media_id)
        elif media_type_lower in [
            MEDIA_TYPE_ARTIST,
            MEDIA_TYPE_ALBUM,
            MEDIA_TYPE_TRACK,
        ]:
            await self.async_clear_playlist()
            await self.async_add_to_playlist(media_type_lower, media_id)
            await self._kodi.play_playlist(0)
        elif media_type_lower in [
            MEDIA_TYPE_MOVIE,
            MEDIA_TYPE_EPISODE,
            MEDIA_TYPE_SEASON,
            MEDIA_TYPE_TVSHOW,
        ]:
            await self._kodi.play_item(
                {MAP_KODI_MEDIA_TYPES[media_type_lower]: int(media_id)}
            )
        else:
            media_id = async_process_play_media_url(self.hass, media_id)

            await self._kodi.play_file(media_id)

    @cmd
    async def async_set_shuffle(self, shuffle):
        """Set shuffle mode, for the first player."""
        if self._no_active_players:
            raise RuntimeError("Error: No active player.")
        await self._kodi.set_shuffle(shuffle)

    async def async_call_method(self, method, **kwargs):
        """Run Kodi JSONRPC API method with params."""
        _LOGGER.debug("Run API method %s, kwargs=%s", method, kwargs)
        result_ok = False
        try:
            result = await self._kodi.call_method(method, **kwargs)
            result_ok = True
        except ProtocolError as exc:
            result = exc.args[2]["error"]
            _LOGGER.error(
                "Run API method %s.%s(%s) error: %s",
                self.entity_id,
                method,
                kwargs,
                result,
            )
        except TransportError:
            result = None
            _LOGGER.warning(
                "TransportError trying to run API method %s.%s(%s)",
                self.entity_id,
                method,
                kwargs,
            )

        if isinstance(result, dict):
            event_data = {
                "entity_id": self.entity_id,
                "result": result,
                "result_ok": result_ok,
                "input": {"method": method, "params": kwargs},
            }
            _LOGGER.debug("EVENT kodi_call_method_result: %s", event_data)
            self.hass.bus.async_fire(
                EVENT_KODI_CALL_METHOD_RESULT, event_data=event_data
            )
        return result

    async def async_clear_playlist(self):
        """Clear default playlist (i.e. playlistid=0)."""
        await self._kodi.clear_playlist()

    async def async_add_to_playlist(self, media_type, media_id):
        """Add media item to default playlist (i.e. playlistid=0)."""
        if media_type == MEDIA_TYPE_ARTIST:
            await self._kodi.add_artist_to_playlist(int(media_id))
        elif media_type == MEDIA_TYPE_ALBUM:
            await self._kodi.add_album_to_playlist(int(media_id))
        elif media_type == MEDIA_TYPE_TRACK:
            await self._kodi.add_song_to_playlist(int(media_id))

    async def async_add_media_to_playlist(
        self, media_type, media_id=None, media_name="ALL", artist_name=""
    ):
        """Add a media to default playlist.

        First the media type must be selected, then
        the media can be specified in terms of id or
        name and optionally artist name.
        All the albums of an artist can be added with
        media_name="ALL"
        """
        if media_type == "SONG":
            if media_id is None:
                media_id = await self._async_find_song(media_name, artist_name)
            if media_id:
                await self._kodi.add_song_to_playlist(int(media_id))

        elif media_type == "ALBUM":
            if media_id is None:
                if media_name == "ALL":
                    await self._async_add_all_albums(artist_name)
                    return

                media_id = await self._async_find_album(media_name, artist_name)
            if media_id:
                await self._kodi.add_album_to_playlist(int(media_id))

        else:
            raise RuntimeError("Unrecognized media type.")

        if media_id is None:
            _LOGGER.warning("No media detected for Playlist.Add")

    async def _async_add_all_albums(self, artist_name):
        """Add all albums of an artist to default playlist (i.e. playlistid=0).

        The artist is specified in terms of name.
        """
        artist_id = await self._async_find_artist(artist_name)

        albums = await self._kodi.get_albums(artist_id)

        for alb in albums["albums"]:
            await self._kodi.add_album_to_playlist(int(alb["albumid"]))

    async def _async_find_artist(self, artist_name):
        """Find artist by name."""
        artists = await self._kodi.get_artists()
        try:
            out = self._find(artist_name, [a["artist"] for a in artists["artists"]])
            return artists["artists"][out[0][0]]["artistid"]
        except KeyError:
            _LOGGER.warning("No artists were found: %s", artist_name)
            return None

    async def _async_find_song(self, song_name, artist_name=""):
        """Find song by name and optionally artist name."""
        artist_id = None
        if artist_name != "":
            artist_id = await self._async_find_artist(artist_name)

        songs = await self._kodi.get_songs(artist_id)
        if songs["limits"]["total"] == 0:
            return None

        out = self._find(song_name, [a["label"] for a in songs["songs"]])
        return songs["songs"][out[0][0]]["songid"]

    async def _async_find_album(self, album_name, artist_name=""):
        """Find album by name and optionally artist name."""
        artist_id = None
        if artist_name != "":
            artist_id = await self._async_find_artist(artist_name)

        albums = await self._kodi.get_albums(artist_id)
        try:
            out = self._find(album_name, [a["label"] for a in albums["albums"]])
            return albums["albums"][out[0][0]]["albumid"]
        except KeyError:
            _LOGGER.warning(
                "No albums were found with artist: %s, album: %s",
                artist_name,
                album_name,
            )
            return None

    @staticmethod
    def _find(key_word, words):
        key_word = key_word.split(" ")
        patt = [re.compile(f"(^| ){k}( |$)", re.IGNORECASE) for k in key_word]

        out = [[i, 0] for i in range(len(words))]
        for i in range(len(words)):
            mtc = [p.search(words[i]) for p in patt]
            rate = [m is not None for m in mtc].count(True)
            out[i][1] = rate

        return sorted(out, key=lambda out: out[1], reverse=True)

    async def async_browse_media(self, media_content_type=None, media_content_id=None):
        """Implement the websocket media browsing helper."""
        is_internal = is_internal_request(self.hass)

        async def _get_thumbnail_url(
            media_content_type,
            media_content_id,
            media_image_id=None,
            thumbnail_url=None,
        ):
            if is_internal:
                return self._kodi.thumbnail_url(thumbnail_url)

            return self.get_browse_image_url(
                media_content_type,
                urllib.parse.quote_plus(media_content_id),
                media_image_id,
            )

        if media_content_type in [None, "library"]:
            return await library_payload(self.hass)

        if media_source.is_media_source_id(media_content_id):
            return await media_source.async_browse_media(
                self.hass, media_content_id, content_filter=media_source_content_filter
            )

        payload = {
            "search_type": media_content_type,
            "search_id": media_content_id,
        }

        response = await build_item_response(self._kodi, payload, _get_thumbnail_url)
        if response is None:
            raise BrowseError(
                f"Media not found: {media_content_type} / {media_content_id}"
            )
        return response

    async def async_get_browse_image(
        self,
        media_content_type: str,
        media_content_id: str,
        media_image_id: str | None = None,
    ) -> tuple[bytes | None, str | None]:
        """Get media image from kodi server."""
        try:
            image_url, _, _ = await get_media_info(
                self._kodi, media_content_id, media_content_type
            )
        except (ProtocolError, TransportError):
            return (None, None)

        if image_url:
            return await self._async_fetch_image(image_url)

        return (None, None)<|MERGE_RESOLUTION|>--- conflicted
+++ resolved
@@ -637,14 +637,11 @@
 
         return None
 
-<<<<<<< HEAD
     @property
     def available(self):
         """Return True if entity is available."""
         return not self._connect_error
 
-=======
->>>>>>> cef5d605
     async def async_turn_on(self):
         """Turn the media player on."""
         _LOGGER.debug("Firing event to turn on device")
