"""Constants for the LCN component."""
from itertools import product

from homeassistant.const import (
<<<<<<< HEAD
    PERCENTAGE,
    TEMP_CELSIUS,
    TEMP_FAHRENHEIT,
    TEMP_KELVIN,
    UNIT_DEGREE,
    UNIT_VOLT,
=======
    DEGREE,
    TEMP_CELSIUS,
    TEMP_FAHRENHEIT,
    TEMP_KELVIN,
    UNIT_PERCENTAGE,
    VOLT,
>>>>>>> 6f6c670b
)

DOMAIN = "lcn"
DATA_LCN = "lcn"
DEFAULT_NAME = "pchk"

CONF_CONNECTIONS = "connections"
CONF_SK_NUM_TRIES = "sk_num_tries"
CONF_OUTPUT = "output"
CONF_DIM_MODE = "dim_mode"
CONF_DIMMABLE = "dimmable"
CONF_TRANSITION = "transition"
CONF_MOTOR = "motor"
CONF_LOCKABLE = "lockable"
CONF_VARIABLE = "variable"
CONF_VALUE = "value"
CONF_RELVARREF = "value_reference"
CONF_SOURCE = "source"
CONF_SETPOINT = "setpoint"
CONF_LED = "led"
CONF_KEYS = "keys"
CONF_TIME = "time"
CONF_TIME_UNIT = "time_unit"
CONF_TABLE = "table"
CONF_ROW = "row"
CONF_TEXT = "text"
CONF_PCK = "pck"
CONF_CLIMATES = "climates"
CONF_MAX_TEMP = "max_temp"
CONF_MIN_TEMP = "min_temp"
CONF_SCENES = "scenes"
CONF_REGISTER = "register"
CONF_SCENE = "scene"
CONF_OUTPUTS = "outputs"
CONF_REVERSE_TIME = "reverse_time"

DIM_MODES = ["STEPS50", "STEPS200"]

OUTPUT_PORTS = ["OUTPUT1", "OUTPUT2", "OUTPUT3", "OUTPUT4"]

RELAY_PORTS = [
    "RELAY1",
    "RELAY2",
    "RELAY3",
    "RELAY4",
    "RELAY5",
    "RELAY6",
    "RELAY7",
    "RELAY8",
    "MOTORONOFF1",
    "MOTORUPDOWN1",
    "MOTORONOFF2",
    "MOTORUPDOWN2",
    "MOTORONOFF3",
    "MOTORUPDOWN3",
    "MOTORONOFF4",
    "MOTORUPDOWN4",
]

MOTOR_PORTS = ["MOTOR1", "MOTOR2", "MOTOR3", "MOTOR4", "OUTPUTS"]

LED_PORTS = [
    "LED1",
    "LED2",
    "LED3",
    "LED4",
    "LED5",
    "LED6",
    "LED7",
    "LED8",
    "LED9",
    "LED10",
    "LED11",
    "LED12",
]

LED_STATUS = ["OFF", "ON", "BLINK", "FLICKER"]

LOGICOP_PORTS = ["LOGICOP1", "LOGICOP2", "LOGICOP3", "LOGICOP4"]

BINSENSOR_PORTS = [
    "BINSENSOR1",
    "BINSENSOR2",
    "BINSENSOR3",
    "BINSENSOR4",
    "BINSENSOR5",
    "BINSENSOR6",
    "BINSENSOR7",
    "BINSENSOR8",
]

KEYS = [f"{t[0]:s}{t[1]:d}" for t in product(["A", "B", "C", "D"], range(1, 9))]

VARIABLES = [
    "VAR1ORTVAR",
    "VAR2ORR1VAR",
    "VAR3ORR2VAR",
    "TVAR",
    "R1VAR",
    "R2VAR",
    "VAR1",
    "VAR2",
    "VAR3",
    "VAR4",
    "VAR5",
    "VAR6",
    "VAR7",
    "VAR8",
    "VAR9",
    "VAR10",
    "VAR11",
    "VAR12",
]

SETPOINTS = ["R1VARSETPOINT", "R2VARSETPOINT"]

THRESHOLDS = [
    "THRS1",
    "THRS2",
    "THRS3",
    "THRS4",
    "THRS5",
    "THRS2_1",
    "THRS2_2",
    "THRS2_3",
    "THRS2_4",
    "THRS3_1",
    "THRS3_2",
    "THRS3_3",
    "THRS3_4",
    "THRS4_1",
    "THRS4_2",
    "THRS4_3",
    "THRS4_4",
]

S0_INPUTS = ["S0INPUT1", "S0INPUT2", "S0INPUT3", "S0INPUT4"]

VAR_UNITS = [
    "",
    "LCN",
    "NATIVE",
    TEMP_CELSIUS,
    TEMP_KELVIN,
    TEMP_FAHRENHEIT,
    "LUX_T",
    "LX_T",
    "LUX_I",
    "LUX",
    "LX",
    "M/S",
    "METERPERSECOND",
    PERCENTAGE,
    "PERCENT",
    "PPM",
    "VOLT",
    VOLT,
    "AMPERE",
    "AMP",
    "A",
    "DEGREE",
    DEGREE,
]

RELVARREF = ["CURRENT", "PROG"]

SENDKEYCOMMANDS = ["HIT", "MAKE", "BREAK", "DONTSEND"]

TIME_UNITS = [
    "SECONDS",
    "SECOND",
    "SEC",
    "S",
    "MINUTES",
    "MINUTE",
    "MIN",
    "M",
    "HOURS",
    "HOUR",
    "H",
    "DAYS",
    "DAY",
    "D",
]

MOTOR_REVERSE_TIME = ["RT70", "RT600", "RT1200"]<|MERGE_RESOLUTION|>--- conflicted
+++ resolved
@@ -2,21 +2,12 @@
 from itertools import product
 
 from homeassistant.const import (
-<<<<<<< HEAD
+    DEGREE,
     PERCENTAGE,
     TEMP_CELSIUS,
     TEMP_FAHRENHEIT,
     TEMP_KELVIN,
-    UNIT_DEGREE,
-    UNIT_VOLT,
-=======
-    DEGREE,
-    TEMP_CELSIUS,
-    TEMP_FAHRENHEIT,
-    TEMP_KELVIN,
-    UNIT_PERCENTAGE,
     VOLT,
->>>>>>> 6f6c670b
 )
 
 DOMAIN = "lcn"
