--- conflicted
+++ resolved
@@ -2,21 +2,12 @@
 from itertools import product
 
 from homeassistant.const import (
-<<<<<<< HEAD
-    TEMP_CELSIUS,
-    TEMP_FAHRENHEIT,
-    TEMP_KELVIN,
-    UNIT_DEGREE,
-    UNIT_PERCENTAGE,
-    UNIT_VOLT,
-=======
     DEGREE,
     TEMP_CELSIUS,
     TEMP_FAHRENHEIT,
     TEMP_KELVIN,
     UNIT_PERCENTAGE,
     VOLT,
->>>>>>> dbd1ca45
 )
 
 DOMAIN = "lcn"
@@ -173,20 +164,12 @@
     "PERCENT",
     "PPM",
     "VOLT",
-<<<<<<< HEAD
-    UNIT_VOLT,
-=======
     VOLT,
->>>>>>> dbd1ca45
     "AMPERE",
     "AMP",
     "A",
     "DEGREE",
-<<<<<<< HEAD
-    UNIT_DEGREE,
-=======
     DEGREE,
->>>>>>> dbd1ca45
 ]
 
 RELVARREF = ["CURRENT", "PROG"]
