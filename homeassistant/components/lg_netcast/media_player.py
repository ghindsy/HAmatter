--- conflicted
+++ resolved
@@ -1,10 +1,5 @@
 """Support for LG TV running on NetCast 3 or 4."""
 from datetime import datetime, timedelta
-<<<<<<< HEAD
-import logging
-import time
-=======
->>>>>>> 43354186
 
 from pylgnetcast import LgNetCastClient, LgNetCastError
 from requests import RequestException
