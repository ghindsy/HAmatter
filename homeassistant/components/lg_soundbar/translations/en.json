{
    "config": {
        "abort": {
<<<<<<< HEAD
            "already_configured": "Device is already configured",
            "existing_instance_updated": "Updated existing configuration.",
            "no_uuid": "Device missing unique identification required for discovery."
=======
            "already_configured": "Device is already configured"
>>>>>>> f3b3193f
        },
        "error": {
            "cannot_connect": "Failed to connect"
        },
        "step": {
            "user": {
                "data": {
                    "host": "Host"
                }
            }
        }
    }
}<|MERGE_RESOLUTION|>--- conflicted
+++ resolved
@@ -1,13 +1,8 @@
 {
     "config": {
         "abort": {
-<<<<<<< HEAD
             "already_configured": "Device is already configured",
-            "existing_instance_updated": "Updated existing configuration.",
             "no_uuid": "Device missing unique identification required for discovery."
-=======
-            "already_configured": "Device is already configured"
->>>>>>> f3b3193f
         },
         "error": {
             "cannot_connect": "Failed to connect"
