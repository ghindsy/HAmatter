"""Support for Lidarr."""
from __future__ import annotations

from collections.abc import Callable
<<<<<<< HEAD
from copy import deepcopy
from dataclasses import dataclass
import os
=======
import dataclasses
>>>>>>> f99c37b2
from typing import Any, Generic

from aiopyarr import LidarrQueue, LidarrQueueItem, LidarrRootFolder

from homeassistant.components.sensor import (
    DOMAIN as SENSOR_DOMAIN,
    SensorDeviceClass,
    SensorEntity,
    SensorEntityDescription,
    SensorStateClass,
)
from homeassistant.config_entries import ConfigEntry
from homeassistant.const import UnitOfInformation
from homeassistant.core import HomeAssistant
from homeassistant.helpers import entity_registry as er
from homeassistant.helpers.entity_platform import AddEntitiesCallback

from . import LidarrEntity
from .const import BYTE_SIZES, DOMAIN
from .coordinator import LidarrDataUpdateCoordinator, T


def get_space(data: list[LidarrRootFolder], name: str) -> str:
    """Get space."""
    space: list[float] = []
    for mount in data:
        path = os.path.basename(
            os.path.normpath(mount.path.replace("\\", os.sep))
        ).lower()
        if name in path:
            mount.freeSpace = mount.freeSpace if mount.accessible else 0
            space.append(
                mount.freeSpace / 1024 ** BYTE_SIZES.index(UnitOfInformation.GIGABYTES)
            )
    return f"{space[0]:.2f}"


def get_modified_description(
    description: LidarrSensorEntityDescription[T], mount: LidarrRootFolder
) -> tuple[LidarrSensorEntityDescription[T], str]:
    """Return modified description and folder name."""
<<<<<<< HEAD
    desc = deepcopy(description)
    name = os.path.basename(os.path.normpath(mount.path.replace("\\", os.sep))).lower()
    desc.key = f"{description.key}_{name}".replace(" ", "_")
    desc.name = f"{description.name} {name}".capitalize()
=======
    name = mount.path.rsplit("/")[-1].rsplit("\\")[-1]
    desc = dataclasses.replace(
        description,
        key=f"{description.key}_{name}",
        name=f"{description.name} {name}".capitalize(),
    )
>>>>>>> f99c37b2
    return desc, name


@dataclasses.dataclass(frozen=True)
class LidarrSensorEntityDescriptionMixIn(Generic[T]):
    """Mixin for required keys."""

    value_fn: Callable[[T, str], str | int]


@dataclasses.dataclass(frozen=True)
class LidarrSensorEntityDescription(
    SensorEntityDescription, LidarrSensorEntityDescriptionMixIn[T], Generic[T]
):
    """Class to describe a Lidarr sensor."""

    attributes_fn: Callable[[T], dict[str, str] | None] = lambda _: None
    description_fn: Callable[
        [LidarrSensorEntityDescription[T], LidarrRootFolder],
        tuple[LidarrSensorEntityDescription[T], str] | None,
    ] | None = None


SENSOR_TYPES: dict[str, LidarrSensorEntityDescription[Any]] = {
    "disk_space": LidarrSensorEntityDescription(
        key="disk_space",
        translation_key="disk_space",
        native_unit_of_measurement=UnitOfInformation.GIGABYTES,
        device_class=SensorDeviceClass.DATA_SIZE,
        icon="mdi:harddisk",
        value_fn=get_space,
        state_class=SensorStateClass.TOTAL,
        description_fn=get_modified_description,
    ),
    "queue": LidarrSensorEntityDescription[LidarrQueue](
        key="queue",
        translation_key="queue",
        native_unit_of_measurement="Albums",
        icon="mdi:download",
        value_fn=lambda data, _: data.totalRecords,
        state_class=SensorStateClass.TOTAL,
        attributes_fn=lambda data: {i.title: queue_str(i) for i in data.records},
    ),
    "wanted": LidarrSensorEntityDescription[LidarrQueue](
        key="wanted",
        translation_key="wanted",
        native_unit_of_measurement="Albums",
        icon="mdi:music",
        value_fn=lambda data, _: data.totalRecords,
        state_class=SensorStateClass.TOTAL,
        entity_registry_enabled_default=False,
        attributes_fn=lambda data: {
            album.title: album.artist.artistName for album in data.records
        },
    ),
}


async def async_setup_entry(
    hass: HomeAssistant,
    entry: ConfigEntry,
    async_add_entities: AddEntitiesCallback,
) -> None:
    """Set up Lidarr sensors based on a config entry."""
    reg = er.async_get(hass)
    e_entries = er.async_entries_for_config_entry(reg, entry.entry_id)
    coordinators: dict[str, LidarrDataUpdateCoordinator[Any]] = hass.data[DOMAIN][
        entry.entry_id
    ]
    entities: list[LidarrSensor[Any]] = []
    for coord_type, description in SENSOR_TYPES.items():
        coordinator = coordinators[coord_type]
        if coord_type != "disk_space":
            entities.append(LidarrSensor(coordinator, description))
            continue
        for mount in coordinator.data:
            desc, name = get_modified_description(description, mount)
            if description.description_fn:
                entities.append(LidarrSensor(coordinator, desc, name))
            for entity in (e for e in e_entries if "disk_space" in e.entity_id):
                match_id = f"{SENSOR_DOMAIN}.{entry.title.lower()}_{coord_type}"
                if match_id.replace(" ", "_") in entity.entity_id:
                    new_uid = f"{entry.entry_id}_{desc.key}"
                    reg.async_update_entity(entity.entity_id, new_unique_id=new_uid)
    async_add_entities(entities)


class LidarrSensor(LidarrEntity[T], SensorEntity):
    """Implementation of the Lidarr sensor."""

    entity_description: LidarrSensorEntityDescription[T]

    def __init__(
        self,
        coordinator: LidarrDataUpdateCoordinator[T],
        description: LidarrSensorEntityDescription[T],
        folder_name: str = "",
    ) -> None:
        """Create Lidarr entity."""
        super().__init__(coordinator, description)
        self.folder_name = folder_name

    @property
    def extra_state_attributes(self) -> dict[str, str] | None:
        """Return the state attributes of the sensor."""
        return self.entity_description.attributes_fn(self.coordinator.data)

    @property
    def native_value(self) -> str | int:
        """Return the state of the sensor."""
        return self.entity_description.value_fn(self.coordinator.data, self.folder_name)


def queue_str(item: LidarrQueueItem) -> str:
    """Return string description of queue item."""
    if (
        item.sizeleft > 0
        and item.timeleft == "00:00:00"
        or not hasattr(item, "trackedDownloadState")
    ):
        return "stopped"
    return item.trackedDownloadState<|MERGE_RESOLUTION|>--- conflicted
+++ resolved
@@ -2,13 +2,8 @@
 from __future__ import annotations
 
 from collections.abc import Callable
-<<<<<<< HEAD
-from copy import deepcopy
-from dataclasses import dataclass
+import dataclasses
 import os
-=======
-import dataclasses
->>>>>>> f99c37b2
 from typing import Any, Generic
 
 from aiopyarr import LidarrQueue, LidarrQueueItem, LidarrRootFolder
@@ -50,19 +45,12 @@
     description: LidarrSensorEntityDescription[T], mount: LidarrRootFolder
 ) -> tuple[LidarrSensorEntityDescription[T], str]:
     """Return modified description and folder name."""
-<<<<<<< HEAD
-    desc = deepcopy(description)
     name = os.path.basename(os.path.normpath(mount.path.replace("\\", os.sep))).lower()
-    desc.key = f"{description.key}_{name}".replace(" ", "_")
-    desc.name = f"{description.name} {name}".capitalize()
-=======
-    name = mount.path.rsplit("/")[-1].rsplit("\\")[-1]
     desc = dataclasses.replace(
         description,
-        key=f"{description.key}_{name}",
+        key=f"{description.key}_{name}".replace(" ", "_"),
         name=f"{description.name} {name}".capitalize(),
     )
->>>>>>> f99c37b2
     return desc, name
 
 
