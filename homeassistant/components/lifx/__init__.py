--- conflicted
+++ resolved
@@ -4,10 +4,6 @@
 import asyncio
 from collections.abc import Iterable
 from datetime import datetime, timedelta
-<<<<<<< HEAD
-import logging
-=======
->>>>>>> 5c69cbe5
 import socket
 from typing import Any
 
@@ -29,11 +25,7 @@
 from homeassistant.helpers.event import async_call_later, async_track_time_interval
 from homeassistant.helpers.typing import ConfigType
 
-<<<<<<< HEAD
-from .const import DOMAIN, TARGET_ANY
-=======
 from .const import _LOGGER, DATA_LIFX_MANAGER, DOMAIN, TARGET_ANY
->>>>>>> 5c69cbe5
 from .coordinator import LIFXUpdateCoordinator
 from .discovery import async_discover_devices, async_trigger_discovery
 from .manager import LIFXManager
@@ -70,10 +62,6 @@
 MIGRATION_INTERVAL = timedelta(minutes=5)
 
 DISCOVERY_COOLDOWN = 5
-<<<<<<< HEAD
-_LOGGER = logging.getLogger(__name__)
-=======
->>>>>>> 5c69cbe5
 
 
 async def async_legacy_migration(
@@ -124,21 +112,12 @@
             self._cancel_discovery = None
         discovery_interval = (
             MIGRATION_INTERVAL if self.migrating else DISCOVERY_INTERVAL
-<<<<<<< HEAD
         )
         _LOGGER.debug(
             "LIFX starting discovery with interval: %s and migrating: %s",
             discovery_interval,
             self.migrating,
         )
-=======
-        )
-        _LOGGER.debug(
-            "LIFX starting discovery with interval: %s and migrating: %s",
-            discovery_interval,
-            self.migrating,
-        )
->>>>>>> 5c69cbe5
         self._cancel_discovery = async_track_time_interval(
             self.hass, self.async_discovery, discovery_interval
         )
@@ -194,10 +173,7 @@
 
 async def async_setup_entry(hass: HomeAssistant, entry: ConfigEntry) -> bool:
     """Set up LIFX from a config entry."""
-<<<<<<< HEAD
-=======
-
->>>>>>> 5c69cbe5
+
     if async_entry_is_legacy(entry):
         return True
 
@@ -207,16 +183,10 @@
         await async_migrate_entities_devices(hass, legacy_entry.entry_id, entry)
 
     assert entry.unique_id is not None
-<<<<<<< HEAD
-    if DATA_LIFX_MANAGER not in hass.data:
-        manager = LIFXManager(hass)
-        hass.data[DATA_LIFX_MANAGER] = manager
-=======
     domain_data = hass.data[DOMAIN]
     if DATA_LIFX_MANAGER not in domain_data:
         manager = LIFXManager(hass)
         domain_data[DATA_LIFX_MANAGER] = manager
->>>>>>> 5c69cbe5
         manager.async_setup()
 
     host = entry.data[CONF_HOST]
@@ -229,11 +199,7 @@
     coordinator.async_setup()
     await coordinator.async_config_entry_first_refresh()
 
-<<<<<<< HEAD
-    hass.data[DOMAIN][entry.entry_id] = coordinator
-=======
     domain_data[entry.entry_id] = coordinator
->>>>>>> 5c69cbe5
     await hass.config_entries.async_forward_entry_setups(entry, PLATFORMS)
     return True
 
@@ -242,13 +208,6 @@
     """Unload a config entry."""
     if async_entry_is_legacy(entry):
         return True
-<<<<<<< HEAD
-    if unload_ok := await hass.config_entries.async_unload_platforms(entry, PLATFORMS):
-        coordinator: LIFXUpdateCoordinator = hass.data[DOMAIN].pop(entry.entry_id)
-        coordinator.connection.async_stop()
-    if not hass.data[DOMAIN]:
-        hass.data.pop(DATA_LIFX_MANAGER).async_unload()
-=======
     domain_data = hass.data[DOMAIN]
     if unload_ok := await hass.config_entries.async_unload_platforms(entry, PLATFORMS):
         coordinator: LIFXUpdateCoordinator = domain_data.pop(entry.entry_id)
@@ -257,5 +216,4 @@
     if len(domain_data) == 1:
         manager: LIFXManager = domain_data.pop(DATA_LIFX_MANAGER)
         manager.async_unload()
->>>>>>> 5c69cbe5
     return unload_ok