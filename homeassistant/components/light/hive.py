<<<<<<< HEAD
"""
Support for the Hive devices.

For more details about this platform, please refer to the documentation at
https://home-assistant.io/components/light.hive/
"""
from homeassistant.components.hive import DATA_HIVE
from homeassistant.components.light import (ATTR_BRIGHTNESS, ATTR_COLOR_TEMP,
                                            ATTR_HS_COLOR,
                                            SUPPORT_BRIGHTNESS,
                                            SUPPORT_COLOR_TEMP,
                                            SUPPORT_COLOR, Light)
import homeassistant.util.color as color_util

DEPENDENCIES = ['hive']


def setup_platform(hass, config, add_devices, discovery_info=None):
    """Set up Hive light devices."""
    if discovery_info is None:
        return
    session = hass.data.get(DATA_HIVE)

    add_devices([HiveDeviceLight(session, discovery_info)])


class HiveDeviceLight(Light):
    """Hive Active Light Device."""

    def __init__(self, hivesession, hivedevice):
        """Initialize the Light device."""
        self.node_id = hivedevice["Hive_NodeID"]
        self.node_name = hivedevice["Hive_NodeName"]
        self.device_type = hivedevice["HA_DeviceType"]
        self.light_device_type = hivedevice["Hive_Light_DeviceType"]
        self.session = hivesession
        self.data_updatesource = '{}.{}'.format(self.device_type,
                                                self.node_id)
        self.session.entities.append(self)

    def handle_update(self, updatesource):
        """Handle the new update request."""
        if '{}.{}'.format(self.device_type, self.node_id) not in updatesource:
            self.schedule_update_ha_state()

    @property
    def name(self):
        """Return the display name of this light."""
        return self.node_name

    @property
    def brightness(self):
        """Brightness of the light (an integer in the range 1-255)."""
        return self.session.light.get_brightness(self.node_id)

    @property
    def min_mireds(self):
        """Return the coldest color_temp that this light supports."""
        if self.light_device_type == "tuneablelight" \
                or self.light_device_type == "colourtuneablelight":
            return self.session.light.get_min_color_temp(self.node_id)

    @property
    def max_mireds(self):
        """Return the warmest color_temp that this light supports."""
        if self.light_device_type == "tuneablelight" \
                or self.light_device_type == "colourtuneablelight":
            return self.session.light.get_max_color_temp(self.node_id)

    @property
    def color_temp(self):
        """Return the CT color value in mireds."""
        if self.light_device_type == "tuneablelight" \
                or self.light_device_type == "colourtuneablelight":
            return self.session.light.get_color_temp(self.node_id)

    @property
    def hs_color(self) -> tuple:
        """Return the hs color value."""
        if self.light_device_type == "colourtuneablelight":
            rgb = self.session.light.get_color(self.node_id)
            return color_util.color_RGB_to_hs(*rgb)

    @property
    def is_on(self):
        """Return true if light is on."""
        return self.session.light.get_state(self.node_id)

    def turn_on(self, **kwargs):
        """Instruct the light to turn on."""
        new_brightness = None
        new_color_temp = None
        new_color = None
        if ATTR_BRIGHTNESS in kwargs:
            tmp_new_brightness = kwargs.get(ATTR_BRIGHTNESS)
            percentage_brightness = ((tmp_new_brightness / 255) * 100)
            new_brightness = int(round(percentage_brightness / 5.0) * 5.0)
            if new_brightness == 0:
                new_brightness = 5
        if ATTR_COLOR_TEMP in kwargs:
            tmp_new_color_temp = kwargs.get(ATTR_COLOR_TEMP)
            new_color_temp = round(1000000 / tmp_new_color_temp)
        if ATTR_HS_COLOR in kwargs:
            get_new_color = kwargs.get(ATTR_HS_COLOR)
            hue = int(round(get_new_color[0] / 65535 * 360))
            saturation = int(round(get_new_color[1] / 255 * 100))
            new_color = (hue, saturation, 100)

        self.session.light.turn_on(self.node_id, self.light_device_type,
                                   new_brightness, new_color_temp,
                                   new_color)

        for entity in self.session.entities:
            entity.handle_update(self.data_updatesource)

    def turn_off(self):
        """Instruct the light to turn off."""
        self.session.light.turn_off(self.node_id)
        for entity in self.session.entities:
            entity.handle_update(self.data_updatesource)

    @property
    def supported_features(self):
        """Flag supported features."""
        supported_features = None
        if self.light_device_type == "warmwhitelight":
            supported_features = SUPPORT_BRIGHTNESS
        elif self.light_device_type == "tuneablelight":
            supported_features = (SUPPORT_BRIGHTNESS | SUPPORT_COLOR_TEMP)
        elif self.light_device_type == "colourtuneablelight":
            supported_features = (
                SUPPORT_BRIGHTNESS | SUPPORT_COLOR_TEMP | SUPPORT_COLOR)

        return supported_features

    def update(self):
        """Update all Node data frome Hive."""
        self.session.core.update_data(self.node_id)
=======
"""
Support for the Hive devices.

For more details about this platform, please refer to the documentation at
https://home-assistant.io/components/light.hive/
"""
import colorsys
from homeassistant.components.hive import DATA_HIVE
from homeassistant.components.light import (ATTR_BRIGHTNESS, ATTR_COLOR_TEMP,
                                            ATTR_RGB_COLOR,
                                            SUPPORT_BRIGHTNESS,
                                            SUPPORT_COLOR_TEMP,
                                            SUPPORT_RGB_COLOR, Light)

DEPENDENCIES = ['hive']


def setup_platform(hass, config, add_devices, discovery_info=None):
    """Set up Hive light devices."""
    if discovery_info is None:
        return
    session = hass.data.get(DATA_HIVE)

    add_devices([HiveDeviceLight(session, discovery_info)])


class HiveDeviceLight(Light):
    """Hive Active Light Device."""

    def __init__(self, hivesession, hivedevice):
        """Initialize the Light device."""
        self.node_id = hivedevice["Hive_NodeID"]
        self.node_name = hivedevice["Hive_NodeName"]
        self.device_type = hivedevice["HA_DeviceType"]
        self.light_device_type = hivedevice["Hive_Light_DeviceType"]
        self.session = hivesession
        self.data_updatesource = '{}.{}'.format(self.device_type,
                                                self.node_id)
        self.session.entities.append(self)

    def handle_update(self, updatesource):
        """Handle the new update request."""
        if '{}.{}'.format(self.device_type, self.node_id) not in updatesource:
            self.schedule_update_ha_state()

    @property
    def name(self):
        """Return the display name of this light."""
        return self.node_name

    @property
    def brightness(self):
        """Brightness of the light (an integer in the range 1-255)."""
        return self.session.light.get_brightness(self.node_id)

    @property
    def min_mireds(self):
        """Return the coldest color_temp that this light supports."""
        if self.light_device_type == "tuneablelight" \
                or self.light_device_type == "colourtuneablelight":
            return self.session.light.get_min_color_temp(self.node_id)

    @property
    def max_mireds(self):
        """Return the warmest color_temp that this light supports."""
        if self.light_device_type == "tuneablelight" \
                or self.light_device_type == "colourtuneablelight":
            return self.session.light.get_max_color_temp(self.node_id)

    @property
    def color_temp(self):
        """Return the CT color value in mireds."""
        if self.light_device_type == "tuneablelight" \
                or self.light_device_type == "colourtuneablelight":
            return self.session.light.get_color_temp(self.node_id)

    @property
    def rgb_color(self) -> tuple:
        """Return the RBG color value."""
        if self.light_device_type == "colourtuneablelight":
            return self.session.light.get_color(self.node_id)

    @property
    def is_on(self):
        """Return true if light is on."""
        return self.session.light.get_state(self.node_id)

    def turn_on(self, **kwargs):
        """Instruct the light to turn on."""
        new_brightness = None
        new_color_temp = None
        new_color = None
        if ATTR_BRIGHTNESS in kwargs:
            tmp_new_brightness = kwargs.get(ATTR_BRIGHTNESS)
            percentage_brightness = ((tmp_new_brightness / 255) * 100)
            new_brightness = int(round(percentage_brightness / 5.0) * 5.0)
            if new_brightness == 0:
                new_brightness = 5
        if ATTR_COLOR_TEMP in kwargs:
            tmp_new_color_temp = kwargs.get(ATTR_COLOR_TEMP)
            new_color_temp = round(1000000 / tmp_new_color_temp)
        if ATTR_RGB_COLOR in kwargs:
            get_new_color = kwargs.get(ATTR_RGB_COLOR)
            tmp_new_color = colorsys.rgb_to_hsv(get_new_color[0],
                                                get_new_color[1],
                                                get_new_color[2])
            hue = int(round(tmp_new_color[0] * 360))
            saturation = int(round(tmp_new_color[1] * 100))
            value = int(round((tmp_new_color[2] / 255) * 100))
            new_color = (hue, saturation, value)

        self.session.light.turn_on(self.node_id, self.light_device_type,
                                   new_brightness, new_color_temp,
                                   new_color)

        for entity in self.session.entities:
            entity.handle_update(self.data_updatesource)

    def turn_off(self):
        """Instruct the light to turn off."""
        self.session.light.turn_off(self.node_id)
        for entity in self.session.entities:
            entity.handle_update(self.data_updatesource)

    @property
    def supported_features(self):
        """Flag supported features."""
        supported_features = None
        if self.light_device_type == "warmwhitelight":
            supported_features = SUPPORT_BRIGHTNESS
        elif self.light_device_type == "tuneablelight":
            supported_features = (SUPPORT_BRIGHTNESS | SUPPORT_COLOR_TEMP)
        elif self.light_device_type == "colourtuneablelight":
            supported_features = (
                SUPPORT_BRIGHTNESS | SUPPORT_COLOR_TEMP | SUPPORT_RGB_COLOR)

        return supported_features

    def update(self):
        """Update all Node data frome Hive."""
        self.session.core.update_data(self.node_id)
>>>>>>> 2cfbd0dc
<|MERGE_RESOLUTION|>--- conflicted
+++ resolved
@@ -1,4 +1,3 @@
-<<<<<<< HEAD
 """
 Support for the Hive devices.
 
@@ -136,147 +135,4 @@
 
     def update(self):
         """Update all Node data frome Hive."""
-        self.session.core.update_data(self.node_id)
-=======
-"""
-Support for the Hive devices.
-
-For more details about this platform, please refer to the documentation at
-https://home-assistant.io/components/light.hive/
-"""
-import colorsys
-from homeassistant.components.hive import DATA_HIVE
-from homeassistant.components.light import (ATTR_BRIGHTNESS, ATTR_COLOR_TEMP,
-                                            ATTR_RGB_COLOR,
-                                            SUPPORT_BRIGHTNESS,
-                                            SUPPORT_COLOR_TEMP,
-                                            SUPPORT_RGB_COLOR, Light)
-
-DEPENDENCIES = ['hive']
-
-
-def setup_platform(hass, config, add_devices, discovery_info=None):
-    """Set up Hive light devices."""
-    if discovery_info is None:
-        return
-    session = hass.data.get(DATA_HIVE)
-
-    add_devices([HiveDeviceLight(session, discovery_info)])
-
-
-class HiveDeviceLight(Light):
-    """Hive Active Light Device."""
-
-    def __init__(self, hivesession, hivedevice):
-        """Initialize the Light device."""
-        self.node_id = hivedevice["Hive_NodeID"]
-        self.node_name = hivedevice["Hive_NodeName"]
-        self.device_type = hivedevice["HA_DeviceType"]
-        self.light_device_type = hivedevice["Hive_Light_DeviceType"]
-        self.session = hivesession
-        self.data_updatesource = '{}.{}'.format(self.device_type,
-                                                self.node_id)
-        self.session.entities.append(self)
-
-    def handle_update(self, updatesource):
-        """Handle the new update request."""
-        if '{}.{}'.format(self.device_type, self.node_id) not in updatesource:
-            self.schedule_update_ha_state()
-
-    @property
-    def name(self):
-        """Return the display name of this light."""
-        return self.node_name
-
-    @property
-    def brightness(self):
-        """Brightness of the light (an integer in the range 1-255)."""
-        return self.session.light.get_brightness(self.node_id)
-
-    @property
-    def min_mireds(self):
-        """Return the coldest color_temp that this light supports."""
-        if self.light_device_type == "tuneablelight" \
-                or self.light_device_type == "colourtuneablelight":
-            return self.session.light.get_min_color_temp(self.node_id)
-
-    @property
-    def max_mireds(self):
-        """Return the warmest color_temp that this light supports."""
-        if self.light_device_type == "tuneablelight" \
-                or self.light_device_type == "colourtuneablelight":
-            return self.session.light.get_max_color_temp(self.node_id)
-
-    @property
-    def color_temp(self):
-        """Return the CT color value in mireds."""
-        if self.light_device_type == "tuneablelight" \
-                or self.light_device_type == "colourtuneablelight":
-            return self.session.light.get_color_temp(self.node_id)
-
-    @property
-    def rgb_color(self) -> tuple:
-        """Return the RBG color value."""
-        if self.light_device_type == "colourtuneablelight":
-            return self.session.light.get_color(self.node_id)
-
-    @property
-    def is_on(self):
-        """Return true if light is on."""
-        return self.session.light.get_state(self.node_id)
-
-    def turn_on(self, **kwargs):
-        """Instruct the light to turn on."""
-        new_brightness = None
-        new_color_temp = None
-        new_color = None
-        if ATTR_BRIGHTNESS in kwargs:
-            tmp_new_brightness = kwargs.get(ATTR_BRIGHTNESS)
-            percentage_brightness = ((tmp_new_brightness / 255) * 100)
-            new_brightness = int(round(percentage_brightness / 5.0) * 5.0)
-            if new_brightness == 0:
-                new_brightness = 5
-        if ATTR_COLOR_TEMP in kwargs:
-            tmp_new_color_temp = kwargs.get(ATTR_COLOR_TEMP)
-            new_color_temp = round(1000000 / tmp_new_color_temp)
-        if ATTR_RGB_COLOR in kwargs:
-            get_new_color = kwargs.get(ATTR_RGB_COLOR)
-            tmp_new_color = colorsys.rgb_to_hsv(get_new_color[0],
-                                                get_new_color[1],
-                                                get_new_color[2])
-            hue = int(round(tmp_new_color[0] * 360))
-            saturation = int(round(tmp_new_color[1] * 100))
-            value = int(round((tmp_new_color[2] / 255) * 100))
-            new_color = (hue, saturation, value)
-
-        self.session.light.turn_on(self.node_id, self.light_device_type,
-                                   new_brightness, new_color_temp,
-                                   new_color)
-
-        for entity in self.session.entities:
-            entity.handle_update(self.data_updatesource)
-
-    def turn_off(self):
-        """Instruct the light to turn off."""
-        self.session.light.turn_off(self.node_id)
-        for entity in self.session.entities:
-            entity.handle_update(self.data_updatesource)
-
-    @property
-    def supported_features(self):
-        """Flag supported features."""
-        supported_features = None
-        if self.light_device_type == "warmwhitelight":
-            supported_features = SUPPORT_BRIGHTNESS
-        elif self.light_device_type == "tuneablelight":
-            supported_features = (SUPPORT_BRIGHTNESS | SUPPORT_COLOR_TEMP)
-        elif self.light_device_type == "colourtuneablelight":
-            supported_features = (
-                SUPPORT_BRIGHTNESS | SUPPORT_COLOR_TEMP | SUPPORT_RGB_COLOR)
-
-        return supported_features
-
-    def update(self):
-        """Update all Node data frome Hive."""
-        self.session.core.update_data(self.node_id)
->>>>>>> 2cfbd0dc
+        self.session.core.update_data(self.node_id)