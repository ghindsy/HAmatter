--- conflicted
+++ resolved
@@ -14,6 +14,7 @@
 from homeassistant.const import CONF_NAME
 from homeassistant.core import callback
 import homeassistant.helpers.config_validation as cv
+import homeassistant.util.color as color_util
 
 CONF_ADDRESS = 'address'
 CONF_STATE_ADDRESS = 'state_address'
@@ -114,17 +115,10 @@
             None
 
     @property
-<<<<<<< HEAD
-=======
-    def xy_color(self):
-        """Return the XY color value [float, float]."""
-        return None
-
-    @property
-    def rgb_color(self):
-        """Return the RBG color value."""
+    def hs_color(self):
+        """Return the HS color value."""
         if self.device.supports_color:
-            return self.device.current_color
+            return color_util.color_RGB_to_hs(*self.device.current_color)
         return None
 
     @property
@@ -148,7 +142,6 @@
         return None
 
     @property
->>>>>>> 3442b674
     def is_on(self):
         """Return true if light is on."""
         return self.device.state
