--- conflicted
+++ resolved
@@ -15,20 +15,11 @@
 
 from homeassistant import util
 from homeassistant.components.light import (
-<<<<<<< HEAD
-    Light, DOMAIN, PLATFORM_SCHEMA, LIGHT_TURN_ON_SCHEMA, ATTR_HS_COLOR,
-    ATTR_BRIGHTNESS, ATTR_BRIGHTNESS_PCT, ATTR_COLOR_NAME, ATTR_RGB_COLOR,
-    ATTR_XY_COLOR, ATTR_COLOR_TEMP, ATTR_KELVIN, ATTR_TRANSITION, ATTR_EFFECT,
-    SUPPORT_BRIGHTNESS, SUPPORT_COLOR_TEMP, SUPPORT_COLOR, COLOR_GROUP,
-    SUPPORT_TRANSITION, SUPPORT_EFFECT,
-    VALID_BRIGHTNESS, VALID_BRIGHTNESS_PCT,
-=======
     ATTR_BRIGHTNESS, ATTR_BRIGHTNESS_PCT, ATTR_COLOR_NAME, ATTR_COLOR_TEMP,
     ATTR_EFFECT, ATTR_KELVIN, ATTR_RGB_COLOR, ATTR_TRANSITION, ATTR_XY_COLOR,
     DOMAIN, LIGHT_TURN_ON_SCHEMA, PLATFORM_SCHEMA, SUPPORT_BRIGHTNESS,
-    SUPPORT_COLOR_TEMP, SUPPORT_EFFECT, SUPPORT_RGB_COLOR, SUPPORT_TRANSITION,
-    SUPPORT_XY_COLOR, VALID_BRIGHTNESS, VALID_BRIGHTNESS_PCT, Light,
->>>>>>> 3442b674
+    SUPPORT_COLOR_TEMP, SUPPORT_EFFECT, SUPPORT_HS_COLOR, SUPPORT_TRANSITION,
+    VALID_BRIGHTNESS, VALID_BRIGHTNESS_PCT, Light,
     preprocess_turn_on_alternatives)
 from homeassistant.const import ATTR_ENTITY_ID, EVENT_HOMEASSISTANT_STOP
 from homeassistant.core import callback
@@ -187,24 +178,10 @@
 
     preprocess_turn_on_alternatives(kwargs)
 
-<<<<<<< HEAD
     if ATTR_HS_COLOR in kwargs:
         hue, saturation = kwargs[ATTR_HS_COLOR]
-        saturation = convert_8_to_16(saturation)
-=======
-    if ATTR_RGB_COLOR in kwargs:
-        hue, saturation, brightness = \
-            color_util.color_RGB_to_hsv(*kwargs[ATTR_RGB_COLOR])
         hue = int(hue / 360 * 65535)
         saturation = int(saturation / 100 * 65535)
-        brightness = int(brightness / 100 * 65535)
-        kelvin = 3500
-
-    if ATTR_XY_COLOR in kwargs:
-        hue, saturation = color_util.color_xy_to_hs(*kwargs[ATTR_XY_COLOR])
-        hue = int(hue / 360 * 65535)
-        saturation = int(saturation / 100 * 65535)
->>>>>>> 3442b674
         kelvin = 3500
 
     if ATTR_COLOR_TEMP in kwargs:
@@ -626,16 +603,9 @@
     def hs_color(self):
         """Return the hs value."""
         hue, sat, _, _ = self.device.color
-
-<<<<<<< HEAD
-        return (hue, convert_16_to_8(sat))
-=======
         hue = hue / 65535 * 360
         sat = sat / 65535 * 100
-        bri = bri / 65535 * 100
-
-        return color_util.color_hsv_to_RGB(hue, sat, bri)
->>>>>>> 3442b674
+        return (hue, sat)
 
 
 class LIFXStrip(LIFXColor):
