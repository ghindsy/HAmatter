--- conflicted
+++ resolved
@@ -149,16 +149,11 @@
                         self.smartbulb.color_temp != 0):
                     self._color_temp = kelvin_to_mired(
                         self.smartbulb.color_temp)
-<<<<<<< HEAD
+
             if self._supported_features & SUPPORT_COLOR:
                 hue, sat, _ = self.smartbulb.hsv
                 self._hs = (hue / 360 * 65535, sat / 100 * 255)
-=======
 
-            if self._supported_features & SUPPORT_RGB_COLOR:
-                self._rgb = hsv_to_rgb(self.smartbulb.hsv)
-
->>>>>>> 2cfbd0dc
             if self.smartbulb.has_emeter:
                 self._emeter_params[ATTR_CURRENT_POWER_W] = '{:.1f}'.format(
                     self.smartbulb.current_consumption())
