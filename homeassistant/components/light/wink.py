--- conflicted
+++ resolved
@@ -8,12 +8,8 @@
 """
 import logging
 
-<<<<<<< HEAD
-from homeassistant.components.light import (ATTR_BRIGHTNESS, ATTR_COLOR_TEMP)
+from homeassistant.components.light import (ATTR_BRIGHTNESS, Light, ATTR_COLOR_TEMP)
 from homeassistant.components.wink import WinkToggleDevice
-=======
-from homeassistant.components.light import ATTR_BRIGHTNESS, Light
->>>>>>> df8afe51
 from homeassistant.const import CONF_ACCESS_TOKEN
 
 REQUIREMENTS = ['python-wink==0.5.0']
@@ -87,27 +83,9 @@
 
         self.wink.set_state(True, brightness, temp_kelvin)
 
-<<<<<<< HEAD
-    @property
-    def state_attributes(self):
-        attr = super().state_attributes
-
-        if self.is_on:
-            brightness = self.wink.brightness()
-            temp_kelvin = self.wink.color_temperature_kelvin()
-
-            if brightness is not None:
-                attr[ATTR_BRIGHTNESS] = int(brightness * 255)
-            if temp_kelvin is not None:
-                attr[ATTR_COLOR_TEMP] = int(TEMP_MIN_HASS +
-                                            (TEMP_MAX_HASS - TEMP_MIN_HASS) *
-                                            (temp_kelvin - TEMP_MIN) /
-                                            (TEMP_MAX - TEMP_MIN))
-=======
     def turn_off(self):
         """ Turns the switch off. """
         self.wink.set_state(False)
->>>>>>> df8afe51
 
     def update(self):
         """ Update state of the light. """
