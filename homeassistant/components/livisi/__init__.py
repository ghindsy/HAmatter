--- conflicted
+++ resolved
@@ -1,11 +1,7 @@
 """The Livisi Smart Home integration."""
 from __future__ import annotations
 
-<<<<<<< HEAD
-import asyncio
-=======
 from typing import Final
->>>>>>> 1a7e316b
 
 from aiohttp import ClientConnectorError
 from aiolivisi import AioLivisi
@@ -20,11 +16,7 @@
 from .const import DOMAIN
 from .coordinator import LivisiDataUpdateCoordinator
 
-<<<<<<< HEAD
-PLATFORMS = [Platform.BINARY_SENSOR, Platform.SWITCH]
-=======
-PLATFORMS: Final = [Platform.CLIMATE, Platform.SWITCH]
->>>>>>> 1a7e316b
+PLATFORMS: Final = [Platform.BINARY_SENSOR, Platform.CLIMATE, Platform.SWITCH]
 
 
 async def async_setup_entry(hass: core.HomeAssistant, entry: ConfigEntry) -> bool:
