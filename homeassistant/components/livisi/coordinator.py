--- conflicted
+++ resolved
@@ -6,14 +6,11 @@
 
 from aiohttp import ClientConnectorError
 from aiolivisi import AioLivisi, LivisiEvent, Websocket
-<<<<<<< HEAD
 from aiolivisi.const import (
     EVENT_BUTTON_PRESSED as LIVISI_EVENT_BUTTON_PRESSED,
     EVENT_STATE_CHANGED as LIVISI_EVENT_STATE_CHANGED,
 )
-=======
 from aiolivisi.errors import TokenExpiredException
->>>>>>> c3717f81
 
 from homeassistant.config_entries import ConfigEntry
 from homeassistant.core import HomeAssistant
@@ -64,20 +61,10 @@
     async def _async_update_data(self) -> list[dict[str, Any]]:
         """Get device configuration from LIVISI."""
         try:
-<<<<<<< HEAD
-            devices = await self.async_get_devices()
-            capability_mapping = {}
-            for device in devices:
-                for capability_id in device.get("capabilities", []):
-                    capability_mapping[capability_id] = device["id"]
-            self.capability_to_device = capability_mapping
-            return devices
-=======
             return await self.async_get_devices()
         except TokenExpiredException:
             await self.aiolivisi.async_set_token(self.aiolivisi.livisi_connection_data)
             return await self.async_get_devices()
->>>>>>> c3717f81
         except ClientConnectorError as exc:
             raise UpdateFailed("Failed to get livisi devices from controller") from exc
 
@@ -108,7 +95,13 @@
 
     async def async_get_devices(self) -> list[dict[str, Any]]:
         """Set the discovered devices list."""
-        return await self.aiolivisi.async_get_devices()
+        devices = await self.aiolivisi.async_get_devices()
+        capability_mapping = {}
+        for device in devices:
+            for capability_id in device.get("capabilities", []):
+                capability_mapping[capability_id] = device["id"]
+        self.capability_to_device = capability_mapping
+        return devices
 
     async def async_get_device_state(self, capability: str, key: str) -> Any | None:
         """Get state from livisi devices."""
@@ -129,7 +122,6 @@
 
     def on_data(self, event_data: LivisiEvent) -> None:
         """Define a handler to fire when the data is received."""
-<<<<<<< HEAD
         if event_data.type == LIVISI_EVENT_BUTTON_PRESSED:
             device_id = self.capability_to_device.get(event_data.source)
             if device_id is not None:
@@ -148,22 +140,11 @@
                 LIVISI_STATE_CHANGE, event_data.source, event_data.vrccData
             )
             self._async_dispatcher_send(
+                LIVISI_STATE_CHANGE, event_data.source, event_data.isOpen
+            )
+            self._async_dispatcher_send(
                 LIVISI_REACHABILITY_CHANGE, event_data.source, event_data.isReachable
             )
-=======
-        self._async_dispatcher_send(
-            LIVISI_STATE_CHANGE, event_data.source, event_data.onState
-        )
-        self._async_dispatcher_send(
-            LIVISI_STATE_CHANGE, event_data.source, event_data.vrccData
-        )
-        self._async_dispatcher_send(
-            LIVISI_REACHABILITY_CHANGE, event_data.source, event_data.isReachable
-        )
-        self._async_dispatcher_send(
-            LIVISI_STATE_CHANGE, event_data.source, event_data.isOpen
-        )
->>>>>>> c3717f81
 
     async def on_close(self) -> None:
         """Define a handler to fire when the websocket is closed."""
