"""
Event parser and human readable log generator.

For more details about this component, please refer to the documentation at
https://home-assistant.io/components/logbook/
"""
import asyncio
import logging
from datetime import timedelta
from itertools import groupby

import voluptuous as vol

from homeassistant.core import callback
import homeassistant.helpers.config_validation as cv
import homeassistant.util.dt as dt_util
from homeassistant.components import sun
from homeassistant.components.frontend import register_built_in_panel
from homeassistant.components.http import HomeAssistantView
from homeassistant.const import (
    EVENT_HOMEASSISTANT_START, EVENT_HOMEASSISTANT_STOP, EVENT_STATE_CHANGED,
    STATE_NOT_HOME, STATE_OFF, STATE_ON, ATTR_HIDDEN, HTTP_BAD_REQUEST,
    EVENT_LOGBOOK_ENTRY)
from homeassistant.core import State, split_entity_id, DOMAIN as HA_DOMAIN

DOMAIN = 'logbook'
DEPENDENCIES = ['recorder', 'frontend']

_LOGGER = logging.getLogger(__name__)

CONF_EXCLUDE = 'exclude'
CONF_INCLUDE = 'include'
CONF_ENTITIES = 'entities'
CONF_DOMAINS = 'domains'

CONFIG_SCHEMA = vol.Schema({
    DOMAIN: vol.Schema({
        CONF_EXCLUDE: vol.Schema({
            vol.Optional(CONF_ENTITIES, default=[]): cv.entity_ids,
            vol.Optional(CONF_DOMAINS, default=[]): vol.All(cv.ensure_list,
                                                            [cv.string])
        }),
        CONF_INCLUDE: vol.Schema({
            vol.Optional(CONF_ENTITIES, default=[]): cv.entity_ids,
            vol.Optional(CONF_DOMAINS, default=[]): vol.All(cv.ensure_list,
                                                            [cv.string])
        })
    }),
}, extra=vol.ALLOW_EXTRA)

GROUP_BY_MINUTES = 15

CONTINUOUS_DOMAINS = ['proximity', 'sensor']

ATTR_NAME = 'name'
ATTR_MESSAGE = 'message'
ATTR_DOMAIN = 'domain'
ATTR_ENTITY_ID = 'entity_id'

LOG_MESSAGE_SCHEMA = vol.Schema({
    vol.Required(ATTR_NAME): cv.string,
    vol.Required(ATTR_MESSAGE): cv.template,
    vol.Optional(ATTR_DOMAIN): cv.slug,
    vol.Optional(ATTR_ENTITY_ID): cv.entity_id,
})


def log_entry(hass, name, message, domain=None, entity_id=None):
    """Add an entry to the logbook."""
    hass.add_job(async_log_entry, hass, name, message, domain, entity_id)


def async_log_entry(hass, name, message, domain=None, entity_id=None):
    """Add an entry to the logbook."""
    data = {
        ATTR_NAME: name,
        ATTR_MESSAGE: message
    }

    if domain is not None:
        data[ATTR_DOMAIN] = domain
    if entity_id is not None:
        data[ATTR_ENTITY_ID] = entity_id
    hass.bus.async_fire(EVENT_LOGBOOK_ENTRY, data)


def setup(hass, config):
    """Listen for download events to download files."""
    @callback
    def log_message(service):
        """Handle sending notification message service calls."""
        message = service.data[ATTR_MESSAGE]
        name = service.data[ATTR_NAME]
        domain = service.data.get(ATTR_DOMAIN)
        entity_id = service.data.get(ATTR_ENTITY_ID)

        message.hass = hass
        message = message.async_render()
        async_log_entry(hass, name, message, domain, entity_id)

    hass.http.register_view(LogbookView(config.get(DOMAIN, {})))

<<<<<<< HEAD
    register_built_in_panel(hass, 'logbook', 'panel.logbook',
                            'mdi:format-list-bulleted-type')
=======
    register_built_in_panel(
        hass, 'logbook', 'Logbook', 'mdi:format-list-bulleted-type')
>>>>>>> 8775c54d

    hass.services.register(
        DOMAIN, 'log', log_message, schema=LOG_MESSAGE_SCHEMA)
    return True


class LogbookView(HomeAssistantView):
    """Handle logbook view requests."""

    url = '/api/logbook'
    name = 'api:logbook'
    extra_urls = ['/api/logbook/{datetime}']

    def __init__(self, config):
        """Initilalize the logbook view."""
        self.config = config

    @asyncio.coroutine
    def get(self, request, datetime=None):
        """Retrieve logbook entries."""
        if datetime:
            datetime = dt_util.parse_datetime(datetime)

            if datetime is None:
                return self.json_message('Invalid datetime', HTTP_BAD_REQUEST)
        else:
            datetime = dt_util.start_of_local_day()

        start_day = dt_util.as_utc(datetime)
        end_day = start_day + timedelta(days=1)
        hass = request.app['hass']

        events = yield from hass.async_add_job(
            _get_events, hass, start_day, end_day)
        events = _exclude_events(events, self.config)
        return self.json(humanify(events))


class Entry(object):
    """A human readable version of the log."""

    def __init__(self, when=None, name=None, message=None, domain=None,
                 entity_id=None):
        """Initialize the entry."""
        self.when = when
        self.name = name
        self.message = message
        self.domain = domain
        self.entity_id = entity_id

    def as_dict(self):
        """Convert entry to a dict to be used within JSON."""
        return {
            'when': self.when,
            'name': self.name,
            'message': self.message,
            'domain': self.domain,
            'entity_id': self.entity_id,
        }


def humanify(events):
    """Generate a converted list of events into Entry objects.

    Will try to group events if possible:
    - if 2+ sensor updates in GROUP_BY_MINUTES, show last
    - if home assistant stop and start happen in same minute call it restarted
    """
    # Group events in batches of GROUP_BY_MINUTES
    for _, g_events in groupby(
            events,
            lambda event: event.time_fired.minute // GROUP_BY_MINUTES):

        events_batch = list(g_events)

        # Keep track of last sensor states
        last_sensor_event = {}

        # Group HA start/stop events
        # Maps minute of event to 1: stop, 2: stop + start
        start_stop_events = {}

        # Process events
        for event in events_batch:
            if event.event_type == EVENT_STATE_CHANGED:
                entity_id = event.data.get('entity_id')

                if entity_id is None:
                    continue

                if entity_id.startswith(tuple('{}.'.format(
                        domain) for domain in CONTINUOUS_DOMAINS)):
                    last_sensor_event[entity_id] = event

            elif event.event_type == EVENT_HOMEASSISTANT_STOP:
                if event.time_fired.minute in start_stop_events:
                    continue

                start_stop_events[event.time_fired.minute] = 1

            elif event.event_type == EVENT_HOMEASSISTANT_START:
                if event.time_fired.minute not in start_stop_events:
                    continue

                start_stop_events[event.time_fired.minute] = 2

        # Yield entries
        for event in events_batch:
            if event.event_type == EVENT_STATE_CHANGED:

                to_state = State.from_dict(event.data.get('new_state'))

                # If last_changed != last_updated only attributes have changed
                # we do not report on that yet. Also filter auto groups.
                if not to_state or \
                   to_state.last_changed != to_state.last_updated or \
                   to_state.domain == 'group' and \
                   to_state.attributes.get('auto', False):
                    continue

                domain = to_state.domain

                # Skip all but the last sensor state
                if domain in CONTINUOUS_DOMAINS and \
                   event != last_sensor_event[to_state.entity_id]:
                    continue

                # Don't show continuous sensor value changes in the logbook
                if domain in CONTINUOUS_DOMAINS and \
                   to_state.attributes.get('unit_of_measurement'):
                    continue

                yield Entry(
                    event.time_fired,
                    name=to_state.name,
                    message=_entry_message_from_state(domain, to_state),
                    domain=domain,
                    entity_id=to_state.entity_id)

            elif event.event_type == EVENT_HOMEASSISTANT_START:
                if start_stop_events.get(event.time_fired.minute) == 2:
                    continue

                yield Entry(
                    event.time_fired, "Home Assistant", "started",
                    domain=HA_DOMAIN)

            elif event.event_type == EVENT_HOMEASSISTANT_STOP:
                if start_stop_events.get(event.time_fired.minute) == 2:
                    action = "restarted"
                else:
                    action = "stopped"

                yield Entry(
                    event.time_fired, "Home Assistant", action,
                    domain=HA_DOMAIN)

            elif event.event_type == EVENT_LOGBOOK_ENTRY:
                domain = event.data.get(ATTR_DOMAIN)
                entity_id = event.data.get(ATTR_ENTITY_ID)
                if domain is None and entity_id is not None:
                    try:
                        domain = split_entity_id(str(entity_id))[0]
                    except IndexError:
                        pass

                yield Entry(
                    event.time_fired, event.data.get(ATTR_NAME),
                    event.data.get(ATTR_MESSAGE), domain,
                    entity_id)


def _get_events(hass, start_day, end_day):
    """Get events for a period of time."""
    from homeassistant.components.recorder.models import Events
    from homeassistant.components.recorder.util import (
        execute, session_scope)

    with session_scope(hass=hass) as session:
        query = session.query(Events).order_by(
            Events.time_fired).filter(
                (Events.time_fired > start_day) &
                (Events.time_fired < end_day))
        return execute(query)


def _exclude_events(events, config):
    """Get lists of excluded entities and platforms."""
    excluded_entities = []
    excluded_domains = []
    included_entities = []
    included_domains = []
    exclude = config.get(CONF_EXCLUDE)
    if exclude:
        excluded_entities = exclude[CONF_ENTITIES]
        excluded_domains = exclude[CONF_DOMAINS]
    include = config.get(CONF_INCLUDE)
    if include:
        included_entities = include[CONF_ENTITIES]
        included_domains = include[CONF_DOMAINS]

    filtered_events = []
    for event in events:
        domain, entity_id = None, None

        if event.event_type == EVENT_STATE_CHANGED:
            to_state = State.from_dict(event.data.get('new_state'))
            # Do not report on new entities
            if event.data.get('old_state') is None:
                continue

            # Do not report on entity removal
            if not to_state:
                continue

            # exclude entities which are customized hidden
            hidden = to_state.attributes.get(ATTR_HIDDEN, False)
            if hidden:
                continue

            domain = to_state.domain
            entity_id = to_state.entity_id

        elif event.event_type == EVENT_LOGBOOK_ENTRY:
            domain = event.data.get(ATTR_DOMAIN)
            entity_id = event.data.get(ATTR_ENTITY_ID)

        if domain or entity_id:
            # filter if only excluded is configured for this domain
            if excluded_domains and domain in excluded_domains and \
                    not included_domains:
                if (included_entities and entity_id not in included_entities) \
                        or not included_entities:
                    continue
            # filter if only included is configured for this domain
            elif not excluded_domains and included_domains and \
                    domain not in included_domains:
                if (included_entities and entity_id not in included_entities) \
                        or not included_entities:
                    continue
            # filter if included and excluded is configured for this domain
            elif excluded_domains and included_domains and \
                    (domain not in included_domains or
                     domain in excluded_domains):
                if (included_entities and entity_id not in included_entities) \
                        or not included_entities or domain in excluded_domains:
                    continue
            # filter if only included is configured for this entity
            elif not excluded_domains and not included_domains and \
                    included_entities and entity_id not in included_entities:
                continue
            # check if logbook entry is excluded for this entity
            if entity_id in excluded_entities:
                continue
        filtered_events.append(event)
    return filtered_events


# pylint: disable=too-many-return-statements
def _entry_message_from_state(domain, state):
    """Convert a state to a message for the logbook."""
    # We pass domain in so we don't have to split entity_id again
    if domain == 'device_tracker':
        if state.state == STATE_NOT_HOME:
            return 'is away'
        return 'is at {}'.format(state.state)

    elif domain == 'sun':
        if state.state == sun.STATE_ABOVE_HORIZON:
            return 'has risen'
        return 'has set'

    elif state.state == STATE_ON:
        # Future: combine groups and its entity entries ?
        return "turned on"

    elif state.state == STATE_OFF:
        return "turned off"

    return "changed to {}".format(state.state)<|MERGE_RESOLUTION|>--- conflicted
+++ resolved
@@ -100,13 +100,8 @@
 
     hass.http.register_view(LogbookView(config.get(DOMAIN, {})))
 
-<<<<<<< HEAD
-    register_built_in_panel(hass, 'logbook', 'panel.logbook',
-                            'mdi:format-list-bulleted-type')
-=======
     register_built_in_panel(
-        hass, 'logbook', 'Logbook', 'mdi:format-list-bulleted-type')
->>>>>>> 8775c54d
+        hass, 'logbook', 'panel.logbook', 'mdi:format-list-bulleted-type')
 
     hass.services.register(
         DOMAIN, 'log', log_message, schema=LOG_MESSAGE_SCHEMA)
