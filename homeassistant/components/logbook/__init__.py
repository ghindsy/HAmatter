--- conflicted
+++ resolved
@@ -63,11 +63,7 @@
 from homeassistant.loader import bind_hass
 import homeassistant.util.dt as dt_util
 
-<<<<<<< HEAD
-from .queries import generate_statement_for_request
-=======
 from .queries import statement_for_request
->>>>>>> 3d6ecc43
 
 _LOGGER = logging.getLogger(__name__)
 
@@ -411,11 +407,7 @@
     if entity_ids is not None:
         entities_filter = generate_filter([], entity_ids, [], [])
 
-<<<<<<< HEAD
-    stmt = generate_statement_for_request(
-=======
     stmt = statement_for_request(
->>>>>>> 3d6ecc43
         start_day, end_day, event_types, entity_ids, filters, context_id
     )
     if _LOGGER.isEnabledFor(logging.DEBUG):
