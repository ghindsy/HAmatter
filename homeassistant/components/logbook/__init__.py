"""Event parser and human readable log generator."""
from __future__ import annotations

from collections.abc import Callable, Generator
from contextlib import suppress
from datetime import datetime as dt, timedelta
from http import HTTPStatus
import json
import logging
import re
from typing import Any, cast

from aiohttp import web
from sqlalchemy.engine.row import Row
from sqlalchemy.orm.query import Query
import voluptuous as vol

from homeassistant.components import frontend, websocket_api
from homeassistant.components.automation import EVENT_AUTOMATION_TRIGGERED
from homeassistant.components.history import (
    Filters,
    sqlalchemy_filter_from_include_exclude_conf,
)
from homeassistant.components.http import HomeAssistantView
from homeassistant.components.recorder import get_instance
from homeassistant.components.recorder.models import (
    process_datetime_to_timestamp,
    process_timestamp_to_utc_isoformat,
)
from homeassistant.components.recorder.util import session_scope
from homeassistant.components.script import EVENT_SCRIPT_STARTED
from homeassistant.components.sensor import ATTR_STATE_CLASS, DOMAIN as SENSOR_DOMAIN
from homeassistant.components.websocket_api import messages
from homeassistant.components.websocket_api.const import JSON_DUMP
from homeassistant.const import (
    ATTR_DOMAIN,
    ATTR_ENTITY_ID,
    ATTR_FRIENDLY_NAME,
    ATTR_NAME,
    ATTR_SERVICE,
    EVENT_CALL_SERVICE,
    EVENT_LOGBOOK_ENTRY,
    EVENT_STATE_CHANGED,
)
from homeassistant.core import (
    Context,
    Event,
    HomeAssistant,
    ServiceCall,
    callback,
    split_entity_id,
)
from homeassistant.exceptions import InvalidEntityFormatError
from homeassistant.helpers import config_validation as cv, entity_registry as er
from homeassistant.helpers.entityfilter import (
    INCLUDE_EXCLUDE_BASE_FILTER_SCHEMA,
    EntityFilter,
    convert_include_exclude_filter,
    generate_filter,
)
from homeassistant.helpers.integration_platform import (
    async_process_integration_platforms,
)
from homeassistant.helpers.typing import ConfigType
from homeassistant.loader import bind_hass
import homeassistant.util.dt as dt_util

from .queries import statement_for_request

_LOGGER = logging.getLogger(__name__)

FRIENDLY_NAME_JSON_EXTRACT = re.compile('"friendly_name": ?"([^"]+)"')
ENTITY_ID_JSON_EXTRACT = re.compile('"entity_id": ?"([^"]+)"')
DOMAIN_JSON_EXTRACT = re.compile('"domain": ?"([^"]+)"')
ICON_JSON_EXTRACT = re.compile('"icon": ?"([^"]+)"')
ATTR_MESSAGE = "message"

DOMAIN = "logbook"

CONFIG_SCHEMA = vol.Schema(
    {DOMAIN: INCLUDE_EXCLUDE_BASE_FILTER_SCHEMA}, extra=vol.ALLOW_EXTRA
)

CONTEXT_USER_ID = "context_user_id"
CONTEXT_ENTITY_ID = "context_entity_id"
CONTEXT_ENTITY_ID_NAME = "context_entity_id_name"
CONTEXT_EVENT_TYPE = "context_event_type"
CONTEXT_DOMAIN = "context_domain"
CONTEXT_SERVICE = "context_service"
CONTEXT_NAME = "context_name"
CONTEXT_MESSAGE = "context_message"

LOGBOOK_ENTRY_DOMAIN = "domain"
LOGBOOK_ENTRY_ENTITY_ID = "entity_id"
LOGBOOK_ENTRY_ICON = "icon"
LOGBOOK_ENTRY_MESSAGE = "message"
LOGBOOK_ENTRY_NAME = "name"
LOGBOOK_ENTRY_STATE = "state"
LOGBOOK_ENTRY_WHEN = "when"

ALL_EVENT_TYPES_EXCEPT_STATE_CHANGED = {EVENT_LOGBOOK_ENTRY, EVENT_CALL_SERVICE}

SCRIPT_AUTOMATION_EVENTS = {EVENT_AUTOMATION_TRIGGERED, EVENT_SCRIPT_STARTED}

LOG_MESSAGE_SCHEMA = vol.Schema(
    {
        vol.Required(ATTR_NAME): cv.string,
        vol.Required(ATTR_MESSAGE): cv.template,
        vol.Optional(ATTR_DOMAIN): cv.slug,
        vol.Optional(ATTR_ENTITY_ID): cv.entity_id,
    }
)


LOGBOOK_FILTERS = "logbook_filters"
LOGBOOK_ENTITIES_FILTER = "entities_filter"


@bind_hass
def log_entry(
    hass: HomeAssistant,
    name: str,
    message: str,
    domain: str | None = None,
    entity_id: str | None = None,
    context: Context | None = None,
) -> None:
    """Add an entry to the logbook."""
    hass.add_job(async_log_entry, hass, name, message, domain, entity_id, context)


@callback
@bind_hass
def async_log_entry(
    hass: HomeAssistant,
    name: str,
    message: str,
    domain: str | None = None,
    entity_id: str | None = None,
    context: Context | None = None,
) -> None:
    """Add an entry to the logbook."""
    data = {LOGBOOK_ENTRY_NAME: name, LOGBOOK_ENTRY_MESSAGE: message}

    if domain is not None:
        data[LOGBOOK_ENTRY_DOMAIN] = domain
    if entity_id is not None:
        data[LOGBOOK_ENTRY_ENTITY_ID] = entity_id
    hass.bus.async_fire(EVENT_LOGBOOK_ENTRY, data, context=context)


async def async_setup(hass: HomeAssistant, config: ConfigType) -> bool:
    """Logbook setup."""
    hass.data[DOMAIN] = {}

    @callback
    def log_message(service: ServiceCall) -> None:
        """Handle sending notification message service calls."""
        message = service.data[ATTR_MESSAGE]
        name = service.data[ATTR_NAME]
        domain = service.data.get(ATTR_DOMAIN)
        entity_id = service.data.get(ATTR_ENTITY_ID)

        if entity_id is None and domain is None:
            # If there is no entity_id or
            # domain, the event will get filtered
            # away so we use the "logbook" domain
            domain = DOMAIN

        message.hass = hass
        message = message.async_render(parse_result=False)
        async_log_entry(hass, name, message, domain, entity_id, service.context)

    frontend.async_register_built_in_panel(
        hass, "logbook", "logbook", "hass:format-list-bulleted-type"
    )

    if conf := config.get(DOMAIN, {}):
        filters = sqlalchemy_filter_from_include_exclude_conf(conf)
        entities_filter = convert_include_exclude_filter(conf)
    else:
        filters = None
        entities_filter = None

    hass.data[LOGBOOK_FILTERS] = filters
    hass.data[LOGBOOK_ENTITIES_FILTER] = entities_filter

    hass.http.register_view(LogbookView(conf, filters, entities_filter))
    websocket_api.async_register_command(hass, ws_get_events)

    hass.services.async_register(DOMAIN, "log", log_message, schema=LOG_MESSAGE_SCHEMA)

    await async_process_integration_platforms(hass, DOMAIN, _process_logbook_platform)

    return True


async def _process_logbook_platform(
    hass: HomeAssistant, domain: str, platform: Any
) -> None:
    """Process a logbook platform."""

    @callback
    def _async_describe_event(
        domain: str,
        event_name: str,
        describe_callback: Callable[[Event], dict[str, Any]],
    ) -> None:
        """Teach logbook how to describe a new event."""
        hass.data[DOMAIN][event_name] = (domain, describe_callback)

    platform.async_describe_events(hass, _async_describe_event)


def _ws_formatted_get_events(
    hass: HomeAssistant,
    msg_id: int,
    start_day: dt,
    end_day: dt,
    entity_ids: list[str] | None = None,
    filters: Filters | None = None,
    entities_filter: EntityFilter | Callable[[str], bool] | None = None,
    context_id: str | None = None,
) -> str:
    """Fetch events and convert them to json in the executor."""
    return JSON_DUMP(
        messages.result_message(
            msg_id,
            _get_events(
                hass,
                start_day,
                end_day,
                entity_ids,
                filters,
                entities_filter,
                context_id,
                True,
            ),
        )
    )


@websocket_api.websocket_command(
    {
        vol.Required("type"): "logbook/get_events",
        vol.Required("start_time"): str,
        vol.Optional("end_time"): str,
        vol.Optional("entity_ids"): [str],
        vol.Optional("context_id"): str,
    }
)
@websocket_api.async_response
async def ws_get_events(
    hass: HomeAssistant, connection: websocket_api.ActiveConnection, msg: dict
) -> None:
    """Handle logbook get events websocket command."""
    start_time_str = msg["start_time"]
    end_time_str = msg.get("end_time")
    utc_now = dt_util.utcnow()

    if start_time := dt_util.parse_datetime(start_time_str):
        start_time = dt_util.as_utc(start_time)
    else:
        connection.send_error(msg["id"], "invalid_start_time", "Invalid start_time")
        return

    if not end_time_str:
        end_time = utc_now
    elif parsed_end_time := dt_util.parse_datetime(end_time_str):
        end_time = dt_util.as_utc(parsed_end_time)
    else:
        connection.send_error(msg["id"], "invalid_end_time", "Invalid end_time")
        return

    if start_time > utc_now:
        connection.send_result(msg["id"], {})
        return

    entity_ids = msg.get("entity_ids")
    context_id = msg.get("context_id")

    connection.send_message(
        await get_instance(hass).async_add_executor_job(
            _ws_formatted_get_events,
            hass,
            msg["id"],
            start_time,
            end_time,
            entity_ids,
            hass.data[LOGBOOK_FILTERS],
            hass.data[LOGBOOK_ENTITIES_FILTER],
            context_id,
        )
    )


class LogbookView(HomeAssistantView):
    """Handle logbook view requests."""

    url = "/api/logbook"
    name = "api:logbook"
    extra_urls = ["/api/logbook/{datetime}"]

    def __init__(
        self,
        config: dict[str, Any],
        filters: Filters | None,
        entities_filter: EntityFilter | None,
    ) -> None:
        """Initialize the logbook view."""
        self.config = config
        self.filters = filters
        self.entities_filter = entities_filter

    async def get(
        self, request: web.Request, datetime: str | None = None
    ) -> web.Response:
        """Retrieve logbook entries."""
        if datetime:
            if (datetime_dt := dt_util.parse_datetime(datetime)) is None:
                return self.json_message("Invalid datetime", HTTPStatus.BAD_REQUEST)
        else:
            datetime_dt = dt_util.start_of_local_day()

        if (period_str := request.query.get("period")) is None:
            period: int = 1
        else:
            period = int(period_str)

        if entity_ids_str := request.query.get("entity"):
            try:
                entity_ids = cv.entity_ids(entity_ids_str)
            except vol.Invalid:
                raise InvalidEntityFormatError(
                    f"Invalid entity id(s) encountered: {entity_ids_str}. "
                    "Format should be <domain>.<object_id>"
                ) from vol.Invalid
        else:
            entity_ids = None

        if (end_time_str := request.query.get("end_time")) is None:
            start_day = dt_util.as_utc(datetime_dt) - timedelta(days=period - 1)
            end_day = start_day + timedelta(days=period)
        else:
            start_day = datetime_dt
            if (end_day_dt := dt_util.parse_datetime(end_time_str)) is None:
                return self.json_message("Invalid end_time", HTTPStatus.BAD_REQUEST)
            end_day = end_day_dt

        hass = request.app["hass"]

        context_id = request.query.get("context_id")

        if entity_ids and context_id:
            return self.json_message(
                "Can't combine entity with context_id", HTTPStatus.BAD_REQUEST
            )

        def json_events() -> web.Response:
            """Fetch events and generate JSON."""
            return self.json(
                _get_events(
                    hass,
                    start_day,
                    end_day,
                    entity_ids,
                    self.filters,
                    self.entities_filter,
                    context_id,
                    False,
                )
            )

        return cast(
            web.Response, await get_instance(hass).async_add_executor_job(json_events)
        )


def _humanify(
    rows: Generator[Row, None, None],
    registry: er.EntityRegistry,
    external_events: dict[
        str, tuple[str, Callable[[LazyEventPartialState], dict[str, Any]]]
    ],
    entity_name_cache: EntityNameCache,
    event_cache: EventCache,
    context_augmenter: ContextAugmenter,
    format_time: Callable[[Row], Any],
) -> Generator[dict[str, Any], None, None]:
    """Generate a converted list of events into entries."""
    # Continuous sensors, will be excluded from the logbook
    continuous_sensors: dict[str, bool] = {}

    # Process events
    for row in rows:
        event_type = row.event_type
        if event_type == EVENT_STATE_CHANGED:
            entity_id = row.entity_id
            assert entity_id is not None
            # Skip continuous sensors
            if (
                is_continuous := continuous_sensors.get(entity_id)
            ) is None and split_entity_id(entity_id)[0] == SENSOR_DOMAIN:
                is_continuous = _is_sensor_continuous(registry, entity_id)
                continuous_sensors[entity_id] = is_continuous
            if is_continuous:
                continue

            data = {
                LOGBOOK_ENTRY_WHEN: format_time(row),
                LOGBOOK_ENTRY_NAME: entity_name_cache.get(entity_id, row),
                LOGBOOK_ENTRY_STATE: row.state,
                LOGBOOK_ENTRY_ENTITY_ID: entity_id,
            }
            if icon := _row_attributes_extract(row, ICON_JSON_EXTRACT):
                data[LOGBOOK_ENTRY_ICON] = icon

            context_augmenter.augment(data, row)
            yield data

        elif event_type in external_events:
            domain, describe_event = external_events[event_type]
            data = describe_event(event_cache.get(row))
            data[LOGBOOK_ENTRY_WHEN] = format_time(row)
            data[LOGBOOK_ENTRY_DOMAIN] = domain
            context_augmenter.augment(data, row)
            yield data

        elif event_type == EVENT_LOGBOOK_ENTRY:
            event = event_cache.get(row)
            event_data = event.data
<<<<<<< HEAD
            if not event_data:
                continue
            domain = event_data.get(ATTR_DOMAIN)
            entity_id = event_data.get(ATTR_ENTITY_ID)
            if domain is None and entity_id is not None:
=======
            entry_domain = event_data.get(ATTR_DOMAIN)
            entry_entity_id = event_data.get(ATTR_ENTITY_ID)
            if entry_domain is None and entry_entity_id is not None:
>>>>>>> 4196ad7d
                with suppress(IndexError):
                    entry_domain = split_entity_id(str(entity_id))[0]

            data = {
                LOGBOOK_ENTRY_WHEN: format_time(row),
                LOGBOOK_ENTRY_NAME: event_data.get(ATTR_NAME),
                LOGBOOK_ENTRY_MESSAGE: event_data.get(ATTR_MESSAGE),
                LOGBOOK_ENTRY_DOMAIN: entry_domain,
                LOGBOOK_ENTRY_ENTITY_ID: entity_id,
            }
            context_augmenter.augment(data, row)
            yield data


def _get_events(
    hass: HomeAssistant,
    start_day: dt,
    end_day: dt,
    entity_ids: list[str] | None = None,
    filters: Filters | None = None,
    entities_filter: EntityFilter | Callable[[str], bool] | None = None,
    context_id: str | None = None,
    timestamp: bool = False,
) -> list[dict[str, Any]]:
    """Get events for a period of time."""
    assert not (
        entity_ids and context_id
    ), "can't pass in both entity_ids and context_id"

    entity_name_cache = EntityNameCache(hass)
    event_data_cache: dict[str, dict[str, Any]] = {}
    context_lookup: dict[str | None, Row | None] = {None: None}
    event_cache = EventCache(event_data_cache)
    external_events: dict[
        str, tuple[str, Callable[[LazyEventPartialState], dict[str, Any]]]
    ] = hass.data.get(DOMAIN, {})
    context_augmenter = ContextAugmenter(
        context_lookup, entity_name_cache, external_events, event_cache
    )
    event_types = (*ALL_EVENT_TYPES_EXCEPT_STATE_CHANGED, *external_events)
    format_time = _row_time_fired_timestamp if timestamp else _row_time_fired_isoformat

    def yield_rows(query: Query) -> Generator[Row, None, None]:
        """Yield Events that are not filtered away."""

        def _keep_row(row: Row, event_type: str) -> bool:
            """Check if the entity_filter rejects a row."""
            assert entities_filter is not None
            if entity_id := _row_event_data_extract(row, ENTITY_ID_JSON_EXTRACT):
                return entities_filter(entity_id)

            if event_type in external_events:
                # If the entity_id isn't described, use the domain that describes
                # the event for filtering.
                domain: str | None = external_events[event_type][0]
            else:
                domain = _row_event_data_extract(row, DOMAIN_JSON_EXTRACT)

            return domain is not None and entities_filter(f"{domain}._")

        # end_day - start_day intentionally checks .days and not .total_seconds()
        # since we don't want to switch over to buffered if they go
        # over one day by a few hours since the UI makes it so easy to do that.
        if entity_ids or context_id or (end_day - start_day).days <= 1:
            rows = query.all()
        else:
            # Only buffer rows to reduce memory pressure
            # if we expect the result set is going to be very large.
            # What is considered very large is going to differ
            # based on the hardware Home Assistant is running on.
            #
            # sqlalchemy suggests that is at least 10k, but for
            # even and RPi3 that number seems higher in testing
            # so we don't switch over until we request > 1 day+ of data.
            #
            rows = query.yield_per(1024)
        for row in rows:
            context_lookup.setdefault(row.context_id, row)
            if not row.context_only:
                event_type = row.event_type
                if event_type != EVENT_CALL_SERVICE and (
                    entities_filter is None
                    or event_type == EVENT_STATE_CHANGED
                    or _keep_row(row, event_type)
                ):
                    yield row

    if entity_ids is not None:
        entities_filter = generate_filter([], entity_ids, [], [])

    stmt = statement_for_request(
        start_day, end_day, event_types, entity_ids, filters, context_id
    )
    if _LOGGER.isEnabledFor(logging.DEBUG):
        _LOGGER.debug(
            "Literal statement: %s",
            stmt.compile(compile_kwargs={"literal_binds": True}),
        )

    registry = er.async_get(hass)
    with session_scope(hass=hass) as session:
        return list(
            _humanify(
                yield_rows(session.execute(stmt)),
                registry,
                external_events,
                entity_name_cache,
                event_cache,
                context_augmenter,
                format_time,
            )
        )


class ContextAugmenter:
    """Augment data with context trace."""

    def __init__(
        self,
        context_lookup: dict[str | None, Row | None],
        entity_name_cache: EntityNameCache,
        external_events: dict[
            str, tuple[str, Callable[[LazyEventPartialState], dict[str, Any]]]
        ],
        event_cache: EventCache,
    ) -> None:
        """Init the augmenter."""
        self.context_lookup = context_lookup
        self.entity_name_cache = entity_name_cache
        self.external_events = external_events
        self.event_cache = event_cache

    def augment(self, data: dict[str, Any], row: Row) -> None:
        """Augment data from the row and cache."""
        if context_user_id := row.context_user_id:
            data[CONTEXT_USER_ID] = context_user_id

        if not (context_row := self.context_lookup.get(row.context_id)):
            return

        if _rows_match(row, context_row):
            # This is the first event with the given ID. Was it directly caused by
            # a parent event?
            if (
                not row.context_parent_id
                or (context_row := self.context_lookup.get(row.context_parent_id))
                is None
            ):
                return
            # Ensure the (parent) context_event exists and is not the root cause of
            # this log entry.
            if _rows_match(row, context_row):
                return

        event_type = context_row.event_type

        # State change
        if context_entity_id := context_row.entity_id:
            data[CONTEXT_ENTITY_ID] = context_entity_id
            data[CONTEXT_ENTITY_ID_NAME] = self.entity_name_cache.get(
                context_entity_id, context_row
            )
            data[CONTEXT_EVENT_TYPE] = event_type
            return

        # Call service
        if event_type == EVENT_CALL_SERVICE:
            event = self.event_cache.get(context_row)
            event_data = event.data
            data[CONTEXT_DOMAIN] = event_data.get(ATTR_DOMAIN)
            data[CONTEXT_SERVICE] = event_data.get(ATTR_SERVICE)
            data[CONTEXT_EVENT_TYPE] = event_type
            return

        if event_type not in self.external_events:
            return

        domain, describe_event = self.external_events[event_type]
        data[CONTEXT_EVENT_TYPE] = event_type
        data[CONTEXT_DOMAIN] = domain
        event = self.event_cache.get(context_row)
        described = describe_event(event)
        if name := described.get(ATTR_NAME):
            data[CONTEXT_NAME] = name
        if message := described.get(ATTR_MESSAGE):
            data[CONTEXT_MESSAGE] = message
        if not (attr_entity_id := described.get(ATTR_ENTITY_ID)):
            return
        data[CONTEXT_ENTITY_ID] = attr_entity_id
        data[CONTEXT_ENTITY_ID_NAME] = self.entity_name_cache.get(
            attr_entity_id, context_row
        )


def _is_sensor_continuous(registry: er.EntityRegistry, entity_id: str) -> bool:
    """Determine if a sensor is continuous by checking its state class.

    Sensors with a unit_of_measurement are also considered continuous, but are filtered
    already by the SQL query generated by _get_events
    """
    if not (entry := registry.async_get(entity_id)):
        # Entity not registered, so can't have a state class
        return False
    return (
        entry.capabilities is not None
        and entry.capabilities.get(ATTR_STATE_CLASS) is not None
    )


def _rows_match(row: Row, other_row: Row) -> bool:
    """Check of rows match by using the same method as Events __hash__."""
    if (
        (state_id := row.state_id) is not None
        and state_id == other_row.state_id
        or (event_id := row.event_id) is not None
        and event_id == other_row.event_id
    ):
        return True
    return False


def _row_event_data_extract(row: Row, extractor: re.Pattern) -> str | None:
    """Extract from event_data row."""
    result = extractor.search(row.shared_data or row.event_data or "")
    return result.group(1) if result else None


def _row_attributes_extract(row: Row, extractor: re.Pattern) -> str | None:
    """Extract from attributes row."""
    result = extractor.search(row.shared_attrs or row.attributes or "")
    return result.group(1) if result else None


def _row_time_fired_isoformat(row: Row) -> str:
    """Convert the row timed_fired to isoformat."""
    return process_timestamp_to_utc_isoformat(row.time_fired or dt_util.utcnow())


def _row_time_fired_timestamp(row: Row) -> float:
    """Convert the row timed_fired to timestamp."""
    return process_datetime_to_timestamp(row.time_fired or dt_util.utcnow())


class LazyEventPartialState:
    """A lazy version of core Event with limited State joined in."""

    __slots__ = [
        "row",
        "_event_data",
        "_event_data_cache",
        "event_type",
        "entity_id",
        "state",
        "context_id",
        "context_user_id",
        "context_parent_id",
        "data",
    ]

    def __init__(
        self,
        row: Row,
        event_data_cache: dict[str, dict[str, Any]],
    ) -> None:
        """Init the lazy event."""
        self.row = row
        self._event_data: dict[str, Any] | None = None
        self._event_data_cache = event_data_cache
        self.event_type: str = self.row.event_type
        self.entity_id: str | None = self.row.entity_id
        self.state = self.row.state
        self.context_id: str | None = self.row.context_id
        self.context_user_id: str | None = self.row.context_user_id
        self.context_parent_id: str | None = self.row.context_parent_id
        source: str = self.row.shared_data or self.row.event_data
        if not source:
            self.data = {}
        elif event_data := self._event_data_cache.get(source):
            self.data = event_data
        else:
            self.data = self._event_data_cache[source] = cast(
                dict[str, Any], json.loads(source)
            )


class EntityNameCache:
    """A cache to lookup the name for an entity.

    This class should not be used to lookup attributes
    that are expected to change state.
    """

    def __init__(self, hass: HomeAssistant) -> None:
        """Init the cache."""
        self._hass = hass
        self._names: dict[str, str] = {}

    def get(self, entity_id: str, row: Row) -> str:
        """Lookup an the friendly name."""
        if entity_id in self._names:
            return self._names[entity_id]
        if (current_state := self._hass.states.get(entity_id)) and (
            friendly_name := current_state.attributes.get(ATTR_FRIENDLY_NAME)
        ):
            self._names[entity_id] = friendly_name
        elif extracted_name := _row_attributes_extract(row, FRIENDLY_NAME_JSON_EXTRACT):
            self._names[entity_id] = extracted_name
        else:
            return split_entity_id(entity_id)[1].replace("_", " ")

        return self._names[entity_id]


class EventCache:
    """Cache LazyEventPartialState by row."""

    def __init__(self, event_data_cache: dict[str, dict[str, Any]]) -> None:
        """Init the cache."""
        self._event_data_cache = event_data_cache
        self.event_cache: dict[Row, LazyEventPartialState] = {}

    def get(self, row: Row) -> LazyEventPartialState:
        """Get the event from the row."""
        if event := self.event_cache.get(row):
            return event
        event = self.event_cache[row] = LazyEventPartialState(
            row, self._event_data_cache
        )
        return event<|MERGE_RESOLUTION|>--- conflicted
+++ resolved
@@ -429,17 +429,11 @@
         elif event_type == EVENT_LOGBOOK_ENTRY:
             event = event_cache.get(row)
             event_data = event.data
-<<<<<<< HEAD
             if not event_data:
                 continue
-            domain = event_data.get(ATTR_DOMAIN)
-            entity_id = event_data.get(ATTR_ENTITY_ID)
-            if domain is None and entity_id is not None:
-=======
             entry_domain = event_data.get(ATTR_DOMAIN)
             entry_entity_id = event_data.get(ATTR_ENTITY_ID)
             if entry_domain is None and entry_entity_id is not None:
->>>>>>> 4196ad7d
                 with suppress(IndexError):
                     entry_domain = split_entity_id(str(entity_id))[0]
 
