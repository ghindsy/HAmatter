"""Event parser and human readable log generator."""
from __future__ import annotations

from collections.abc import Callable, Generator, Iterable
from contextlib import suppress
from datetime import datetime as dt, timedelta
from http import HTTPStatus
from itertools import groupby
import json
import re
from typing import Any, cast

from aiohttp import web
import sqlalchemy
from sqlalchemy.engine.row import Row
from sqlalchemy.orm import aliased
from sqlalchemy.orm.query import Query
from sqlalchemy.orm.session import Session
from sqlalchemy.sql.expression import literal
import voluptuous as vol

from homeassistant.components import frontend
from homeassistant.components.automation import EVENT_AUTOMATION_TRIGGERED
from homeassistant.components.history import (
    Filters,
    sqlalchemy_filter_from_include_exclude_conf,
)
from homeassistant.components.http import HomeAssistantView
from homeassistant.components.proximity import DOMAIN as PROXIMITY_DOMAIN
from homeassistant.components.recorder import get_instance
from homeassistant.components.recorder.models import (
    EventData,
    Events,
    StateAttributes,
    States,
    process_timestamp_to_utc_isoformat,
)
from homeassistant.components.recorder.util import session_scope
from homeassistant.components.script import EVENT_SCRIPT_STARTED
from homeassistant.components.sensor import ATTR_STATE_CLASS, DOMAIN as SENSOR_DOMAIN
from homeassistant.const import (
    ATTR_DOMAIN,
    ATTR_ENTITY_ID,
    ATTR_FRIENDLY_NAME,
    ATTR_NAME,
    ATTR_SERVICE,
    EVENT_CALL_SERVICE,
    EVENT_HOMEASSISTANT_START,
    EVENT_HOMEASSISTANT_STOP,
    EVENT_LOGBOOK_ENTRY,
    EVENT_STATE_CHANGED,
)
from homeassistant.core import (
    DOMAIN as HA_DOMAIN,
    Context,
    Event,
    HomeAssistant,
    ServiceCall,
    callback,
    split_entity_id,
)
from homeassistant.exceptions import InvalidEntityFormatError
from homeassistant.helpers import config_validation as cv, entity_registry as er
from homeassistant.helpers.entityfilter import (
    INCLUDE_EXCLUDE_BASE_FILTER_SCHEMA,
    EntityFilter,
    convert_include_exclude_filter,
    generate_filter,
)
from homeassistant.helpers.integration_platform import (
    async_process_integration_platforms,
)
from homeassistant.helpers.typing import ConfigType
from homeassistant.loader import bind_hass
import homeassistant.util.dt as dt_util

ENTITY_ID_JSON_TEMPLATE = '%"entity_id":"{}"%'
FRIENDLY_NAME_JSON_EXTRACT = re.compile('"friendly_name": ?"([^"]+)"')
ENTITY_ID_JSON_EXTRACT = re.compile('"entity_id": ?"([^"]+)"')
DOMAIN_JSON_EXTRACT = re.compile('"domain": ?"([^"]+)"')
ICON_JSON_EXTRACT = re.compile('"icon": ?"([^"]+)"')
ATTR_MESSAGE = "message"

CONTINUOUS_DOMAINS = {PROXIMITY_DOMAIN, SENSOR_DOMAIN}
CONTINUOUS_ENTITY_ID_LIKE = [f"{domain}.%" for domain in CONTINUOUS_DOMAINS]

DOMAIN = "logbook"

GROUP_BY_MINUTES = 15

EMPTY_JSON_OBJECT = "{}"
UNIT_OF_MEASUREMENT_JSON = '"unit_of_measurement":'
UNIT_OF_MEASUREMENT_JSON_LIKE = f"%{UNIT_OF_MEASUREMENT_JSON}%"
HA_DOMAIN_ENTITY_ID = f"{HA_DOMAIN}._"

CONFIG_SCHEMA = vol.Schema(
    {DOMAIN: INCLUDE_EXCLUDE_BASE_FILTER_SCHEMA}, extra=vol.ALLOW_EXTRA
)

HOMEASSISTANT_EVENTS = [
    EVENT_HOMEASSISTANT_START,
    EVENT_HOMEASSISTANT_STOP,
]

ALL_EVENT_TYPES_EXCEPT_STATE_CHANGED = [
    EVENT_LOGBOOK_ENTRY,
    EVENT_CALL_SERVICE,
    *HOMEASSISTANT_EVENTS,
]

ALL_EVENT_TYPES = [
    EVENT_STATE_CHANGED,
    *ALL_EVENT_TYPES_EXCEPT_STATE_CHANGED,
]


EVENT_COLUMNS = [
    Events.event_type.label("event_type"),
    Events.event_data.label("event_data"),
    Events.time_fired.label("time_fired"),
    Events.context_id.label("context_id"),
    Events.context_user_id.label("context_user_id"),
    Events.context_parent_id.label("context_parent_id"),
]

STATE_COLUMNS = [
    States.state.label("state"),
    States.entity_id.label("entity_id"),
    States.attributes.label("attributes"),
    StateAttributes.shared_attrs.label("shared_attrs"),
]

EMPTY_STATE_COLUMNS = [
    literal(value=None, type_=sqlalchemy.String).label("state"),
    literal(value=None, type_=sqlalchemy.String).label("entity_id"),
    literal(value=None, type_=sqlalchemy.Text).label("attributes"),
    literal(value=None, type_=sqlalchemy.Text).label("shared_attrs"),
]

SCRIPT_AUTOMATION_EVENTS = {EVENT_AUTOMATION_TRIGGERED, EVENT_SCRIPT_STARTED}

LOG_MESSAGE_SCHEMA = vol.Schema(
    {
        vol.Required(ATTR_NAME): cv.string,
        vol.Required(ATTR_MESSAGE): cv.template,
        vol.Optional(ATTR_DOMAIN): cv.slug,
        vol.Optional(ATTR_ENTITY_ID): cv.entity_id,
    }
)


@bind_hass
def log_entry(
    hass: HomeAssistant,
    name: str,
    message: str,
    domain: str | None = None,
    entity_id: str | None = None,
    context: Context | None = None,
) -> None:
    """Add an entry to the logbook."""
    hass.add_job(async_log_entry, hass, name, message, domain, entity_id, context)


@callback
@bind_hass
def async_log_entry(
    hass: HomeAssistant,
    name: str,
    message: str,
    domain: str | None = None,
    entity_id: str | None = None,
    context: Context | None = None,
) -> None:
    """Add an entry to the logbook."""
    data = {ATTR_NAME: name, ATTR_MESSAGE: message}

    if domain is not None:
        data[ATTR_DOMAIN] = domain
    if entity_id is not None:
        data[ATTR_ENTITY_ID] = entity_id
    hass.bus.async_fire(EVENT_LOGBOOK_ENTRY, data, context=context)


async def async_setup(hass: HomeAssistant, config: ConfigType) -> bool:
    """Logbook setup."""
    hass.data[DOMAIN] = {}

    @callback
    def log_message(service: ServiceCall) -> None:
        """Handle sending notification message service calls."""
        message = service.data[ATTR_MESSAGE]
        name = service.data[ATTR_NAME]
        domain = service.data.get(ATTR_DOMAIN)
        entity_id = service.data.get(ATTR_ENTITY_ID)

        if entity_id is None and domain is None:
            # If there is no entity_id or
            # domain, the event will get filtered
            # away so we use the "logbook" domain
            domain = DOMAIN

        message.hass = hass
        message = message.async_render(parse_result=False)
        async_log_entry(hass, name, message, domain, entity_id)

    frontend.async_register_built_in_panel(
        hass, "logbook", "logbook", "hass:format-list-bulleted-type"
    )

    if conf := config.get(DOMAIN, {}):
        filters = sqlalchemy_filter_from_include_exclude_conf(conf)
        entities_filter = convert_include_exclude_filter(conf)
    else:
        filters = None
        entities_filter = None

    hass.http.register_view(LogbookView(conf, filters, entities_filter))

    hass.services.async_register(DOMAIN, "log", log_message, schema=LOG_MESSAGE_SCHEMA)

    await async_process_integration_platforms(hass, DOMAIN, _process_logbook_platform)

    return True


async def _process_logbook_platform(
    hass: HomeAssistant, domain: str, platform: Any
) -> None:
    """Process a logbook platform."""

    @callback
    def _async_describe_event(
        domain: str,
        event_name: str,
        describe_callback: Callable[[Event], dict[str, Any]],
    ) -> None:
        """Teach logbook how to describe a new event."""
        hass.data[DOMAIN][event_name] = (domain, describe_callback)

    platform.async_describe_events(hass, _async_describe_event)


class LogbookView(HomeAssistantView):
    """Handle logbook view requests."""

    url = "/api/logbook"
    name = "api:logbook"
    extra_urls = ["/api/logbook/{datetime}"]

    def __init__(
        self,
        config: dict[str, Any],
        filters: Filters | None,
        entities_filter: EntityFilter | None,
    ) -> None:
        """Initialize the logbook view."""
        self.config = config
        self.filters = filters
        self.entities_filter = entities_filter

    async def get(
        self, request: web.Request, datetime: str | None = None
    ) -> web.Response:
        """Retrieve logbook entries."""
        if datetime:
            if (datetime_dt := dt_util.parse_datetime(datetime)) is None:
                return self.json_message("Invalid datetime", HTTPStatus.BAD_REQUEST)
        else:
            datetime_dt = dt_util.start_of_local_day()

        if (period_str := request.query.get("period")) is None:
            period: int = 1
        else:
            period = int(period_str)

        if entity_ids_str := request.query.get("entity"):
            try:
                entity_ids = cv.entity_ids(entity_ids_str)
            except vol.Invalid:
                raise InvalidEntityFormatError(
                    f"Invalid entity id(s) encountered: {entity_ids_str}. "
                    "Format should be <domain>.<object_id>"
                ) from vol.Invalid
        else:
            entity_ids = None

        if (end_time_str := request.query.get("end_time")) is None:
            start_day = dt_util.as_utc(datetime_dt) - timedelta(days=period - 1)
            end_day = start_day + timedelta(days=period)
        else:
            start_day = datetime_dt
            if (end_day_dt := dt_util.parse_datetime(end_time_str)) is None:
                return self.json_message("Invalid end_time", HTTPStatus.BAD_REQUEST)
            end_day = end_day_dt

        hass = request.app["hass"]

        entity_matches_only = "entity_matches_only" in request.query
        context_id = request.query.get("context_id")

        if entity_ids and context_id:
            return self.json_message(
                "Can't combine entity with context_id", HTTPStatus.BAD_REQUEST
            )

        def json_events() -> web.Response:
            """Fetch events and generate JSON."""
            return self.json(
                _get_events(
                    hass,
                    start_day,
                    end_day,
                    entity_ids,
                    self.filters,
                    self.entities_filter,
                    entity_matches_only,
                    context_id,
                )
            )

        return cast(
            web.Response, await get_instance(hass).async_add_executor_job(json_events)
        )


def humanify(
    hass: HomeAssistant,
    rows: Generator[Row, None, None],
    entity_name_cache: EntityNameCache,
    event_cache: EventCache,
    context_augmenter: ContextAugmenter,
) -> Generator[dict[str, Any], None, None]:
    """Generate a converted list of events into Entry objects.

    Will try to group events if possible:
    - if Home Assistant stop and start happen in same minute call it restarted
    """
    external_events = hass.data.get(DOMAIN, {})
    # Continuous sensors, will be excluded from the logbook
    continuous_sensors = {}

    # Group events in batches of GROUP_BY_MINUTES
    for _, g_rows in groupby(
        rows, lambda row: row.time_fired.minute // GROUP_BY_MINUTES  # type: ignore[no-any-return]
    ):

        rows_batch = list(g_rows)

        # Group HA start/stop events
        # Maps minute of event to 1: stop, 2: stop + start
        start_stop_events = {}

        # Process events
        for row in rows_batch:
            if row.event_type == EVENT_STATE_CHANGED:
                entity_id = row.entity_id
                if (
                    entity_id in continuous_sensors
                    or split_entity_id(entity_id)[0] != SENSOR_DOMAIN
                ):
                    continue
                assert entity_id is not None
                continuous_sensors[entity_id] = _is_sensor_continuous(hass, entity_id)

            elif row.event_type == EVENT_HOMEASSISTANT_STOP:
                if row.time_fired.minute in start_stop_events:
                    continue

                start_stop_events[row.time_fired.minute] = 1

            elif row.event_type == EVENT_HOMEASSISTANT_START:
                if row.time_fired.minute not in start_stop_events:
                    continue

                start_stop_events[row.time_fired.minute] = 2

        # Yield entries
        for row in rows_batch:
            if row.event_type == EVENT_STATE_CHANGED:
                entity_id = row.entity_id
                assert entity_id is not None

                if continuous_sensors.get(entity_id):
                    # Skip continuous sensors
                    continue

                data = {
                    "when": _row_time_fired_isoformat(row),
                    "name": entity_name_cache.get(entity_id, row),
                    "state": row.state,
                    "entity_id": entity_id,
                }

                if icon := _row_attributes_extract(row, ICON_JSON_EXTRACT):
                    data["icon"] = icon

                if row.context_user_id:
                    data["context_user_id"] = row.context_user_id

                context_augmenter.augment(data, entity_id, row)

                yield data

            elif row.event_type in external_events:
                domain, describe_event = external_events[row.event_type]
                data = describe_event(event_cache.get(row))
                data["when"] = _row_time_fired_isoformat(row)
                data["domain"] = domain
                if row.context_user_id:
                    data["context_user_id"] = row.context_user_id

                entity_id = data.get(ATTR_ENTITY_ID)
                context_augmenter.augment(data, entity_id, row)
                yield data

            elif row.event_type == EVENT_HOMEASSISTANT_START:
                if start_stop_events.get(row.time_fired.minute) == 2:
                    continue
                yield {
                    "when": _row_time_fired_isoformat(row),
                    "name": "Home Assistant",
                    "message": "started",
                    "domain": HA_DOMAIN,
                }

            elif row.event_type == EVENT_HOMEASSISTANT_STOP:
                if start_stop_events.get(row.time_fired.minute) == 2:
                    action = "restarted"
                else:
                    action = "stopped"

                yield {
                    "when": _row_time_fired_isoformat(row),
                    "name": "Home Assistant",
                    "message": action,
                    "domain": HA_DOMAIN,
                }

            elif row.event_type == EVENT_LOGBOOK_ENTRY:
                event = event_cache.get(row)
                event_data = event.data
                domain = event_data.get(ATTR_DOMAIN)
                entity_id = event_data.get(ATTR_ENTITY_ID)
                if domain is None and entity_id is not None:
                    with suppress(IndexError):
                        domain = split_entity_id(str(entity_id))[0]

                data = {
                    "when": _row_time_fired_isoformat(row),
                    "name": event_data.get(ATTR_NAME),
                    "message": event_data.get(ATTR_MESSAGE),
                    "domain": domain,
                    "entity_id": entity_id,
                }

                if row.context_user_id:
                    data["context_user_id"] = row.context_user_id

                context_augmenter.augment(data, entity_id, row)
                yield data


def _get_events(
    hass: HomeAssistant,
    start_day: dt,
    end_day: dt,
    entity_ids: list[str] | None = None,
    filters: Filters | None = None,
    entities_filter: EntityFilter | Callable[[str], bool] | None = None,
    entity_matches_only: bool = False,
    context_id: str | None = None,
) -> list[dict[str, Any]]:
    """Get events for a period of time."""
    assert not (
        entity_ids and context_id
    ), "can't pass in both entity_ids and context_id"

    entity_name_cache = EntityNameCache(hass)
    event_data_cache: dict[str, dict[str, Any]] = {}
<<<<<<< HEAD
    context_lookup: dict[str | None, LazyEventPartialState | None] = {None: None}
=======
    context_lookup: dict[str | None, Row | None] = {None: None}
>>>>>>> 4390442b
    event_cache = EventCache(event_data_cache)
    external_events = hass.data.get(DOMAIN, {})
    context_augmenter = ContextAugmenter(
        context_lookup, entity_name_cache, external_events, event_cache
    )

    def yield_rows(query: Query) -> Generator[Row, None, None]:
        """Yield Events that are not filtered away."""
        for row in query.yield_per(1000):
            context_lookup.setdefault(row.context_id, row)
            if row.event_type != EVENT_CALL_SERVICE and (
                row.event_type == EVENT_STATE_CHANGED
                or _keep_row(hass, row, entities_filter)
            ):
                yield row

    if entity_ids is not None:
        entities_filter = generate_filter([], entity_ids, [], [])

    with session_scope(hass=hass) as session:
        old_state = aliased(States, name="old_state")
        query: Query
        query = _generate_events_query_without_states(session)
        query = _apply_event_time_filter(query, start_day, end_day)
        query = _apply_event_types_filter(
            hass, query, ALL_EVENT_TYPES_EXCEPT_STATE_CHANGED
        )

        if entity_ids is not None:
            if entity_matches_only:
                # When entity_matches_only is provided, contexts and events that do not
                # contain the entity_ids are not included in the logbook response.
                query = _apply_event_entity_id_matchers(query, entity_ids)
            query = query.outerjoin(EventData, (Events.data_id == EventData.data_id))
            query = query.union_all(
                _generate_states_query(
                    session, start_day, end_day, old_state, entity_ids
                )
            )
        else:
            if context_id is not None:
                query = query.filter(Events.context_id == context_id)
            query = query.outerjoin(EventData, (Events.data_id == EventData.data_id))

            states_query = _generate_states_query(
                session, start_day, end_day, old_state, entity_ids
            )
            unions: list[Query] = []
            if context_id is not None:
                # Once all the old `state_changed` events
                # are gone from the database remove the
                # _generate_legacy_events_context_id_query
                unions.append(
                    _generate_legacy_events_context_id_query(
                        session, context_id, start_day, end_day
                    )
                )
                states_query = states_query.outerjoin(
                    Events, (States.event_id == Events.event_id)
                )
                states_query = states_query.filter(States.context_id == context_id)
            elif filters:
                states_query = states_query.filter(filters.entity_filter())  # type: ignore[no-untyped-call]
            unions.append(states_query)
            query = query.union_all(*unions)

        query = query.order_by(Events.time_fired)

        return list(
            humanify(
                hass,
                yield_rows(query),
                entity_name_cache,
                event_cache,
                context_augmenter,
            )
        )


def _generate_events_query_without_data(session: Session) -> Query:
    return session.query(
        literal(value=EVENT_STATE_CHANGED, type_=sqlalchemy.String).label("event_type"),
        literal(value=None, type_=sqlalchemy.Text).label("event_data"),
        States.last_changed.label("time_fired"),
        States.context_id.label("context_id"),
        States.context_user_id.label("context_user_id"),
        States.context_parent_id.label("context_parent_id"),
        literal(value=None, type_=sqlalchemy.Text).label("shared_data"),
        *STATE_COLUMNS,
    )


def _generate_legacy_events_context_id_query(
    session: Session,
    context_id: str,
    start_day: dt,
    end_day: dt,
) -> Query:
    """Generate a legacy events context id query that also joins states."""
    # This can be removed once we no longer have event_ids in the states table
    legacy_context_id_query = session.query(
        *EVENT_COLUMNS,
        literal(value=None, type_=sqlalchemy.String).label("shared_data"),
        States.state,
        States.entity_id,
        States.attributes,
        StateAttributes.shared_attrs,
    )
    legacy_context_id_query = _apply_event_time_filter(
        legacy_context_id_query, start_day, end_day
    )
    return (
        legacy_context_id_query.filter(Events.context_id == context_id)
        .outerjoin(States, (Events.event_id == States.event_id))
        .filter(States.last_updated == States.last_changed)
        .filter(_not_continuous_entity_matcher())
        .outerjoin(
            StateAttributes, (States.attributes_id == StateAttributes.attributes_id)
        )
    )


def _generate_events_query_without_states(session: Session) -> Query:
    return session.query(
        *EVENT_COLUMNS, EventData.shared_data.label("shared_data"), *EMPTY_STATE_COLUMNS
    )


def _generate_states_query(
    session: Session,
    start_day: dt,
    end_day: dt,
    old_state: States,
    entity_ids: Iterable[str] | None,
) -> Query:
    query = (
        _generate_events_query_without_data(session)
        .outerjoin(old_state, (States.old_state_id == old_state.state_id))
        .filter(_missing_state_matcher(old_state))
        .filter(_not_continuous_entity_matcher())
        .filter((States.last_updated > start_day) & (States.last_updated < end_day))
        .filter(States.last_updated == States.last_changed)
    )
    if entity_ids:
        query = query.filter(States.entity_id.in_(entity_ids))
    return query.outerjoin(
        StateAttributes, (States.attributes_id == StateAttributes.attributes_id)
    )


def _missing_state_matcher(old_state: States) -> Any:
    # The below removes state change events that do not have
    # and old_state or the old_state is missing (newly added entities)
    # or the new_state is missing (removed entities)
    return sqlalchemy.and_(
        old_state.state_id.isnot(None),
        (States.state != old_state.state),
        States.state.isnot(None),
    )


def _not_continuous_entity_matcher() -> Any:
    """Match non continuous entities."""
    return sqlalchemy.or_(
        _not_continuous_domain_matcher(),
        sqlalchemy.and_(
            _continuous_domain_matcher, _not_uom_attributes_matcher()
        ).self_group(),
    )


def _not_continuous_domain_matcher() -> Any:
    """Match not continuous domains."""
    return sqlalchemy.and_(
        *[
            ~States.entity_id.like(entity_domain)
            for entity_domain in CONTINUOUS_ENTITY_ID_LIKE
        ],
    ).self_group()


def _continuous_domain_matcher() -> Any:
    """Match continuous domains."""
    return sqlalchemy.or_(
        *[
            States.entity_id.like(entity_domain)
            for entity_domain in CONTINUOUS_ENTITY_ID_LIKE
        ],
    ).self_group()


def _not_uom_attributes_matcher() -> Any:
    """Prefilter ATTR_UNIT_OF_MEASUREMENT as its much faster in sql."""
    return ~StateAttributes.shared_attrs.like(
        UNIT_OF_MEASUREMENT_JSON_LIKE
    ) | ~States.attributes.like(UNIT_OF_MEASUREMENT_JSON_LIKE)


def _apply_event_time_filter(events_query: Query, start_day: dt, end_day: dt) -> Query:
    return events_query.filter(
        (Events.time_fired > start_day) & (Events.time_fired < end_day)
    )


def _apply_event_types_filter(
    hass: HomeAssistant, query: Query, event_types: list[str]
) -> Query:
    return query.filter(
        Events.event_type.in_(event_types + list(hass.data.get(DOMAIN, {})))
    )


def _apply_event_entity_id_matchers(
    events_query: Query, entity_ids: Iterable[str]
) -> Query:
    ors = []
    for entity_id in entity_ids:
        like = ENTITY_ID_JSON_TEMPLATE.format(entity_id)
        ors.append(Events.event_data.like(like))
        ors.append(EventData.shared_data.like(like))
    return events_query.filter(sqlalchemy.or_(*ors))


def _keep_row(
    hass: HomeAssistant,
    row: Row,
    entities_filter: EntityFilter | Callable[[str], bool] | None = None,
) -> bool:
    event_type = row.event_type
    if event_type in HOMEASSISTANT_EVENTS:
        return entities_filter is None or entities_filter(HA_DOMAIN_ENTITY_ID)

    if entity_id := _row_event_data_extract(row, ENTITY_ID_JSON_EXTRACT):
        return entities_filter is None or entities_filter(entity_id)

    if event_type in hass.data[DOMAIN]:
        # If the entity_id isn't described, use the domain that describes
        # the event for filtering.
        domain = hass.data[DOMAIN][event_type][0]
    else:
        domain = _row_event_data_extract(row, DOMAIN_JSON_EXTRACT)

    return domain is not None and (
        entities_filter is None or entities_filter(f"{domain}._")
    )


class ContextAugmenter:
    """Augment data with context trace."""

    def __init__(
        self,
<<<<<<< HEAD
        context_lookup: dict[str | None, LazyEventPartialState | None],
=======
        context_lookup: dict[str | None, Row | None],
>>>>>>> 4390442b
        entity_name_cache: EntityNameCache,
        external_events: dict[
            str, tuple[str, Callable[[LazyEventPartialState], dict[str, Any]]]
        ],
        event_cache: EventCache,
    ) -> None:
        """Init the augmenter."""
        self.context_lookup = context_lookup
        self.entity_name_cache = entity_name_cache
        self.external_events = external_events
        self.event_cache = event_cache

    def augment(self, data: dict[str, Any], entity_id: str | None, row: Row) -> None:
        """Augment data from the row and cache."""
        if not (context_row := self.context_lookup.get(row.context_id)):
            return

        if _rows_match(row, context_row):
            # This is the first event with the given ID. Was it directly caused by
            # a parent event?
            if (
                not row.context_parent_id
                or (context_row := self.context_lookup.get(row.context_parent_id))
                is None
            ):
                return
            # Ensure the (parent) context_event exists and is not the root cause of
            # this log entry.
            if _rows_match(row, context_row):
                return

        event_type = context_row.event_type

        # State change
        if context_entity_id := context_row.entity_id:
            data["context_entity_id"] = context_entity_id
            data["context_entity_id_name"] = self.entity_name_cache.get(
                context_entity_id, context_row
            )
            data["context_event_type"] = event_type
            return

        # Call service
        if event_type == EVENT_CALL_SERVICE:
            event = self.event_cache.get(context_row)
            event_data = event.data
            data["context_domain"] = event_data.get(ATTR_DOMAIN)
            data["context_service"] = event_data.get(ATTR_SERVICE)
            data["context_event_type"] = event_type
            return

        if not entity_id:
            return

        attr_entity_id = _row_event_data_extract(context_row, ENTITY_ID_JSON_EXTRACT)
        if attr_entity_id is None or (
            event_type in SCRIPT_AUTOMATION_EVENTS and attr_entity_id == entity_id
        ):
            return

        data["context_entity_id"] = attr_entity_id
        data["context_entity_id_name"] = self.entity_name_cache.get(
            attr_entity_id, context_row
        )
        data["context_event_type"] = event_type

        if event_type in self.external_events:
            domain, describe_event = self.external_events[event_type]
            data["context_domain"] = domain
            event = self.event_cache.get(context_row)
            if name := describe_event(event).get(ATTR_NAME):
                data["context_name"] = name


def _is_sensor_continuous(
    hass: HomeAssistant,
    entity_id: str,
) -> bool:
    """Determine if a sensor is continuous by checking its state class.

    Sensors with a unit_of_measurement are also considered continuous, but are filtered
    already by the SQL query generated by _get_events
    """
    registry = er.async_get(hass)
    if not (entry := registry.async_get(entity_id)):
        # Entity not registered, so can't have a state class
        return False
    return (
        entry.capabilities is not None
        and entry.capabilities.get(ATTR_STATE_CLASS) is not None
    )


def _rows_match(row: Row, other_row: Row) -> bool:
    """Check of rows match by using the same method as Events __hash__."""
    return bool(
        row.event_type == other_row.event_type
        and row.context_id == other_row.context_id
        and row.time_fired == other_row.time_fired
    )


def _row_event_data_extract(row: Row, extractor: re.Pattern) -> str | None:
    """Extract from event_data row."""
    result = extractor.search(row.shared_data or row.event_data or "")
    return result.group(1) if result else None


def _row_attributes_extract(row: Row, extractor: re.Pattern) -> str | None:
    """Extract from attributes row."""
    result = extractor.search(row.shared_attrs or row.attributes or "")
    return result.group(1) if result else None


def _row_time_fired_isoformat(row: Row) -> dt | None:
    """Convert the row timed_fired to isoformat."""
    return process_timestamp_to_utc_isoformat(row.time_fired) or dt_util.utcnow()


class LazyEventPartialState:
    """A lazy version of core Event with limited State joined in."""

    __slots__ = [
        "row",
        "_event_data",
        "_event_data_cache",
        "event_type",
        "entity_id",
        "state",
        "context_id",
        "context_user_id",
        "context_parent_id",
        "data",
    ]

    def __init__(
        self,
        row: Row,
        event_data_cache: dict[str, dict[str, Any]],
    ) -> None:
        """Init the lazy event."""
        self.row = row
        self._event_data: dict[str, Any] | None = None
        self._event_data_cache = event_data_cache
        self.event_type: str = self.row.event_type
        self.entity_id: str | None = self.row.entity_id
        self.state = self.row.state
        self.context_id: str | None = self.row.context_id
        self.context_user_id: str | None = self.row.context_user_id
        self.context_parent_id: str | None = self.row.context_parent_id
        source: str = self.row.shared_data or self.row.event_data
        if not source:
            self.data = {}
        elif event_data := self._event_data_cache.get(source):
            self.data = event_data
        else:
            self.data = self._event_data_cache[source] = cast(
                dict[str, Any], json.loads(source)
            )


class EntityNameCache:
    """A cache to lookup the name for an entity.

    This class should not be used to lookup attributes
    that are expected to change state.
    """

    def __init__(self, hass: HomeAssistant) -> None:
        """Init the cache."""
        self._hass = hass
        self._names: dict[str, str] = {}

    def get(self, entity_id: str, row: Row) -> str:
        """Lookup an the friendly name."""
        if entity_id in self._names:
            return self._names[entity_id]
        if (current_state := self._hass.states.get(entity_id)) and (
            friendly_name := current_state.attributes.get(ATTR_FRIENDLY_NAME)
        ):
            self._names[entity_id] = friendly_name
        elif extracted_name := _row_attributes_extract(row, FRIENDLY_NAME_JSON_EXTRACT):
            self._names[entity_id] = extracted_name
        else:
            return split_entity_id(entity_id)[1].replace("_", " ")

        return self._names[entity_id]


class EventCache:
    """Cache LazyEventPartialState by row."""

    def __init__(self, event_data_cache: dict[str, dict[str, Any]]) -> None:
        """Init the cache."""
        self._event_data_cache = event_data_cache
        self.event_cache: dict[Row, LazyEventPartialState] = {}

    def get(self, row: Row) -> LazyEventPartialState:
        """Get the event from the row."""
        if event := self.event_cache.get(row):
            return event
        event = self.event_cache[row] = LazyEventPartialState(
            row, self._event_data_cache
        )
        return event<|MERGE_RESOLUTION|>--- conflicted
+++ resolved
@@ -478,11 +478,7 @@
 
     entity_name_cache = EntityNameCache(hass)
     event_data_cache: dict[str, dict[str, Any]] = {}
-<<<<<<< HEAD
-    context_lookup: dict[str | None, LazyEventPartialState | None] = {None: None}
-=======
     context_lookup: dict[str | None, Row | None] = {None: None}
->>>>>>> 4390442b
     event_cache = EventCache(event_data_cache)
     external_events = hass.data.get(DOMAIN, {})
     context_augmenter = ContextAugmenter(
@@ -735,11 +731,7 @@
 
     def __init__(
         self,
-<<<<<<< HEAD
-        context_lookup: dict[str | None, LazyEventPartialState | None],
-=======
         context_lookup: dict[str | None, Row | None],
->>>>>>> 4390442b
         entity_name_cache: EntityNameCache,
         external_events: dict[
             str, tuple[str, Callable[[LazyEventPartialState], dict[str, Any]]]
