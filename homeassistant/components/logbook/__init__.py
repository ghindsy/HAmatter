--- conflicted
+++ resolved
@@ -414,18 +414,6 @@
     # Process rows
     for row in rows:
         context_id = row.context_id
-<<<<<<< HEAD
-        event_type = row.event_type
-        context_lookup.setdefault(context_id, row)
-        if (
-            row.context_only
-            or event_type == EVENT_CALL_SERVICE
-            or (
-                event_type != EVENT_STATE_CHANGED
-                and entities_filter is not None
-                and not _keep_row(row, event_type)
-            )
-=======
         context_lookup.setdefault(context_id, row)
         if row.context_only:
             continue
@@ -434,7 +422,6 @@
             event_type != EVENT_STATE_CHANGED
             and entities_filter is not None
             and not _keep_row(row, event_type)
->>>>>>> 679b6c44
         ):
             continue
 
@@ -459,11 +446,7 @@
             if icon := _row_attributes_extract(row, ICON_JSON_EXTRACT):
                 data[LOGBOOK_ENTRY_ICON] = icon
 
-<<<<<<< HEAD
-            context_augmenter.augment(data, row)
-=======
-            context_augmenter.augment(data, entity_id, row, context_id)
->>>>>>> 679b6c44
+            context_augmenter.augment(data, row, context_id)
             yield data
 
         elif event_type in external_events:
@@ -471,11 +454,7 @@
             data = describe_event(event_cache.get(row))
             data[LOGBOOK_ENTRY_WHEN] = format_time(row)
             data[LOGBOOK_ENTRY_DOMAIN] = domain
-<<<<<<< HEAD
-            context_augmenter.augment(data, row)
-=======
-            context_augmenter.augment(data, data.get(ATTR_ENTITY_ID), row, context_id)
->>>>>>> 679b6c44
+            context_augmenter.augment(data, row, context_id)
             yield data
 
         elif event_type == EVENT_LOGBOOK_ENTRY:
@@ -495,11 +474,7 @@
                 LOGBOOK_ENTRY_DOMAIN: entry_domain,
                 LOGBOOK_ENTRY_ENTITY_ID: entry_entity_id,
             }
-<<<<<<< HEAD
-            context_augmenter.augment(data, row)
-=======
-            context_augmenter.augment(data, entry_entity_id, row, context_id)
->>>>>>> 679b6c44
+            context_augmenter.augment(data, row, context_id)
             yield data
 
 
@@ -587,13 +562,7 @@
         self.external_events = external_events
         self.event_cache = event_cache
 
-<<<<<<< HEAD
-    def augment(self, data: dict[str, Any], row: Row) -> None:
-=======
-    def augment(
-        self, data: dict[str, Any], entity_id: str | None, row: Row, context_id: str
-    ) -> None:
->>>>>>> 679b6c44
+    def augment(self, data: dict[str, Any], row: Row, context_id: str) -> None:
         """Augment data from the row and cache."""
         if context_user_id := row.context_user_id:
             data[CONTEXT_USER_ID] = context_user_id
