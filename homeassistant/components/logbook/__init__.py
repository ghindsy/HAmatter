--- conflicted
+++ resolved
@@ -752,15 +752,8 @@
     def attributes(self):
         """State attributes."""
         if self._attributes is None:
-<<<<<<< HEAD
-            if (
-                self._row.attributes is None
-                or self._row.attributes == EMPTY_JSON_OBJECT
-            ):
-=======
             source = self._row.shared_attrs or self._row.attributes
             if source == EMPTY_JSON_OBJECT or source is None:
->>>>>>> bd97dcce
                 self._attributes = {}
             else:
                 self._attributes = json.loads(source) or {}
