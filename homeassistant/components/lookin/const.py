--- conflicted
+++ resolved
@@ -3,18 +3,9 @@
 
 from typing import Final
 
-<<<<<<< HEAD
+from homeassistant.const import Platform
+
 MODEL_NAMES: Final = ["LOOKin Remote", "LOOKin Remote", "LOOKin Remote2"]
 
 DOMAIN: Final = "lookin"
-PLATFORMS: Final = [
-    "sensor",
-    "climate",
-    "media_player",
-]
-=======
-from homeassistant.const import Platform
-
-DOMAIN: Final = "lookin"
-PLATFORMS: Final = [Platform.CLIMATE, Platform.SENSOR]
->>>>>>> f7f50563
+PLATFORMS: Final = [Platform.CLIMATE, Platform.MEDIA_PLAYER, Platform.SENSOR]