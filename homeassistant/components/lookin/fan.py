"""The lookin integration fan platform."""
from __future__ import annotations

from typing import Any, Final

from homeassistant.components.fan import SUPPORT_OSCILLATE, FanEntity
from homeassistant.config_entries import ConfigEntry
from homeassistant.core import HomeAssistant
from homeassistant.helpers.entity_platform import AddEntitiesCallback

from .aiolookin import Remote
from .const import DOMAIN
from .entity import LookinPowerEntity
from .models import LookinData

FAN_SUPPORT_FLAGS: Final = SUPPORT_OSCILLATE


async def async_setup_entry(
    hass: HomeAssistant,
    config_entry: ConfigEntry,
    async_add_entities: AddEntitiesCallback,
) -> None:
    """Set up the fan platform for lookin from a config entry."""
    lookin_data: LookinData = hass.data[DOMAIN][config_entry.entry_id]
    entities = []

    _type_class_map = {
        "04": LookinHumidifierFan,
        "05": LookinPurifierFan,
        "07": LookinFan,
    }
    for remote in lookin_data.devices:
        if not (cls := _type_class_map.get(remote["Type"])):
            continue
        uuid = remote["UUID"]
        device = await lookin_data.lookin_protocol.get_remote(uuid)
        entities.append(cls(uuid=uuid, device=device, lookin_data=lookin_data))

    async_add_entities(entities)


class LookinFanBase(LookinPowerEntity, FanEntity):
    """A base class for lookin fan entities."""

    def __init__(
        self,
        uuid: str,
        device: Remote,
        lookin_data: LookinData,
    ) -> None:
        """Init the lookin fan base class."""
        super().__init__(uuid, device, lookin_data)
        self._is_on = False

    @property
    def is_on(self) -> bool:
        """Get if the fan is on."""
        return self._is_on

    async def async_turn_on(
        self,
        speed: str | None = None,
        percentage: int | None = None,
        preset_mode: str | None = None,
        **kwargs: Any,
    ) -> None:
        """Turn on the fan."""
        await self._async_send_command(self._power_on_command)
        self._is_on = True
        self.async_write_ha_state()

    async def async_turn_off(self, **kwargs: Any) -> None:
        """Turn off the fan."""
        await self._async_send_command(self._power_off_command)
<<<<<<< HEAD
        self._attr_is_on = False
=======
        self._is_on = False
>>>>>>> 7c2c08f6
        self.async_write_ha_state()


class LookinFan(LookinFanBase):
    """A lookin fan."""

    def __init__(
        self,
        uuid: str,
        device: Remote,
        lookin_data: LookinData,
    ) -> None:
        """IR controlled fan."""
        super().__init__(uuid, device, lookin_data)
        self._oscillating: bool = False

    @property
    def supported_features(self) -> int:
        """Flag supported features."""
        return FAN_SUPPORT_FLAGS

    @property
    def oscillating(self) -> bool:
        """Return whether or not the fan is currently oscillating."""
        return self._oscillating

    async def async_oscillate(self, oscillating: bool) -> None:
        """Set fan oscillation."""
        await self._async_send_command("swing")
        self._oscillating = oscillating
        self.async_write_ha_state()


class LookinHumidifierFan(LookinFanBase):
    """A lookin humidifer fan."""

    @property
    def icon(self) -> str:
        """Icon for a lookin humidifer fan."""
        return "mdi:water-percent"


class LookinPurifierFan(LookinFanBase):
    """A lookin air purifier fan."""

    @property
    def icon(self) -> str:
        """Icon for a lookin purifier fan."""
        return "mdi:water"<|MERGE_RESOLUTION|>--- conflicted
+++ resolved
@@ -73,11 +73,7 @@
     async def async_turn_off(self, **kwargs: Any) -> None:
         """Turn off the fan."""
         await self._async_send_command(self._power_off_command)
-<<<<<<< HEAD
-        self._attr_is_on = False
-=======
         self._is_on = False
->>>>>>> 7c2c08f6
         self.async_write_ha_state()
 
 
