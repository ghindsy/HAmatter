--- conflicted
+++ resolved
@@ -9,12 +9,8 @@
 from homeassistant.core import HomeAssistant
 from homeassistant.helpers.entity_platform import AddEntitiesCallback
 
-<<<<<<< HEAD
-from . import DOMAIN, LutronData, LutronDevice
-=======
-from . import LUTRON_CONTROLLER, LUTRON_DEVICES
+from . import DOMAIN, LutronData
 from .entity import LutronDevice
->>>>>>> 9672ca57
 
 
 async def async_setup_entry(
