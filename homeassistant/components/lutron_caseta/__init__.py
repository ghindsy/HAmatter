--- conflicted
+++ resolved
@@ -211,20 +211,6 @@
         if "serial" not in device:
             continue
 
-<<<<<<< HEAD
-        device_entry = {
-            "name": device["leap_name"],
-            "manufacturer": MANUFACTURER,
-            "config_entry_id": config_entry_id,
-            "identifiers": {(DOMAIN, device["serial"])},
-            "via_device": (DOMAIN, bridge_device["serial"]),
-        }
-
-        if "model" in device:
-            device_entry["model"] = device["model"]
-
-        dr_device = device_registry.async_get_or_create(**device_entry)
-=======
         dr_device = device_registry.async_get_or_create(
             name=device["leap_name"],
             manufacturer=MANUFACTURER,
@@ -233,7 +219,6 @@
             model=f"{device['model']} ({device['type']})",
             via_device=(DOMAIN, bridge_device["serial"]),
         )
->>>>>>> fd0d3a44
 
         button_devices_by_dr_id[dr_device.id] = device
 
@@ -346,11 +331,7 @@
             "identifiers": {(DOMAIN, self.serial)},
             "name": self.name,
             "manufacturer": MANUFACTURER,
-<<<<<<< HEAD
-            "model": self._device["model"],
-=======
             "model": f"{self._device['model']} ({self._device['type']})",
->>>>>>> fd0d3a44
             "via_device": (DOMAIN, self._bridge_device["serial"]),
         }
 
