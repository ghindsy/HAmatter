--- conflicted
+++ resolved
@@ -39,11 +39,7 @@
     LUTRON_CASETA_BUTTON_EVENT,
     MANUFACTURER,
 )
-<<<<<<< HEAD
-from .device_trigger import DEVICE_TYPE_SUBTYPE_MAP, LEAP_PICO_2_BUTTON_BUTTON_TYPES
-=======
 from .device_trigger import DEVICE_TYPE_SUBTYPE_MAP, LEAP_DEVICE_TYPE_SUBTYPE_MAP
->>>>>>> 8d61fbcf
 
 _LOGGER = logging.getLogger(__name__)
 
@@ -223,11 +219,7 @@
         # The original implementation used LIP instead of LEAP
         # so we need to convert the button number to maintain compat
         lip_buttons = DEVICE_TYPE_SUBTYPE_MAP[type_]
-<<<<<<< HEAD
-        leap_buttons = LEAP_PICO_2_BUTTON_BUTTON_TYPES[type_]
-=======
         leap_buttons = LEAP_DEVICE_TYPE_SUBTYPE_MAP[type_]
->>>>>>> 8d61fbcf
         leap_button_number_to_name = {v: k for k, v in leap_buttons.items()}
         if (button_name := leap_button_number_to_name.get(button_number)) is None:
             _LOGGER.error(
