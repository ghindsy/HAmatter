--- conflicted
+++ resolved
@@ -32,15 +32,6 @@
     PAIR_CA: CONF_CA_CERTS,
 }
 
-HOSTNAME = "hostname"
-
-
-FILE_MAPPING = {
-    PAIR_KEY: CONF_KEYFILE,
-    PAIR_CERT: CONF_CERTFILE,
-    PAIR_CA: CONF_CA_CERTS,
-}
-
 _LOGGER = logging.getLogger(__name__)
 
 ENTRY_DEFAULT_TITLE = "Caséta bridge"
@@ -74,18 +65,9 @@
         if hostname is None or not hostname.startswith("lutron-"):
             return self.async_abort(reason="not_lutron_device")
 
-<<<<<<< HEAD
-        lutron_id = hostname.split("-")[1]
-        if lutron_id.endswith(".local."):
-            lutron_id = lutron_id[:-7]
-        self.lutron_id = lutron_id
-
-        await self.async_set_unique_id(lutron_id)
-=======
         self.lutron_id = hostname.split("-")[1].replace(".local.", "")
 
         await self.async_set_unique_id(self.lutron_id)
->>>>>>> 431b143e
         host = discovery_info[CONF_HOST]
         self._abort_if_unique_id_configured({CONF_HOST: host})
 
