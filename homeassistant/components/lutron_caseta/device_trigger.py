--- conflicted
+++ resolved
@@ -71,11 +71,7 @@
     "lower": 6,
 }
 PICO_2_BUTTON_RAISE_LOWER_BUTTON_TYPES_TO_LEAP = {
-<<<<<<< HEAD
-    "on": 1,
-=======
     "on": 0,
->>>>>>> d63138c4
     "off": 2,
     "raise": 3,
     "lower": 4,
@@ -98,15 +94,9 @@
     "off": 4,
 }
 PICO_3_BUTTON_BUTTON_TYPES_TO_LEAP = {
-<<<<<<< HEAD
-    "on": 1,
-    "stop": 2,
-    "off": 3,
-=======
     "on": 0,
     "stop": 1,
     "off": 2,
->>>>>>> d63138c4
 }
 LEAP_TO_PICO_3_BUTTON_BUTTON_TYPES = {
     v: k for k, v in PICO_3_BUTTON_BUTTON_TYPES_TO_LEAP.items()
