{
    "config": {
        "abort": {
            "already_configured": "Ger\u00e4t ist bereits konfiguriert",
            "cannot_connect": "Verbindung fehlgeschlagen",
            "not_lutron_device": "Erkanntes Ger\u00e4t ist kein Lutron-Ger\u00e4t"
        },
        "error": {
            "cannot_connect": "Verbindung fehlgeschlagen"
        },
<<<<<<< HEAD
        "step": {
            "user": {
                "data": {
                    "host": "Host"
                }
            }
=======
        "flow_title": "Lutron Cas\u00e9ta {name} ({host})",
        "step": {
            "link": {
                "title": "Mit der Bridge verbinden"
            },
            "user": {
                "data": {
                    "host": "Host"
                },
                "description": "Gib die IP-Adresse des Ger\u00e4ts ein.",
                "title": "Automatisch mit der Bridge verbinden"
            }
        }
    },
    "device_automation": {
        "trigger_subtype": {
            "button_1": "Erste Taste",
            "button_2": "Zweite Taste",
            "button_3": "Dritte Taste",
            "button_4": "Vierte Taste",
            "off": "Aus",
            "on": "An"
>>>>>>> 3ae94601
        }
    }
}<|MERGE_RESOLUTION|>--- conflicted
+++ resolved
@@ -8,14 +8,6 @@
         "error": {
             "cannot_connect": "Verbindung fehlgeschlagen"
         },
-<<<<<<< HEAD
-        "step": {
-            "user": {
-                "data": {
-                    "host": "Host"
-                }
-            }
-=======
         "flow_title": "Lutron Cas\u00e9ta {name} ({host})",
         "step": {
             "link": {
@@ -38,7 +30,6 @@
             "button_4": "Vierte Taste",
             "off": "Aus",
             "on": "An"
->>>>>>> 3ae94601
         }
     }
 }