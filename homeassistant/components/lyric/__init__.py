--- conflicted
+++ resolved
@@ -78,16 +78,12 @@
         try:
             async with asyncio.timeout(60):
                 await lyric.get_locations()
-<<<<<<< HEAD
                 for location in lyric.locations:
                     for device in location.devices:
                         if device.deviceClass == "Thermostat":
                             await lyric.get_thermostat_rooms(
                                 location.locationID, device.deviceID
                             )
-            return lyric
-=======
->>>>>>> e845d127
         except LyricAuthenticationException as exception:
             # Attempt to refresh the token before failing.
             # Honeywell appear to have issues keeping tokens saved.
