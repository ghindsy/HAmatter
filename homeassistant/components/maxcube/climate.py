"""Support for MAX! Thermostats via MAX! Cube."""
from __future__ import annotations

import logging
import socket
from typing import Any

from maxcube.device import (
    MAX_DEVICE_MODE_AUTOMATIC,
    MAX_DEVICE_MODE_BOOST,
    MAX_DEVICE_MODE_MANUAL,
    MAX_DEVICE_MODE_VACATION,
)

from homeassistant.components.climate import (
    PRESET_AWAY,
    PRESET_BOOST,
    PRESET_COMFORT,
    PRESET_ECO,
    PRESET_NONE,
    ClimateEntity,
    ClimateEntityFeature,
    HVACAction,
    HVACMode,
)
from homeassistant.config_entries import ConfigEntry
from homeassistant.const import ATTR_TEMPERATURE, TEMP_CELSIUS
from homeassistant.core import HomeAssistant
from homeassistant.helpers.entity_platform import AddEntitiesCallback

from . import DATA_KEY, MaxCubeDeviceUpdater

_LOGGER = logging.getLogger(__name__)

ATTR_VALVE_POSITION = "valve_position"
PRESET_ON = "on"

# There are two magic temperature values, which indicate:
# Off (valve fully closed)
OFF_TEMPERATURE = 4.5
# On (valve fully open)
ON_TEMPERATURE = 30.5

# Lowest Value without turning off
MIN_TEMPERATURE = 5.0
# Largest Value without fully opening
MAX_TEMPERATURE = 30.0


async def async_setup_entry(
    hass: HomeAssistant,
    config_entry: ConfigEntry,
    async_add_devices: AddEntitiesCallback,
) -> None:
    """Set up a climate for maxcube."""
    devices: list[MaxCubeClimate] = []
    for handler in hass.data[DATA_KEY].values():
        for device in handler.cube.devices:
            if device.is_thermostat() or device.is_wallthermostat():
                devices.append(MaxCubeClimate(hass, config_entry, handler, device))

    if devices:
        async_add_devices(devices)


class MaxCubeClimate(ClimateEntity, MaxCubeDeviceUpdater):
    """MAX! Cube ClimateEntity."""

<<<<<<< HEAD
    def __init__(self, hass: HomeAssistant, config_entry: ConfigEntry, handler, device):
=======
    _attr_hvac_modes = [HVACMode.OFF, HVACMode.AUTO, HVACMode.HEAT]
    _attr_supported_features = (
        ClimateEntityFeature.TARGET_TEMPERATURE | ClimateEntityFeature.PRESET_MODE
    )

    def __init__(self, handler, device):
>>>>>>> 731f6180
        """Initialize MAX! Cube ClimateEntity."""
        room = handler.cube.room_by_id(device.room_id)
        self._attr_name = f"{room.name} {device.name}"
        self._cubehandle = handler
        self._device = device
        self._attr_should_poll = True
        self._attr_unique_id = self._device.serial
        self._attr_temperature_unit = TEMP_CELSIUS
        self._attr_preset_modes = [
            PRESET_NONE,
            PRESET_BOOST,
            PRESET_COMFORT,
            PRESET_ECO,
            PRESET_AWAY,
            PRESET_ON,
        ]
        MaxCubeDeviceUpdater.__init__(self, hass, config_entry, handler.cube, device)

    @property
    def min_temp(self):
        """Return the minimum temperature."""
        temp = self._device.min_temperature or MIN_TEMPERATURE
        # OFF_TEMPERATURE (always off) a is valid temperature to maxcube but not to Home Assistant.
        # We use HVACMode.OFF instead to represent a turned off thermostat.
        return max(temp, MIN_TEMPERATURE)

    @property
    def max_temp(self):
        """Return the maximum temperature."""
        return self._device.max_temperature or MAX_TEMPERATURE

    @property
    def current_temperature(self):
        """Return the current temperature."""
        return self._device.actual_temperature

    @property
    def hvac_mode(self) -> HVACMode:
        """Return current operation mode."""
        mode = self._device.mode
        if mode in (MAX_DEVICE_MODE_AUTOMATIC, MAX_DEVICE_MODE_BOOST):
            return HVACMode.AUTO
        if (
            mode == MAX_DEVICE_MODE_MANUAL
            and self._device.target_temperature == OFF_TEMPERATURE
        ):
            return HVACMode.OFF

        return HVACMode.HEAT

    def set_hvac_mode(self, hvac_mode: HVACMode) -> None:
        """Set new target hvac mode."""
        if hvac_mode == HVACMode.OFF:
            self._set_target(MAX_DEVICE_MODE_MANUAL, OFF_TEMPERATURE)
        elif hvac_mode == HVACMode.HEAT:
            temp = max(self._device.target_temperature, self.min_temp)
            self._set_target(MAX_DEVICE_MODE_MANUAL, temp)
        elif hvac_mode == HVACMode.AUTO:
            self._set_target(MAX_DEVICE_MODE_AUTOMATIC, None)
        else:
            raise ValueError(f"unsupported HVAC mode {hvac_mode}")

    def _set_target(self, mode: int | None, temp: float | None) -> None:
        """
        Set the mode and/or temperature of the thermostat.

        @param mode: this is the mode to change to.
        @param temp: the temperature to target.

        Both parameters are optional. When mode is undefined, it keeps
        the previous mode. When temp is undefined, it fetches the
        temperature from the weekly schedule when mode is
        MAX_DEVICE_MODE_AUTOMATIC and keeps the previous
        temperature otherwise.
        """
        with self._cubehandle.mutex:
            try:
                self._cubehandle.cube.set_temperature_mode(self._device, temp, mode)
            except (socket.timeout, OSError):
                _LOGGER.error("Setting HVAC mode failed")

    @property
    def hvac_action(self) -> HVACAction | None:
        """Return the current running hvac operation if supported."""
        valve = 0

        if self._device.is_thermostat():
            valve = self._device.valve_position
        elif self._device.is_wallthermostat():
            cube = self._cubehandle.cube
            room = cube.room_by_id(self._device.room_id)
            for device in cube.devices_by_room(room):
                if device.is_thermostat() and device.valve_position > 0:
                    valve = device.valve_position
                    break
        else:
            return None

        # Assume heating when valve is open
        if valve > 0:
            return HVACAction.HEATING

        return HVACAction.OFF if self.hvac_mode == HVACMode.OFF else HVACAction.IDLE

    @property
    def target_temperature(self):
        """Return the temperature we try to reach."""
        temp = self._device.target_temperature
        if temp is None or temp < self.min_temp or temp > self.max_temp:
            return None
        return temp

    def set_temperature(self, **kwargs: Any) -> None:
        """Set new target temperatures."""
        if (temp := kwargs.get(ATTR_TEMPERATURE)) is None:
            raise ValueError(
                f"No {ATTR_TEMPERATURE} parameter passed to set_temperature method."
            )
        self._set_target(None, temp)

    @property
    def preset_mode(self):
        """Return the current preset mode."""
        if self._device.mode == MAX_DEVICE_MODE_MANUAL:
            if self._device.target_temperature == self._device.comfort_temperature:
                return PRESET_COMFORT
            if self._device.target_temperature == self._device.eco_temperature:
                return PRESET_ECO
            if self._device.target_temperature == ON_TEMPERATURE:
                return PRESET_ON
        elif self._device.mode == MAX_DEVICE_MODE_BOOST:
            return PRESET_BOOST
        elif self._device.mode == MAX_DEVICE_MODE_VACATION:
            return PRESET_AWAY
        return PRESET_NONE

    def set_preset_mode(self, preset_mode: str) -> None:
        """Set new operation mode."""
        if preset_mode == PRESET_COMFORT:
            self._set_target(MAX_DEVICE_MODE_MANUAL, self._device.comfort_temperature)
        elif preset_mode == PRESET_ECO:
            self._set_target(MAX_DEVICE_MODE_MANUAL, self._device.eco_temperature)
        elif preset_mode == PRESET_ON:
            self._set_target(MAX_DEVICE_MODE_MANUAL, ON_TEMPERATURE)
        elif preset_mode == PRESET_AWAY:
            self._set_target(MAX_DEVICE_MODE_VACATION, None)
        elif preset_mode == PRESET_BOOST:
            self._set_target(MAX_DEVICE_MODE_BOOST, None)
        elif preset_mode == PRESET_NONE:
            self._set_target(MAX_DEVICE_MODE_AUTOMATIC, None)
        else:
            raise ValueError(f"unsupported preset mode {preset_mode}")

    @property
    def extra_state_attributes(self):
        """Return the optional state attributes."""
        if not self._device.is_thermostat():
            return {}
        return {ATTR_VALVE_POSITION: self._device.valve_position}

    def update(self) -> None:
        """Get latest data from MAX! Cube."""
        self._cubehandle.update()
        self.update_device(self.entity_id)<|MERGE_RESOLUTION|>--- conflicted
+++ resolved
@@ -66,16 +66,12 @@
 class MaxCubeClimate(ClimateEntity, MaxCubeDeviceUpdater):
     """MAX! Cube ClimateEntity."""
 
-<<<<<<< HEAD
-    def __init__(self, hass: HomeAssistant, config_entry: ConfigEntry, handler, device):
-=======
     _attr_hvac_modes = [HVACMode.OFF, HVACMode.AUTO, HVACMode.HEAT]
     _attr_supported_features = (
         ClimateEntityFeature.TARGET_TEMPERATURE | ClimateEntityFeature.PRESET_MODE
     )
 
-    def __init__(self, handler, device):
->>>>>>> 731f6180
+    def __init__(self, hass: HomeAssistant, config_entry: ConfigEntry, handler, device):
         """Initialize MAX! Cube ClimateEntity."""
         room = handler.cube.room_by_id(device.room_id)
         self._attr_name = f"{room.name} {device.name}"
