--- conflicted
+++ resolved
@@ -2,34 +2,24 @@
 
 from __future__ import annotations
 
-<<<<<<< HEAD
-from homeassistant.const import Platform
+from aiomealie import MealieAuthenticationError, MealieClient, MealieConnectionError
+
+from homeassistant.const import CONF_API_TOKEN, CONF_HOST, Platform
 from homeassistant.core import HomeAssistant
-from homeassistant.helpers import config_validation as cv
+from homeassistant.exceptions import ConfigEntryError, ConfigEntryNotReady
+from homeassistant.helpers import config_validation as cv, device_registry as dr
+from homeassistant.helpers.aiohttp_client import async_get_clientsession
+from homeassistant.helpers.device_registry import DeviceEntryType
 from homeassistant.helpers.typing import ConfigType
 
 from .const import DOMAIN
 from .coordinator import MealieConfigEntry, MealieCoordinator
 from .services import setup_services
-=======
-from aiomealie import MealieAuthenticationError, MealieClient, MealieConnectionError
-
-from homeassistant.const import CONF_API_TOKEN, CONF_HOST, Platform
-from homeassistant.core import HomeAssistant
-from homeassistant.exceptions import ConfigEntryError, ConfigEntryNotReady
-from homeassistant.helpers import device_registry as dr
-from homeassistant.helpers.aiohttp_client import async_get_clientsession
-from homeassistant.helpers.device_registry import DeviceEntryType
-
-from .const import DOMAIN
-from .coordinator import MealieConfigEntry, MealieCoordinator
->>>>>>> eb0f6f70
 
 PLATFORMS: list[Platform] = [Platform.CALENDAR]
 
 CONFIG_SCHEMA = cv.empty_config_schema(DOMAIN)
 
-<<<<<<< HEAD
 
 async def async_setup(hass: HomeAssistant, config: ConfigType) -> bool:
     """Set up the Mealie component."""
@@ -37,8 +27,6 @@
     return True
 
 
-=======
->>>>>>> eb0f6f70
 async def async_setup_entry(hass: HomeAssistant, entry: MealieConfigEntry) -> bool:
     """Set up Mealie from a config entry."""
     client = MealieClient(
