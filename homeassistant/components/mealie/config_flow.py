"""Config flow for Mealie."""

from collections.abc import Mapping
from typing import Any

from aiomealie import MealieAuthenticationError, MealieClient, MealieConnectionError
import voluptuous as vol

from homeassistant.config_entries import ConfigEntry, ConfigFlow, ConfigFlowResult
from homeassistant.const import CONF_API_TOKEN, CONF_HOST
from homeassistant.helpers.aiohttp_client import async_get_clientsession

from .const import DOMAIN, LOGGER, MIN_REQUIRED_MEALIE_VERSION
from .utils import create_version

USER_SCHEMA = vol.Schema(
    {
        vol.Required(CONF_HOST): str,
        vol.Required(CONF_API_TOKEN): str,
    }
)
REAUTH_SCHEMA = vol.Schema(
    {
        vol.Required(CONF_API_TOKEN): str,
    }
)


class MealieConfigFlow(ConfigFlow, domain=DOMAIN):
    """Mealie config flow."""

    host: str | None = None
    entry: ConfigEntry | None = None

    async def check_connection(
        self, api_token: str
    ) -> tuple[dict[str, str], str | None]:
        """Check connection to the Mealie API."""
        assert self.host is not None
        client = MealieClient(
            self.host,
            token=api_token,
            session=async_get_clientsession(self.hass),
        )
        try:
            info = await client.get_user_info()
        except MealieConnectionError:
            return {"base": "cannot_connect"}, None
        except MealieAuthenticationError:
            return {"base": "invalid_auth"}, None
        except Exception:  # noqa: BLE001
            LOGGER.exception("Unexpected error")
            return {"base": "unknown"}, None
        return {}, info.user_id

    async def async_step_user(
        self, user_input: dict[str, Any] | None = None
    ) -> ConfigFlowResult:
        """Handle a flow initialized by the user."""
        errors: dict[str, str] = {}
        if user_input:
            self.host = user_input[CONF_HOST]
            errors, user_id = await self.check_connection(
                user_input[CONF_API_TOKEN],
            )
<<<<<<< HEAD
            if not errors:
                await self.async_set_unique_id(user_id)
                self._abort_if_unique_id_configured()
                return self.async_create_entry(
                    title="Mealie",
                    data=user_input,
                )
=======
            try:
                info = await client.get_user_info()
                about = await client.get_about()
                version = create_version(about.version)
            except MealieConnectionError:
                errors["base"] = "cannot_connect"
            except MealieAuthenticationError:
                errors["base"] = "invalid_auth"
            except Exception:  # noqa: BLE001
                LOGGER.exception("Unexpected error")
                errors["base"] = "unknown"
            else:
                if not version.valid or version < MIN_REQUIRED_MEALIE_VERSION:
                    errors["base"] = "mealie_version"
                else:
                    await self.async_set_unique_id(info.user_id)
                    self._abort_if_unique_id_configured()
                    return self.async_create_entry(
                        title="Mealie",
                        data=user_input,
                    )
>>>>>>> 311b1e23
        return self.async_show_form(
            step_id="user",
            data_schema=USER_SCHEMA,
            errors=errors,
        )

    async def async_step_reauth(
        self, entry_data: Mapping[str, Any]
    ) -> ConfigFlowResult:
        """Perform reauth upon an API authentication error."""
        self.host = entry_data[CONF_HOST]
        self.entry = self.hass.config_entries.async_get_entry(self.context["entry_id"])
        return await self.async_step_reauth_confirm()

    async def async_step_reauth_confirm(
        self, user_input: dict[str, Any] | None = None
    ) -> ConfigFlowResult:
        """Confirm reauth dialog."""
        errors: dict[str, str] = {}
        if user_input:
            errors, user_id = await self.check_connection(
                user_input[CONF_API_TOKEN],
            )
            if not errors:
                assert self.entry
                if self.entry.unique_id == user_id:
                    return self.async_update_reload_and_abort(
                        self.entry,
                        data={
                            **self.entry.data,
                            CONF_API_TOKEN: user_input[CONF_API_TOKEN],
                        },
                    )
                return self.async_abort(reason="wrong_account")
        return self.async_show_form(
            step_id="reauth_confirm",
            data_schema=REAUTH_SCHEMA,
            errors=errors,
        )<|MERGE_RESOLUTION|>--- conflicted
+++ resolved
@@ -44,6 +44,8 @@
         )
         try:
             info = await client.get_user_info()
+            about = await client.get_about()
+            version = create_version(about.version)
         except MealieConnectionError:
             return {"base": "cannot_connect"}, None
         except MealieAuthenticationError:
@@ -51,6 +53,8 @@
         except Exception:  # noqa: BLE001
             LOGGER.exception("Unexpected error")
             return {"base": "unknown"}, None
+        if not version.valid or version < MIN_REQUIRED_MEALIE_VERSION:
+            return {"base": "mealie_version"}, None
         return {}, info.user_id
 
     async def async_step_user(
@@ -63,7 +67,6 @@
             errors, user_id = await self.check_connection(
                 user_input[CONF_API_TOKEN],
             )
-<<<<<<< HEAD
             if not errors:
                 await self.async_set_unique_id(user_id)
                 self._abort_if_unique_id_configured()
@@ -71,29 +74,6 @@
                     title="Mealie",
                     data=user_input,
                 )
-=======
-            try:
-                info = await client.get_user_info()
-                about = await client.get_about()
-                version = create_version(about.version)
-            except MealieConnectionError:
-                errors["base"] = "cannot_connect"
-            except MealieAuthenticationError:
-                errors["base"] = "invalid_auth"
-            except Exception:  # noqa: BLE001
-                LOGGER.exception("Unexpected error")
-                errors["base"] = "unknown"
-            else:
-                if not version.valid or version < MIN_REQUIRED_MEALIE_VERSION:
-                    errors["base"] = "mealie_version"
-                else:
-                    await self.async_set_unique_id(info.user_id)
-                    self._abort_if_unique_id_configured()
-                    return self.async_create_entry(
-                        title="Mealie",
-                        data=user_input,
-                    )
->>>>>>> 311b1e23
         return self.async_show_form(
             step_id="user",
             data_schema=USER_SCHEMA,
