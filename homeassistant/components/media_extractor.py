"""
Decorator service for the media_player.play_media service.

For more details about this component, please refer to the documentation at
https://home-assistant.io/components/media_extractor/
"""
import logging

import voluptuous as vol

from homeassistant.components.media_player import (
    ATTR_ENTITY_ID, ATTR_MEDIA_CONTENT_ID, ATTR_MEDIA_CONTENT_TYPE,
    DOMAIN as MEDIA_PLAYER_DOMAIN, MEDIA_PLAYER_PLAY_MEDIA_SCHEMA,
    SERVICE_PLAY_MEDIA)
from homeassistant.helpers import config_validation as cv

<<<<<<< HEAD
REQUIREMENTS = ['youtube_dl==2019.01.17']
=======
REQUIREMENTS = ['youtube_dl==2019.01.24']
>>>>>>> c366fa00

_LOGGER = logging.getLogger(__name__)

CONF_CUSTOMIZE_ENTITIES = 'customize'
CONF_DEFAULT_STREAM_QUERY = 'default_query'

DEFAULT_STREAM_QUERY = 'best'
DEPENDENCIES = ['media_player']
DOMAIN = 'media_extractor'

CONFIG_SCHEMA = vol.Schema({
    DOMAIN: vol.Schema({
        vol.Optional(CONF_DEFAULT_STREAM_QUERY): cv.string,
        vol.Optional(CONF_CUSTOMIZE_ENTITIES):
            vol.Schema({cv.entity_id: vol.Schema({cv.string: cv.string})}),
    }),
}, extra=vol.ALLOW_EXTRA)


def setup(hass, config):
    """Set up the media extractor service."""
    def play_media(call):
        """Get stream URL and send it to the play_media service."""
        MediaExtractor(hass, config[DOMAIN], call.data).extract_and_send()

    hass.services.register(DOMAIN, SERVICE_PLAY_MEDIA, play_media,
                           schema=MEDIA_PLAYER_PLAY_MEDIA_SCHEMA)

    return True


class MEDownloadException(Exception):
    """Media extractor download exception."""

    pass


class MEQueryException(Exception):
    """Media extractor query exception."""

    pass


class MediaExtractor:
    """Class which encapsulates all extraction logic."""

    def __init__(self, hass, component_config, call_data):
        """Initialize media extractor."""
        self.hass = hass
        self.config = component_config
        self.call_data = call_data

    def get_media_url(self):
        """Return media content url."""
        return self.call_data.get(ATTR_MEDIA_CONTENT_ID)

    def get_entities(self):
        """Return list of entities."""
        return self.call_data.get(ATTR_ENTITY_ID, [])

    def extract_and_send(self):
        """Extract exact stream format for each entity_id and play it."""
        try:
            stream_selector = self.get_stream_selector()
        except MEDownloadException:
            _LOGGER.error("Could not retrieve data for the URL: %s",
                          self.get_media_url())
        else:
            entities = self.get_entities()

            if not entities:
                self.call_media_player_service(stream_selector, None)

            for entity_id in entities:
                self.call_media_player_service(stream_selector, entity_id)

    def get_stream_selector(self):
        """Return format selector for the media URL."""
        from youtube_dl import YoutubeDL
        from youtube_dl.utils import DownloadError, ExtractorError

        ydl = YoutubeDL({'quiet': True, 'logger': _LOGGER})

        try:
            all_media = ydl.extract_info(self.get_media_url(), process=False)
        except DownloadError:
            # This exception will be logged by youtube-dl itself
            raise MEDownloadException()

        if 'entries' in all_media:
            _LOGGER.warning(
                "Playlists are not supported, looking for the first video")
            entries = list(all_media['entries'])
            if entries:
                selected_media = entries[0]
            else:
                _LOGGER.error("Playlist is empty")
                raise MEDownloadException()
        else:
            selected_media = all_media

        def stream_selector(query):
            """Find stream URL that matches query."""
            try:
                ydl.params['format'] = query
                requested_stream = ydl.process_ie_result(
                    selected_media, download=False)
            except (ExtractorError, DownloadError):
                _LOGGER.error(
                    "Could not extract stream for the query: %s", query)
                raise MEQueryException()

            return requested_stream['url']

        return stream_selector

    def call_media_player_service(self, stream_selector, entity_id):
        """Call Media player play_media service."""
        stream_query = self.get_stream_query_for_entity(entity_id)

        try:
            stream_url = stream_selector(stream_query)
        except MEQueryException:
            _LOGGER.error("Wrong query format: %s", stream_query)
            return
        else:
            data = {k: v for k, v in self.call_data.items()
                    if k != ATTR_ENTITY_ID}
            data[ATTR_MEDIA_CONTENT_ID] = stream_url

            if entity_id:
                data[ATTR_ENTITY_ID] = entity_id

            self.hass.async_create_task(
                self.hass.services.async_call(
                    MEDIA_PLAYER_DOMAIN, SERVICE_PLAY_MEDIA, data)
            )

    def get_stream_query_for_entity(self, entity_id):
        """Get stream format query for entity."""
        default_stream_query = self.config.get(
            CONF_DEFAULT_STREAM_QUERY, DEFAULT_STREAM_QUERY)

        if entity_id:
            media_content_type = self.call_data.get(ATTR_MEDIA_CONTENT_TYPE)

            return self.config \
                .get(CONF_CUSTOMIZE_ENTITIES, {}) \
                .get(entity_id, {}) \
                .get(media_content_type, default_stream_query)

        return default_stream_query<|MERGE_RESOLUTION|>--- conflicted
+++ resolved
@@ -14,11 +14,7 @@
     SERVICE_PLAY_MEDIA)
 from homeassistant.helpers import config_validation as cv
 
-<<<<<<< HEAD
-REQUIREMENTS = ['youtube_dl==2019.01.17']
-=======
 REQUIREMENTS = ['youtube_dl==2019.01.24']
->>>>>>> c366fa00
 
 _LOGGER = logging.getLogger(__name__)
 
