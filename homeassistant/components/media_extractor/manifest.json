--- conflicted
+++ resolved
@@ -2,11 +2,7 @@
   "domain": "media_extractor",
   "name": "Media Extractor",
   "documentation": "https://www.home-assistant.io/integrations/media_extractor",
-<<<<<<< HEAD
   "requirements": ["youtube_dl>=2021.04.26"],
-=======
-  "requirements": ["youtube_dl==2021.04.17"],
->>>>>>> 3542f58b
   "dependencies": ["media_player"],
   "codeowners": [],
   "quality_scale": "internal",
