"""The media_source integration."""
from __future__ import annotations

from collections.abc import Callable
import dataclasses
from datetime import timedelta
from typing import Any
from urllib.parse import quote

import voluptuous as vol

from homeassistant.components import frontend, websocket_api
from homeassistant.components.http.auth import async_sign_path
from homeassistant.components.media_player import (
    ATTR_MEDIA_CONTENT_ID,
<<<<<<< HEAD
    ATTR_MEDIA_CONTENT_TYPE,
=======
    CONTENT_AUTH_EXPIRY_TIME,
>>>>>>> 37ebeae8
    BrowseError,
    BrowseMedia,
)
from homeassistant.components.websocket_api import ActiveConnection
from homeassistant.core import HomeAssistant, callback
from homeassistant.helpers.integration_platform import (
    async_process_integration_platforms,
)
from homeassistant.helpers.typing import ConfigType
from homeassistant.loader import bind_hass

from . import local_source
from .const import DOMAIN, URI_SCHEME, URI_SCHEME_REGEX
from .error import MediaSourceError, Unresolvable
from .models import BrowseMediaSource, MediaSourceItem, PlayMedia

__all__ = [
    "DOMAIN",
    "is_media_source_id",
    "generate_media_source_id",
    "async_browse_media",
    "async_resolve_media",
    "BrowseMediaSource",
    "PlayMedia",
    "MediaSourceItem",
    "Unresolvable",
    "MediaSourceError",
]


def is_media_source_id(media_content_id: str) -> bool:
    """Test if identifier is a media source."""
    return URI_SCHEME_REGEX.match(media_content_id) is not None


def generate_media_source_id(domain: str, identifier: str) -> str:
    """Generate a media source ID."""
    uri = f"{URI_SCHEME}{domain or ''}"
    if identifier:
        uri += f"/{identifier}"
    return uri


async def async_setup(hass: HomeAssistant, config: ConfigType) -> bool:
    """Set up the media_source component."""
    hass.data[DOMAIN] = {}
    websocket_api.async_register_command(hass, websocket_browse_media)
    websocket_api.async_register_command(hass, websocket_resolve_media)
    frontend.async_register_built_in_panel(
        hass, "media-browser", "media_browser", "hass:play-box-multiple"
    )
    local_source.async_setup(hass)
    await async_process_integration_platforms(
        hass, DOMAIN, _process_media_source_platform
    )
    return True


async def _process_media_source_platform(
    hass: HomeAssistant, domain: str, platform: Any
) -> None:
    """Process a media source platform."""
    hass.data[DOMAIN][domain] = await platform.async_get_media_source(hass)


@callback
def _get_media_item(
    hass: HomeAssistant, media_content_id: str | None
) -> MediaSourceItem:
    """Return media item."""
    if media_content_id:
        item = MediaSourceItem.from_uri(hass, media_content_id)
    else:
        # We default to our own domain if its only one registered
        domain = None if len(hass.data[DOMAIN]) > 1 else DOMAIN
        return MediaSourceItem(hass, domain, "")

    if item.domain is not None and item.domain not in hass.data[DOMAIN]:
        raise ValueError("Unknown media source")

    return item


@bind_hass
async def async_browse_media(
    hass: HomeAssistant,
    media_content_id: str | None,
    *,
    content_filter: Callable[[BrowseMedia], bool] | None = None,
) -> BrowseMediaSource:
    """Return media player browse media results."""
    if DOMAIN not in hass.data:
        raise BrowseError("Media Source not loaded")

    try:
        item = await _get_media_item(hass, media_content_id).async_browse()
    except ValueError as err:
        raise BrowseError(str(err)) from err

    if content_filter is None or item.children is None:
        return item

    old_count = len(item.children)
    item.children = [
        child for child in item.children if child.can_expand or content_filter(child)
    ]
    item.not_shown = old_count - len(item.children)
    return item


@bind_hass
async def async_resolve_media(hass: HomeAssistant, media_content_id: str) -> PlayMedia:
    """Get info to play media."""
    if DOMAIN not in hass.data:
        raise Unresolvable("Media Source not loaded")

    try:
        item = _get_media_item(hass, media_content_id)
    except ValueError as err:
        raise Unresolvable(str(err)) from err

    return await item.async_resolve()


@websocket_api.websocket_command(
    {
        vol.Required("type"): "media_source/browse_media",
        vol.Optional(ATTR_MEDIA_CONTENT_ID, default=""): str,
        vol.Optional(ATTR_MEDIA_CONTENT_TYPE, default=""): str,
    }
)
@websocket_api.async_response
async def websocket_browse_media(
    hass: HomeAssistant, connection: ActiveConnection, msg: dict
) -> None:
    """Browse available media."""
    try:
        # AIS - allow to play ais lib in browser like local media
        if (
            msg.get("media_content_id").startswith("ais_")
            or msg.get("media_content_id") == "library"
        ):
            import homeassistant.components.ais_exo_player.media_browser as ais_media_browser

            media = await ais_media_browser.browse_media(
                hass, msg.get("media_content_type", ""), msg.get("media_content_id", "")
            )
        else:
            media = await async_browse_media(hass, msg.get("media_content_id", ""))
        connection.send_result(msg["id"], media.as_dict())
    except BrowseError as err:
        connection.send_error(msg["id"], "browse_media_failed", str(err))


@websocket_api.websocket_command(
    {
        vol.Required("type"): "media_source/resolve_media",
        vol.Required(ATTR_MEDIA_CONTENT_ID): str,
        vol.Optional("expires", default=CONTENT_AUTH_EXPIRY_TIME): int,
    }
)
@websocket_api.async_response
async def websocket_resolve_media(
    hass: HomeAssistant, connection: ActiveConnection, msg: dict
) -> None:
    """Resolve media."""
    # AIS - allow to play ais lib in browser
    if msg["media_content_id"].startswith("http"):
        connection.send_result(
            msg["id"], {"url": msg["media_content_id"], "mime_type": "audio/mpeg"}
        )
        return
    elif msg["media_content_id"].startswith("ais_"):
        from homeassistant.components.ais_exo_player import media_browser

        url = await media_browser.get_media_content_id_form_ais(
            hass, msg["media_content_id"]
        )
        connection.send_result(msg["id"], {"url": url, "mime_type": "audio/mpeg"})
        return
    try:
        media = await async_resolve_media(hass, msg["media_content_id"])
    except Unresolvable as err:
        connection.send_error(msg["id"], "resolve_media_failed", str(err))
<<<<<<< HEAD
    else:
        if url[0] == "/":
            url = async_sign_path(hass, quote(url), timedelta(seconds=msg["expires"]))

        connection.send_result(msg["id"], {"url": url, "mime_type": media.mime_type})
=======
        return

    data = dataclasses.asdict(media)

    if data["url"][0] == "/":
        data["url"] = async_sign_path(
            hass,
            quote(data["url"]),
            timedelta(seconds=msg["expires"]),
        )

    connection.send_result(msg["id"], data)
>>>>>>> 37ebeae8
<|MERGE_RESOLUTION|>--- conflicted
+++ resolved
@@ -13,11 +13,8 @@
 from homeassistant.components.http.auth import async_sign_path
 from homeassistant.components.media_player import (
     ATTR_MEDIA_CONTENT_ID,
-<<<<<<< HEAD
     ATTR_MEDIA_CONTENT_TYPE,
-=======
     CONTENT_AUTH_EXPIRY_TIME,
->>>>>>> 37ebeae8
     BrowseError,
     BrowseMedia,
 )
@@ -202,13 +199,6 @@
         media = await async_resolve_media(hass, msg["media_content_id"])
     except Unresolvable as err:
         connection.send_error(msg["id"], "resolve_media_failed", str(err))
-<<<<<<< HEAD
-    else:
-        if url[0] == "/":
-            url = async_sign_path(hass, quote(url), timedelta(seconds=msg["expires"]))
-
-        connection.send_result(msg["id"], {"url": url, "mime_type": media.mime_type})
-=======
         return
 
     data = dataclasses.asdict(media)
@@ -220,5 +210,4 @@
             timedelta(seconds=msg["expires"]),
         )
 
-    connection.send_result(msg["id"], data)
->>>>>>> 37ebeae8
+    connection.send_result(msg["id"], data)