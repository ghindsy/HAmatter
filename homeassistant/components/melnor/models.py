"""Melnor integration models."""

from collections.abc import Callable

from melnor_bluetooth.device import Device, Valve

from homeassistant.components.number import EntityDescription
from homeassistant.core import callback
from homeassistant.helpers.device_registry import DeviceInfo
from homeassistant.helpers.update_coordinator import CoordinatorEntity

from .const import DOMAIN
from .coordinator import MelnorDataUpdateCoordinator


<<<<<<< HEAD

class MelnorDataUpdateCoordinator(DataUpdateCoordinator[Device]):  # pylint: disable=hass-enforce-coordinator-module
    """Melnor data update coordinator."""

    _device: Device

    def __init__(self, hass: HomeAssistant, device: Device) -> None:
        """Initialize my coordinator."""
        super().__init__(
            hass,
            _LOGGER,
            name="Melnor Bluetooth",
            update_interval=timedelta(seconds=5),
        )
        self._device = device

    async def _async_update_data(self):
        """Update the device state."""

        await self._device.fetch_state()
        return self._device


=======
>>>>>>> adee8094
class MelnorBluetoothEntity(CoordinatorEntity[MelnorDataUpdateCoordinator]):
    """Base class for melnor entities."""

    _device: Device
    _attr_has_entity_name = True

    def __init__(
        self,
        coordinator: MelnorDataUpdateCoordinator,
    ) -> None:
        """Initialize a melnor base entity."""
        super().__init__(coordinator)

        self._device = coordinator.data

        self._attr_device_info = DeviceInfo(
            identifiers={(DOMAIN, self._device.mac)},
            manufacturer="Melnor",
            model=self._device.model,
            name=self._device.name,
        )

    @callback
    def _handle_coordinator_update(self) -> None:
        """Handle updated data from the coordinator."""
        self._device = self.coordinator.data
        self.async_write_ha_state()

    @property
    def available(self) -> bool:
        """Return True if entity is available."""
        return self._device.is_connected


class MelnorZoneEntity(MelnorBluetoothEntity):
    """Base class for valves that define themselves as child devices."""

    _valve: Valve

    def __init__(
        self,
        coordinator: MelnorDataUpdateCoordinator,
        entity_description: EntityDescription,
        valve: Valve,
    ) -> None:
        """Initialize a valve entity."""
        super().__init__(coordinator)

        self._attr_unique_id = (
            f"{self._device.mac}-zone{valve.id}-{entity_description.key}"
        )
        self.entity_description = entity_description

        self._valve = valve

        self._attr_device_info = DeviceInfo(
            identifiers={(DOMAIN, f"{self._device.mac}-zone{self._valve.id}")},
            manufacturer="Melnor",
            name=f"Zone {valve.id + 1}",
            via_device=(DOMAIN, self._device.mac),
        )


def get_entities_for_valves[_T: EntityDescription](
    coordinator: MelnorDataUpdateCoordinator,
    descriptions: list[_T],
    function: Callable[
        [Valve, _T],
        CoordinatorEntity[MelnorDataUpdateCoordinator],
    ],
) -> list[CoordinatorEntity[MelnorDataUpdateCoordinator]]:
    """Get descriptions for valves."""
    entities: list[CoordinatorEntity[MelnorDataUpdateCoordinator]] = []

    # This device may not have 4 valves total, but the library will only expose the right number of valves
    for i in range(1, 5):
        valve = coordinator.data[f"zone{i}"]

        if valve is not None:
            entities.extend(
                function(valve, description) for description in descriptions
            )

    return entities<|MERGE_RESOLUTION|>--- conflicted
+++ resolved
@@ -13,32 +13,6 @@
 from .coordinator import MelnorDataUpdateCoordinator
 
 
-<<<<<<< HEAD
-
-class MelnorDataUpdateCoordinator(DataUpdateCoordinator[Device]):  # pylint: disable=hass-enforce-coordinator-module
-    """Melnor data update coordinator."""
-
-    _device: Device
-
-    def __init__(self, hass: HomeAssistant, device: Device) -> None:
-        """Initialize my coordinator."""
-        super().__init__(
-            hass,
-            _LOGGER,
-            name="Melnor Bluetooth",
-            update_interval=timedelta(seconds=5),
-        )
-        self._device = device
-
-    async def _async_update_data(self):
-        """Update the device state."""
-
-        await self._device.fetch_state()
-        return self._device
-
-
-=======
->>>>>>> adee8094
 class MelnorBluetoothEntity(CoordinatorEntity[MelnorDataUpdateCoordinator]):
     """Base class for melnor entities."""
 
