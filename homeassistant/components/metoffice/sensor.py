"""Support for UK Met Office weather service."""

import logging

import datapoint as dp
import voluptuous as vol

from homeassistant.components.sensor import PLATFORM_SCHEMA
from homeassistant.const import (
    ATTR_ATTRIBUTION,
    CONF_API_KEY,
    CONF_LATITUDE,
    CONF_LONGITUDE,
    CONF_MONITORED_CONDITIONS,
    CONF_NAME,
    LENGTH_KILOMETERS,
    PRESSURE_HPA,
    SPEED_MILES_PER_HOUR,
    TEMP_CELSIUS,
    UNIT_PERCENTAGE,
    UV_INDEX,
)
from homeassistant.core import callback
import homeassistant.helpers.config_validation as cv
from homeassistant.helpers.entity import Entity

from .const import (
    ATTR_LAST_UPDATE,
    ATTR_SENSOR_ID,
    ATTR_SITE_ID,
    ATTR_SITE_NAME,
    ATTRIBUTION,
    CONDITION_CLASSES,
    DEFAULT_NAME,
    VISIBILITY_CLASSES,
)
from .data import MetOfficeData

_LOGGER = logging.getLogger(__name__)

# Sensor types are defined as: name, units, icon
SENSOR_TYPES = {
<<<<<<< HEAD
    "name": ["Station Name", None, None],
    "weather": ["Weather", None, "mdi:weather-sunny"],  # will adapt to the weather
    "temperature": ["Temperature", TEMP_CELSIUS, "mdi:thermometer"],
    "feels_like_temperature": [
        "Feels Like Temperature",
        TEMP_CELSIUS,
        "mdi:thermometer",
    ],
    "wind_speed": ["Wind Speed", SPEED_MILES_PER_HOUR, "mdi:weather-windy"],
    "wind_direction": ["Wind Direction", None, "mdi:weather-windy"],
    "wind_gust": ["Wind Gust", SPEED_MILES_PER_HOUR, "mdi:weather-windy"],
    "visibility": ["Visibility", LENGTH_KILOMETERS, "mdi:eye"],
    "uv": ["UV", UNIT_UV_INDEX, "mdi:weather-sunny-alert"],
    "precipitation": [
        "Probability of Precipitation",
        UNIT_PERCENTAGE,
        "mdi:weather-rainy",
    ],
    "humidity": ["Humidity", UNIT_PERCENTAGE, "mdi:water-percent"],
    "pressure": ["Pressure", PRESSURE_HPA, "mdi:thermometer"],
=======
    "name": ["Station Name", None],
    "weather": ["Weather", None],
    "temperature": ["Temperature", TEMP_CELSIUS],
    "feels_like_temperature": ["Feels Like Temperature", TEMP_CELSIUS],
    "wind_speed": ["Wind Speed", SPEED_MILES_PER_HOUR],
    "wind_direction": ["Wind Direction", None],
    "wind_gust": ["Wind Gust", SPEED_MILES_PER_HOUR],
    "visibility": ["Visibility", None],
    "visibility_distance": ["Visibility Distance", LENGTH_KILOMETERS],
    "uv": ["UV", UV_INDEX],
    "precipitation": ["Probability of Precipitation", UNIT_PERCENTAGE],
    "humidity": ["Humidity", UNIT_PERCENTAGE],
>>>>>>> e0add664
}

PLATFORM_SCHEMA = PLATFORM_SCHEMA.extend(
    {
        vol.Required(CONF_API_KEY): cv.string,
        vol.Required(CONF_MONITORED_CONDITIONS, default=[]): vol.All(
            cv.ensure_list, [vol.In(SENSOR_TYPES)]
        ),
        vol.Optional(CONF_NAME, default=DEFAULT_NAME): cv.string,
        vol.Inclusive(
            CONF_LATITUDE, "coordinates", "Latitude and longitude must exist together"
        ): cv.latitude,
        vol.Inclusive(
            CONF_LONGITUDE, "coordinates", "Latitude and longitude must exist together"
        ): cv.longitude,
    }
)


def setup_platform(hass, config, add_entities, discovery_info=None):
    """Set up the Met Office sensor platform."""
    _LOGGER.debug("Setting up platform from config: %s", config)

    latitude = config.get(CONF_LATITUDE)
    longitude = config.get(CONF_LONGITUDE)
    name = config.get(CONF_NAME)

    try:
        datapoint = dp.connection(api_key=config.get(CONF_API_KEY))
    except dp.exceptions.APIException as err:
        _LOGGER.error("Received error from Met Office Datapoint: %s", err)
        return

    data = None

    if None in (latitude, longitude):
        _LOGGER.debug("No specific location set in config, tracking HASS settings")
        latitude = hass.config.latitude
        longitude = hass.config.longitude

        @callback
        def track_core_config_changes(event):
            _LOGGER.debug(
                "Informed of change in core configuration: %s",
                (
                    event.event_type,
                    event.data,
                    event.origin,
                    event.time_fired,
                    event.context,
                ),
            )

            if data is not None:
                _LOGGER.debug("Updating sensor MetOfficeData with new site")

                try:
                    data.site = datapoint.get_nearest_site(
                        latitude=event.data["latitude"],
                        longitude=event.data["longitude"],
                    )
                except dp.exceptions.APIException as err:
                    _LOGGER.error("Received error from Met Office Datapoint: %s", err)
                    return

        hass.bus.listen("core_config_updated", track_core_config_changes)

    else:
        _LOGGER.debug("Specific location set, cannot track config changes")

    try:
        site = datapoint.get_nearest_site(latitude=latitude, longitude=longitude)
    except dp.exceptions.APIException as err:
        _LOGGER.error("Received error from Met Office Datapoint: %s", err)
        return

    if not site:
        _LOGGER.error("Unable to get nearest Met Office forecast site")
        return

    data = MetOfficeData(hass, datapoint, site)
    try:
        data.update()
    except (ValueError, dp.exceptions.APIException) as err:
        _LOGGER.error("Received error from Met Office Datapoint: %s", err)
        return

    add_entities(
        [
            MetOfficeCurrentSensor(name, variable, data)
            for variable in config[CONF_MONITORED_CONDITIONS]
        ]
    )


class MetOfficeCurrentSensor(Entity):
    """Implementation of a Met Office current sensor."""

    def __init__(self, name, condition, data):
        """Initialize the sensor."""
        self._name = name
        self._condition = condition
        self.data = data

    @property
    def name(self):
        """Return the name of the sensor."""
        return f"{self._name} {SENSOR_TYPES[self._condition][0]}"

    @property
    def state(self):
        """Return the state of the sensor."""
        if self._condition == "visibility":
            return VISIBILITY_CLASSES.get(self.data.now.visibility.value)

        if hasattr(self.data.now, self._condition):
            variable = getattr(self.data.now, self._condition)
            if self._condition == "weather":
                return [
                    k
                    for k, v in CONDITION_CLASSES.items()
                    if self.data.now.weather.value in v
                ][0]
            else:
                return variable.value if variable else None
        return None

    @property
    def unit_of_measurement(self):
        """Return the unit of measurement."""
        return SENSOR_TYPES[self._condition][1]

    @property
    def icon(self):
        """Return the icon for the entity card."""
        return (
            f"mdi:weather-{self.state}"
            if self._condition == "weather"
            else SENSOR_TYPES[self._condition][2]
        )

    @property
    def device_state_attributes(self):
        """Return the state attributes of the device."""
        attr = {
            ATTR_ATTRIBUTION: ATTRIBUTION,
            ATTR_LAST_UPDATE: self.data.now.date,
            ATTR_SENSOR_ID: self._condition,
            ATTR_SITE_ID: self.data.site.id,
            ATTR_SITE_NAME: self.data.site.name,
        }
        return attr

    def update(self):
        """Update current conditions."""
        self.data.update()<|MERGE_RESOLUTION|>--- conflicted
+++ resolved
@@ -40,7 +40,6 @@
 
 # Sensor types are defined as: name, units, icon
 SENSOR_TYPES = {
-<<<<<<< HEAD
     "name": ["Station Name", None, None],
     "weather": ["Weather", None, "mdi:weather-sunny"],  # will adapt to the weather
     "temperature": ["Temperature", TEMP_CELSIUS, "mdi:thermometer"],
@@ -61,20 +60,6 @@
     ],
     "humidity": ["Humidity", UNIT_PERCENTAGE, "mdi:water-percent"],
     "pressure": ["Pressure", PRESSURE_HPA, "mdi:thermometer"],
-=======
-    "name": ["Station Name", None],
-    "weather": ["Weather", None],
-    "temperature": ["Temperature", TEMP_CELSIUS],
-    "feels_like_temperature": ["Feels Like Temperature", TEMP_CELSIUS],
-    "wind_speed": ["Wind Speed", SPEED_MILES_PER_HOUR],
-    "wind_direction": ["Wind Direction", None],
-    "wind_gust": ["Wind Gust", SPEED_MILES_PER_HOUR],
-    "visibility": ["Visibility", None],
-    "visibility_distance": ["Visibility Distance", LENGTH_KILOMETERS],
-    "uv": ["UV", UV_INDEX],
-    "precipitation": ["Probability of Precipitation", UNIT_PERCENTAGE],
-    "humidity": ["Humidity", UNIT_PERCENTAGE],
->>>>>>> e0add664
 }
 
 PLATFORM_SCHEMA = PLATFORM_SCHEMA.extend(
