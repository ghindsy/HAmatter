--- conflicted
+++ resolved
@@ -177,47 +177,7 @@
             self.available = True
         except CannotConnect:
             self.available = False
-<<<<<<< HEAD
         except LoginError:
-=======
-            return False
-
-    def get_list_from_interface(self, interface):
-        """Get devices from interface."""
-        result = self.command(MIKROTIK_SERVICES[interface])
-        return self.load_mac(result) if result else {}
-
-    def restore_device(self, mac):
-        """Restore a missing device after restart."""
-        self.devices[mac] = Device(mac, self.all_devices[mac])
-
-    def update_devices(self):
-        """Get list of devices with latest status."""
-        arp_devices = {}
-        device_list = {}
-        wireless_devices = {}
-        try:
-            self.all_devices = self.get_list_from_interface(DHCP)
-            if self.support_capsman:
-                _LOGGER.debug("Hub is a CAPSman manager")
-                device_list = wireless_devices = self.get_list_from_interface(CAPSMAN)
-            elif self.support_wireless:
-                _LOGGER.debug("Hub supports wireless Interface")
-                device_list = wireless_devices = self.get_list_from_interface(WIRELESS)
-
-            if not device_list or self.force_dhcp:
-                device_list = self.all_devices
-                _LOGGER.debug("Falling back to DHCP for scanning devices")
-
-            if self.arp_enabled:
-                _LOGGER.debug("Using arp-ping to check devices")
-                arp_devices = self.get_list_from_interface(ARP)
-
-            # get new hub firmware version if updated
-            self.firmware = self.get_info(ATTR_FIRMWARE)
-
-        except (CannotConnect, socket.timeout, OSError):
->>>>>>> f53dfc43
             self.available = False
             return False
         return True
@@ -301,7 +261,7 @@
                 _LOGGER.debug("Using arp-ping to check devices")
                 arp_devices = self.get_list_from_interface(ARP)
 
-        except (CannotConnect, socket.timeout, socket.error):
+        except (CannotConnect, socket.timeout, OSError):
             self.available = False
             return
 
