{
<<<<<<< HEAD
    "config": {
        "title": "Mikrotik",
        "step": {
            "user": {
                "title": "Set up Mikrotik integration",
                "data": {
                    "name": "Name",
                    "num_hubs": "Number of Hubs"
                }
            },
            "hub": {
                "title": "Setup Mikrotik Hub",
                "description": "Please enter the configuration for hub {index}",
                "data": {
                    "host": "Host",
                    "username": "Username",
                    "password": "Password",
                    "port": "Port",
                    "verify_ssl": "Use ssl"
                }
            }
        },
        "error": {
            "hub_exists": "Hub is already configured",
            "cannot_connect": "Connection Unsuccessful",
            "wrong_credentials": "Wrong Credentials"
        },
        "abort": {
            "already_configured": "Mikrotik is already configured"
=======
  "config": {
    "title": "Mikrotik",
    "step": {
      "user": {
        "title": "Set up Mikrotik Router",
        "data": {
          "name": "Name",
          "host": "Host",
          "username": "Username",
          "password": "Password",
          "port": "Port",
          "verify_ssl": "Use ssl"
>>>>>>> f53dfc43
        }
      }
    },
<<<<<<< HEAD
    "options": {
        "step": {
            "init": {
                "data": {
                    "arp_ping": "Enable ARP ping",
                    "force_dhcp": "Force scanning using DHCP",
                    "detection_time": "Consider home interval"
                }
            }
=======
    "error": {
      "name_exists": "Name exists",
      "cannot_connect": "Connection Unsuccessful",
      "wrong_credentials": "Wrong Credentials"
    },
    "abort": {
      "already_configured": "Mikrotik is already configured"
    }
  },
  "options": {
    "step": {
      "device_tracker": {
        "data": {
          "arp_ping": "Enable ARP ping",
          "force_dhcp": "Force scanning using DHCP",
          "detection_time": "Consider home interval"
>>>>>>> f53dfc43
        }
      }
    }
  }
}<|MERGE_RESOLUTION|>--- conflicted
+++ resolved
@@ -1,64 +1,28 @@
 {
-<<<<<<< HEAD
-    "config": {
-        "title": "Mikrotik",
-        "step": {
-            "user": {
-                "title": "Set up Mikrotik integration",
-                "data": {
-                    "name": "Name",
-                    "num_hubs": "Number of Hubs"
-                }
-            },
-            "hub": {
-                "title": "Setup Mikrotik Hub",
-                "description": "Please enter the configuration for hub {index}",
-                "data": {
-                    "host": "Host",
-                    "username": "Username",
-                    "password": "Password",
-                    "port": "Port",
-                    "verify_ssl": "Use ssl"
-                }
-            }
-        },
-        "error": {
-            "hub_exists": "Hub is already configured",
-            "cannot_connect": "Connection Unsuccessful",
-            "wrong_credentials": "Wrong Credentials"
-        },
-        "abort": {
-            "already_configured": "Mikrotik is already configured"
-=======
   "config": {
     "title": "Mikrotik",
     "step": {
       "user": {
-        "title": "Set up Mikrotik Router",
+        "title": "Set up Mikrotik integration",
         "data": {
           "name": "Name",
+          "num_hubs": "Number of Hubs"
+        }
+      },
+      "hub": {
+        "title": "Setup Mikrotik Hub",
+        "description": "Please enter the configuration for hub {index}",
+        "data": {
           "host": "Host",
           "username": "Username",
           "password": "Password",
           "port": "Port",
           "verify_ssl": "Use ssl"
->>>>>>> f53dfc43
         }
       }
     },
-<<<<<<< HEAD
-    "options": {
-        "step": {
-            "init": {
-                "data": {
-                    "arp_ping": "Enable ARP ping",
-                    "force_dhcp": "Force scanning using DHCP",
-                    "detection_time": "Consider home interval"
-                }
-            }
-=======
     "error": {
-      "name_exists": "Name exists",
+      "hub_exists": "Hub is already configured",
       "cannot_connect": "Connection Unsuccessful",
       "wrong_credentials": "Wrong Credentials"
     },
@@ -68,12 +32,11 @@
   },
   "options": {
     "step": {
-      "device_tracker": {
+      "init": {
         "data": {
           "arp_ping": "Enable ARP ping",
           "force_dhcp": "Force scanning using DHCP",
           "detection_time": "Consider home interval"
->>>>>>> f53dfc43
         }
       }
     }
