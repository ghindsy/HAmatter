"""Integrates Native Apps to Home Assistant."""
from homeassistant.helpers.discovery import async_load_platform
from homeassistant.helpers.typing import ConfigType, HomeAssistantType

from .const import (DATA_DELETED_IDS, DATA_REGISTRATIONS,
                    DATA_BINARY_SENSOR, DATA_SENSOR, DATA_STORE, DOMAIN,
                    STORAGE_KEY, STORAGE_VERSION)

from .http_api import register_http_handlers
from .webhook import register_deleted_webhooks, setup_registration
from .websocket_api import register_websocket_handlers

DEPENDENCIES = ['device_tracker', 'http', 'webhook']

REQUIREMENTS = ['PyNaCl==1.3.0']


async def async_setup(hass: HomeAssistantType, config: ConfigType):
    """Set up the mobile app component."""
    store = hass.helpers.storage.Store(STORAGE_VERSION, STORAGE_KEY)
    app_config = await store.async_load()
    if app_config is None:
<<<<<<< HEAD
        app_config = {
            DATA_BINARY_SENSOR: {},
            DATA_DELETED_IDS: [],
            DATA_REGISTRATIONS: {},
            DATA_SENSOR: {}
        }

    hass.data[DOMAIN] = app_config
=======
        app_config = {DATA_DELETED_IDS: [], DATA_REGISTRATIONS: {}}

    if hass.data.get(DOMAIN) is None:
        hass.data[DOMAIN] = {DATA_DELETED_IDS: [], DATA_REGISTRATIONS: {}}

    hass.data[DOMAIN][DATA_DELETED_IDS] = app_config.get(DATA_DELETED_IDS, [])
    hass.data[DOMAIN][DATA_REGISTRATIONS] = app_config.get(DATA_REGISTRATIONS,
                                                           {})
>>>>>>> 95da6d41
    hass.data[DOMAIN][DATA_STORE] = store

    for registration in app_config[DATA_REGISTRATIONS].values():
        setup_registration(hass, store, registration)

    if app_config[DATA_SENSOR]:
        hass.async_create_task(async_load_platform(hass, DATA_SENSOR, DOMAIN,
                                                   None, config))

    if app_config[DATA_BINARY_SENSOR]:
        hass.async_create_task(async_load_platform(hass, DATA_BINARY_SENSOR,
                                                   DOMAIN, None, config))

    register_http_handlers(hass, store)
    register_websocket_handlers(hass)
    register_deleted_webhooks(hass, store)

    return True<|MERGE_RESOLUTION|>--- conflicted
+++ resolved
@@ -20,7 +20,6 @@
     store = hass.helpers.storage.Store(STORAGE_VERSION, STORAGE_KEY)
     app_config = await store.async_load()
     if app_config is None:
-<<<<<<< HEAD
         app_config = {
             DATA_BINARY_SENSOR: {},
             DATA_DELETED_IDS: [],
@@ -29,16 +28,7 @@
         }
 
     hass.data[DOMAIN] = app_config
-=======
-        app_config = {DATA_DELETED_IDS: [], DATA_REGISTRATIONS: {}}
 
-    if hass.data.get(DOMAIN) is None:
-        hass.data[DOMAIN] = {DATA_DELETED_IDS: [], DATA_REGISTRATIONS: {}}
-
-    hass.data[DOMAIN][DATA_DELETED_IDS] = app_config.get(DATA_DELETED_IDS, [])
-    hass.data[DOMAIN][DATA_REGISTRATIONS] = app_config.get(DATA_REGISTRATIONS,
-                                                           {})
->>>>>>> 95da6d41
     hass.data[DOMAIN][DATA_STORE] = store
 
     for registration in app_config[DATA_REGISTRATIONS].values():
