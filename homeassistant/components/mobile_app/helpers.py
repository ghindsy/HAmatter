"""Helpers for mobile_app."""
import logging
import json
from typing import Callable, Dict, Tuple

from aiohttp.web import json_response, Response

from homeassistant.core import Context
from homeassistant.helpers.typing import HomeAssistantType

from .const import (ATTR_APP_DATA, ATTR_APP_ID, ATTR_APP_NAME,
                    ATTR_APP_VERSION, ATTR_DEVICE_NAME, ATTR_MANUFACTURER,
                    ATTR_MODEL, ATTR_OS_VERSION, ATTR_SUPPORTS_ENCRYPTION,
<<<<<<< HEAD
                    CONF_SECRET, CONF_USER_ID, DATA_BINARY_SENSOR,
                    DATA_DELETED_IDS, DATA_REGISTRATIONS, DATA_SENSOR, DOMAIN)
=======
                    CONF_SECRET, CONF_USER_ID, DATA_DELETED_IDS, DOMAIN)
>>>>>>> 3769f589

_LOGGER = logging.getLogger(__name__)


def setup_decrypt() -> Tuple[int, Callable]:
    """Return decryption function and length of key.

    Async friendly.
    """
    from nacl.secret import SecretBox
    from nacl.encoding import Base64Encoder

    def decrypt(ciphertext, key):
        """Decrypt ciphertext using key."""
        return SecretBox(key).decrypt(ciphertext, encoder=Base64Encoder)
    return (SecretBox.KEY_SIZE, decrypt)


def setup_encrypt() -> Tuple[int, Callable]:
    """Return encryption function and length of key.

    Async friendly.
    """
    from nacl.secret import SecretBox
    from nacl.encoding import Base64Encoder

    def encrypt(ciphertext, key):
        """Encrypt ciphertext using key."""
        return SecretBox(key).encrypt(ciphertext, encoder=Base64Encoder)
    return (SecretBox.KEY_SIZE, encrypt)


def _decrypt_payload(key: str, ciphertext: str) -> Dict[str, str]:
    """Decrypt encrypted payload."""
    try:
        keylen, decrypt = setup_decrypt()
    except OSError:
        _LOGGER.warning(
            "Ignoring encrypted payload because libsodium not installed")
        return None

    if key is None:
        _LOGGER.warning(
            "Ignoring encrypted payload because no decryption key known")
        return None

    key = key.encode("utf-8")
    key = key[:keylen]
    key = key.ljust(keylen, b'\0')

    try:
        message = decrypt(ciphertext, key)
        message = json.loads(message.decode("utf-8"))
        _LOGGER.debug("Successfully decrypted mobile_app payload")
        return message
    except ValueError:
        _LOGGER.warning("Ignoring encrypted payload because unable to decrypt")
        return None


def registration_context(registration: Dict) -> Context:
    """Generate a context from a request."""
    return Context(user_id=registration[CONF_USER_ID])


def empty_okay_response(headers: Dict = None, status: int = 200) -> Response:
    """Return a Response with empty JSON object and a 200."""
    return Response(body='{}', status=status, content_type='application/json',
                    headers=headers)


def error_response(code: str, message: str, status: int = 400,
                   headers: dict = None) -> Response:
    """Return an error Response."""
    return json_response({
        'success': False,
        'error': {
            'code': code,
            'message': message
        }
    }, status=status, headers=headers)


def supports_encryption() -> bool:
    """Test if we support encryption."""
    try:
        import nacl   # noqa pylint: disable=unused-import
        return True
    except OSError:
        return False


def safe_registration(registration: Dict) -> Dict:
    """Return a registration without sensitive values."""
    # Sensitive values: webhook_id, secret, cloudhook_url
    return {
        ATTR_APP_DATA: registration[ATTR_APP_DATA],
        ATTR_APP_ID: registration[ATTR_APP_ID],
        ATTR_APP_NAME: registration[ATTR_APP_NAME],
        ATTR_APP_VERSION: registration[ATTR_APP_VERSION],
        ATTR_DEVICE_NAME: registration[ATTR_DEVICE_NAME],
        ATTR_MANUFACTURER: registration[ATTR_MANUFACTURER],
        ATTR_MODEL: registration[ATTR_MODEL],
        ATTR_OS_VERSION: registration[ATTR_OS_VERSION],
        ATTR_SUPPORTS_ENCRYPTION: registration[ATTR_SUPPORTS_ENCRYPTION],
    }


def savable_state(hass: HomeAssistantType) -> Dict:
    """Return a clean object containing things that should be saved."""
    return {
        DATA_BINARY_SENSOR: hass.data[DOMAIN][DATA_BINARY_SENSOR],
        DATA_DELETED_IDS: hass.data[DOMAIN][DATA_DELETED_IDS],
<<<<<<< HEAD
        DATA_REGISTRATIONS: hass.data[DOMAIN][DATA_REGISTRATIONS],
        DATA_SENSOR: hass.data[DOMAIN][DATA_SENSOR],
=======
>>>>>>> 3769f589
    }


def webhook_response(data, *, registration: Dict, status: int = 200,
                     headers: Dict = None) -> Response:
    """Return a encrypted response if registration supports it."""
    data = json.dumps(data)

    if CONF_SECRET in registration:
        keylen, encrypt = setup_encrypt()

        key = registration[CONF_SECRET].encode("utf-8")
        key = key[:keylen]
        key = key.ljust(keylen, b'\0')

        enc_data = encrypt(data.encode("utf-8"), key).decode("utf-8")
        data = json.dumps({'encrypted': True, 'encrypted_data': enc_data})

    return Response(text=data, status=status, content_type='application/json',
                    headers=headers)<|MERGE_RESOLUTION|>--- conflicted
+++ resolved
@@ -11,12 +11,8 @@
 from .const import (ATTR_APP_DATA, ATTR_APP_ID, ATTR_APP_NAME,
                     ATTR_APP_VERSION, ATTR_DEVICE_NAME, ATTR_MANUFACTURER,
                     ATTR_MODEL, ATTR_OS_VERSION, ATTR_SUPPORTS_ENCRYPTION,
-<<<<<<< HEAD
                     CONF_SECRET, CONF_USER_ID, DATA_BINARY_SENSOR,
-                    DATA_DELETED_IDS, DATA_REGISTRATIONS, DATA_SENSOR, DOMAIN)
-=======
-                    CONF_SECRET, CONF_USER_ID, DATA_DELETED_IDS, DOMAIN)
->>>>>>> 3769f589
+                    DATA_DELETED_IDS, DATA_SENSOR, DOMAIN)
 
 _LOGGER = logging.getLogger(__name__)
 
@@ -130,11 +126,7 @@
     return {
         DATA_BINARY_SENSOR: hass.data[DOMAIN][DATA_BINARY_SENSOR],
         DATA_DELETED_IDS: hass.data[DOMAIN][DATA_DELETED_IDS],
-<<<<<<< HEAD
-        DATA_REGISTRATIONS: hass.data[DOMAIN][DATA_REGISTRATIONS],
         DATA_SENSOR: hass.data[DOMAIN][DATA_SENSOR],
-=======
->>>>>>> 3769f589
     }
 
 
