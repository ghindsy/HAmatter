"""Webhook handlers for mobile_app."""
from functools import partial
import logging
from typing import Dict

from aiohttp.web import HTTPBadRequest, Response, Request
import voluptuous as vol

from homeassistant.components.device_tracker import (DOMAIN as DT_DOMAIN,
                                                     SERVICE_SEE as DT_SEE)
from homeassistant.components.webhook import async_register as webhook_register

from homeassistant.const import (ATTR_DOMAIN, ATTR_SERVICE, ATTR_SERVICE_DATA,
                                 CONF_WEBHOOK_ID, HTTP_BAD_REQUEST)
from homeassistant.core import EventOrigin
from homeassistant.exceptions import (HomeAssistantError, ServiceNotFound,
                                      TemplateError)
from homeassistant.helpers.template import attach
from homeassistant.helpers.discovery import load_platform
from homeassistant.helpers.storage import Store
from homeassistant.helpers.typing import HomeAssistantType

from .const import (ATTR_APP_COMPONENT, ATTR_DEVICE_NAME, ATTR_EVENT_DATA,
                    ATTR_EVENT_TYPE, ATTR_SUPPORTS_ENCRYPTION, ATTR_TEMPLATE,
                    ATTR_TEMPLATE_VARIABLES, ATTR_WEBHOOK_DATA,
                    ATTR_WEBHOOK_ENCRYPTED, ATTR_WEBHOOK_ENCRYPTED_DATA,
                    ATTR_WEBHOOK_TYPE, CONF_SECRET, DATA_DELETED_IDS,
                    DATA_REGISTRATIONS, DOMAIN, ERR_ENCRYPTION_REQUIRED,
                    ERR_RENDER_FAILURE, WEBHOOK_PAYLOAD_SCHEMA,
                    WEBHOOK_SCHEMAS, WEBHOOK_TYPE_CALL_SERVICE,
                    WEBHOOK_TYPE_FIRE_EVENT, WEBHOOK_TYPE_RENDER_TEMPLATE,
                    WEBHOOK_TYPE_UPDATE_LOCATION,
                    WEBHOOK_TYPE_UPDATE_REGISTRATION)

from .helpers import (_decrypt_payload, empty_okay_response, error_response,
                      registration_context, safe_registration, savable_state,
                      webhook_response)


_LOGGER = logging.getLogger(__name__)


def register_deleted_webhooks(hass: HomeAssistantType, store: Store):
    """Register previously deleted webhook IDs so we can return 410."""
    for deleted_id in hass.data[DOMAIN][DATA_DELETED_IDS]:
        try:
            webhook_register(hass, DOMAIN, "Deleted Webhook", deleted_id,
                             partial(handle_webhook, store))
        except ValueError:
            pass


def setup_registration(hass: HomeAssistantType, store: Store,
                       registration: Dict) -> None:
    """Register the webhook for a registration and loads the app component."""
    registration_name = 'Mobile App: {}'.format(registration[ATTR_DEVICE_NAME])
    webhook_id = registration[CONF_WEBHOOK_ID]
    webhook_register(hass, DOMAIN, registration_name, webhook_id,
                     partial(handle_webhook, store))

    if ATTR_APP_COMPONENT in registration:
        load_platform(hass, registration[ATTR_APP_COMPONENT], DOMAIN, {},
                      {DOMAIN: {}})


async def handle_webhook(store: Store, hass: HomeAssistantType,
                         webhook_id: str, request: Request) -> Response:
    """Handle webhook callback."""
    if webhook_id in hass.data[DOMAIN][DATA_DELETED_IDS]:
        return Response(status=410)

    headers = {}

    registration = hass.data[DOMAIN][DATA_REGISTRATIONS][webhook_id]

    try:
        req_data = await request.json()
    except ValueError:
        _LOGGER.warning('Received invalid JSON from mobile_app')
        return empty_okay_response(status=HTTP_BAD_REQUEST)

    if (ATTR_WEBHOOK_ENCRYPTED not in req_data and
            registration[ATTR_SUPPORTS_ENCRYPTION]):
        _LOGGER.warning("Refusing to accept unencrypted webhook from %s",
                        registration[ATTR_DEVICE_NAME])
        return error_response(ERR_ENCRYPTION_REQUIRED, "Encryption required")

    try:
        req_data = WEBHOOK_PAYLOAD_SCHEMA(req_data)
    except vol.Invalid as ex:
        err = vol.humanize.humanize_error(req_data, ex)
        _LOGGER.error('Received invalid webhook payload: %s', err)
        return empty_okay_response()

    webhook_type = req_data[ATTR_WEBHOOK_TYPE]

    webhook_payload = req_data.get(ATTR_WEBHOOK_DATA, {})

    if req_data[ATTR_WEBHOOK_ENCRYPTED]:
        enc_data = req_data[ATTR_WEBHOOK_ENCRYPTED_DATA]
        webhook_payload = _decrypt_payload(registration[CONF_SECRET], enc_data)

    try:
        data = WEBHOOK_SCHEMAS[webhook_type](webhook_payload)
    except vol.Invalid as ex:
        err = vol.humanize.humanize_error(webhook_payload, ex)
        _LOGGER.error('Received invalid webhook payload: %s', err)
        return empty_okay_response(headers=headers)

    context = registration_context(registration)

    if webhook_type == WEBHOOK_TYPE_CALL_SERVICE:
        try:
            await hass.services.async_call(data[ATTR_DOMAIN],
                                           data[ATTR_SERVICE],
                                           data[ATTR_SERVICE_DATA],
                                           blocking=True, context=context)
        # noqa: E722 pylint: disable=broad-except
        except (vol.Invalid, ServiceNotFound, Exception) as ex:
            _LOGGER.error("Error when calling service during mobile_app "
                          "webhook (device name: %s): %s",
                          registration[ATTR_DEVICE_NAME], ex)
            raise HTTPBadRequest()

        return empty_okay_response(headers=headers)

    if webhook_type == WEBHOOK_TYPE_FIRE_EVENT:
        event_type = data[ATTR_EVENT_TYPE]
        hass.bus.async_fire(event_type, data[ATTR_EVENT_DATA],
                            EventOrigin.remote,
                            context=context)
        return empty_okay_response(headers=headers)

    if webhook_type == WEBHOOK_TYPE_RENDER_TEMPLATE:
<<<<<<< HEAD
        resp = {}
        for key, item in data.items():
            try:
                tpl = item[ATTR_TEMPLATE]
                attach(hass, tpl)
                resp[key] = tpl.async_render(item.get(ATTR_TEMPLATE_VARIABLES))
            # noqa: E722 pylint: disable=broad-except
            except TemplateError as ex:
                resp[key] = {"error": str(ex)}

        return webhook_response(resp, registration=registration,
                                headers=headers)
=======
        try:
            tpl = template.Template(data[ATTR_TEMPLATE], hass)
            rendered = tpl.async_render(data.get(ATTR_TEMPLATE_VARIABLES))
            return webhook_response({"rendered": rendered},
                                    registration=registration, headers=headers)
        # noqa: E722 pylint: disable=broad-except
        except (ValueError, TemplateError, Exception) as ex:
            _LOGGER.error("Error when rendering template during mobile_app "
                          "webhook (device name: %s): %s",
                          registration[ATTR_DEVICE_NAME], ex)
            return error_response(ERR_RENDER_FAILURE, str(ex), headers=headers)
>>>>>>> acc44aaf

    if webhook_type == WEBHOOK_TYPE_UPDATE_LOCATION:
        try:
            await hass.services.async_call(DT_DOMAIN,
                                           DT_SEE, data,
                                           blocking=True, context=context)
        # noqa: E722 pylint: disable=broad-except
        except (vol.Invalid, ServiceNotFound, Exception) as ex:
            _LOGGER.error("Error when updating location during mobile_app "
                          "webhook (device name: %s): %s",
                          registration[ATTR_DEVICE_NAME], ex)
        return empty_okay_response(headers=headers)

    if webhook_type == WEBHOOK_TYPE_UPDATE_REGISTRATION:
        new_registration = {**registration, **data}

        hass.data[DOMAIN][DATA_REGISTRATIONS][webhook_id] = new_registration

        try:
            await store.async_save(savable_state(hass))
        except HomeAssistantError as ex:
            _LOGGER.error("Error updating mobile_app registration: %s", ex)
            return empty_okay_response()

        return webhook_response(safe_registration(new_registration),
                                registration=registration, headers=headers)<|MERGE_RESOLUTION|>--- conflicted
+++ resolved
@@ -26,10 +26,9 @@
                     ATTR_WEBHOOK_ENCRYPTED, ATTR_WEBHOOK_ENCRYPTED_DATA,
                     ATTR_WEBHOOK_TYPE, CONF_SECRET, DATA_DELETED_IDS,
                     DATA_REGISTRATIONS, DOMAIN, ERR_ENCRYPTION_REQUIRED,
-                    ERR_RENDER_FAILURE, WEBHOOK_PAYLOAD_SCHEMA,
-                    WEBHOOK_SCHEMAS, WEBHOOK_TYPE_CALL_SERVICE,
-                    WEBHOOK_TYPE_FIRE_EVENT, WEBHOOK_TYPE_RENDER_TEMPLATE,
-                    WEBHOOK_TYPE_UPDATE_LOCATION,
+                    WEBHOOK_PAYLOAD_SCHEMA, WEBHOOK_SCHEMAS,
+                    WEBHOOK_TYPE_CALL_SERVICE, WEBHOOK_TYPE_FIRE_EVENT,
+                    WEBHOOK_TYPE_RENDER_TEMPLATE, WEBHOOK_TYPE_UPDATE_LOCATION,
                     WEBHOOK_TYPE_UPDATE_REGISTRATION)
 
 from .helpers import (_decrypt_payload, empty_okay_response, error_response,
@@ -132,7 +131,6 @@
         return empty_okay_response(headers=headers)
 
     if webhook_type == WEBHOOK_TYPE_RENDER_TEMPLATE:
-<<<<<<< HEAD
         resp = {}
         for key, item in data.items():
             try:
@@ -145,19 +143,6 @@
 
         return webhook_response(resp, registration=registration,
                                 headers=headers)
-=======
-        try:
-            tpl = template.Template(data[ATTR_TEMPLATE], hass)
-            rendered = tpl.async_render(data.get(ATTR_TEMPLATE_VARIABLES))
-            return webhook_response({"rendered": rendered},
-                                    registration=registration, headers=headers)
-        # noqa: E722 pylint: disable=broad-except
-        except (ValueError, TemplateError, Exception) as ex:
-            _LOGGER.error("Error when rendering template during mobile_app "
-                          "webhook (device name: %s): %s",
-                          registration[ATTR_DEVICE_NAME], ex)
-            return error_response(ERR_RENDER_FAILURE, str(ex), headers=headers)
->>>>>>> acc44aaf
 
     if webhook_type == WEBHOOK_TYPE_UPDATE_LOCATION:
         try:
