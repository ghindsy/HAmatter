"""Support for Modbus."""
from __future__ import annotations

import logging
from typing import cast

import voluptuous as vol

from homeassistant.components.binary_sensor import (
    DEVICE_CLASSES_SCHEMA as BINARY_SENSOR_DEVICE_CLASSES_SCHEMA,
)
from homeassistant.components.cover import (
    DEVICE_CLASSES_SCHEMA as COVER_DEVICE_CLASSES_SCHEMA,
)
from homeassistant.components.sensor import (
    CONF_STATE_CLASS,
    DEVICE_CLASSES_SCHEMA as SENSOR_DEVICE_CLASSES_SCHEMA,
    STATE_CLASSES_SCHEMA as SENSOR_STATE_CLASSES_SCHEMA,
)
from homeassistant.components.switch import (
    DEVICE_CLASSES_SCHEMA as SWITCH_DEVICE_CLASSES_SCHEMA,
)
from homeassistant.const import (
    CONF_ADDRESS,
    CONF_BINARY_SENSORS,
    CONF_COMMAND_OFF,
    CONF_COMMAND_ON,
    CONF_COUNT,
    CONF_COVERS,
    CONF_DELAY,
    CONF_DEVICE_CLASS,
    CONF_HOST,
    CONF_LIGHTS,
    CONF_METHOD,
    CONF_NAME,
    CONF_OFFSET,
    CONF_PORT,
    CONF_SCAN_INTERVAL,
    CONF_SENSORS,
    CONF_SLAVE,
    CONF_STRUCTURE,
    CONF_SWITCHES,
    CONF_TEMPERATURE_UNIT,
    CONF_TIMEOUT,
    CONF_TYPE,
    CONF_UNIQUE_ID,
    CONF_UNIT_OF_MEASUREMENT,
)
from homeassistant.core import HomeAssistant
import homeassistant.helpers.config_validation as cv
from homeassistant.helpers.typing import ConfigType

from .const import (  # noqa: F401
    CALL_TYPE_COIL,
    CALL_TYPE_DISCRETE,
    CALL_TYPE_REGISTER_HOLDING,
    CALL_TYPE_REGISTER_INPUT,
    CALL_TYPE_X_COILS,
    CALL_TYPE_X_REGISTER_HOLDINGS,
    CONF_BAUDRATE,
    CONF_BYTESIZE,
    CONF_CLIMATES,
    CONF_CLOSE_COMM_ON_ERROR,
    CONF_DATA_TYPE,
    CONF_DEVICE_ADDRESS,
    CONF_FAN_MODE_AUTO,
    CONF_FAN_MODE_DIFFUSE,
    CONF_FAN_MODE_FOCUS,
    CONF_FAN_MODE_HIGH,
    CONF_FAN_MODE_LOW,
    CONF_FAN_MODE_MEDIUM,
    CONF_FAN_MODE_MIDDLE,
    CONF_FAN_MODE_OFF,
    CONF_FAN_MODE_ON,
    CONF_FAN_MODE_REGISTER,
    CONF_FAN_MODE_TOP,
    CONF_FAN_MODE_VALUES,
    CONF_FANS,
    CONF_HVAC_MODE_AUTO,
    CONF_HVAC_MODE_COOL,
    CONF_HVAC_MODE_DRY,
    CONF_HVAC_MODE_FAN_ONLY,
    CONF_HVAC_MODE_HEAT,
    CONF_HVAC_MODE_HEAT_COOL,
    CONF_HVAC_MODE_OFF,
    CONF_HVAC_MODE_REGISTER,
    CONF_HVAC_MODE_VALUES,
    CONF_HVAC_ONOFF_REGISTER,
    CONF_INPUT_TYPE,
    CONF_LAZY_ERROR,
    CONF_MAX_TEMP,
    CONF_MAX_VALUE,
    CONF_MIN_TEMP,
    CONF_MIN_VALUE,
    CONF_MSG_WAIT,
    CONF_NAN_VALUE,
    CONF_PARITY,
    CONF_PRECISION,
    CONF_RETRIES,
    CONF_RETRY_ON_EMPTY,
    CONF_SCALE,
    CONF_SLAVE_COUNT,
    CONF_STATE_CLOSED,
    CONF_STATE_CLOSING,
    CONF_STATE_OFF,
    CONF_STATE_ON,
    CONF_STATE_OPEN,
    CONF_STATE_OPENING,
    CONF_STATUS_REGISTER,
    CONF_STATUS_REGISTER_TYPE,
    CONF_STEP,
    CONF_STOPBITS,
    CONF_SWAP,
    CONF_SWAP_BYTE,
    CONF_SWAP_WORD,
    CONF_SWAP_WORD_BYTE,
    CONF_TARGET_TEMP,
    CONF_TARGET_TEMP_WRITE_REGISTERS,
    CONF_VERIFY,
    CONF_VIRTUAL_COUNT,
    CONF_WRITE_REGISTERS,
    CONF_WRITE_TYPE,
    CONF_ZERO_SUPPRESS,
    DEFAULT_HUB,
    DEFAULT_SCAN_INTERVAL,
    DEFAULT_TEMP_UNIT,
    MODBUS_DOMAIN as DOMAIN,
    RTUOVERTCP,
    SERIAL,
    TCP,
    UDP,
    DataType,
)
from .modbus import ModbusHub, async_modbus_setup
from .validators import (
<<<<<<< HEAD
    check_hvac_target_temp_registers,
    duplicate_entity_validator,
    duplicate_fan_mode_validator,
    duplicate_modbus_validator,
    hvac_fixedsize_reglist_validator,
=======
    check_config,
    duplicate_fan_mode_validator,
>>>>>>> af1ba4b2
    nan_validator,
    number_validator,
    struct_validator,
)

_LOGGER = logging.getLogger(__name__)


BASE_SCHEMA = vol.Schema({vol.Optional(CONF_NAME, default=DEFAULT_HUB): cv.string})


BASE_COMPONENT_SCHEMA = vol.Schema(
    {
        vol.Required(CONF_NAME): cv.string,
        vol.Required(CONF_ADDRESS): cv.positive_int,
        vol.Exclusive(CONF_DEVICE_ADDRESS, "slave_addr"): cv.positive_int,
        vol.Exclusive(CONF_SLAVE, "slave_addr"): cv.positive_int,
        vol.Optional(
            CONF_SCAN_INTERVAL, default=DEFAULT_SCAN_INTERVAL
        ): cv.positive_int,
        vol.Optional(CONF_LAZY_ERROR): cv.positive_int,
        vol.Optional(CONF_UNIQUE_ID): cv.string,
    }
)


BASE_STRUCT_SCHEMA = BASE_COMPONENT_SCHEMA.extend(
    {
        vol.Optional(CONF_INPUT_TYPE, default=CALL_TYPE_REGISTER_HOLDING): vol.In(
            [
                CALL_TYPE_REGISTER_HOLDING,
                CALL_TYPE_REGISTER_INPUT,
            ]
        ),
        vol.Optional(CONF_COUNT): cv.positive_int,
        vol.Optional(CONF_DATA_TYPE, default=DataType.INT16): vol.In(
            [
                DataType.INT16,
                DataType.INT32,
                DataType.INT64,
                DataType.UINT16,
                DataType.UINT32,
                DataType.UINT64,
                DataType.FLOAT16,
                DataType.FLOAT32,
                DataType.FLOAT64,
                DataType.STRING,
                DataType.CUSTOM,
            ]
        ),
        vol.Optional(CONF_STRUCTURE): cv.string,
        vol.Optional(CONF_SCALE, default=1): number_validator,
        vol.Optional(CONF_OFFSET, default=0): number_validator,
        vol.Optional(CONF_PRECISION): cv.positive_int,
        vol.Optional(
            CONF_SWAP,
        ): vol.In(
            [
                CONF_SWAP_BYTE,
                CONF_SWAP_WORD,
                CONF_SWAP_WORD_BYTE,
            ]
        ),
    }
)


BASE_SWITCH_SCHEMA = BASE_COMPONENT_SCHEMA.extend(
    {
        vol.Optional(CONF_WRITE_TYPE, default=CALL_TYPE_REGISTER_HOLDING): vol.In(
            [
                CALL_TYPE_REGISTER_HOLDING,
                CALL_TYPE_COIL,
                CALL_TYPE_X_COILS,
                CALL_TYPE_X_REGISTER_HOLDINGS,
            ]
        ),
        vol.Optional(CONF_COMMAND_OFF, default=0x00): cv.positive_int,
        vol.Optional(CONF_COMMAND_ON, default=0x01): cv.positive_int,
        vol.Optional(CONF_VERIFY): vol.Maybe(
            {
                vol.Optional(CONF_ADDRESS): cv.positive_int,
                vol.Optional(CONF_INPUT_TYPE): vol.In(
                    [
                        CALL_TYPE_REGISTER_HOLDING,
                        CALL_TYPE_DISCRETE,
                        CALL_TYPE_REGISTER_INPUT,
                        CALL_TYPE_COIL,
                        CALL_TYPE_X_COILS,
                        CALL_TYPE_X_REGISTER_HOLDINGS,
                    ]
                ),
                vol.Optional(CONF_STATE_OFF): cv.positive_int,
                vol.Optional(CONF_STATE_ON): cv.positive_int,
                vol.Optional(CONF_DELAY, default=0): cv.positive_int,
            }
        ),
    }
)


CLIMATE_SCHEMA = vol.All(
    BASE_STRUCT_SCHEMA.extend(
        {
            vol.Required(CONF_TARGET_TEMP): hvac_fixedsize_reglist_validator,
            vol.Optional(CONF_TARGET_TEMP_WRITE_REGISTERS, default=False): cv.boolean,
            vol.Optional(CONF_MAX_TEMP, default=35): number_validator,
            vol.Optional(CONF_MIN_TEMP, default=5): number_validator,
            vol.Optional(CONF_STEP, default=0.5): vol.Coerce(float),
            vol.Optional(CONF_TEMPERATURE_UNIT, default=DEFAULT_TEMP_UNIT): cv.string,
            vol.Optional(CONF_HVAC_ONOFF_REGISTER): cv.positive_int,
            vol.Optional(CONF_WRITE_REGISTERS, default=False): cv.boolean,
            vol.Optional(CONF_HVAC_MODE_REGISTER): vol.Maybe(
                {
                    CONF_ADDRESS: cv.positive_int,
                    CONF_HVAC_MODE_VALUES: {
                        vol.Optional(CONF_HVAC_MODE_OFF): vol.Any(
                            cv.positive_int, [cv.positive_int]
                        ),
                        vol.Optional(CONF_HVAC_MODE_HEAT): vol.Any(
                            cv.positive_int, [cv.positive_int]
                        ),
                        vol.Optional(CONF_HVAC_MODE_COOL): vol.Any(
                            cv.positive_int, [cv.positive_int]
                        ),
                        vol.Optional(CONF_HVAC_MODE_HEAT_COOL): vol.Any(
                            cv.positive_int, [cv.positive_int]
                        ),
                        vol.Optional(CONF_HVAC_MODE_AUTO): vol.Any(
                            cv.positive_int, [cv.positive_int]
                        ),
                        vol.Optional(CONF_HVAC_MODE_DRY): vol.Any(
                            cv.positive_int, [cv.positive_int]
                        ),
                        vol.Optional(CONF_HVAC_MODE_FAN_ONLY): vol.Any(
                            cv.positive_int, [cv.positive_int]
                        ),
                    },
                    vol.Optional(CONF_WRITE_REGISTERS, default=False): cv.boolean,
                }
            ),
            vol.Optional(CONF_FAN_MODE_REGISTER): vol.Maybe(
                vol.All(
                    {
                        CONF_ADDRESS: cv.positive_int,
                        CONF_FAN_MODE_VALUES: {
                            vol.Optional(CONF_FAN_MODE_ON): cv.positive_int,
                            vol.Optional(CONF_FAN_MODE_OFF): cv.positive_int,
                            vol.Optional(CONF_FAN_MODE_AUTO): cv.positive_int,
                            vol.Optional(CONF_FAN_MODE_LOW): cv.positive_int,
                            vol.Optional(CONF_FAN_MODE_MEDIUM): cv.positive_int,
                            vol.Optional(CONF_FAN_MODE_HIGH): cv.positive_int,
                            vol.Optional(CONF_FAN_MODE_TOP): cv.positive_int,
                            vol.Optional(CONF_FAN_MODE_MIDDLE): cv.positive_int,
                            vol.Optional(CONF_FAN_MODE_FOCUS): cv.positive_int,
                            vol.Optional(CONF_FAN_MODE_DIFFUSE): cv.positive_int,
                        },
                    },
                    duplicate_fan_mode_validator,
                ),
            ),
        },
    ),
    check_hvac_target_temp_registers,
)

COVERS_SCHEMA = BASE_COMPONENT_SCHEMA.extend(
    {
        vol.Optional(
            CONF_INPUT_TYPE,
            default=CALL_TYPE_REGISTER_HOLDING,
        ): vol.In(
            [
                CALL_TYPE_REGISTER_HOLDING,
                CALL_TYPE_COIL,
            ]
        ),
        vol.Optional(CONF_DEVICE_CLASS): COVER_DEVICE_CLASSES_SCHEMA,
        vol.Optional(CONF_STATE_CLOSED, default=0): cv.positive_int,
        vol.Optional(CONF_STATE_CLOSING, default=3): cv.positive_int,
        vol.Optional(CONF_STATE_OPEN, default=1): cv.positive_int,
        vol.Optional(CONF_STATE_OPENING, default=2): cv.positive_int,
        vol.Optional(CONF_STATUS_REGISTER): cv.positive_int,
        vol.Optional(
            CONF_STATUS_REGISTER_TYPE,
            default=CALL_TYPE_REGISTER_HOLDING,
        ): vol.In([CALL_TYPE_REGISTER_HOLDING, CALL_TYPE_REGISTER_INPUT]),
    }
)

SWITCH_SCHEMA = BASE_SWITCH_SCHEMA.extend(
    {
        vol.Optional(CONF_DEVICE_CLASS): SWITCH_DEVICE_CLASSES_SCHEMA,
    }
)

LIGHT_SCHEMA = BASE_SWITCH_SCHEMA.extend({})

FAN_SCHEMA = BASE_SWITCH_SCHEMA.extend({})

SENSOR_SCHEMA = vol.All(
    BASE_STRUCT_SCHEMA.extend(
        {
            vol.Optional(CONF_DEVICE_CLASS): SENSOR_DEVICE_CLASSES_SCHEMA,
            vol.Optional(CONF_STATE_CLASS): SENSOR_STATE_CLASSES_SCHEMA,
            vol.Optional(CONF_UNIT_OF_MEASUREMENT): cv.string,
            vol.Exclusive(CONF_VIRTUAL_COUNT, "vir_sen_count"): cv.positive_int,
            vol.Exclusive(CONF_SLAVE_COUNT, "vir_sen_count"): cv.positive_int,
            vol.Optional(CONF_MIN_VALUE): number_validator,
            vol.Optional(CONF_MAX_VALUE): number_validator,
            vol.Optional(CONF_NAN_VALUE): nan_validator,
            vol.Optional(CONF_ZERO_SUPPRESS): number_validator,
        }
    ),
)

BINARY_SENSOR_SCHEMA = BASE_COMPONENT_SCHEMA.extend(
    {
        vol.Optional(CONF_DEVICE_CLASS): BINARY_SENSOR_DEVICE_CLASSES_SCHEMA,
        vol.Optional(CONF_INPUT_TYPE, default=CALL_TYPE_COIL): vol.In(
            [
                CALL_TYPE_COIL,
                CALL_TYPE_DISCRETE,
                CALL_TYPE_REGISTER_HOLDING,
                CALL_TYPE_REGISTER_INPUT,
            ]
        ),
        vol.Exclusive(CONF_VIRTUAL_COUNT, "vir_bin_count"): cv.positive_int,
        vol.Exclusive(CONF_SLAVE_COUNT, "vir_bin_count"): cv.positive_int,
    }
)

MODBUS_SCHEMA = vol.Schema(
    {
        vol.Optional(CONF_NAME, default=DEFAULT_HUB): cv.string,
        vol.Optional(CONF_TIMEOUT, default=3): cv.socket_timeout,
        vol.Optional(CONF_CLOSE_COMM_ON_ERROR): cv.boolean,
        vol.Optional(CONF_DELAY, default=0): cv.positive_int,
        vol.Optional(CONF_RETRIES): cv.positive_int,
        vol.Optional(CONF_RETRY_ON_EMPTY): cv.boolean,
        vol.Optional(CONF_MSG_WAIT): cv.positive_int,
        vol.Optional(CONF_BINARY_SENSORS): vol.All(
            cv.ensure_list, [BINARY_SENSOR_SCHEMA]
        ),
        vol.Optional(CONF_CLIMATES): vol.All(
            cv.ensure_list, [vol.All(CLIMATE_SCHEMA, struct_validator)]
        ),
        vol.Optional(CONF_COVERS): vol.All(cv.ensure_list, [COVERS_SCHEMA]),
        vol.Optional(CONF_LIGHTS): vol.All(cv.ensure_list, [LIGHT_SCHEMA]),
        vol.Optional(CONF_SENSORS): vol.All(
            cv.ensure_list, [vol.All(SENSOR_SCHEMA, struct_validator)]
        ),
        vol.Optional(CONF_SWITCHES): vol.All(cv.ensure_list, [SWITCH_SCHEMA]),
        vol.Optional(CONF_FANS): vol.All(cv.ensure_list, [FAN_SCHEMA]),
    }
)

SERIAL_SCHEMA = MODBUS_SCHEMA.extend(
    {
        vol.Required(CONF_TYPE): SERIAL,
        vol.Required(CONF_BAUDRATE): cv.positive_int,
        vol.Required(CONF_BYTESIZE): vol.Any(5, 6, 7, 8),
        vol.Required(CONF_METHOD): vol.Any("rtu", "ascii"),
        vol.Required(CONF_PORT): cv.string,
        vol.Required(CONF_PARITY): vol.Any("E", "O", "N"),
        vol.Required(CONF_STOPBITS): vol.Any(1, 2),
    }
)

ETHERNET_SCHEMA = MODBUS_SCHEMA.extend(
    {
        vol.Required(CONF_HOST): cv.string,
        vol.Required(CONF_PORT): cv.port,
        vol.Required(CONF_TYPE): vol.Any(TCP, UDP, RTUOVERTCP),
    }
)

CONFIG_SCHEMA = vol.Schema(
    {
        DOMAIN: vol.All(
            cv.ensure_list,
<<<<<<< HEAD
            scan_interval_validator,
            [
                vol.Any(SERIAL_SCHEMA, ETHERNET_SCHEMA),
            ],
            duplicate_entity_validator,
            duplicate_modbus_validator,
=======
            [
                vol.Any(SERIAL_SCHEMA, ETHERNET_SCHEMA),
            ],
            check_config,
>>>>>>> af1ba4b2
        ),
    },
    extra=vol.ALLOW_EXTRA,
)


def get_hub(hass: HomeAssistant, name: str) -> ModbusHub:
    """Return modbus hub with name."""
    return cast(ModbusHub, hass.data[DOMAIN][name])


async def async_setup(hass: HomeAssistant, config: ConfigType) -> bool:
    """Set up Modbus component."""
    if DOMAIN not in config:
        return True
    return await async_modbus_setup(
        hass,
        config,
    )


async def async_reset_platform(hass: HomeAssistant, integration_name: str) -> None:
    """Release modbus resources."""
    _LOGGER.info("Modbus reloading")
    hubs = hass.data[DOMAIN]
    for name in hubs:
        await hubs[name].async_close()<|MERGE_RESOLUTION|>--- conflicted
+++ resolved
@@ -133,16 +133,10 @@
 )
 from .modbus import ModbusHub, async_modbus_setup
 from .validators import (
-<<<<<<< HEAD
+    check_config,
     check_hvac_target_temp_registers,
-    duplicate_entity_validator,
     duplicate_fan_mode_validator,
-    duplicate_modbus_validator,
     hvac_fixedsize_reglist_validator,
-=======
-    check_config,
-    duplicate_fan_mode_validator,
->>>>>>> af1ba4b2
     nan_validator,
     number_validator,
     struct_validator,
@@ -424,19 +418,10 @@
     {
         DOMAIN: vol.All(
             cv.ensure_list,
-<<<<<<< HEAD
-            scan_interval_validator,
-            [
-                vol.Any(SERIAL_SCHEMA, ETHERNET_SCHEMA),
-            ],
-            duplicate_entity_validator,
-            duplicate_modbus_validator,
-=======
             [
                 vol.Any(SERIAL_SCHEMA, ETHERNET_SCHEMA),
             ],
             check_config,
->>>>>>> af1ba4b2
         ),
     },
     extra=vol.ALLOW_EXTRA,
