--- conflicted
+++ resolved
@@ -1,9 +1,5 @@
 """Support for Modbus."""
-<<<<<<< HEAD
 from abc import ABC, abstractmethod
-from functools import lru_cache
-=======
->>>>>>> b2bd5e98
 import logging
 import threading
 
@@ -339,10 +335,7 @@
         """Write registers."""
         with self._lock:
             kwargs = {"unit": unit} if unit else {}
-<<<<<<< HEAD
             self._client.write_registers(address, values, **kwargs)
-            # invalidate cache on write
-            _read_cached.cache_clear()
 
 
 class ModbusServerHub(BaseModbusHub):
@@ -477,7 +470,4 @@
             defer_start=True,
         )
 
-        await self._server.serve_forever()
-=======
-            self._client.write_registers(address, values, **kwargs)
->>>>>>> b2bd5e98
+        await self._server.serve_forever()