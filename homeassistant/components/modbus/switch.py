"""Support for Modbus switches."""
from abc import ABC
import logging
from typing import Any, Dict, Optional

from pymodbus.exceptions import ConnectionException, ModbusException
from pymodbus.pdu import ExceptionResponse
import voluptuous as vol

from homeassistant.components.switch import PLATFORM_SCHEMA, SwitchEntity
from homeassistant.const import (
    CONF_ADDRESS,
    CONF_COMMAND_OFF,
    CONF_COMMAND_ON,
    CONF_NAME,
    CONF_SLAVE,
    CONF_SWITCHES,
    STATE_ON,
)
from homeassistant.helpers import config_validation as cv
from homeassistant.helpers.entity import ToggleEntity
from homeassistant.helpers.restore_state import RestoreEntity
from homeassistant.helpers.typing import ConfigType, HomeAssistantType

from .const import (
    CALL_TYPE_COIL,
    CALL_TYPE_REGISTER_HOLDING,
    CALL_TYPE_REGISTER_INPUT,
    CONF_BIT_SWITCHES,
    CONF_COILS,
    CONF_COMMAND_BIT_NUMBER,
    CONF_HUB,
    CONF_INPUT_TYPE,
    CONF_REGISTER,
    CONF_REGISTER_TYPE,
    CONF_REGISTERS,
    CONF_STATE_OFF,
    CONF_STATE_ON,
    CONF_STATUS_BIT_NUMBER,
    CONF_VERIFY_REGISTER,
    CONF_VERIFY_STATE,
    DEFAULT_HUB,
    MODBUS_DOMAIN,
)
from .modbus import ModbusHub
from .modbus_read_cache import ModbusReadCache

_LOGGER = logging.getLogger(__name__)


REGISTERS_SCHEMA = vol.Schema(
    {
        vol.Required(CONF_COMMAND_OFF): cv.positive_int,
        vol.Required(CONF_COMMAND_ON): cv.positive_int,
        vol.Required(CONF_NAME): cv.string,
        vol.Required(CONF_REGISTER): cv.positive_int,
        vol.Optional(CONF_HUB, default=DEFAULT_HUB): cv.string,
        vol.Optional(CONF_REGISTER_TYPE, default=CALL_TYPE_REGISTER_HOLDING): vol.In(
            [CALL_TYPE_REGISTER_HOLDING, CALL_TYPE_REGISTER_INPUT]
        ),
        vol.Optional(CONF_SLAVE): cv.positive_int,
        vol.Optional(CONF_STATE_OFF): cv.positive_int,
        vol.Optional(CONF_STATE_ON): cv.positive_int,
        vol.Optional(CONF_VERIFY_REGISTER): cv.positive_int,
        vol.Optional(CONF_VERIFY_STATE, default=True): cv.boolean,
    }
)

COILS_SCHEMA = vol.Schema(
    {
        vol.Required(CALL_TYPE_COIL): cv.positive_int,
        vol.Required(CONF_NAME): cv.string,
        vol.Required(CONF_SLAVE): cv.positive_int,
        vol.Optional(CONF_HUB, default=DEFAULT_HUB): cv.string,
    }
)

PLATFORM_SCHEMA = vol.All(
    cv.has_at_least_one_key(CONF_COILS, CONF_REGISTERS),
    PLATFORM_SCHEMA.extend(
        {
            vol.Optional(CONF_COILS): [COILS_SCHEMA],
            vol.Optional(CONF_REGISTERS): [REGISTERS_SCHEMA],
        }
    ),
)


async def async_setup_platform(
    hass: HomeAssistantType, config: ConfigType, async_add_entities, discovery_info=None
):
    """Read configuration and create Modbus switches."""
    switches = []

    #  check for old config:
    if discovery_info is None:
        _LOGGER.warning(
            "switch configuration depreciated, will be removed in a future release"
        )
        discovery_info = {
            CONF_NAME: "noName",
            CONF_SWITCHES: [],
        }
        if CONF_COILS in config:
            discovery_info[CONF_SWITCHES].extend(config[CONF_COILS])
        if CONF_REGISTERS in config:
            discovery_info[CONF_SWITCHES].extend(config[CONF_REGISTERS])
        for entry in discovery_info[CONF_SWITCHES]:
            if CALL_TYPE_COIL in entry:
                entry[CONF_ADDRESS] = entry[CALL_TYPE_COIL]
                entry[CONF_INPUT_TYPE] = CALL_TYPE_COIL
                del entry[CALL_TYPE_COIL]
            if CONF_REGISTER in entry:
                entry[CONF_ADDRESS] = entry[CONF_REGISTER]
                del entry[CONF_REGISTER]
                if CONF_REGISTER_TYPE in entry:
                    entry[CONF_INPUT_TYPE] = entry[CONF_REGISTER_TYPE]
                    del entry[CONF_REGISTER_TYPE]
        config = None

    for entry in discovery_info.get(CONF_SWITCHES, []):
        if CONF_HUB in entry:
            # from old config!
            discovery_info[CONF_NAME] = entry[CONF_HUB]
        hub: ModbusHub = hass.data[MODBUS_DOMAIN][discovery_info[CONF_NAME]]
        if entry[CONF_INPUT_TYPE] == CALL_TYPE_COIL:
            switches.append(ModbusCoilSwitch(hub, entry))
        else:
            switches.append(ModbusRegisterSwitch(hub, entry))

    for entry in discovery_info.get(CONF_BIT_SWITCHES, []):
        hub: ModbusHub = hass.data[MODBUS_DOMAIN][discovery_info[CONF_NAME]]
        switches.append(ModbusRegisterBitSwitch(hub, entry))

    async_add_entities(switches)


class ModbusBaseSwitch(ToggleEntity, RestoreEntity, ABC):
    """Base class representing a Modbus switch."""

    def __init__(self, hub: ModbusHub, config: Dict[str, Any]):
        """Initialize the switch."""
        self._hub: ModbusHub = hub
        self._name = config[CONF_NAME]
        self._slave = config.get(CONF_SLAVE)
        self._register = config[CONF_ADDRESS]
        self._register_type = config[CONF_INPUT_TYPE]
        self._is_on = None
        self._available = True

    def register_entity(self, state):
        """Register entity with the Modbus."""
        self._hub.add_slave_configuration(
            self._slave,
            lambda builder: builder.name(self._name)
            .address(self._register)
            .binary_state(state),
        )

    async def async_added_to_hass(self):
        """Handle entity which will be added."""
        state = await self.async_get_last_state()
        self._is_on = state.state == STATE_ON if state is not None else None
        self.register_entity(self._is_on)

    @property
    def is_on(self):
        """Return true if switch is on."""
        return self._is_on

    @property
    def name(self):
        """Return the name of the switch."""
        return self._name

    @property
    def available(self) -> bool:
        """Return True if entity is available."""
        return self._available

    def _read_modbus(self, address) -> Optional[int]:
        try:
            if self._register_type == CALL_TYPE_REGISTER_INPUT:
                result = self._hub.read_input_registers(self._slave, address, 1)
            elif self._register_type == CALL_TYPE_REGISTER_HOLDING:
                result = self._hub.read_holding_registers(self._slave, address, 1)
            else:
                result = self._hub.read_coils(self._slave, address, 1)

        except ConnectionException:
            self._available = False
            return

        if isinstance(result, (ModbusException, ExceptionResponse)):
            self._available = False
            return

        self._available = True

        if self._register_type == CALL_TYPE_COIL:
            # bits[0] select the lowest bit in result,
            # is_on for a binary_sensor is true if the bit is 1
            # The other bits are not considered.
            return bool(result.bits[0] & 1)

        return int(result.registers[0])

    def _write_modbus(self, address, value):
        """Write holding register or coil using the Modbus hub slave."""
        try:
            if self._register_type == CALL_TYPE_COIL:
                self._hub.write_coil(self._slave, address, value)
            else:
                self._hub.write_register(self._slave, address, value)
        except ConnectionException:
            self._available = False
            return

        self._available = True


class ModbusCoilSwitch(ModbusBaseSwitch, SwitchEntity):
    """Representation of a Modbus coil switch."""

    def turn_on(self, **kwargs):
        """Set switch on."""
        self._write_modbus(self._register, True)
        self._is_on = True

    def turn_off(self, **kwargs):
        """Set switch off."""
        self._write_modbus(self._register, False)
        self._is_on = False

    def update(self):
        """Update the state of the switch."""
        self._is_on = self._read_modbus(self._register)


class ModbusRegisterSwitch(ModbusBaseSwitch, SwitchEntity):
    """Representation of a Modbus register switch."""

    def __init__(self, hub: ModbusHub, config: Dict[str, Any]):
        """Initialize the register switch."""
        super().__init__(hub, config)
        self._command_on = config[CONF_COMMAND_ON]
        self._command_off = config[CONF_COMMAND_OFF]
        self._state_on = config.get(CONF_STATE_ON, self._command_on)
        self._state_off = config.get(CONF_STATE_OFF, self._command_off)
        self._verify_state = config[CONF_VERIFY_STATE]
        self._verify_register = config.get(CONF_VERIFY_REGISTER, self._register)
        self._available = True
        self._is_on = None

    def turn_on(self, **kwargs):
        """Set switch on."""
        # Only holding register is writable
        if self._register_type != CALL_TYPE_REGISTER_HOLDING:
            return
        self._write_modbus(self._register, self._command_on)
        if not self._verify_state:
            self._is_on = True

    def turn_off(self, **kwargs):
        """Set switch off."""
        # Only holding register is writable
        if self._register_type != CALL_TYPE_REGISTER_HOLDING:
            return
        self._write_modbus(self._register, self._command_off)
        if not self._verify_state:
            self._is_on = False

    @property
    def available(self) -> bool:
        """Return True if entity is available."""
        return self._available

    def update(self):
        """Update the state of the switch."""
        if not self._verify_state:
            return

        value = self._read_modbus(self._verify_register)
        if value == self._state_on:
            self._is_on = True
        elif value == self._state_off:
            self._is_on = False
        elif value is not None:
            _LOGGER.error(
                "Unexpected response from hub %s, slave %s register %s, got 0x%2x",
                self._hub.name,
                self._slave,
                self._register,
                value,
            )


class ModbusRegisterBitSwitch(ModbusBaseSwitch, SwitchEntity):
    """Representation of a Modbus register switch."""

    def __init__(self, hub: ModbusHub, config: Dict[str, Any]):
        """Initialize the register switch."""
<<<<<<< HEAD
        super().__init__(hub, config)
=======
        super().__init__(ModbusReadCache(hub), config)
        self._register = config[CONF_ADDRESS]
>>>>>>> b2bd5e98
        self._verify_state = config[CONF_VERIFY_STATE]
        self._verify_register = config.get(CONF_VERIFY_REGISTER, self._register)
        self._register_type = config[CONF_INPUT_TYPE]

        command_bit_numer = int(config[CONF_COMMAND_BIT_NUMBER])
        status_bit_numer = int(config.get(CONF_STATUS_BIT_NUMBER, command_bit_numer))
        assert 0 <= command_bit_numer < 16
        assert 0 <= status_bit_numer < 16

        self._command_bit_mask = 1 << command_bit_numer
        self._status_bit_mask = 1 << status_bit_numer

        # Set available to True if CONF_VERIFY_STATE is false,
        # since it won't have a chance to go to the update loop
        self._available = not self._verify_state
        self._is_on = None

    def register_entity(self, state):
        """Register entity with the Modbus."""
        self._hub.add_slave_configuration(
            self._slave,
            lambda builder: builder.name(self._name)
            .address(self._register)
            .binary_state(state)
            .with_bit_mask(self._command_bit_mask | self._status_bit_mask),
        )

    def turn_on(self, **kwargs):
        """Set switch on."""
        # Only holding register is writable
        if self._register_type != CALL_TYPE_REGISTER_HOLDING:
            return
        register_value = self._read_modbus(self._verify_register)
        if register_value is None:
            self._available = False
            return
        self._write_modbus(self._register, register_value | self._command_bit_mask)
        if not self._verify_state:
            self._is_on = True

    def turn_off(self, **kwargs):
        """Set switch off."""
        # Only holding register is writable
        if self._register_type != CALL_TYPE_REGISTER_HOLDING:
            return
        register_value = self._read_modbus(self._verify_register)
        if register_value is None:
            self._available = False
            return
        self._write_modbus(self._register, register_value & ~self._command_bit_mask)
        if not self._verify_state:
            self._is_on = False

    def update(self):
        """Update the state of the switch."""
        if not self._verify_state:
            return
        value = self._read_modbus(self._verify_register)
        if value is None:
            self._available = False
            return
        self._is_on = bool(value & self._status_bit_mask)
        self._available = True<|MERGE_RESOLUTION|>--- conflicted
+++ resolved
@@ -300,12 +300,8 @@
 
     def __init__(self, hub: ModbusHub, config: Dict[str, Any]):
         """Initialize the register switch."""
-<<<<<<< HEAD
-        super().__init__(hub, config)
-=======
         super().__init__(ModbusReadCache(hub), config)
         self._register = config[CONF_ADDRESS]
->>>>>>> b2bd5e98
         self._verify_state = config[CONF_VERIFY_STATE]
         self._verify_register = config.get(CONF_VERIFY_REGISTER, self._register)
         self._register_type = config[CONF_INPUT_TYPE]
