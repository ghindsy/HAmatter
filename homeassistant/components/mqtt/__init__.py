--- conflicted
+++ resolved
@@ -329,11 +329,7 @@
         *,
         hass: HomeAssistant | None = None,
         entity: Entity | None = None,
-<<<<<<< HEAD
-        config_attributes: template.TemplateVarsType = None,
-=======
         config_attributes: TemplateVarsType = None,
->>>>>>> ff3b7489
     ) -> None:
         """Instantiate a value template."""
         self._value_template = value_template
@@ -352,11 +348,7 @@
         self,
         payload: ReceivePayloadType,
         default: ReceivePayloadType | object = _SENTINEL,
-<<<<<<< HEAD
-        variables: template.TemplateVarsType = None,
-=======
         variables: TemplateVarsType = None,
->>>>>>> ff3b7489
     ) -> ReceivePayloadType:
         """Render with possible json value or pass-though a received MQTT value."""
         if self._value_template is None:
