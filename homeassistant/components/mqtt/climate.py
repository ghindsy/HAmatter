--- conflicted
+++ resolved
@@ -12,20 +12,12 @@
 from homeassistant.components.climate import (
     PLATFORM_SCHEMA as CLIMATE_PLATFORM_SCHEMA, ClimateDevice)
 from homeassistant.components.climate.const import (
-<<<<<<< HEAD
-    ATTR_OPERATION_MODE, DEFAULT_MAX_TEMP, DEFAULT_MIN_TEMP,
+    ATTR_OPERATION_MODE, DEFAULT_MAX_TEMP, DEFAULT_MIN_TEMP, STATE_AUTO,
     ATTR_TARGET_TEMP_HIGH, ATTR_TARGET_TEMP_LOW,
-    STATE_AUTO, STATE_COOL,
-    STATE_DRY, STATE_FAN_ONLY, STATE_HEAT, SUPPORT_AUX_HEAT, SUPPORT_AWAY_MODE,
-    SUPPORT_FAN_MODE, SUPPORT_HOLD_MODE, SUPPORT_OPERATION_MODE,
-    SUPPORT_SWING_MODE, SUPPORT_TARGET_TEMPERATURE,
-    SUPPORT_TARGET_TEMPERATURE_LOW, SUPPORT_TARGET_TEMPERATURE_HIGH)
-=======
-    ATTR_OPERATION_MODE, DEFAULT_MAX_TEMP, DEFAULT_MIN_TEMP, STATE_AUTO,
     STATE_COOL, STATE_DRY, STATE_FAN_ONLY, STATE_HEAT, SUPPORT_AUX_HEAT,
     SUPPORT_AWAY_MODE, SUPPORT_FAN_MODE, SUPPORT_HOLD_MODE,
-    SUPPORT_OPERATION_MODE, SUPPORT_SWING_MODE, SUPPORT_TARGET_TEMPERATURE)
->>>>>>> 7d7b9311
+    SUPPORT_OPERATION_MODE, SUPPORT_SWING_MODE, SUPPORT_TARGET_TEMPERATURE,
+    SUPPORT_TARGET_TEMPERATURE_LOW, SUPPORT_TARGET_TEMPERATURE_HIGH)
 from homeassistant.components.fan import SPEED_HIGH, SPEED_LOW, SPEED_MEDIUM
 from homeassistant.const import (
     ATTR_TEMPERATURE, CONF_DEVICE, CONF_NAME, CONF_VALUE_TEMPLATE, STATE_OFF,
