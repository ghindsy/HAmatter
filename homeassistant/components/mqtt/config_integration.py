--- conflicted
+++ resolved
@@ -14,10 +14,6 @@
 )
 from homeassistant.helpers import config_validation as cv
 
-<<<<<<< HEAD
-from . import event as event_platform, sensor as sensor_platform
-=======
->>>>>>> 712c061a
 from .const import (
     CONF_BIRTH_MESSAGE,
     CONF_BROKER,
