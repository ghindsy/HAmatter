--- conflicted
+++ resolved
@@ -177,15 +177,9 @@
 
         MqttAttributes.__init__(self, config)
         MqttAvailability.__init__(self, config)
-<<<<<<< HEAD
         MqttDiscoveryUpdate.__init__(
             self, discovery_hash, self.discovery_update)
-        MqttEntityDeviceInfo.__init__(self, device_config)
-=======
-        MqttDiscoveryUpdate.__init__(self, discovery_hash,
-                                     self.discovery_update)
         MqttEntityDeviceInfo.__init__(self, device_config, config_entry)
->>>>>>> 8804f55f
 
     async def async_added_to_hass(self):
         """Subscribe MQTT events."""
