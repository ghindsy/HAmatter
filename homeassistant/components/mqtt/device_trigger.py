--- conflicted
+++ resolved
@@ -128,11 +128,7 @@
     topic: str = attr.ib()
     type: str = attr.ib()
     value_template: str = attr.ib()
-<<<<<<< HEAD
-    trigger_instances: List[TriggerInstance] = attr.ib(factory=list)
-=======
     trigger_instances: list[TriggerInstance] = attr.ib(factory=list)
->>>>>>> 3ae94601
 
     async def add_trigger(self, action, automation_info):
         """Add MQTT trigger."""
