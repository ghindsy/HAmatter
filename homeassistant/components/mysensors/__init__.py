"""Connect to a MySensors gateway via pymysensors API."""
from __future__ import annotations

import asyncio
from functools import partial
import logging
from typing import Callable

from mysensors import BaseAsyncGateway
import voluptuous as vol

from homeassistant import config_entries
from homeassistant.components.device_tracker import DOMAIN as DEVICE_TRACKER_DOMAIN
from homeassistant.components.mqtt import valid_publish_topic, valid_subscribe_topic
from homeassistant.components.notify import DOMAIN as NOTIFY_DOMAIN
from homeassistant.config_entries import ConfigEntry
from homeassistant.const import CONF_OPTIMISTIC
from homeassistant.core import HomeAssistant, callback
import homeassistant.helpers.config_validation as cv
from homeassistant.helpers.discovery import async_load_platform
from homeassistant.helpers.dispatcher import async_dispatcher_connect
from homeassistant.helpers.typing import ConfigType, HomeAssistantType

from .const import (
    ATTR_DEVICES,
    CONF_BAUD_RATE,
    CONF_DEVICE,
    CONF_GATEWAYS,
    CONF_NODES,
    CONF_PERSISTENCE,
    CONF_PERSISTENCE_FILE,
    CONF_RETAIN,
    CONF_TCP_PORT,
    CONF_TOPIC_IN_PREFIX,
    CONF_TOPIC_OUT_PREFIX,
    CONF_VERSION,
    DOMAIN,
    MYSENSORS_DISCOVERY,
    MYSENSORS_GATEWAYS,
    MYSENSORS_ON_UNLOAD,
    PLATFORMS_WITH_ENTRY_SUPPORT,
    DevId,
    SensorType,
)
from .device import MySensorsDevice, MySensorsEntity, get_mysensors_devices
from .gateway import finish_setup, get_mysensors_gateway, gw_stop, setup_gateway
from .helpers import on_unload

_LOGGER = logging.getLogger(__name__)

CONF_DEBUG = "debug"
CONF_NODE_NAME = "name"

DATA_HASS_CONFIG = "hass_config"

DEFAULT_BAUD_RATE = 115200
DEFAULT_TCP_PORT = 5003
DEFAULT_VERSION = "1.4"


def has_all_unique_files(value):
    """Validate that all persistence files are unique and set if any is set."""
    persistence_files = [gateway.get(CONF_PERSISTENCE_FILE) for gateway in value]
    if None in persistence_files and any(
        name is not None for name in persistence_files
    ):
        raise vol.Invalid(
            "persistence file name of all devices must be set if any is set"
        )
    if not all(name is None for name in persistence_files):
        schema = vol.Schema(vol.Unique())
        schema(persistence_files)
    return value


def is_persistence_file(value):
    """Validate that persistence file path ends in either .pickle or .json."""
    if value.endswith((".json", ".pickle")):
        return value
    raise vol.Invalid(f"{value} does not end in either `.json` or `.pickle`")


def deprecated(key):
    """Mark key as deprecated in configuration."""

    def validator(config):
        """Check if key is in config, log warning and remove key."""
        if key not in config:
            return config
        _LOGGER.warning(
            "%s option for %s is deprecated. Please remove %s from your "
            "configuration file",
            key,
            DOMAIN,
            key,
        )
        config.pop(key)
        return config

    return validator


NODE_SCHEMA = vol.Schema({cv.positive_int: {vol.Required(CONF_NODE_NAME): cv.string}})

GATEWAY_SCHEMA = vol.Schema(
    vol.All(
        deprecated(CONF_NODES),
        {
            vol.Required(CONF_DEVICE): cv.string,
            vol.Optional(CONF_PERSISTENCE_FILE): vol.All(
                cv.string, is_persistence_file
            ),
            vol.Optional(CONF_BAUD_RATE, default=DEFAULT_BAUD_RATE): cv.positive_int,
            vol.Optional(CONF_TCP_PORT, default=DEFAULT_TCP_PORT): cv.port,
            vol.Optional(CONF_TOPIC_IN_PREFIX): valid_subscribe_topic,
            vol.Optional(CONF_TOPIC_OUT_PREFIX): valid_publish_topic,
            vol.Optional(CONF_NODES, default={}): NODE_SCHEMA,
        },
    )
)

CONFIG_SCHEMA = vol.Schema(
    {
        DOMAIN: vol.Schema(
            vol.All(
                deprecated(CONF_DEBUG),
                deprecated(CONF_OPTIMISTIC),
                deprecated(CONF_PERSISTENCE),
                {
                    vol.Required(CONF_GATEWAYS): vol.All(
                        cv.ensure_list, has_all_unique_files, [GATEWAY_SCHEMA]
                    ),
                    vol.Optional(CONF_RETAIN, default=True): cv.boolean,
                    vol.Optional(CONF_VERSION, default=DEFAULT_VERSION): cv.string,
                    vol.Optional(CONF_OPTIMISTIC, default=False): cv.boolean,
                    vol.Optional(CONF_PERSISTENCE, default=True): cv.boolean,
                },
            )
        )
    },
    extra=vol.ALLOW_EXTRA,
)


async def async_setup(hass: HomeAssistantType, config: ConfigType) -> bool:
    """Set up the MySensors component."""
    hass.data[DOMAIN] = {DATA_HASS_CONFIG: config}

    if DOMAIN not in config or bool(hass.config_entries.async_entries(DOMAIN)):
        return True

    config = config[DOMAIN]
    user_inputs = [
        {
            CONF_DEVICE: gw[CONF_DEVICE],
            CONF_BAUD_RATE: gw[CONF_BAUD_RATE],
            CONF_TCP_PORT: gw[CONF_TCP_PORT],
            CONF_TOPIC_OUT_PREFIX: gw.get(CONF_TOPIC_OUT_PREFIX, ""),
            CONF_TOPIC_IN_PREFIX: gw.get(CONF_TOPIC_IN_PREFIX, ""),
            CONF_RETAIN: config[CONF_RETAIN],
            CONF_VERSION: config[CONF_VERSION],
            CONF_PERSISTENCE_FILE: gw.get(CONF_PERSISTENCE_FILE)
            # nodes config ignored at this time. renaming nodes can now be done from the frontend.
        }
        for gw in config[CONF_GATEWAYS]
    ]
    user_inputs = [
        {k: v for k, v in userinput.items() if v is not None}
        for userinput in user_inputs
    ]

    # there is an actual configuration in configuration.yaml, so we have to process it
    for user_input in user_inputs:
        hass.async_create_task(
            hass.config_entries.flow.async_init(
                DOMAIN,
                context={"source": config_entries.SOURCE_IMPORT},
                data=user_input,
            )
        )

    return True


async def async_setup_entry(hass: HomeAssistantType, entry: ConfigEntry) -> bool:
    """Set up an instance of the MySensors integration.

    Every instance has a connection to exactly one Gateway.
    """
    gateway = await setup_gateway(hass, entry)

    if not gateway:
        _LOGGER.error("Gateway setup failed for %s", entry.data)
        return False

    if MYSENSORS_GATEWAYS not in hass.data[DOMAIN]:
        hass.data[DOMAIN][MYSENSORS_GATEWAYS] = {}
    hass.data[DOMAIN][MYSENSORS_GATEWAYS][entry.entry_id] = gateway

    # Connect notify discovery as that integration doesn't support entry forwarding.
    # Allow loading device tracker platform via discovery
    # until refactor to config entry is done.

    for platform in (DEVICE_TRACKER_DOMAIN, NOTIFY_DOMAIN):
        load_discovery_platform = partial(
            async_load_platform,
            hass,
            platform,
            DOMAIN,
            hass_config=hass.data[DOMAIN][DATA_HASS_CONFIG],
        )

        await on_unload(
            hass,
            entry.entry_id,
            async_dispatcher_connect(
                hass,
                MYSENSORS_DISCOVERY.format(entry.entry_id, platform),
                load_discovery_platform,
            ),
        )

    async def finish() -> None:
        await asyncio.gather(
            *[
                hass.config_entries.async_forward_entry_setup(entry, platform)
                for platform in PLATFORMS_WITH_ENTRY_SUPPORT
            ]
        )
        await finish_setup(hass, entry, gateway)

    hass.async_create_task(finish())

    return True


async def async_unload_entry(hass: HomeAssistantType, entry: ConfigEntry) -> bool:
    """Remove an instance of the MySensors integration."""

    gateway = get_mysensors_gateway(hass, entry.entry_id)

    unload_ok = all(
        await asyncio.gather(
            *[
                hass.config_entries.async_forward_entry_unload(entry, platform)
                for platform in PLATFORMS_WITH_ENTRY_SUPPORT
            ]
        )
    )
    if not unload_ok:
        return False

    key = MYSENSORS_ON_UNLOAD.format(entry.entry_id)
    if key in hass.data[DOMAIN]:
        for fnct in hass.data[DOMAIN][key]:
            fnct()

        hass.data[DOMAIN].pop(key)

    del hass.data[DOMAIN][MYSENSORS_GATEWAYS][entry.entry_id]

    await gw_stop(hass, entry, gateway)
    return True


@callback
def setup_mysensors_platform(
    hass: HomeAssistant,
    domain: str,  # hass platform name
<<<<<<< HEAD
    discovery_info: Dict[str, List[DevId]],
    device_class: Union[Type[MySensorsDevice], Dict[SensorType, Type[MySensorsEntity]]],
    device_args: Optional[
        Tuple
    ] = None,  # extra arguments that will be given to the entity constructor
    async_add_entities: Optional[Callable] = None,
) -> Optional[List[MySensorsDevice]]:
=======
    discovery_info: dict[str, list[DevId]],
    device_class: type[MySensorsDevice] | dict[SensorType, type[MySensorsEntity]],
    device_args: (
        None | tuple
    ) = None,  # extra arguments that will be given to the entity constructor
    async_add_entities: Callable | None = None,
) -> list[MySensorsDevice] | None:
>>>>>>> 3ae94601
    """Set up a MySensors platform.

    Sets up a bunch of instances of a single platform that is supported by this integration.
    The function is given a list of device ids, each one describing an instance to set up.
    The function is also given a class.
    A new instance of the class is created for every device id, and the device id is given to the constructor of the class
    """
    if device_args is None:
        device_args = ()
    new_devices: list[MySensorsDevice] = []
    new_dev_ids: list[DevId] = discovery_info[ATTR_DEVICES]
    for dev_id in new_dev_ids:
        devices: dict[DevId, MySensorsDevice] = get_mysensors_devices(hass, domain)
        if dev_id in devices:
            _LOGGER.debug(
                "Skipping setup of %s for platform %s as it already exists",
                dev_id,
                domain,
            )
            continue
        gateway_id, node_id, child_id, value_type = dev_id
        gateway: BaseAsyncGateway | None = get_mysensors_gateway(hass, gateway_id)
        if not gateway:
            _LOGGER.warning("Skipping setup of %s, no gateway found", dev_id)
            continue
        device_class_copy = device_class
        if isinstance(device_class, dict):
            child = gateway.sensors[node_id].children[child_id]
            s_type = gateway.const.Presentation(child.type).name
            device_class_copy = device_class[s_type]

        args_copy = (*device_args, gateway_id, gateway, node_id, child_id, value_type)
        devices[dev_id] = device_class_copy(*args_copy)
        new_devices.append(devices[dev_id])
    if new_devices:
        _LOGGER.info("Adding new devices: %s", new_devices)
        if async_add_entities is not None:
            async_add_entities(new_devices, True)
    return new_devices<|MERGE_RESOLUTION|>--- conflicted
+++ resolved
@@ -267,15 +267,6 @@
 def setup_mysensors_platform(
     hass: HomeAssistant,
     domain: str,  # hass platform name
-<<<<<<< HEAD
-    discovery_info: Dict[str, List[DevId]],
-    device_class: Union[Type[MySensorsDevice], Dict[SensorType, Type[MySensorsEntity]]],
-    device_args: Optional[
-        Tuple
-    ] = None,  # extra arguments that will be given to the entity constructor
-    async_add_entities: Optional[Callable] = None,
-) -> Optional[List[MySensorsDevice]]:
-=======
     discovery_info: dict[str, list[DevId]],
     device_class: type[MySensorsDevice] | dict[SensorType, type[MySensorsEntity]],
     device_args: (
@@ -283,7 +274,6 @@
     ) = None,  # extra arguments that will be given to the entity constructor
     async_add_entities: Callable | None = None,
 ) -> list[MySensorsDevice] | None:
->>>>>>> 3ae94601
     """Set up a MySensors platform.
 
     Sets up a bunch of instances of a single platform that is supported by this integration.
