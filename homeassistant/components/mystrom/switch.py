--- conflicted
+++ resolved
@@ -70,14 +70,10 @@
 class MyStromSwitch(SwitchEntity):
     """Representation of a myStrom switch/plug."""
 
-<<<<<<< HEAD
-    def __init__(self, plug: _MyStromSwitch, name):
-=======
     _attr_has_entity_name = True
     _attr_name = None
 
     def __init__(self, plug, name):
->>>>>>> facd6ef7
         """Initialize the myStrom switch/plug."""
         self.plug = plug
         self._attr_unique_id = self.plug.mac
