--- conflicted
+++ resolved
@@ -1,11 +1,8 @@
 """Support for Nanoleaf Lights."""
 from __future__ import annotations
 
-<<<<<<< HEAD
-=======
 from typing import Any
 
->>>>>>> 7afd7158
 from aionanoleaf import Nanoleaf, Unavailable
 import voluptuous as vol
 
