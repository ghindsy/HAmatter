"""Support for loading picture from Neato."""
from __future__ import annotations

from datetime import timedelta
import logging
from typing import Any

from pybotvac.exceptions import NeatoRobotException
from pybotvac.robot import Robot
from urllib3.response import HTTPResponse

from homeassistant.components.camera import Camera
from homeassistant.components.neato import NeatoHub
from homeassistant.config_entries import ConfigEntry
from homeassistant.core import HomeAssistant
from homeassistant.helpers.entity import DeviceInfo
from homeassistant.helpers.entity_platform import AddEntitiesCallback

from .const import (
    NEATO_DOMAIN,
    NEATO_LOGIN,
    NEATO_MAP_DATA,
    NEATO_ROBOTS,
    SCAN_INTERVAL_MINUTES,
)

_LOGGER = logging.getLogger(__name__)

SCAN_INTERVAL = timedelta(minutes=SCAN_INTERVAL_MINUTES)
ATTR_GENERATED_AT = "generated_at"


async def async_setup_entry(
    hass: HomeAssistant, entry: ConfigEntry, async_add_entities: AddEntitiesCallback
) -> None:
    """Set up Neato camera with config entry."""
    dev = []
    neato: NeatoHub = hass.data[NEATO_LOGIN]
    mapdata: dict[str, Any] | None = hass.data.get(NEATO_MAP_DATA)
    for robot in hass.data[NEATO_ROBOTS]:
        if "maps" in robot.traits:
            dev.append(NeatoCleaningMap(neato, robot, mapdata))

    if not dev:
        return

    _LOGGER.debug("Adding robots for cleaning maps %s", dev)
    async_add_entities(dev, True)


class NeatoCleaningMap(Camera):
    """Neato cleaning map for last clean."""

    def __init__(
        self, neato: NeatoHub, robot: Robot, mapdata: dict[str, Any] | None
    ) -> None:
        """Initialize Neato cleaning map."""
        super().__init__()
        self.robot = robot
        self.neato = neato
        self._mapdata = mapdata
        self._available = neato is not None
        self._robot_name = f"{self.robot.name} Cleaning Map"
        self._robot_serial: str = self.robot.serial
        self._generated_at: str | None = None
        self._image_url: str | None = None
        self._image: bytes | None = None

<<<<<<< HEAD
    def camera_image(
        self, width: int | None = None, height: int | None = None
    ) -> bytes | None:
=======
    def camera_image(self) -> bytes | None:
>>>>>>> 9399786c
        """Return image response."""
        self.update()
        return self._image

    def update(self) -> None:
        """Check the contents of the map list."""

        _LOGGER.debug("Running camera update for '%s'", self.entity_id)
        try:
            self.neato.update_robots()
        except NeatoRobotException as ex:
            if self._available:  # Print only once when available
                _LOGGER.error(
                    "Neato camera connection error for '%s': %s", self.entity_id, ex
                )
            self._image = None
            self._image_url = None
            self._available = False
            return

        image_url = None
        if self._mapdata:
            map_data: dict[str, Any] = self._mapdata[self._robot_serial]["maps"][0]
        image_url = map_data["url"]
        if image_url == self._image_url:
            _LOGGER.debug(
                "The map image_url for '%s' is the same as old", self.entity_id
            )
            return

        try:
            image: HTTPResponse = self.neato.download_map(image_url)
        except NeatoRobotException as ex:
            if self._available:  # Print only once when available
                _LOGGER.error(
                    "Neato camera connection error for '%s': %s", self.entity_id, ex
                )
            self._image = None
            self._image_url = None
            self._available = False
            return

        self._image = image.read()
        self._image_url = image_url
        self._generated_at = map_data.get("generated_at")
        self._available = True

    @property
    def name(self) -> str:
        """Return the name of this camera."""
        return self._robot_name

    @property
    def unique_id(self) -> str:
        """Return unique ID."""
        return self._robot_serial

    @property
    def available(self) -> bool:
        """Return if the robot is available."""
        return self._available

    @property
    def device_info(self) -> DeviceInfo:
        """Device info for neato robot."""
        return {"identifiers": {(NEATO_DOMAIN, self._robot_serial)}}

    @property
    def extra_state_attributes(self) -> dict[str, Any]:
        """Return the state attributes of the vacuum cleaner."""
        data: dict[str, Any] = {}

        if self._generated_at is not None:
            data[ATTR_GENERATED_AT] = self._generated_at

        return data<|MERGE_RESOLUTION|>--- conflicted
+++ resolved
@@ -66,13 +66,9 @@
         self._image_url: str | None = None
         self._image: bytes | None = None
 
-<<<<<<< HEAD
     def camera_image(
         self, width: int | None = None, height: int | None = None
     ) -> bytes | None:
-=======
-    def camera_image(self) -> bytes | None:
->>>>>>> 9399786c
         """Return image response."""
         self.update()
         return self._image
