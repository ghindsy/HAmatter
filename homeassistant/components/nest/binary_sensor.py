"""Support for Nest Thermostat binary sensors."""
from itertools import chain
import logging

from homeassistant.components.binary_sensor import (
<<<<<<< HEAD
    DEVICE_CLASS_MOTION,
=======
    DEVICE_CLASS_CONNECTIVITY,
>>>>>>> 827711bc
    DEVICE_CLASS_OCCUPANCY,
    DEVICE_CLASS_SOUND,
    BinarySensorEntity,
)
from homeassistant.const import CONF_MONITORED_CONDITIONS

from . import CONF_BINARY_SENSORS, DATA_NEST, DATA_NEST_CONFIG, NestSensorDevice

_LOGGER = logging.getLogger(__name__)

BINARY_TYPES = {"online": DEVICE_CLASS_CONNECTIVITY}

CLIMATE_BINARY_TYPES = {
    "fan": None,
    "is_using_emergency_heat": "heat",
    "is_locked": None,
    "has_leaf": None,
}

CAMERA_BINARY_TYPES = {
    "motion_detected": DEVICE_CLASS_MOTION,
    "sound_detected": DEVICE_CLASS_SOUND,
    "person_detected": DEVICE_CLASS_OCCUPANCY,
}

STRUCTURE_BINARY_TYPES = {"away": None}

STRUCTURE_BINARY_STATE_MAP = {"away": {"away": True, "home": False}}

_BINARY_TYPES_DEPRECATED = [
    "hvac_ac_state",
    "hvac_aux_heater_state",
    "hvac_heater_state",
    "hvac_heat_x2_state",
    "hvac_heat_x3_state",
    "hvac_alt_heat_state",
    "hvac_alt_heat_x2_state",
    "hvac_emer_heat_state",
]

_VALID_BINARY_SENSOR_TYPES = {
    **BINARY_TYPES,
    **CLIMATE_BINARY_TYPES,
    **CAMERA_BINARY_TYPES,
    **STRUCTURE_BINARY_TYPES,
}


def setup_platform(hass, config, add_entities, discovery_info=None):
    """Set up the Nest binary sensors.

    No longer used.
    """


async def async_setup_entry(hass, entry, async_add_entities):
    """Set up a Nest binary sensor based on a config entry."""
    nest = hass.data[DATA_NEST]

    discovery_info = hass.data.get(DATA_NEST_CONFIG, {}).get(CONF_BINARY_SENSORS, {})

    # Add all available binary sensors if no Nest binary sensor config is set
    if discovery_info == {}:
        conditions = _VALID_BINARY_SENSOR_TYPES
    else:
        conditions = discovery_info.get(CONF_MONITORED_CONDITIONS, {})

    for variable in conditions:
        if variable in _BINARY_TYPES_DEPRECATED:
            wstr = (
                f"{variable} is no a longer supported "
                "monitored_conditions. See "
                "https://www.home-assistant.io/integrations/binary_sensor.nest/ "
                "for valid options."
            )
            _LOGGER.error(wstr)

    def get_binary_sensors():
        """Get the Nest binary sensors."""
        sensors = []
        for structure in nest.structures():
            sensors += [
                NestBinarySensor(structure, None, variable)
                for variable in conditions
                if variable in STRUCTURE_BINARY_TYPES
            ]
        device_chain = chain(nest.thermostats(), nest.smoke_co_alarms(), nest.cameras())
        for structure, device in device_chain:
            sensors += [
                NestBinarySensor(structure, device, variable)
                for variable in conditions
                if variable in BINARY_TYPES
            ]
            sensors += [
                NestBinarySensor(structure, device, variable)
                for variable in conditions
                if variable in CLIMATE_BINARY_TYPES and device.is_thermostat
            ]

            if device.is_camera:
                sensors += [
                    NestBinarySensor(structure, device, variable)
                    for variable in conditions
                    if variable in CAMERA_BINARY_TYPES
                ]
                for activity_zone in device.activity_zones:
                    sensors += [
                        NestActivityZoneSensor(structure, device, activity_zone)
                    ]

        return sensors

    async_add_entities(await hass.async_add_job(get_binary_sensors), True)


class NestBinarySensor(NestSensorDevice, BinarySensorEntity):
    """Represents a Nest binary sensor."""

    @property
    def is_on(self):
        """Return true if the binary sensor is on."""
        return self._state

    @property
    def device_class(self):
        """Return the device class of the binary sensor."""
        return _VALID_BINARY_SENSOR_TYPES.get(self.variable)

    def update(self):
        """Retrieve latest state."""
        value = getattr(self.device, self.variable)
        if self.variable in STRUCTURE_BINARY_TYPES:
            self._state = bool(STRUCTURE_BINARY_STATE_MAP[self.variable].get(value))
        else:
            self._state = bool(value)


class NestActivityZoneSensor(NestBinarySensor):
    """Represents a Nest binary sensor for activity in a zone."""

    def __init__(self, structure, device, zone):
        """Initialize the sensor."""
        super().__init__(structure, device, "")
        self.zone = zone
        self._name = f"{self._name} {self.zone.name} activity"

    @property
    def unique_id(self):
        """Return unique id based on camera serial and zone id."""
        return f"{self.device.serial}-{self.zone.zone_id}"

    @property
    def device_class(self):
        """Return the device class of the binary sensor."""
        return DEVICE_CLASS_MOTION

    def update(self):
        """Retrieve latest state."""
        self._state = self.device.has_ongoing_motion_in_zone(self.zone.zone_id)<|MERGE_RESOLUTION|>--- conflicted
+++ resolved
@@ -3,11 +3,8 @@
 import logging
 
 from homeassistant.components.binary_sensor import (
-<<<<<<< HEAD
+    DEVICE_CLASS_CONNECTIVITY,
     DEVICE_CLASS_MOTION,
-=======
-    DEVICE_CLASS_CONNECTIVITY,
->>>>>>> 827711bc
     DEVICE_CLASS_OCCUPANCY,
     DEVICE_CLASS_SOUND,
     BinarySensorEntity,
