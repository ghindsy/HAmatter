"""Support for the Netatmo cameras."""
import logging

from pyatmo import NoDevice
import requests
import voluptuous as vol

<<<<<<< HEAD
from homeassistant.components.camera import (
    PLATFORM_SCHEMA, Camera, SUPPORT_STREAM, CAMERA_SERVICE_SCHEMA)
from homeassistant.const import (CONF_VERIFY_SSL, STATE_ON, STATE_OFF)
=======
from homeassistant.components.camera import PLATFORM_SCHEMA, Camera, SUPPORT_STREAM
from homeassistant.const import CONF_VERIFY_SSL
>>>>>>> 5a592f12
from homeassistant.helpers import config_validation as cv
from homeassistant.core import callback
from homeassistant.helpers.dispatcher import (
    async_dispatcher_send, dispatcher_send, async_dispatcher_connect)

from .const import DATA_NETATMO_AUTH, DOMAIN
from . import CameraData

_LOGGER = logging.getLogger(__name__)

CONF_HOME = "home"
CONF_CAMERAS = "cameras"
CONF_QUALITY = "quality"

DEFAULT_QUALITY = "high"

VALID_QUALITIES = ["high", "medium", "low", "poor"]

PLATFORM_SCHEMA = PLATFORM_SCHEMA.extend(
    {
        vol.Optional(CONF_VERIFY_SSL, default=True): cv.boolean,
        vol.Optional(CONF_HOME): cv.string,
        vol.Optional(CONF_CAMERAS, default=[]): vol.All(cv.ensure_list, [cv.string]),
        vol.Optional(CONF_QUALITY, default=DEFAULT_QUALITY): vol.All(
            cv.string, vol.In(VALID_QUALITIES)
        ),
    }
)

_BOOL_TO_STATE = {True: STATE_ON, False: STATE_OFF}

def setup_platform(hass, config, add_entities, discovery_info=None):
    """Set up access to Netatmo cameras."""
    home = config.get(CONF_HOME)
    verify_ssl = config.get(CONF_VERIFY_SSL, True)
    quality = config.get(CONF_QUALITY, DEFAULT_QUALITY)

    auth = hass.data[DATA_NETATMO_AUTH]

    try:
        data = CameraData(hass, auth, home)
        for camera_name in data.get_camera_names():
            camera_type = data.get_camera_type(camera=camera_name, home=home)
            if CONF_CAMERAS in config:
                if (
                    config[CONF_CAMERAS] != []
                    and camera_name not in config[CONF_CAMERAS]
                ):
                    continue
            add_entities(
                [
                    NetatmoCamera(
                        data, camera_name, home, camera_type, verify_ssl, quality
                    )
                ]
            )
        data.get_persons()
    except NoDevice:
        return None

    async def async_service_handler(call):
        """Handle service call."""
        _LOGGER.debug("Service handler invoked with service={0} and data={1}".format(call.service, call.data))
        service = call.service
        entity_id = call.data["entity_id"][0]
        async_dispatcher_send(hass, "{0}_{1}".format(service, entity_id))

    hass.services.async_register(DOMAIN, "set_light_auto", async_service_handler, CAMERA_SERVICE_SCHEMA)
    hass.services.async_register(DOMAIN, "set_light_on", async_service_handler, CAMERA_SERVICE_SCHEMA)
    hass.services.async_register(DOMAIN, "set_light_off", async_service_handler, CAMERA_SERVICE_SCHEMA)



class NetatmoCamera(Camera):
    """Representation of the images published from a Netatmo camera."""

    def __init__(self, data, camera_name, home, camera_type, verify_ssl, quality):
        """Set up for access to the Netatmo camera images."""
        super().__init__()
        self._data = data
        self._camera_name = camera_name
        self._home = home
        if home:
            self._name = home + " / " + camera_name
        else:
            self._name = camera_name
<<<<<<< HEAD
=======
        self._vpnurl, self._localurl = self._data.camera_data.cameraUrls(
            camera=camera_name
        )
>>>>>>> 5a592f12
        self._cameratype = camera_type
        self._verify_ssl = verify_ssl
        self._quality = quality

        # URLs.
        self._vpnurl = None
        self._localurl = None

        # Identifier
        self._id = None

        # Monitoring status.
        self._status = None

        # SD Card status
        self._sd_status = None
        
        # Power status
        self._alim_status = None

        # Is local
        self._is_local = None

        # VPN URL
        self._vpn_url = None

        # Light mode status
        self._light_mode_status = None

    def camera_image(self):
        """Return a still image response from the camera."""
        try:
            if self._localurl:
                response = requests.get(
                    f"{self._localurl}/live/snapshot_720.jpg", timeout=10
                )
            elif self._vpnurl:
                response = requests.get(
                    f"{self._vpnurl}/live/snapshot_720.jpg",
                    timeout=10,
                    verify=self._verify_ssl,
                )
            else:
                _LOGGER.error("Welcome VPN URL is None")
                self._data.update()
                (self._vpnurl, self._localurl) = self._data.camera_data.cameraUrls(
                    camera=self._camera_name
                )
                return None
        except requests.exceptions.RequestException as error:
            _LOGGER.error("Welcome URL changed: %s", error)
            self._data.update()
            (self._vpnurl, self._localurl) = self._data.camera_data.cameraUrls(
                camera=self._camera_name
            )
            return None
        return response.content

    # Entity property overrides

    @property
    def should_poll(self) -> bool:
        """Return True if entity has to be polled for state.

        False if entity pushes its state to HA.
        """
        return True

    @property
    def name(self):
        """Return the name of this Netatmo camera device."""
        return self._name

    @property
    def device_state_attributes(self):
        """Return the Netatmo-specific camera state attributes."""

        _LOGGER.debug("Getting new attributes from camera netatmo '%s'", self._name)

        attr = {}
        attr['id'] = self._id
        attr['status'] = self._status
        attr['sd_status'] = self._sd_status
        attr['alim_status'] = self._alim_status
        attr['is_local'] = self._is_local
        attr['vpn_url'] = self._vpn_url

        if self.model == "Presence":
            attr['light_mode_status'] = self._light_mode_status

        _LOGGER.debug("Attributes of '%s' = %s", self._name, attr)

        return attr

    @property
    def available(self):
        """Return True if entity is available."""
        return bool(self._alim_status == "on")

    @property
    def supported_features(self):
        """Return supported features."""
        return SUPPORT_STREAM

    @property
    def is_recording(self):
        """Return true if the device is recording."""
        return bool(self._status == 'on')

    @property
    def brand(self):
        """Return the camera brand."""
        return "Netatmo"

    @property
    def motion_detection_enabled(self):
        """Return the camera motion detection status."""
        return bool(self._status == 'on')

    @property
    def is_on(self):
        """Return true if on."""
        return self.is_streaming

    async def stream_source(self):
        """Return the stream source."""
        url = '{0}/live/files/{1}/index.m3u8'
        if self._localurl:
            return url.format(self._localurl, self._quality)
        return url.format(self._vpnurl, self._quality)

    @property
    def model(self):
        """Return the camera model."""
        if self._cameratype == "NOC":
            return "Presence"
        if self._cameratype == "NACamera":
            return "Welcome"
        return None

    # Other Entity method overrides

<<<<<<< HEAD
    async def async_added_to_hass(self):
        """Subscribe to signals and add camera to list."""
        _LOGGER.debug("Registering services for entity_id={0}".format(self.entity_id))
        async_dispatcher_connect(
            self.hass,
            "set_light_auto_{0}".format(self.entity_id),
            self.set_light_auto)
        async_dispatcher_connect(
            self.hass,
            "set_light_on_{0}".format(self.entity_id),
            self.set_light_on)
        async_dispatcher_connect(
            self.hass,
            "set_light_off_{0}".format(self.entity_id),
            self.set_light_off)            

    async def async_will_remove_from_hass(self):
        """Remove camera from list and disconnect from signals."""

    def update(self):
        """Update entity status."""

        _LOGGER.debug("Updating camera netatmo '%s'", self._name)

        # Refresh camera data.
        self._data.update()

        # URLs.
        self._vpnurl, self._localurl = self._data.camera_data.cameraUrls(
            camera=self._camera_name
        )

        # Identifier
        self._id = self._data.camera_data.cameraByName(
            camera=self._camera_name, home=self._home
            )["id"]

        # Monitoring status.
        self._status = self._data.camera_data.cameraByName(
            camera=self._camera_name, home=self._home
            )["status"]

        _LOGGER.debug("Status of '%s' = %s", self._name, self._status)

        # SD Card status
        self._sd_status = self._data.camera_data.cameraByName(
            camera=self._camera_name, home=self._home
            )["sd_status"]

        # Power status
        self._alim_status = self._data.camera_data.cameraByName(
            camera=self._camera_name, home=self._home
            )["alim_status"]

        # Is local
        self._is_local = self._data.camera_data.cameraByName(
            camera=self._camera_name, home=self._home
            )["is_local"]

        # VPN URL
        self._vpn_url = self._data.camera_data.cameraByName(
            camera=self._camera_name, home=self._home
            )["vpn_url"]

        self.is_streaming = (self._alim_status == 'on')

        if self.model == "Presence":
            # Light mode status
            self._light_mode_status = self._data.camera_data.cameraByName(
                camera=self._camera_name, home=self._home
                )["light_mode_status"]        

    # Camera method overrides

    def enable_motion_detection(self):
        """Enable motion detection in the camera."""
        _LOGGER.debug("Enable motion detection of the camera '%s'", self._name)
        self._enable_motion_detection(True)

    def disable_motion_detection(self):
        """Disable motion detection in camera."""
        _LOGGER.debug("Disable motion detection of the camera '%s'", self._name)
        self._enable_motion_detection(False)

    def _enable_motion_detection(self, enable):
        """Enable or disable motion detection."""
        try:
            if self._localurl:
                response = requests.get('{0}/command/changestatus?status={1}'.format(
                    self._localurl, _BOOL_TO_STATE.get(enable)), timeout=10)
            elif self._vpnurl:
                response = requests.get('{0}/command/changestatus?status={1}'.format(
                    self._vpnurl, _BOOL_TO_STATE.get(enable)), timeout=10, verify=self._verify_ssl)
            else:
                _LOGGER.error("Welcome/Presence VPN URL is None")
                self._data.update()
                (self._vpnurl, self._localurl) = \
                    self._data.camera_data.cameraUrls(camera=self._camera_name)
                return None
        except requests.exceptions.RequestException as error:
            _LOGGER.error("Welcome/Presence URL changed: %s", error)
            self._data.update()
            (self._vpnurl, self._localurl) = \
                self._data.camera_data.cameraUrls(camera=self._camera_name)
            return None
        else:
            self.async_schedule_update_ha_state(True)

    # Netatmo Presence specific camera method.

    def set_light_auto(self):
        """Set flood light in automatic mode."""
        _LOGGER.debug("Set the flood light in automatic mode for the camera '%s'", self._name)
        self._set_light_mode('auto')

    def set_light_on(self):
        """Set flood light on."""
        _LOGGER.debug("Set the flood light on for the camera '%s'", self._name)
        self._set_light_mode('on')

    def set_light_off(self):
        """Set flood light off."""
        _LOGGER.debug("Set the flood light off for the camera '%s'", self._name)
        self._set_light_mode('off')

    def _set_light_mode(self, mode):
        """Set light mode ('auto', 'on', 'off')"""
        if self.model == "Presence":
            try:
                config = '{"mode":"'+ mode + '"}'
                if self._localurl:
                    response = requests.get('{0}/command/floodlight_set_config?config={1}'.format(
                        self._localurl, config), timeout=10)
                elif self._vpnurl:
                    response = requests.get('{0}/command/changestatus?status={1}'.format(
                        self._vpnurl, config), timeout=10, verify=self._verify_ssl)
                else:
                    _LOGGER.error("Presence VPN URL is None")
                    self._data.update()
                    (self._vpnurl, self._localurl) = \
                        self._data.camera_data.cameraUrls(camera=self._camera_name)
                    return None
            except requests.exceptions.RequestException as error:
                _LOGGER.error("Presence URL changed: %s", error)
                self._data.update()
                (self._vpnurl, self._localurl) = \
                    self._data.camera_data.cameraUrls(camera=self._camera_name)
                return None
            else:
                self.async_schedule_update_ha_state(True)
        else:
            _LOGGER.error("Unsupported camera model for light mode")
=======
    async def stream_source(self):
        """Return the stream source."""
        url = "{0}/live/files/{1}/index.m3u8"
        if self._localurl:
            return url.format(self._localurl, self._quality)
        return url.format(self._vpnurl, self._quality)
>>>>>>> 5a592f12
<|MERGE_RESOLUTION|>--- conflicted
+++ resolved
@@ -5,14 +5,9 @@
 import requests
 import voluptuous as vol
 
-<<<<<<< HEAD
 from homeassistant.components.camera import (
     PLATFORM_SCHEMA, Camera, SUPPORT_STREAM, CAMERA_SERVICE_SCHEMA)
 from homeassistant.const import (CONF_VERIFY_SSL, STATE_ON, STATE_OFF)
-=======
-from homeassistant.components.camera import PLATFORM_SCHEMA, Camera, SUPPORT_STREAM
-from homeassistant.const import CONF_VERIFY_SSL
->>>>>>> 5a592f12
 from homeassistant.helpers import config_validation as cv
 from homeassistant.core import callback
 from homeassistant.helpers.dispatcher import (
@@ -99,12 +94,6 @@
             self._name = home + " / " + camera_name
         else:
             self._name = camera_name
-<<<<<<< HEAD
-=======
-        self._vpnurl, self._localurl = self._data.camera_data.cameraUrls(
-            camera=camera_name
-        )
->>>>>>> 5a592f12
         self._cameratype = camera_type
         self._verify_ssl = verify_ssl
         self._quality = quality
@@ -247,7 +236,6 @@
 
     # Other Entity method overrides
 
-<<<<<<< HEAD
     async def async_added_to_hass(self):
         """Subscribe to signals and add camera to list."""
         _LOGGER.debug("Registering services for entity_id={0}".format(self.entity_id))
@@ -400,11 +388,3 @@
                 self.async_schedule_update_ha_state(True)
         else:
             _LOGGER.error("Unsupported camera model for light mode")
-=======
-    async def stream_source(self):
-        """Return the stream source."""
-        url = "{0}/live/files/{1}/index.m3u8"
-        if self._localurl:
-            return url.format(self._localurl, self._quality)
-        return url.format(self._vpnurl, self._quality)
->>>>>>> 5a592f12
