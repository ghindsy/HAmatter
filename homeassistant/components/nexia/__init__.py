"""Support for Nexia / Trane XL Thermostats."""
import asyncio
import logging

import aiohttp
from nexia.const import BRAND_NEXIA
from nexia.home import NexiaHome
from nexia.thermostat import NexiaThermostat

from homeassistant.config_entries import ConfigEntry
from homeassistant.const import CONF_PASSWORD, CONF_USERNAME
from homeassistant.core import HomeAssistant
from homeassistant.exceptions import ConfigEntryNotReady
from homeassistant.helpers import device_registry as dr
from homeassistant.helpers.aiohttp_client import async_get_clientsession
import homeassistant.helpers.config_validation as cv

from .const import CONF_BRAND, DOMAIN, PLATFORMS
from .coordinator import NexiaDataUpdateCoordinator
from .util import is_invalid_auth_code

_LOGGER = logging.getLogger(__name__)

CONFIG_SCHEMA = cv.removed(DOMAIN, raise_if_present=False)


async def async_setup_entry(hass: HomeAssistant, entry: ConfigEntry) -> bool:
    """Configure the base Nexia device for Home Assistant."""

    conf = entry.data
    username = conf[CONF_USERNAME]
    password = conf[CONF_PASSWORD]
    brand = conf.get(CONF_BRAND, BRAND_NEXIA)

    state_file = hass.config.path(f"nexia_config_{username}.conf")
    session = async_get_clientsession(hass)
    nexia_home = NexiaHome(
        session,
        username=username,
        password=password,
        device_name=hass.config.location_name,
        state_file=state_file,
        brand=brand,
    )

    try:
        await nexia_home.login()
    except asyncio.TimeoutError as ex:
        raise ConfigEntryNotReady(
            f"Timed out trying to connect to Nexia service: {ex}"
        ) from ex
    except aiohttp.ClientResponseError as http_ex:
        if is_invalid_auth_code(http_ex.status):
            _LOGGER.error(
                "Access error from Nexia service, please check credentials: %s", http_ex
            )
            return False
        raise ConfigEntryNotReady(f"Error from Nexia service: {http_ex}") from http_ex

    coordinator = NexiaDataUpdateCoordinator(hass, nexia_home)
    await coordinator.async_config_entry_first_refresh()
    hass.data.setdefault(DOMAIN, {})[entry.entry_id] = coordinator

    await hass.config_entries.async_forward_entry_setups(entry, PLATFORMS)

    return True


async def async_unload_entry(hass: HomeAssistant, entry: ConfigEntry) -> bool:
    """Unload a config entry."""
    if unload_ok := await hass.config_entries.async_unload_platforms(entry, PLATFORMS):
        hass.data[DOMAIN].pop(entry.entry_id)
    return unload_ok


async def async_remove_config_entry_device(
    hass: HomeAssistant, config_entry: ConfigEntry, device_entry: dr.DeviceEntry
) -> bool:
    """Remove a nexia config entry from a device."""
    coordinator: NexiaDataUpdateCoordinator = hass.data[DOMAIN][config_entry.entry_id]
    nexia_home: NexiaHome = coordinator.nexia_home
<<<<<<< HEAD
    all_identifiers: set[tuple[str, str]] = {
        (DOMAIN, automation_id) for automation_id in nexia_home.get_automation_ids()
    }
    for thermostat_id in nexia_home.get_thermostat_ids():
        all_identifiers.add((DOMAIN, thermostat_id))
        thermostat: NexiaThermostat = nexia_home.get_thermostat_by_id(thermostat_id)
        for zone_id in thermostat.get_zone_ids():
            all_identifiers.add((DOMAIN, zone_id))
    return not device_entry.identifiers.intersection(all_identifiers)
=======
    dev_ids = {dev_id[1] for dev_id in device_entry.identifiers if dev_id[0] == DOMAIN}
    for thermostat_id in nexia_home.get_thermostat_ids():
        if thermostat_id in dev_ids:
            return False
        thermostat: NexiaThermostat = nexia_home.get_thermostat_by_id(thermostat_id)
        for zone_id in thermostat.get_zone_ids():
            if zone_id in dev_ids:
                return False
    return True
>>>>>>> 949922ef
<|MERGE_RESOLUTION|>--- conflicted
+++ resolved
@@ -61,7 +61,7 @@
     await coordinator.async_config_entry_first_refresh()
     hass.data.setdefault(DOMAIN, {})[entry.entry_id] = coordinator
 
-    await hass.config_entries.async_forward_entry_setups(entry, PLATFORMS)
+    hass.config_entries.async_setup_platforms(entry, PLATFORMS)
 
     return True
 
@@ -79,17 +79,6 @@
     """Remove a nexia config entry from a device."""
     coordinator: NexiaDataUpdateCoordinator = hass.data[DOMAIN][config_entry.entry_id]
     nexia_home: NexiaHome = coordinator.nexia_home
-<<<<<<< HEAD
-    all_identifiers: set[tuple[str, str]] = {
-        (DOMAIN, automation_id) for automation_id in nexia_home.get_automation_ids()
-    }
-    for thermostat_id in nexia_home.get_thermostat_ids():
-        all_identifiers.add((DOMAIN, thermostat_id))
-        thermostat: NexiaThermostat = nexia_home.get_thermostat_by_id(thermostat_id)
-        for zone_id in thermostat.get_zone_ids():
-            all_identifiers.add((DOMAIN, zone_id))
-    return not device_entry.identifiers.intersection(all_identifiers)
-=======
     dev_ids = {dev_id[1] for dev_id in device_entry.identifiers if dev_id[0] == DOMAIN}
     for thermostat_id in nexia_home.get_thermostat_ids():
         if thermostat_id in dev_ids:
@@ -98,5 +87,4 @@
         for zone_id in thermostat.get_zone_ids():
             if zone_id in dev_ids:
                 return False
-    return True
->>>>>>> 949922ef
+    return True