{
  "domain": "nexia",
<<<<<<< HEAD
  "name": "Nexia/American Standard",
  "requirements": ["nexia==0.9.8"],
=======
  "name": "Nexia/American Standard/Trane",
  "requirements": ["nexia==0.9.9"],
>>>>>>> b5e4f9c5
  "codeowners": ["@bdraco"],
  "documentation": "https://www.home-assistant.io/integrations/nexia",
  "config_flow": true,
  "dhcp": [
    {
      "hostname": "xl857-*",
      "macaddress": "000231*"
    }
  ],
  "iot_class": "cloud_polling"
}<|MERGE_RESOLUTION|>--- conflicted
+++ resolved
@@ -1,12 +1,7 @@
 {
   "domain": "nexia",
-<<<<<<< HEAD
-  "name": "Nexia/American Standard",
-  "requirements": ["nexia==0.9.8"],
-=======
   "name": "Nexia/American Standard/Trane",
   "requirements": ["nexia==0.9.9"],
->>>>>>> b5e4f9c5
   "codeowners": ["@bdraco"],
   "documentation": "https://www.home-assistant.io/integrations/nexia",
   "config_flow": true,
