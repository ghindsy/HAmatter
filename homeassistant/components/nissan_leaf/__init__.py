--- conflicted
+++ resolved
@@ -53,11 +53,7 @@
     RESTRICTED_INTERVAL,
 )
 
-<<<<<<< HEAD
-PYCARWINGS2_SLEEP = 40
-=======
 _LOGGER = logging.getLogger(__name__)
->>>>>>> 545b10a7
 
 CONFIG_SCHEMA = vol.Schema(
     {
