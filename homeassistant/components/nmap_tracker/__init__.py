"""The Nmap Tracker integration."""
from __future__ import annotations

import asyncio
import contextlib
from dataclasses import dataclass
from datetime import datetime, timedelta
import logging

import aiohttp
from getmac import get_mac_address
from mac_vendor_lookup import AsyncMacLookup
from nmap import PortScanner, PortScannerError

from homeassistant.config_entries import ConfigEntry
from homeassistant.const import CONF_EXCLUDE, CONF_HOSTS, EVENT_HOMEASSISTANT_STARTED
from homeassistant.core import CoreState, HomeAssistant, callback
from homeassistant.helpers import entity_registry as er
import homeassistant.helpers.config_validation as cv
from homeassistant.helpers.device_registry import format_mac
from homeassistant.helpers.dispatcher import async_dispatcher_send
from homeassistant.helpers.event import async_track_time_interval
import homeassistant.util.dt as dt_util

from .const import (
    CONF_HOME_INTERVAL,
    CONF_OPTIONS,
    DOMAIN,
    NMAP_TRACKED_DEVICES,
    PLATFORMS,
    TRACKER_SCAN_INTERVAL,
)

# Some version of nmap will fail with 'Assertion failed: htn.toclock_running == true (Target.cc: stopTimeOutClock: 503)\n'
NMAP_TRANSIENT_FAILURE = "Assertion failed: htn.toclock_running == true"
MAX_SCAN_ATTEMPTS = 16
OFFLINE_SCANS_TO_MARK_UNAVAILABLE = 3


def short_hostname(hostname):
    """Return the first part of the hostname."""
    if hostname is None:
        return None
    return hostname.split(".")[0]


def human_readable_name(hostname, vendor, mac_address):
    """Generate a human readable name."""
    if hostname:
        return short_hostname(hostname)
    if vendor:
        return f"{vendor} {mac_address[-8:]}"
    return f"Nmap Tracker {mac_address}"


@dataclass
class NmapDevice:
    """Class for keeping track of an nmap tracked device."""

    mac_address: str
    hostname: str
    name: str
    ipv4: str
    manufacturer: str
    reason: str
    last_update: datetime.datetime
    offline_scans: int


class NmapTrackedDevices:
    """Storage class for all nmap trackers."""

    def __init__(self) -> None:
        """Initialize the data."""
        self.tracked: dict = {}
        self.ipv4_last_mac: dict = {}
        self.config_entry_owner: dict = {}


_LOGGER = logging.getLogger(__name__)


async def async_setup_entry(hass: HomeAssistant, entry: ConfigEntry) -> bool:
    """Set up Nmap Tracker from a config entry."""
    domain_data = hass.data.setdefault(DOMAIN, {})
    devices = domain_data.setdefault(NMAP_TRACKED_DEVICES, NmapTrackedDevices())
    scanner = domain_data[entry.entry_id] = NmapDeviceScanner(hass, entry, devices)
    await scanner.async_setup()
    entry.async_on_unload(entry.add_update_listener(_async_update_listener))
    hass.config_entries.async_setup_platforms(entry, PLATFORMS)
    return True


async def _async_update_listener(hass: HomeAssistant, entry: ConfigEntry):
    """Handle options update."""
    await hass.config_entries.async_reload(entry.entry_id)


async def async_unload_entry(hass: HomeAssistant, entry: ConfigEntry) -> bool:
    """Unload a config entry."""
    unload_ok = await hass.config_entries.async_unload_platforms(entry, PLATFORMS)

    if unload_ok:
        _async_untrack_devices(hass, entry)
        hass.data[DOMAIN].pop(entry.entry_id)

    return unload_ok


@callback
def _async_untrack_devices(hass: HomeAssistant, entry: ConfigEntry) -> None:
    """Remove tracking for devices owned by this config entry."""
    devices = hass.data[DOMAIN][NMAP_TRACKED_DEVICES]
    remove_mac_addresses = [
        mac_address
        for mac_address, entry_id in devices.config_entry_owner.items()
        if entry_id == entry.entry_id
    ]
    for mac_address in remove_mac_addresses:
        if device := devices.tracked.pop(mac_address, None):
            devices.ipv4_last_mac.pop(device.ipv4, None)
        del devices.config_entry_owner[mac_address]


def signal_device_update(mac_address) -> str:
    """Signal specific per nmap tracker entry to signal updates in device."""
    return f"{DOMAIN}-device-update-{mac_address}"


class NmapDeviceScanner:
    """This class scans for devices using nmap."""

    def __init__(self, hass, entry, devices):
        """Initialize the scanner."""
        self.devices = devices
        self.home_interval = None

        self._hass = hass
        self._entry = entry

        self._scan_lock = None
        self._stopping = False
        self._scanner = None

        self._entry_id = entry.entry_id
        self._hosts = None
        self._options = None
        self._exclude = None

        self._finished_first_scan = False
        self._last_results = []
        self._mac_vendor_lookup = None

    async def async_setup(self):
        """Set up the tracker."""
        config = self._entry.options
        self._hosts = cv.ensure_list_csv(config[CONF_HOSTS])
        self._exclude = cv.ensure_list_csv(config[CONF_EXCLUDE])
        self._options = config[CONF_OPTIONS]
        self.home_interval = timedelta(
            minutes=cv.positive_int(config[CONF_HOME_INTERVAL])
        )
        self._scan_lock = asyncio.Lock()
        if self._hass.state == CoreState.running:
            await self._async_start_scanner()
            return

        self._entry.async_on_unload(
            self._hass.bus.async_listen(
                EVENT_HOMEASSISTANT_STARTED, self._async_start_scanner
            )
        )

    @property
    def signal_device_new(self) -> str:
        """Signal specific per nmap tracker entry to signal new device."""
        return f"{DOMAIN}-device-new-{self._entry_id}"

    @property
    def signal_device_missing(self) -> str:
        """Signal specific per nmap tracker entry to signal a missing device."""
        return f"{DOMAIN}-device-missing-{self._entry_id}"

    @callback
    def _async_get_vendor(self, mac_address):
        """Lookup the vendor."""
        oui = self._mac_vendor_lookup.sanitise(mac_address)[:6]
        return self._mac_vendor_lookup.prefixes.get(oui)

    @callback
    def _async_stop(self):
        """Stop the scanner."""
        self._stopping = True

    async def _async_start_scanner(self, *_):
        """Start the scanner."""
        self._entry.async_on_unload(self._async_stop)
        self._entry.async_on_unload(
            async_track_time_interval(
                self._hass,
                self._async_scan_devices,
                timedelta(seconds=TRACKER_SCAN_INTERVAL),
            )
        )
        self._mac_vendor_lookup = AsyncMacLookup()
        with contextlib.suppress((asyncio.TimeoutError, aiohttp.ClientError)):
            # We don't care of this fails since its only
            # improves the data when we don't have it from nmap
            await self._mac_vendor_lookup.load_vendors()
        self._hass.async_create_task(self._async_scan_devices())

    def _build_options(self):
        """Build the command line and strip out last results that do not need to be updated."""
        options = self._options
        if self.home_interval:
            boundary = dt_util.now() - self.home_interval
            last_results = [
                device for device in self._last_results if device.last_update > boundary
            ]
            if last_results:
                exclude_hosts = self._exclude + [device.ipv4 for device in last_results]
            else:
                exclude_hosts = self._exclude
        else:
            last_results = []
            exclude_hosts = self._exclude
        if exclude_hosts:
            options += f" --exclude {','.join(exclude_hosts)}"
        # Report reason
        if "--reason" not in options:
            options += " --reason"
        # Report down hosts
        if "-v" not in options:
            options += " -v"
        self._last_results = last_results
        return options

    async def _async_scan_devices(self, *_):
        """Scan devices and dispatch."""
        if self._scan_lock.locked():
            _LOGGER.debug(
                "Nmap scanning is taking longer than the scheduled interval: %s",
                TRACKER_SCAN_INTERVAL,
            )
            return

        async with self._scan_lock:
            try:
                await self._async_run_nmap_scan()
            except PortScannerError as ex:
                _LOGGER.error("Nmap scanning failed: %s", ex)

<<<<<<< HEAD
        _LOGGER.warning("Finished scan")
        if not self._finished_first_scan:
            _LOGGER.warning("Finished first scan")
=======
        if not self._finished_first_scan:
>>>>>>> ddef5d23
            self._finished_first_scan = True
            await self._async_mark_missing_devices_as_not_home()

    async def _async_mark_missing_devices_as_not_home(self):
        # After all config entries have finished their first
        # scan we mark devices that were not found as not_home
        # from unavailable
        registry = er.async_get(self._hass)
        now = dt_util.now()
        for entry in registry.entities.values():
            if entry.config_entry_id != self._entry_id:
                continue
            if entry.unique_id not in self.devices.tracked:
                self.devices.config_entry_owner[entry.unique_id] = self._entry_id
                self.devices.tracked[entry.unique_id] = NmapDevice(
                    entry.unique_id,
                    None,
                    entry.original_name,
                    None,
                    self._async_get_vendor(entry.unique_id),
                    "Device not found in initial scan",
                    now,
                    1,
                )
                async_dispatcher_send(
                    self._hass, self.signal_device_missing, entry.unique_id
                )

    def _run_nmap_scan(self):
        """Run nmap and return the result."""
        options = self._build_options()
        if not self._scanner:
            self._scanner = PortScanner()
        _LOGGER.debug("Scanning %s with args: %s", self._hosts, options)
        for attempt in range(MAX_SCAN_ATTEMPTS):
            try:
                result = self._scanner.scan(
                    hosts=" ".join(self._hosts),
                    arguments=options,
                    timeout=TRACKER_SCAN_INTERVAL * 10,
                )
                break
            except PortScannerError as ex:
                if attempt < (MAX_SCAN_ATTEMPTS - 1) and NMAP_TRANSIENT_FAILURE in str(
                    ex
                ):
                    _LOGGER.debug("Nmap saw transient error %s", NMAP_TRANSIENT_FAILURE)
                    continue
                raise
        _LOGGER.debug(
            "Finished scanning %s with args: %s",
            self._hosts,
            options,
        )
        return result

    @callback
    def _async_increment_device_offline(self, ipv4, reason):
        """Mark an IP offline."""
        if not (formatted_mac := self.devices.ipv4_last_mac.get(ipv4)):
            return
        if not (device := self.devices.tracked.get(formatted_mac)):
            # Device was unloaded
            return
        device.offline_scans += 1
        if device.offline_scans < OFFLINE_SCANS_TO_MARK_UNAVAILABLE:
            return
        device.reason = reason
        async_dispatcher_send(self._hass, signal_device_update(formatted_mac), False)
        del self.devices.ipv4_last_mac[ipv4]

    async def _async_run_nmap_scan(self):
        """Scan the network for devices and dispatch events."""
        result = await self._hass.async_add_executor_job(self._run_nmap_scan)
        if self._stopping:
            return

        devices = self.devices
        entry_id = self._entry_id
        now = dt_util.now()
        for ipv4, info in result["scan"].items():
            status = info["status"]
            reason = status["reason"]
            if status["state"] != "up":
                self._async_increment_device_offline(ipv4, reason)
                continue
            # Mac address only returned if nmap ran as root
            mac = info["addresses"].get("mac") or get_mac_address(ip=ipv4)
            if mac is None:
                self._async_increment_device_offline(ipv4, "No MAC address found")
                _LOGGER.info("No MAC address found for %s", ipv4)
                continue

            hostname = info["hostnames"][0]["name"] if info["hostnames"] else ipv4

            formatted_mac = format_mac(mac)
            if (
                devices.config_entry_owner.setdefault(formatted_mac, entry_id)
                != entry_id
            ):
                continue

            vendor = info.get("vendor", {}).get(mac) or self._async_get_vendor(mac)
            name = human_readable_name(hostname, vendor, mac)
            device = NmapDevice(
                formatted_mac, hostname, name, ipv4, vendor, reason, now, 0
            )
            new = formatted_mac not in devices.tracked

            devices.tracked[formatted_mac] = device
            devices.ipv4_last_mac[ipv4] = formatted_mac
            self._last_results.append(device)

            if new:
                async_dispatcher_send(self._hass, self.signal_device_new, formatted_mac)
            else:
                async_dispatcher_send(
                    self._hass, signal_device_update(formatted_mac), True
                )<|MERGE_RESOLUTION|>--- conflicted
+++ resolved
@@ -250,13 +250,7 @@
             except PortScannerError as ex:
                 _LOGGER.error("Nmap scanning failed: %s", ex)
 
-<<<<<<< HEAD
-        _LOGGER.warning("Finished scan")
         if not self._finished_first_scan:
-            _LOGGER.warning("Finished first scan")
-=======
-        if not self._finished_first_scan:
->>>>>>> ddef5d23
             self._finished_first_scan = True
             await self._async_mark_missing_devices_as_not_home()
 
