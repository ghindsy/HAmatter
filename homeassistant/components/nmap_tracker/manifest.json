{
  "domain": "nmap_tracker",
  "name": "Nmap Tracker",
  "documentation": "https://www.home-assistant.io/integrations/nmap_tracker",
  "requirements": [
    "python-nmap==0.6.4",
    "getmac==0.8.2",
    "ifaddr==0.1.7",
    "mac-vendor-lookup==0.1.11"
  ],
<<<<<<< HEAD
  "codeowners": [],
=======
  "codeowners": ["@bdraco"],
>>>>>>> ccb88044
  "iot_class": "local_polling",
  "config_flow": true
}<|MERGE_RESOLUTION|>--- conflicted
+++ resolved
@@ -8,11 +8,7 @@
     "ifaddr==0.1.7",
     "mac-vendor-lookup==0.1.11"
   ],
-<<<<<<< HEAD
-  "codeowners": [],
-=======
   "codeowners": ["@bdraco"],
->>>>>>> ccb88044
   "iot_class": "local_polling",
   "config_flow": true
 }