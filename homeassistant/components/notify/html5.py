"""
HTML5 Push Messaging notification service.

For more details about this platform, please refer to the documentation at
https://home-assistant.io/components/notify.html5/
"""
import os
import logging
import json
import time
import datetime
import uuid

import voluptuous as vol
from voluptuous.humanize import humanize_error

from homeassistant.const import (HTTP_BAD_REQUEST,
                                 HTTP_INTERNAL_SERVER_ERROR)
from homeassistant.util import ensure_unique_string
from homeassistant.components.notify import (
    ATTR_TARGET, ATTR_TITLE, ATTR_DATA, BaseNotificationService,
    PLATFORM_SCHEMA)
from homeassistant.components.http import HomeAssistantView
from homeassistant.components.frontend import add_manifest_json_key
from homeassistant.helpers import config_validation as cv

REQUIREMENTS = ['https://github.com/web-push-libs/pywebpush/archive/'
                'e743dc92558fc62178d255c0018920d74fa778ed.zip#'
                'pywebpush==0.5.0', 'PyJWT==1.4.2']

DEPENDENCIES = ['frontend']

_LOGGER = logging.getLogger(__name__)

REGISTRATIONS_FILE = 'html5_push_registrations.conf'

ATTR_GCM_SENDER_ID = 'gcm_sender_id'
ATTR_GCM_API_KEY = 'gcm_api_key'

PLATFORM_SCHEMA = PLATFORM_SCHEMA.extend({
    vol.Optional(ATTR_GCM_SENDER_ID): cv.string,
    vol.Optional(ATTR_GCM_API_KEY): cv.string,
})

ATTR_SUBSCRIPTION = 'subscription'
ATTR_BROWSER = 'browser'

REGISTER_SCHEMA = vol.Schema({
    vol.Required(ATTR_SUBSCRIPTION): cv.match_all,
    vol.Required(ATTR_BROWSER): vol.In(['chrome', 'firefox'])
})

NOTIFY_CALLBACK_EVENT = 'html5_notification'

# badge and timestamp are Chrome specific (not in official spec)

HTML5_SHOWNOTIFICATION_PARAMETERS = ('actions', 'badge', 'body', 'dir',
                                     'icon', 'lang', 'renotify',
                                     'requireInteraction', 'tag', 'timestamp',
                                     'vibrate')

def get_service(hass, config):
    """Get the HTML5 push notification service."""
    json_path = hass.config.path(REGISTRATIONS_FILE)

    registrations = _load_config(json_path)

    if registrations is None:
        return None

    hass.wsgi.register_view(
        HTML5PushRegistrationView(hass, registrations, json_path))
    hass.wsgi.register_view(HTML5PushCallbackView(hass, registrations))

    gcm_api_key = config.get('gcm_api_key')
    gcm_sender_id = config.get('gcm_sender_id')

    if gcm_sender_id is not None:
        add_manifest_json_key('gcm_sender_id', config.get('gcm_sender_id'))

    return HTML5NotificationService(gcm_api_key, registrations)


def _load_config(filename):
    """Load configuration."""
    if not os.path.isfile(filename):
        return {}

    try:
        with open(filename, 'r') as fdesc:
            inp = fdesc.read()

        # In case empty file
        if not inp:
            return {}

        return json.loads(inp)
    except (IOError, ValueError) as error:
        _LOGGER.error('Reading config file %s failed: %s', filename, error)
        return None


def _save_config(filename, config):
    """Save configuration."""
    try:
        with open(filename, 'w') as fdesc:
            fdesc.write(json.dumps(config, indent=4, sort_keys=True))
    except (IOError, TypeError) as error:
        _LOGGER.error('Saving config file failed: %s', error)
        return False
    return True


class HTML5PushRegistrationView(HomeAssistantView):
    """Accepts push registrations from a browser."""

    url = '/api/notify.html5'
    name = 'api:notify.html5'

    def __init__(self, hass, registrations, json_path):
        """Init HTML5PushRegistrationView."""
        super().__init__(hass)
        self.registrations = registrations
        self.json_path = json_path

    def post(self, request):
        """Accept the POST request for push registrations from a browser."""
        try:
            data = REGISTER_SCHEMA(request.json)
        except vol.Invalid as ex:
            return self.json_message(humanize_error(request.json, ex),
                                     HTTP_BAD_REQUEST)

        name = ensure_unique_string('unnamed device',
                                    self.registrations.keys())

        self.registrations[name] = data

        if not _save_config(self.json_path, self.registrations):
            return self.json_message('Error saving registration.',
                                     HTTP_INTERNAL_SERVER_ERROR)

        return self.json_message('Push notification subscriber registered.')


class HTML5PushCallbackView(HomeAssistantView):
    """Accepts push registrations from a browser."""

    requires_auth = False
    url = '/api/notify.html5/callback'
    name = 'api:notify.html5/callback'

    def __init__(self, hass, registrations):
        """Init HTML5PushCallbackView."""
        super().__init__(hass)
        self.registrations = registrations

    def decode_jwt(self, token):
        """Find the registration that signed this JWT and return it."""
        import jwt

        # 1.  Check claims w/o verifying to see if a target is in there.
        # 2.  If target in claims, attempt to verify against the given name.
        # 2a. If decode is successful, return the payload.
        # 3.  If no target, loop through all registrations & attempt decode.
        # 3a. If a registration successfully decodes, return the payload.
        # 4.  Unable to decode the JWT, return False.

        target_check = jwt.decode(token, verify=False)
        if target_check['target'] in self.registrations.keys():
            possible_target = self.registrations[target_check['target']]
            key = possible_target['subscription']['keys']['auth']
            try:
                return jwt.decode(token, key)
            except jwt.exceptions.DecodeError:
                pass

        for reg in self.registrations.values():
            try:
                return jwt.decode(token, reg['subscription']['keys']['auth'])
            except jwt.exceptions.DecodeError:
                continue
        return False

    # The following is based on code from Auth0
    # https://auth0.com/docs/quickstart/backend/python
    # pylint: disable=too-many-return-statements
    def check_authorization_header(self, request):
        """Check the authorization header."""
        import jwt
        auth = request.headers.get('Authorization', None)
        if not auth:
            return self.json_message('Authorization header is expected',
                                     status_code=401)

        parts = auth.split()

        if parts[0].lower() != 'bearer':
            return self.json_message('Authorization header must '
                                     'start with Bearer', status_code=401)
        elif len(parts) != 2:
            return self.json_message('Authorization header must '
                                     'be Bearer token', status_code=401)

        token = parts[1]
        try:
            payload = self.decode_jwt(token)
        except jwt.exceptions.InvalidTokenError:
            return self.json_message('token is invalid', status_code=401)
        return payload

    def post(self, request):
        """Accept the POST request for push registrations event callback."""
        auth_check = self.check_authorization_header(request)
        if not isinstance(auth_check, dict):
            return auth_check

        event_payload = {
            'tag': request.json.get('tag', None),
            'type': request.json['type'],
            'target': auth_check['target'],
        }

        if request.json.get('action') is not None:
            event_payload['action'] = request.json.get('action')

        event_name = '{}.{}'.format(NOTIFY_CALLBACK_EVENT,
                                    event_payload['type'])
        self.hass.bus.fire(event_name, event_payload)
        return self.json({'status': 'ok',
                          'event': event_payload['type']})


# pylint: disable=too-few-public-methods
class HTML5NotificationService(BaseNotificationService):
    """Implement the notification service for HTML5."""

    # pylint: disable=too-many-arguments
    def __init__(self, gcm_key, registrations):
        """Initialize the service."""
        self._gcm_key = gcm_key
        self.registrations = registrations

    @property
    def targets(self):
        """Return a dictionary of registered targets."""
        return self.registrations.keys()

    def send_message(self, message="", **kwargs):
        """Send a message to a user."""
        import jwt
        from pywebpush import WebPusher

        timestamp = int(time.time())
        tag = str(uuid.uuid4())

        payload = {
            'body': message,
            'data': {},
            'icon': '/static/icons/favicon-192x192.png',
<<<<<<< HEAD
            'tag': tag,
=======
            'badge': '/static/images/notification-badge.png',
>>>>>>> 8a3c511a
            'timestamp': (timestamp*1000),  # Javascript ms since epoch
            'title': kwargs.get(ATTR_TITLE)
        }

        data = kwargs.get(ATTR_DATA)

        if data:
            # Pick out fields that should go into the notification directly vs
            # into the notification data dictionary.

            for key, val in data.copy().items():
                if key in HTML5_SHOWNOTIFICATION_PARAMETERS:
                    payload[key] = val
                    del data[key]

            payload['data'] = data

            if (payload['data'].get('url') is None and
                  payload.get('actions') is None):
                payload['data']['url'] = '/'

        targets = kwargs.get(ATTR_TARGET)

        if not targets:
            targets = self.registrations.keys()
        elif not isinstance(targets, list):
            targets = [targets]

        for target in targets:
            info = self.registrations.get(target)
            if info is None:
                _LOGGER.error('%s is not a valid HTML5 push notification'
                              ' target!', target)
                continue

            jwt_exp = (datetime.datetime.fromtimestamp(timestamp) +
                       datetime.timedelta(days=7))
            jwt_secret = info[ATTR_SUBSCRIPTION]['keys']['auth']
            jwt_claims = {'exp': jwt_exp, 'nbf': timestamp,
                          'iat': timestamp, 'target': target,
                          'tag': payload['tag']}
            payload['data']['jwt'] = jwt.encode(jwt_claims,
                                                jwt_secret).decode('utf-8')

            WebPusher(info[ATTR_SUBSCRIPTION]).send(
                json.dumps(payload), gcm_key=self._gcm_key, ttl='86400')<|MERGE_RESOLUTION|>--- conflicted
+++ resolved
@@ -255,14 +255,11 @@
         tag = str(uuid.uuid4())
 
         payload = {
+            'badge': '/static/images/notification-badge.png',
             'body': message,
             'data': {},
             'icon': '/static/icons/favicon-192x192.png',
-<<<<<<< HEAD
             'tag': tag,
-=======
-            'badge': '/static/images/notification-badge.png',
->>>>>>> 8a3c511a
             'timestamp': (timestamp*1000),  # Javascript ms since epoch
             'title': kwargs.get(ATTR_TITLE)
         }
