--- conflicted
+++ resolved
@@ -3,12 +3,9 @@
 from typing import Callable
 
 from homeassistant.components.binary_sensor import (
-<<<<<<< HEAD
     DEVICE_CLASS_CONNECTIVITY,
-=======
     DEVICE_CLASS_DOOR,
     DEVICE_CLASS_SMOKE,
->>>>>>> 6b966e2c
     DEVICE_CLASS_WINDOW,
     BinarySensorEntity,
 )
@@ -38,17 +35,10 @@
     SENSOR_DOOR: ("Door", DEVICE_CLASS_DOOR),
     SENSOR_GARAGE_DOOR: ("Garage Door", "garage_door"),
     SENSOR_LEAK: ("Leak Detector", "moisture"),
-<<<<<<< HEAD
     SENSOR_MISSING: ("Missing", DEVICE_CLASS_CONNECTIVITY),
-    SENSOR_SAFE: ("Safe", "door"),
-    SENSOR_SLIDING: ("Sliding Door/Window", "door"),
-    SENSOR_SMOKE_CO: ("Smoke/Carbon Monoxide Detector", "smoke"),
-=======
-    SENSOR_MISSING: ("Missing", "connectivity"),
     SENSOR_SAFE: ("Safe", DEVICE_CLASS_DOOR),
     SENSOR_SLIDING: ("Sliding Door/Window", DEVICE_CLASS_DOOR),
     SENSOR_SMOKE_CO: ("Smoke/Carbon Monoxide Detector", DEVICE_CLASS_SMOKE),
->>>>>>> 6b966e2c
     SENSOR_WINDOW_HINGED_HORIZONTAL: ("Hinged Window", DEVICE_CLASS_WINDOW),
     SENSOR_WINDOW_HINGED_VERTICAL: ("Hinged Window", DEVICE_CLASS_WINDOW),
 }
