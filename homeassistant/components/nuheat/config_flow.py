"""Config flow for NuHeat integration."""
import logging

import nuheat
import requests.exceptions
import voluptuous as vol

from homeassistant import config_entries, core, exceptions
<<<<<<< HEAD
from homeassistant.const import CONF_PASSWORD, CONF_USERNAME, HTTP_BAD_REQUEST
=======
from homeassistant.const import CONF_PASSWORD, CONF_USERNAME, HTTP_INTERNAL_SERVER_ERROR
>>>>>>> fb8f8133

from .const import CONF_SERIAL_NUMBER
from .const import DOMAIN  # pylint:disable=unused-import

_LOGGER = logging.getLogger(__name__)

DATA_SCHEMA = vol.Schema(
    {
        vol.Required(CONF_USERNAME): str,
        vol.Required(CONF_PASSWORD): str,
        vol.Required(CONF_SERIAL_NUMBER): str,
    }
)


async def validate_input(hass: core.HomeAssistant, data):
    """Validate the user input allows us to connect.

    Data has the keys from DATA_SCHEMA with values provided by the user.
    """
    api = nuheat.NuHeat(data[CONF_USERNAME], data[CONF_PASSWORD])

    try:
        await hass.async_add_executor_job(api.authenticate)
    except requests.exceptions.Timeout:
        raise CannotConnect
    except requests.exceptions.HTTPError as ex:
<<<<<<< HEAD
        if ex.response.status_code > HTTP_BAD_REQUEST and ex.response.status_code < 500:
=======
        if (
            ex.response.status_code > 400
            and ex.response.status_code < HTTP_INTERNAL_SERVER_ERROR
        ):
>>>>>>> fb8f8133
            raise InvalidAuth
        raise CannotConnect
    #
    # The underlying module throws a generic exception on login failure
    #
    except Exception:  # pylint: disable=broad-except
        raise InvalidAuth

    try:
        thermostat = await hass.async_add_executor_job(
            api.get_thermostat, data[CONF_SERIAL_NUMBER]
        )
    except requests.exceptions.HTTPError:
        raise InvalidThermostat

    return {"title": thermostat.room, "serial_number": thermostat.serial_number}


class ConfigFlow(config_entries.ConfigFlow, domain=DOMAIN):
    """Handle a config flow for NuHeat."""

    VERSION = 1
    CONNECTION_CLASS = config_entries.CONN_CLASS_CLOUD_POLL

    async def async_step_user(self, user_input=None):
        """Handle the initial step."""
        errors = {}
        if user_input is not None:
            try:
                info = await validate_input(self.hass, user_input)
            except CannotConnect:
                errors["base"] = "cannot_connect"
            except InvalidAuth:
                errors["base"] = "invalid_auth"
            except InvalidThermostat:
                errors["base"] = "invalid_thermostat"
            except Exception:  # pylint: disable=broad-except
                _LOGGER.exception("Unexpected exception")
                errors["base"] = "unknown"

            if "base" not in errors:
                await self.async_set_unique_id(info["serial_number"])
                self._abort_if_unique_id_configured()
                return self.async_create_entry(title=info["title"], data=user_input)

        return self.async_show_form(
            step_id="user", data_schema=DATA_SCHEMA, errors=errors
        )

    async def async_step_import(self, user_input):
        """Handle import."""
        await self.async_set_unique_id(user_input[CONF_SERIAL_NUMBER])
        self._abort_if_unique_id_configured()

        return await self.async_step_user(user_input)


class CannotConnect(exceptions.HomeAssistantError):
    """Error to indicate we cannot connect."""


class InvalidAuth(exceptions.HomeAssistantError):
    """Error to indicate there is invalid auth."""


class InvalidThermostat(exceptions.HomeAssistantError):
    """Error to indicate there is invalid thermostat."""<|MERGE_RESOLUTION|>--- conflicted
+++ resolved
@@ -6,11 +6,12 @@
 import voluptuous as vol
 
 from homeassistant import config_entries, core, exceptions
-<<<<<<< HEAD
-from homeassistant.const import CONF_PASSWORD, CONF_USERNAME, HTTP_BAD_REQUEST
-=======
-from homeassistant.const import CONF_PASSWORD, CONF_USERNAME, HTTP_INTERNAL_SERVER_ERROR
->>>>>>> fb8f8133
+from homeassistant.const import (
+    CONF_PASSWORD,
+    CONF_USERNAME,
+    HTTP_BAD_REQUEST,
+    HTTP_INTERNAL_SERVER_ERROR,
+)
 
 from .const import CONF_SERIAL_NUMBER
 from .const import DOMAIN  # pylint:disable=unused-import
@@ -38,14 +39,10 @@
     except requests.exceptions.Timeout:
         raise CannotConnect
     except requests.exceptions.HTTPError as ex:
-<<<<<<< HEAD
-        if ex.response.status_code > HTTP_BAD_REQUEST and ex.response.status_code < 500:
-=======
         if (
-            ex.response.status_code > 400
+            ex.response.status_code > HTTP_BAD_REQUEST
             and ex.response.status_code < HTTP_INTERNAL_SERVER_ERROR
         ):
->>>>>>> fb8f8133
             raise InvalidAuth
         raise CannotConnect
     #
