--- conflicted
+++ resolved
@@ -8,11 +8,7 @@
 
 MANUFACTURER = "NuHeat"
 
-<<<<<<< HEAD
-NUHEAT_API_STATE_SHIFT_DELAY = 1.5
-=======
 NUHEAT_API_STATE_SHIFT_DELAY = 2
->>>>>>> ee33cac4
 
 TEMP_HOLD_TIME_SEC = 43200
 
