--- conflicted
+++ resolved
@@ -1,10 +1,6 @@
 """Doorsensor Support for the Nuki Lock."""
-<<<<<<< HEAD
 
 from pynuki.constants import STATE_DOORSENSOR_OPENED
-=======
-from pynuki import STATE_DOORSENSOR_OPENED
->>>>>>> 5c44c270
 
 from homeassistant.components.binary_sensor import (
     BinarySensorDeviceClass,
