"""The nut component."""
import asyncio
from datetime import timedelta
import logging

import async_timeout
from pynut2.nut2 import PyNUTClient, PyNUTError

from homeassistant.config_entries import ConfigEntry
from homeassistant.const import (
    CONF_ALIAS,
    CONF_HOST,
    CONF_PASSWORD,
    CONF_PORT,
    CONF_RESOURCES,
    CONF_SCAN_INTERVAL,
    CONF_USERNAME,
)
from homeassistant.core import HomeAssistant
from homeassistant.exceptions import ConfigEntryNotReady
from homeassistant.helpers.update_coordinator import DataUpdateCoordinator

from .const import (
    COORDINATOR,
    DEFAULT_SCAN_INTERVAL,
    DOMAIN,
    PLATFORMS,
    PYNUT_DATA,
    PYNUT_FIRMWARE,
    PYNUT_MANUFACTURER,
    PYNUT_MODEL,
    PYNUT_NAME,
    PYNUT_UNIQUE_ID,
    UNDO_UPDATE_LISTENER,
)

_LOGGER = logging.getLogger(__name__)


async def async_setup(hass: HomeAssistant, config: dict):
    """Set up the Network UPS Tools (NUT) component."""
    hass.data.setdefault(DOMAIN, {})

    return True


async def async_setup_entry(hass: HomeAssistant, entry: ConfigEntry):
    """Set up Network UPS Tools (NUT) from a config entry."""

    config = entry.data
    host = config[CONF_HOST]
    port = config[CONF_PORT]

    alias = config.get(CONF_ALIAS)
    username = config.get(CONF_USERNAME)
    password = config.get(CONF_PASSWORD)
    scan_interval = entry.options.get(CONF_SCAN_INTERVAL, DEFAULT_SCAN_INTERVAL)

    data = PyNUTData(host, port, alias, username, password)

    async def async_update_data():
        """Fetch data from NUT."""
        async with async_timeout.timeout(10):
            return await hass.async_add_executor_job(data.update)

    coordinator = DataUpdateCoordinator(
        hass,
        _LOGGER,
        name="NUT resource status",
        update_method=async_update_data,
        update_interval=timedelta(seconds=scan_interval),
    )

    # Fetch initial data so we have data when entities subscribe
    await coordinator.async_refresh()
    status = data.status

    if not status:
        _LOGGER.error("NUT Sensor has no data, unable to set up")
        raise ConfigEntryNotReady

    _LOGGER.debug("NUT Sensors Available: %s", status)

<<<<<<< HEAD
    undo_listener = entry.add_update_listener(_async_update_listener)

=======
>>>>>>> 9b757e4c
    unique_id = _unique_id_from_status(status)

    if unique_id is None:
        unique_id = entry.entry_id

    hass.data[DOMAIN][entry.entry_id] = {
        COORDINATOR: coordinator,
        PYNUT_DATA: data,
<<<<<<< HEAD
=======
        PYNUT_STATUS: status,
>>>>>>> 9b757e4c
        PYNUT_UNIQUE_ID: unique_id,
        PYNUT_MANUFACTURER: _manufacturer_from_status(status),
        PYNUT_MODEL: _model_from_status(status),
        PYNUT_FIRMWARE: _firmware_from_status(status),
        PYNUT_NAME: data.name,
        UNDO_UPDATE_LISTENER: undo_listener,
    }

    for component in PLATFORMS:
        hass.async_create_task(
            hass.config_entries.async_forward_entry_setup(entry, component)
        )

    return True


async def _async_update_listener(hass: HomeAssistant, entry: ConfigEntry):
    """Handle options update."""
    await hass.config_entries.async_reload(entry.entry_id)


def _manufacturer_from_status(status):
    """Find the best manufacturer value from the status."""
    return (
        status.get("device.mfr")
        or status.get("ups.mfr")
        or status.get("ups.vendorid")
        or status.get("driver.version.data")
    )


def _model_from_status(status):
    """Find the best model value from the status."""
    return (
        status.get("device.model")
        or status.get("ups.model")
        or status.get("ups.productid")
    )


def _firmware_from_status(status):
    """Find the best firmware value from the status."""
    return status.get("ups.firmware") or status.get("ups.firmware.aux")


def _serial_from_status(status):
    """Find the best serialvalue from the status."""
    serial = status.get("device.serial") or status.get("ups.serial")
    if serial and (serial.lower() == "unknown" or serial.count("0") == len(serial)):
        return None
    return serial


def _unique_id_from_status(status):
    """Find the best unique id value from the status."""
    serial = _serial_from_status(status)
    # We must have a serial for this to be unique
    if not serial:
        return None

    manufacturer = _manufacturer_from_status(status)
    model = _model_from_status(status)

    unique_id_group = []
    if manufacturer:
        unique_id_group.append(manufacturer)
    if model:
        unique_id_group.append(model)
    if serial:
        unique_id_group.append(serial)
    return "_".join(unique_id_group)


def find_resources_in_config_entry(config_entry):
    """Find the configured resources in the config entry."""
    if CONF_RESOURCES in config_entry.options:
        return config_entry.options[CONF_RESOURCES]
    return config_entry.data[CONF_RESOURCES]


async def async_unload_entry(hass: HomeAssistant, entry: ConfigEntry):
    """Unload a config entry."""
    unload_ok = all(
        await asyncio.gather(
            *[
                hass.config_entries.async_forward_entry_unload(entry, component)
                for component in PLATFORMS
            ]
        )
    )

    hass.data[DOMAIN][entry.entry_id][UNDO_UPDATE_LISTENER]()

    if unload_ok:
        hass.data[DOMAIN].pop(entry.entry_id)

    return unload_ok


class PyNUTData:
    """Stores the data retrieved from NUT.

    For each entity to use, acts as the single point responsible for fetching
    updates from the server.
    """

    def __init__(self, host, port, alias, username, password):
        """Initialize the data object."""

        self._host = host
        self._alias = alias

        # Establish client with persistent=False to open/close connection on
        # each update call.  This is more reliable with async.
        self._client = PyNUTClient(self._host, port, username, password, 5, False)
        self.ups_list = None
        self._status = None

    @property
    def status(self):
        """Get latest update if throttle allows. Return status."""
        return self._status

    @property
    def name(self):
        """Return the name of the ups."""
        return self._alias

    def _get_alias(self):
        """Get the ups alias from NUT."""
        try:
            ups_list = self._client.list_ups()
        except PyNUTError as err:
            _LOGGER.error("Failure getting NUT ups alias, %s", err)
            return None

        if not ups_list:
            _LOGGER.error("Empty list while getting NUT ups aliases")
            return None

        self.ups_list = ups_list
        return list(ups_list)[0]

    def _get_status(self):
        """Get the ups status from NUT."""
        if self._alias is None:
            self._alias = self._get_alias()

        try:
            return self._client.list_vars(self._alias)
        except (PyNUTError, ConnectionResetError) as err:
            _LOGGER.debug("Error getting NUT vars for host %s: %s", self._host, err)
            return None

    def update(self, **kwargs):
        """Fetch the latest status from NUT."""
        self._status = self._get_status()<|MERGE_RESOLUTION|>--- conflicted
+++ resolved
@@ -81,11 +81,6 @@
 
     _LOGGER.debug("NUT Sensors Available: %s", status)
 
-<<<<<<< HEAD
-    undo_listener = entry.add_update_listener(_async_update_listener)
-
-=======
->>>>>>> 9b757e4c
     unique_id = _unique_id_from_status(status)
 
     if unique_id is None:
@@ -94,10 +89,7 @@
     hass.data[DOMAIN][entry.entry_id] = {
         COORDINATOR: coordinator,
         PYNUT_DATA: data,
-<<<<<<< HEAD
-=======
         PYNUT_STATUS: status,
->>>>>>> 9b757e4c
         PYNUT_UNIQUE_ID: unique_id,
         PYNUT_MANUFACTURER: _manufacturer_from_status(status),
         PYNUT_MODEL: _model_from_status(status),
