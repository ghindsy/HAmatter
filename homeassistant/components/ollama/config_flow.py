--- conflicted
+++ resolved
@@ -43,11 +43,7 @@
     DEFAULT_KEEP_ALIVE,
     DEFAULT_MAX_HISTORY,
     DEFAULT_MODEL,
-<<<<<<< HEAD
     DEFAULT_NUM_CTX,
-    DEFAULT_PROMPT,
-=======
->>>>>>> f8fa6e43
     DEFAULT_TIMEOUT,
     DOMAIN,
     MAX_NUM_CTX,
