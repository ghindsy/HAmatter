{
  "domain": "oncue",
  "name": "Oncue",
  "config_flow": true,
  "documentation": "https://www.home-assistant.io/integrations/oncue",
<<<<<<< HEAD
  "requirements": [
    "aiooncue==0.2.9"
  ],
  "codeowners": [
    "@bdraco"
  ],
=======
  "requirements": ["aiooncue==0.3.0"],
  "codeowners": ["@bdraco"],
>>>>>>> 625029e4
  "iot_class": "cloud_polling"
}<|MERGE_RESOLUTION|>--- conflicted
+++ resolved
@@ -3,16 +3,7 @@
   "name": "Oncue",
   "config_flow": true,
   "documentation": "https://www.home-assistant.io/integrations/oncue",
-<<<<<<< HEAD
-  "requirements": [
-    "aiooncue==0.2.9"
-  ],
-  "codeowners": [
-    "@bdraco"
-  ],
-=======
   "requirements": ["aiooncue==0.3.0"],
   "codeowners": ["@bdraco"],
->>>>>>> 625029e4
   "iot_class": "cloud_polling"
 }