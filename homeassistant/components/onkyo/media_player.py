#!/usr/bin/python3
"""Support for Onkyo Network Receivers and Processors."""
import logging

import pyeiscp
import voluptuous as vol

from homeassistant.components.media_player import PLATFORM_SCHEMA, MediaPlayerDevice
from homeassistant.components.media_player.const import (
    SUPPORT_PLAY_MEDIA,
    SUPPORT_SELECT_SOUND_MODE,
    SUPPORT_SELECT_SOURCE,
    SUPPORT_TURN_OFF,
    SUPPORT_TURN_ON,
    SUPPORT_VOLUME_MUTE,
    SUPPORT_VOLUME_SET,
    SUPPORT_VOLUME_STEP,
)
from homeassistant.const import (
    ATTR_ENTITY_ID,
    CONF_HOST,
    CONF_NAME,
    CONF_PORT,
    EVENT_HOMEASSISTANT_STOP,
    STATE_OFF,
    STATE_ON,
    STATE_UNKNOWN,
)
from homeassistant.core import callback
from homeassistant.exceptions import PlatformNotReady
import homeassistant.helpers.config_validation as cv

_LOGGER = logging.getLogger(__name__)

DOMAIN = "onkyo"

DEFAULT_PORT = 60128

CONF_SOURCES = "sources"
CONF_MAX_VOLUME = "max_volume"
CONF_ZONES = "zones"

DEFAULT_NAME = "Onkyo Receiver"
SUPPORTED_MAX_VOLUME = 90
ZONES = ["zone2", "zone3", "zone4"]

DEFAULT_SOURCES = {
    "tv": "TV",
    "bd": "Bluray",
    "game": "Game",
    "aux1": "Aux1",
    "video1": "Video 1",
    "video2": "Video 2",
    "video3": "Video 3",
    "video4": "Video 4",
    "video5": "Video 5",
    "video6": "Video 6",
    "video7": "Video 7",
    "fm": "Radio",
}

SOUND_MODE_MAPPING = {
    "Auto": ["auto"],
    "Direct": ["direct"],
    "Pure Direct": ["pure-audio"],
    "Stereo": ["stereo"],
    "Extended Stereo": ["all-ch-stereo"],
    "Surround": ["surr"],
    "Auto Surround": ["auto-surround"],
    "Multichannel PCM": ["straight-decode"],
    "Dolby Digital": [
        "dolby-atmos",
        "dolby-surround",
        "dolby-virtual",
        "dolby-ex",
        "dolby-surround-thx-cinema",
        "pliix-thx-cinema",
        "pliix-movie",
        "dolby-surround-thx-music",
        "pliix-thx-music",
        "pliix-music",
        "dolby-surround-thx-games",
        "pliix-thx-games",
        "pliix-game",
        "pliiz-height-thx-cinema",
        "pliiz-height-thx-games",
        "plii",
        "pliiz-height-thx-music",
        "pliiz-height-thx-u2",
        "pliiz-height",
    ],
    "DTS Surround": [
        "dts-x",
        "neural-x",
        "dts-surround-sensation",
        "neo-6-cinema-dts-surround-sensation",
        "dts-neural-x-thx-cinema",
        "neo-6-music-dts-surround-sensation",
        "dts-neural-x-thx-music",
        "dts-neural-x-thx-games",
    ],
    "THX": [
        "thx",
        "thx-surround-ex",
        "thx-cinema",
        "thx-music",
        "thx-musicmode",
        "thx-games",
        "thx-u2",
        "neural-thx",
        "neural-thx-cinema",
        "neural-thx-music",
        "neural-thx-games",
    ],
    "Mono": ["mono"],
    "Extended Mono": ["full-mono"],
    "Action": ["action", "game-action"],
    "Drama": ["tv-logic"],
    "Entertainment Show": ["studio-mix"],
    "Advanced Game": ["film", "game-rpg"],
    "Sports": ["enhanced-7", "enhance", "game-sports"],
    "Classical": ["orchestra"],
    "Rock/Pop": ["musical", "game-rock"],
    "Unplugged": ["unplugged"],
    "Front Stage Surround": ["theater-dimensional"],
}

SOUND_MODE_REVERSE_MAPPING = {
    subval: key for key, values in SOUND_MODE_MAPPING.items() for subval in values
}

DEFAULT_PLAYABLE_SOURCES = ("fm", "am", "tuner")

SUPPORT_ONKYO = (
    SUPPORT_VOLUME_SET
    | SUPPORT_VOLUME_STEP
    | SUPPORT_VOLUME_MUTE
    | SUPPORT_TURN_ON
    | SUPPORT_TURN_OFF
    | SUPPORT_SELECT_SOURCE
    | SUPPORT_PLAY_MEDIA
    | SUPPORT_SELECT_SOUND_MODE
)

SUPPORT_ONKYO_WO_VOLUME = (
    SUPPORT_TURN_ON | SUPPORT_TURN_OFF | SUPPORT_SELECT_SOURCE | SUPPORT_PLAY_MEDIA
)

SUPPORT_ONKYO_WO_SOUND_MODE = (
    SUPPORT_VOLUME_SET
    | SUPPORT_VOLUME_STEP
    | SUPPORT_VOLUME_MUTE
    | SUPPORT_TURN_ON
    | SUPPORT_TURN_OFF
    | SUPPORT_SELECT_SOURCE
    | SUPPORT_PLAY_MEDIA
)

PLATFORM_SCHEMA = PLATFORM_SCHEMA.extend(
    {
        vol.Required(CONF_HOST): cv.string,
        vol.Optional(CONF_NAME): cv.string,
        vol.Optional(CONF_PORT, default=DEFAULT_PORT): cv.port,
        vol.Optional(CONF_MAX_VOLUME, default=SUPPORTED_MAX_VOLUME): vol.All(
            vol.Coerce(int), vol.Range(min=1)
        ),
        vol.Optional(CONF_SOURCES, default=DEFAULT_SOURCES): {cv.string: cv.string},
        vol.Optional(CONF_ZONES, default=[]): vol.All(cv.ensure_list, [vol.In(ZONES)]),
    }
)

ATTR_HDMI_OUTPUT = "hdmi_output"
ATTR_PRESET = "preset"
ATTR_AUDIO_INFORMATION = "audio_information"
ATTR_VIDEO_INFORMATION = "video_information"
ATTR_VIDEO_OUT = "video_out"

ACCEPTED_VALUES = [
    "no",
    "analog",
    "yes",
    "out",
    "out-sub",
    "sub",
    "hdbaset",
    "both",
    "up",
]
ONKYO_SELECT_OUTPUT_SCHEMA = vol.Schema(
    {
        vol.Required(ATTR_ENTITY_ID): cv.entity_ids,
        vol.Required(ATTR_HDMI_OUTPUT): vol.In(ACCEPTED_VALUES),
    }
)

SERVICE_SELECT_HDMI_OUTPUT = "onkyo_select_hdmi_output"


@callback
def _parse_onkyo_tuple(value):
    """Parse a value returned from the eiscp library into a tuple."""
    if isinstance(value, str):
        return value.split(",")

    return value

<<<<<<< HEAD

@callback
def _tuple_get(tup, index, default=None):
    """Return a tuple item at index or a default value if it doesn't exist."""
    return (tup[index : index + 1] or [default])[0]

=======

@callback
def _tuple_get(tup, index, default=None):
    """Return a tuple item at index or a default value if it doesn't exist."""
    return (tup[index : index + 1] or [default])[0]
>>>>>>> d83adb1b

async def async_setup_platform(hass, config, async_add_entities, discovery_info=None):
    """Set up our socket to the AVR."""

<<<<<<< HEAD
=======
async def async_setup_platform(hass, config, async_add_entities, discovery_info=None):
    """Set up our socket to the AVR."""

>>>>>>> d83adb1b
    host = config[CONF_HOST]
    port = config[CONF_PORT]
    name = config.get(CONF_NAME) or "Onkyo Receiver"
    max_volume = config[CONF_MAX_VOLUME]
    zones = config[CONF_ZONES]
    sources = config[CONF_SOURCES]

    def service_handle(service):
        """Handle for services."""
        entity_ids = service.data.get(ATTR_ENTITY_ID)
        devices = [d for d in active_zones.values() if d.entity_id in entity_ids]

        for device in devices:
            if service.service == SERVICE_SELECT_HDMI_OUTPUT:
                device.select_output(service.data.get(ATTR_HDMI_OUTPUT))

    hass.services.async_register(
        DOMAIN,
        SERVICE_SELECT_HDMI_OUTPUT,
        service_handle,
        schema=ONKYO_SELECT_OUTPUT_SCHEMA,
    )

    _LOGGER.debug("Provisioning Onkyo AVR device at %s:%d", host, port)

    @callback
    def async_onkyo_update_callback(message):
        """Receive notification from transport that new data exists."""
        _LOGGER.debug("Received update callback from AVR: %s", message)
        zone, _, _ = message
        if zone in active_zones.keys():
            active_zones[zone].process_update(message)
            active_zones[zone].async_write_ha_state()

    try:
        avr = await pyeiscp.Connection.create(
            host=host, port=port, update_callback=async_onkyo_update_callback
        )
    except Exception:
        raise PlatformNotReady

    active_zones = {}

    for zone in ["main"] + zones:
        active_zones[zone] = OnkyoAVR(avr, name, sources, zone, max_volume)

    @callback
    def close_avr(_event):
        for zone in active_zones.values():
            zone.avr.close()

    hass.bus.async_listen_once(EVENT_HOMEASSISTANT_STOP, close_avr)

    for zone in active_zones.values():
        zone.backfill_state()

    async_add_entities(active_zones.values())


class OnkyoAVR(MediaPlayerDevice):
    """Entity reading values from Onkyo AVR protocol."""

    def __init__(self, avr, name, sources, zone, max_volume):
        """Initialize entity with transport."""
        super().__init__()
        self.avr = avr
        self._name = f"{name} {zone if zone != 'main' else ''}"
        self._zone = zone
        self._volume = 0
        self._supports_volume = False
        self._muted = False
        self._max_volume = max_volume
        self._powerstate = STATE_UNKNOWN
        self._source = None
        self._source_list = list(sources.values())
        self._source_mapping = sources
        self._reverse_mapping = {value: key for key, value in sources.items()}
        self._sound_mode = None
        self._attributes = {}
        self._supports_sound_mode = False
        self._query_timer = None

    @callback
    def process_update(self, update):
        """Store relevant updates so they can be queried later."""
        _, command, value = update
        if command in ["system-power", "power"]:
            if value == "on":
                self._powerstate = STATE_ON
            else:
                self._powerstate = STATE_OFF
                self._attributes.pop(ATTR_AUDIO_INFORMATION, None)
                self._attributes.pop(ATTR_VIDEO_INFORMATION, None)
                self._attributes.pop(ATTR_PRESET, None)
                self._attributes.pop(ATTR_VIDEO_OUT, None)
<<<<<<< HEAD

=======
>>>>>>> d83adb1b
        elif command in ["volume", "master-volume"]:
            self._supports_volume = True
            self._volume = min(value / self._max_volume, 1)
        elif command == "audio-muting":
            self._muted = bool(value == "on")
        elif command == "input-selector":
            sources = _parse_onkyo_tuple(value)

            for source in sources:
                if source in self._source_mapping:
                    self._source = self._source_mapping[source]
                    break
                self._source = "_".join(sources)
        elif command == "hdmi-output-selector":
            self._attributes[ATTR_VIDEO_OUT] = ",".join(value)
<<<<<<< HEAD
=======
            # eiscp can return string or tuple. Make everything tuples.
            if isinstance(value, str):
                current_source_tuples = (command, (value,))
            else:
                current_source_tuples = (command, value)

            for source in current_source_tuples[1]:
                if source in self._source_mapping:
                    self._source = self._source_mapping[source]
                    break
                self._source = "_".join(current_source_tuples[1])
        elif command == "hdmi-output-selector":
            self._attributes["video_out"] = ",".join(value)
>>>>>>> d83adb1b
        elif command == "preset":
            if not (self._source is None) and self._source.lower() == "radio":
                self._attributes[ATTR_PRESET] = value
            elif ATTR_PRESET in self._attributes:
                del self._attributes[ATTR_PRESET]
        elif command == "listening-mode":
            sounds_modes = _parse_onkyo_tuple(value)

            # If the selected sound mode is not available, N/A is returned
            # so only update the sound mode when it is not N/A
            if "N/A" not in sounds_modes:
                for sound_mode in sounds_modes:
                    if sound_mode in SOUND_MODE_REVERSE_MAPPING:
                        self._sound_mode = SOUND_MODE_REVERSE_MAPPING[sound_mode]
                        self._supports_sound_mode = True
                        break
                    self._sound_mode = "_".join(sounds_modes)
        elif command == "audio-information":
            self._parse_audio_inforamtion(value)
        elif command == "video-information":
            self._parse_video_inforamtion(value)
        elif command == "fl-display-information":
            if self._query_timer:
                self._query_timer.cancel()
            self._query_timer = self.hass.loop.call_later(10, self._query_av_info)

<<<<<<< HEAD

=======
>>>>>>> d83adb1b
    def backfill_state(self):
        """Get the receiver to send all the info we care about.

        Usually run only on connect, as we can otherwise rely on the
        receiver to keep us informed of changes.
        """
        self._query_avr("power")
        self._query_avr("volume")
        self._query_avr("preset")
        if self._zone == "main":
            self._query_avr("hdmi-output-selector")
            self._query_avr("audio-muting")
            self._query_avr("input-selector")
            self._query_avr("listening-mode")
            self._query_avr("audio-information")
            self._query_avr("video-information")
<<<<<<< HEAD


    @property
    def supported_features(self):
        """Flag media player features that are supported."""
        if self._supports_sound_mode:
            return SUPPORT_ONKYO
        if self._supports_volume:
            return SUPPORT_ONKYO_WO_SOUND_MODE
        return SUPPORT_ONKYO_WO_VOLUME

=======

    @property
    def supported_features(self):
        """Flag media player features that are supported."""
        if self._supports_sound_mode:
            return SUPPORT_ONKYO
        if self._supports_volume:
            return SUPPORT_ONKYO_WO_SOUND_MODE
        return SUPPORT_ONKYO_WO_VOLUME

>>>>>>> d83adb1b
    @property
    def should_poll(self):
        """No polling needed."""
        return False

    @property
    def name(self):
        """Return name of device."""
        return self._name

    @property
    def state(self):
        """Return state of power on/off."""
        return self._powerstate

    @property
    def is_volume_muted(self):
        """Return boolean reflecting mute state on device."""
        return self._muted

    @property
    def volume_level(self):
        """Return volume level from 0 to 1."""
        return self._volume

    @property
    def source(self):
        """Return currently selected input."""
        return self._source

    @property
    def source_list(self):
        """Return all active, configured inputs."""
        return self._source_list

    @property
    def sound_mode(self):
        """Return the current matched sound mode."""
        return self._sound_mode

    @property
    def sound_mode_list(self):
        """Return a list of available sound modes."""
        return list(SOUND_MODE_MAPPING)

    @property
    def device_state_attributes(self):
        """Return device specific state attributes."""
        return self._attributes

    async def async_select_source(self, source):
        """Change AVR to the designated source (by name)."""
        if source in self._source_list:
            source = self._reverse_mapping[source]
        self._update_avr("input-selector", source)
<<<<<<< HEAD

    async def async_select_sound_mode(self, sound_mode):
        """Change AVR to the designated sound_mode (by name)."""
        if sound_mode in list(SOUND_MODE_MAPPING):
            sound_mode = SOUND_MODE_MAPPING[sound_mode][0]
        self._update_avr("listening-mode", sound_mode)

=======

    async def async_select_sound_mode(self, sound_mode):
        """Change AVR to the designated sound_mode (by name)."""
        if sound_mode in list(SOUND_MODE_MAPPING):
            sound_mode = SOUND_MODE_MAPPING[sound_mode][0]
        self._update_avr("listening-mode", sound_mode)
>>>>>>> d83adb1b

    async def async_turn_off(self):
        """Turn AVR power off."""
        self._update_avr("power", "off")

    async def async_turn_on(self):
        """Turn AVR power on."""
        self._update_avr("power", "on")

    async def async_volume_up(self):
        """Increment volume by 1."""
        if self._volume < self._max_volume:
            self._update_avr("volume", "level-up")

    async def async_volume_down(self):
        """Decrement volume by 1."""
        self._update_avr("volume", "level-down")

    async def async_set_volume_level(self, volume):
        """Set AVR volume (0 to 1)."""
        self._update_avr("volume", int(volume * self._max_volume))

    async def async_mute_volume(self, mute):
        """Engage AVR mute."""
        self._update_avr("audio-muting", "on" if mute else "off")

    async def async_play_media(self, media_type, media_id, **kwargs):
        """Play radio station by preset number."""
        source = self._reverse_mapping[self._source]
        if media_type.lower() == "radio" and source in DEFAULT_PLAYABLE_SOURCES:
            self._update_avr("preset", media_id)

    async def async_select_output(self, output):
        """Set hdmi-out."""
        self._update_avr("hdmi-output-selector", output)

<<<<<<< HEAD
    def _update_avr(self, propname, value):
        """Update a property in the AVR."""
        self.avr.send(f"{self._zone}.{propname}={value}")

    def _query_avr(self, propname):
        """Cause the AVR to send an update about propname."""
        self.avr.send(f"{self._zone}.{propname}=query")
        
=======
>>>>>>> d83adb1b
    @callback
    def _parse_audio_inforamtion(self, audio_information_raw):
        values = _parse_onkyo_tuple(audio_information_raw)
        if values and values[0] != "N/A":
            info = {
                "format": _tuple_get(values, 1),
                "input_frequency": _tuple_get(values, 2),
                "input_channels": _tuple_get(values, 3),
                "listening_mode": _tuple_get(values, 4),
                "output_channels": _tuple_get(values, 5),
                "output_frequency": _tuple_get(values, 6),
            }
            self._attributes[ATTR_AUDIO_INFORMATION] = info
        else:
            self._attributes.pop(ATTR_AUDIO_INFORMATION, None)

    @callback
    def _parse_video_inforamtion(self, video_information_raw):
        values = _parse_onkyo_tuple(video_information_raw)
        if values and values[0] != "N/A":
            info = {
                "input_resolution": _tuple_get(values, 1),
                "input_color_schema": _tuple_get(values, 2),
                "input_color_depth": _tuple_get(values, 3),
                "output_resolution": _tuple_get(values, 5),
                "output_color_schema": _tuple_get(values, 6),
                "output_color_depth": _tuple_get(values, 7),
                "picture_mode": _tuple_get(values, 8),
            }
            self._attributes[ATTR_VIDEO_INFORMATION] = info
        else:
            self._attributes.pop(ATTR_VIDEO_INFORMATION, None)

    @callback
    def _query_av_info(self):
        self._query_avr("listening-mode")
        self._query_avr("audio-information")
<<<<<<< HEAD
        self._query_avr("video-information")
=======
        self._query_avr("video-information")

    def _update_avr(self, propname, value):
        """Update a property in the AVR."""
        self.avr.send(f"{self._zone}.{propname}={value}")

    def _query_avr(self, propname):
        """Cause the AVR to send an update about propname."""
        self.avr.send(f"{self._zone}.{propname}=query")
>>>>>>> d83adb1b
<|MERGE_RESOLUTION|>--- conflicted
+++ resolved
@@ -204,30 +204,16 @@
 
     return value
 
-<<<<<<< HEAD
 
 @callback
 def _tuple_get(tup, index, default=None):
     """Return a tuple item at index or a default value if it doesn't exist."""
     return (tup[index : index + 1] or [default])[0]
 
-=======
-
-@callback
-def _tuple_get(tup, index, default=None):
-    """Return a tuple item at index or a default value if it doesn't exist."""
-    return (tup[index : index + 1] or [default])[0]
->>>>>>> d83adb1b
 
 async def async_setup_platform(hass, config, async_add_entities, discovery_info=None):
     """Set up our socket to the AVR."""
 
-<<<<<<< HEAD
-=======
-async def async_setup_platform(hass, config, async_add_entities, discovery_info=None):
-    """Set up our socket to the AVR."""
-
->>>>>>> d83adb1b
     host = config[CONF_HOST]
     port = config[CONF_PORT]
     name = config.get(CONF_NAME) or "Onkyo Receiver"
@@ -323,10 +309,6 @@
                 self._attributes.pop(ATTR_VIDEO_INFORMATION, None)
                 self._attributes.pop(ATTR_PRESET, None)
                 self._attributes.pop(ATTR_VIDEO_OUT, None)
-<<<<<<< HEAD
-
-=======
->>>>>>> d83adb1b
         elif command in ["volume", "master-volume"]:
             self._supports_volume = True
             self._volume = min(value / self._max_volume, 1)
@@ -342,8 +324,6 @@
                 self._source = "_".join(sources)
         elif command == "hdmi-output-selector":
             self._attributes[ATTR_VIDEO_OUT] = ",".join(value)
-<<<<<<< HEAD
-=======
             # eiscp can return string or tuple. Make everything tuples.
             if isinstance(value, str):
                 current_source_tuples = (command, (value,))
@@ -357,7 +337,6 @@
                 self._source = "_".join(current_source_tuples[1])
         elif command == "hdmi-output-selector":
             self._attributes["video_out"] = ",".join(value)
->>>>>>> d83adb1b
         elif command == "preset":
             if not (self._source is None) and self._source.lower() == "radio":
                 self._attributes[ATTR_PRESET] = value
@@ -384,10 +363,6 @@
                 self._query_timer.cancel()
             self._query_timer = self.hass.loop.call_later(10, self._query_av_info)
 
-<<<<<<< HEAD
-
-=======
->>>>>>> d83adb1b
     def backfill_state(self):
         """Get the receiver to send all the info we care about.
 
@@ -404,8 +379,6 @@
             self._query_avr("listening-mode")
             self._query_avr("audio-information")
             self._query_avr("video-information")
-<<<<<<< HEAD
-
 
     @property
     def supported_features(self):
@@ -416,18 +389,6 @@
             return SUPPORT_ONKYO_WO_SOUND_MODE
         return SUPPORT_ONKYO_WO_VOLUME
 
-=======
-
-    @property
-    def supported_features(self):
-        """Flag media player features that are supported."""
-        if self._supports_sound_mode:
-            return SUPPORT_ONKYO
-        if self._supports_volume:
-            return SUPPORT_ONKYO_WO_SOUND_MODE
-        return SUPPORT_ONKYO_WO_VOLUME
-
->>>>>>> d83adb1b
     @property
     def should_poll(self):
         """No polling needed."""
@@ -483,7 +444,6 @@
         if source in self._source_list:
             source = self._reverse_mapping[source]
         self._update_avr("input-selector", source)
-<<<<<<< HEAD
 
     async def async_select_sound_mode(self, sound_mode):
         """Change AVR to the designated sound_mode (by name)."""
@@ -491,15 +451,6 @@
             sound_mode = SOUND_MODE_MAPPING[sound_mode][0]
         self._update_avr("listening-mode", sound_mode)
 
-=======
-
-    async def async_select_sound_mode(self, sound_mode):
-        """Change AVR to the designated sound_mode (by name)."""
-        if sound_mode in list(SOUND_MODE_MAPPING):
-            sound_mode = SOUND_MODE_MAPPING[sound_mode][0]
-        self._update_avr("listening-mode", sound_mode)
->>>>>>> d83adb1b
-
     async def async_turn_off(self):
         """Turn AVR power off."""
         self._update_avr("power", "off")
@@ -535,17 +486,6 @@
         """Set hdmi-out."""
         self._update_avr("hdmi-output-selector", output)
 
-<<<<<<< HEAD
-    def _update_avr(self, propname, value):
-        """Update a property in the AVR."""
-        self.avr.send(f"{self._zone}.{propname}={value}")
-
-    def _query_avr(self, propname):
-        """Cause the AVR to send an update about propname."""
-        self.avr.send(f"{self._zone}.{propname}=query")
-        
-=======
->>>>>>> d83adb1b
     @callback
     def _parse_audio_inforamtion(self, audio_information_raw):
         values = _parse_onkyo_tuple(audio_information_raw)
@@ -583,9 +523,6 @@
     def _query_av_info(self):
         self._query_avr("listening-mode")
         self._query_avr("audio-information")
-<<<<<<< HEAD
-        self._query_avr("video-information")
-=======
         self._query_avr("video-information")
 
     def _update_avr(self, propname, value):
@@ -594,5 +531,4 @@
 
     def _query_avr(self, propname):
         """Cause the AVR to send an update about propname."""
-        self.avr.send(f"{self._zone}.{propname}=query")
->>>>>>> d83adb1b
+        self.avr.send(f"{self._zone}.{propname}=query")