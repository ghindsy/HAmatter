--- conflicted
+++ resolved
@@ -104,7 +104,7 @@
         """Return if the entity should be enabled when first added to the entity registry."""
         return self.device.max_resolution == self.profile.video.resolution.width
 
-    async def stream_source(self):
+    async def async_stream_source(self):
         """Return the stream source."""
         if self._stream_uri is None:
             uri_no_auth = await self.device.async_get_stream_uri(self.profile)
@@ -181,41 +181,6 @@
         finally:
             await stream.close()
 
-<<<<<<< HEAD
-    @property
-    def supported_features(self):
-        """Return supported features."""
-        if self._input:
-            return SUPPORT_STREAM
-        return 0
-
-    def stream_source(self):
-        """Return the stream source."""
-        return self._input
-
-    @property
-    def name(self):
-        """Return the name of this camera."""
-        return f"{self._name} - {self._profile_name}"
-
-    @property
-    def unique_id(self) -> Optional[str]:
-        """Return a unique ID."""
-        if self._profile_index:
-            return f"{self._mac}_{self._profile_index}"
-        return self._mac
-
-    @property
-    def device_info(self):
-        """Return a device description for device registry."""
-        return {
-            "identifiers": {(DOMAIN, self._mac)},
-            "name": self._name,
-            "manufacturer": self._manufacturer,
-            "model": self._model,
-            "sw_version": self._firmware_version,
-        }
-=======
     async def async_perform_ptz(
         self,
         distance,
@@ -238,5 +203,4 @@
             pan,
             tilt,
             zoom,
-        )
->>>>>>> f09a20b6
+        )