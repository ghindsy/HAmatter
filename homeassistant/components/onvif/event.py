--- conflicted
+++ resolved
@@ -19,17 +19,13 @@
 from .models import Event
 from .parsers import PARSERS
 
-<<<<<<< HEAD
-UNHANDLED_TOPICS = set()
-SUBSCRIPTION_ERRORS = (Fault, asyncio.TimeoutError, TransportError, TypeError)
-=======
 UNHANDLED_TOPICS: set[str] = set()
 SUBSCRIPTION_ERRORS = (
     Fault,
     asyncio.TimeoutError,
     TransportError,
+    TypeError
 )
->>>>>>> 58de7b8d
 
 
 class EventManager:
