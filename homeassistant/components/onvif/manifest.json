{
  "domain": "onvif",
  "name": "Onvif",
  "documentation": "https://www.home-assistant.io/components/onvif",
  "requirements": [
    "onvif-zeep-async==0.1.1",
    "zeep[async]==3.0.0",
    "suds-passworddigest-homeassistant==0.1.2a0.dev0",
    "suds-py3==1.3.3.0"
  ],
  "dependencies": [
<<<<<<< HEAD
      "ffmpeg"
=======
    "ffmpeg"
>>>>>>> 4a2a130b
  ],
  "codeowners": []
}<|MERGE_RESOLUTION|>--- conflicted
+++ resolved
@@ -9,11 +9,7 @@
     "suds-py3==1.3.3.0"
   ],
   "dependencies": [
-<<<<<<< HEAD
-      "ffmpeg"
-=======
     "ffmpeg"
->>>>>>> 4a2a130b
   ],
   "codeowners": []
 }