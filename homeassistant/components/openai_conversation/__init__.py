"""The OpenAI Conversation integration."""
from __future__ import annotations

from functools import partial
import logging
from typing import Literal

import openai
import voluptuous as vol

from homeassistant.components import conversation
from homeassistant.config_entries import ConfigEntry
from homeassistant.const import CONF_API_KEY, MATCH_ALL
from homeassistant.core import (
    HomeAssistant,
    ServiceCall,
    ServiceResponse,
    SupportsResponse,
)
from homeassistant.exceptions import (
    ConfigEntryNotReady,
    HomeAssistantError,
    TemplateError,
)
from homeassistant.helpers import config_validation as cv, intent, selector, template
from homeassistant.helpers.typing import ConfigType
from homeassistant.util import ulid

from .const import (
    CONF_CHAT_MODEL,
    CONF_MAX_TOKENS,
    CONF_PROMPT,
    CONF_TEMPERATURE,
    CONF_TOP_P,
    DEFAULT_CHAT_MODEL,
    DEFAULT_MAX_TOKENS,
    DEFAULT_PROMPT,
    DEFAULT_TEMPERATURE,
    DEFAULT_TOP_P,
    DOMAIN,
)

_LOGGER = logging.getLogger(__name__)
SERVICE_GENERATE_IMAGE = "generate_image"

CONFIG_SCHEMA = cv.config_entry_only_config_schema(DOMAIN)


async def async_setup(hass: HomeAssistant, config: ConfigType) -> bool:
    """Set up OpenAI Conversation."""

    async def render_image(call: ServiceCall) -> ServiceResponse:
        """Render an image with dall-e."""
        client = hass.data[DOMAIN][call.data["config_entry"]]
        try:
            response = await client.images.generate(
                model="dall-e-3",
                prompt=call.data["prompt"],
                size=call.data["size"],
                quality=call.data["quality"],
                style=call.data["style"],
                response_format="url",
                n=1,
            )
        except openai.OpenAIError as err:
            raise HomeAssistantError(f"Error generating image: {err}") from err

        return response.data[0].model_dump(exclude="b64_json")

    hass.services.async_register(
        DOMAIN,
        SERVICE_GENERATE_IMAGE,
        render_image,
        schema=vol.Schema(
            {
                vol.Required("config_entry"): selector.ConfigEntrySelector(
                    {
                        "integration": DOMAIN,
                    }
                ),
                vol.Required("prompt"): cv.string,
                vol.Optional("size", default="1024x1024"): vol.In(("1024x1024", "1024x1792", "1792x1024")),
                vol.Optional("quality", default="standard"): vol.In(("standard", "hd")),
                vol.Optional("style", default="vivid"): vol.In(("vivid", "natural")),
            }
        ),
        supports_response=SupportsResponse.ONLY,
    )
    return True


async def async_setup_entry(hass: HomeAssistant, entry: ConfigEntry) -> bool:
    """Set up OpenAI Conversation from a config entry."""
    client = openai.AsyncOpenAI(api_key=entry.data[CONF_API_KEY])
    try:
        await hass.async_add_executor_job(
<<<<<<< HEAD
            client.with_options(timeout=10.0).models.list
=======
            partial(
                openai.Model.list,
                api_key=entry.data[CONF_API_KEY],
                request_timeout=10,
            )
>>>>>>> 157c4e31
        )
    except openai.AuthenticationError as err:
        _LOGGER.error("Invalid API key: %s", err)
        return False
    except openai.OpenAIError as err:
        raise ConfigEntryNotReady(err) from err

    hass.data.setdefault(DOMAIN, {})[entry.entry_id] = client

    conversation.async_set_agent(hass, entry, OpenAIAgent(hass, entry))
    return True


async def async_unload_entry(hass: HomeAssistant, entry: ConfigEntry) -> bool:
    """Unload OpenAI."""
    hass.data[DOMAIN].pop(entry.entry_id)
    conversation.async_unset_agent(hass, entry)
    return True


class OpenAIAgent(conversation.AbstractConversationAgent):
    """OpenAI conversation agent."""

    def __init__(self, hass: HomeAssistant, entry: ConfigEntry) -> None:
        """Initialize the agent."""
        self.hass = hass
        self.entry = entry
        self.history: dict[str, list[dict]] = {}

    @property
    def supported_languages(self) -> list[str] | Literal["*"]:
        """Return a list of supported languages."""
        return MATCH_ALL

    async def async_process(
        self, user_input: conversation.ConversationInput
    ) -> conversation.ConversationResult:
        """Process a sentence."""
        raw_prompt = self.entry.options.get(CONF_PROMPT, DEFAULT_PROMPT)
        model = self.entry.options.get(CONF_CHAT_MODEL, DEFAULT_CHAT_MODEL)
        max_tokens = self.entry.options.get(CONF_MAX_TOKENS, DEFAULT_MAX_TOKENS)
        top_p = self.entry.options.get(CONF_TOP_P, DEFAULT_TOP_P)
        temperature = self.entry.options.get(CONF_TEMPERATURE, DEFAULT_TEMPERATURE)

        if user_input.conversation_id in self.history:
            conversation_id = user_input.conversation_id
            messages = self.history[conversation_id]
        else:
            conversation_id = ulid.ulid_now()
            try:
                prompt = self._async_generate_prompt(raw_prompt)
            except TemplateError as err:
                _LOGGER.error("Error rendering prompt: %s", err)
                intent_response = intent.IntentResponse(language=user_input.language)
                intent_response.async_set_error(
                    intent.IntentResponseErrorCode.UNKNOWN,
                    f"Sorry, I had a problem with my template: {err}",
                )
                return conversation.ConversationResult(
                    response=intent_response, conversation_id=conversation_id
                )
            messages = [{"role": "system", "content": prompt}]

        messages.append({"role": "user", "content": user_input.text})

        _LOGGER.debug("Prompt for %s: %s", model, messages)

        client = self.hass.data[DOMAIN][self.entry.entry_id]

        try:
            result = await client.chat.completions.create(
                model=model,
                messages=messages,
                max_tokens=max_tokens,
                top_p=top_p,
                temperature=temperature,
                user=conversation_id,
            )
        except openai.OpenAIError as err:
            intent_response = intent.IntentResponse(language=user_input.language)
            intent_response.async_set_error(
                intent.IntentResponseErrorCode.UNKNOWN,
                f"Sorry, I had a problem talking to OpenAI: {err}",
            )
            return conversation.ConversationResult(
                response=intent_response, conversation_id=conversation_id
            )

        _LOGGER.debug("Response %s", result)
        response = result.choices[0].message.model_dump(include=["role", "content"])
        messages.append(response)
        self.history[conversation_id] = messages

        intent_response = intent.IntentResponse(language=user_input.language)
        intent_response.async_set_speech(response["content"])
        return conversation.ConversationResult(
            response=intent_response, conversation_id=conversation_id
        )

    def _async_generate_prompt(self, raw_prompt: str) -> str:
        """Generate a prompt for the user."""
        return template.Template(raw_prompt, self.hass).async_render(
            {
                "ha_name": self.hass.config.location_name,
            },
            parse_result=False,
        )<|MERGE_RESOLUTION|>--- conflicted
+++ resolved
@@ -94,15 +94,7 @@
     client = openai.AsyncOpenAI(api_key=entry.data[CONF_API_KEY])
     try:
         await hass.async_add_executor_job(
-<<<<<<< HEAD
             client.with_options(timeout=10.0).models.list
-=======
-            partial(
-                openai.Model.list,
-                api_key=entry.data[CONF_API_KEY],
-                request_timeout=10,
-            )
->>>>>>> 157c4e31
         )
     except openai.AuthenticationError as err:
         _LOGGER.error("Invalid API key: %s", err)
