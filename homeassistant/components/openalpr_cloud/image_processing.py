--- conflicted
+++ resolved
@@ -21,10 +21,6 @@
     CONF_REGION,
     CONF_SOURCE,
 )
-<<<<<<< HEAD
-from homeassistant.const import CONF_API_KEY, CONF_REGION
-=======
->>>>>>> ff3b7489
 from homeassistant.core import HomeAssistant, split_entity_id
 from homeassistant.helpers.aiohttp_client import async_get_clientsession
 import homeassistant.helpers.config_validation as cv
