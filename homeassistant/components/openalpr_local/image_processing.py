"""Component that will help set the OpenALPR local for ALPR processing."""
from __future__ import annotations

import asyncio
import io
import re

import voluptuous as vol

from homeassistant.components.image_processing import (
    ATTR_CONFIDENCE,
    CONF_CONFIDENCE,
    PLATFORM_SCHEMA,
    ImageProcessingEntity,
)
from homeassistant.const import (
    ATTR_ENTITY_ID,
    CONF_ENTITY_ID,
    CONF_NAME,
    CONF_REGION,
    CONF_SOURCE,
)
<<<<<<< HEAD
from homeassistant.const import CONF_REGION
=======
>>>>>>> ff3b7489
from homeassistant.core import HomeAssistant, callback, split_entity_id
import homeassistant.helpers.config_validation as cv
from homeassistant.helpers.entity_platform import AddEntitiesCallback
from homeassistant.helpers.typing import ConfigType, DiscoveryInfoType
from homeassistant.util.async_ import run_callback_threadsafe

RE_ALPR_PLATE = re.compile(r"^plate\d*:")
RE_ALPR_RESULT = re.compile(r"- (\w*)\s*confidence: (\d*.\d*)")

EVENT_FOUND_PLATE = "image_processing.found_plate"

ATTR_PLATE = "plate"
ATTR_PLATES = "plates"
ATTR_VEHICLES = "vehicles"

OPENALPR_REGIONS = [
    "au",
    "auwide",
    "br",
    "eu",
    "fr",
    "gb",
    "kr",
    "kr2",
    "mx",
    "sg",
    "us",
    "vn2",
]

CONF_ALPR_BIN = "alpr_bin"

DEFAULT_BINARY = "alpr"

PLATFORM_SCHEMA = PLATFORM_SCHEMA.extend(
    {
        vol.Required(CONF_REGION): vol.All(vol.Lower, vol.In(OPENALPR_REGIONS)),
        vol.Optional(CONF_ALPR_BIN, default=DEFAULT_BINARY): cv.string,
    }
)


async def async_setup_platform(
    hass: HomeAssistant,
    config: ConfigType,
    async_add_entities: AddEntitiesCallback,
    discovery_info: DiscoveryInfoType | None = None,
) -> None:
    """Set up the OpenALPR local platform."""
    command = [config[CONF_ALPR_BIN], "-c", config[CONF_REGION], "-"]
    confidence = config[CONF_CONFIDENCE]

    entities = []
    for camera in config[CONF_SOURCE]:
        entities.append(
            OpenAlprLocalEntity(
                camera[CONF_ENTITY_ID], command, confidence, camera.get(CONF_NAME)
            )
        )

    async_add_entities(entities)


class ImageProcessingAlprEntity(ImageProcessingEntity):
    """Base entity class for ALPR image processing."""

    def __init__(self):
        """Initialize base ALPR entity."""
        self.plates = {}
        self.vehicles = 0

    @property
    def state(self):
        """Return the state of the entity."""
        confidence = 0
        plate = None

        # search high plate
        for i_pl, i_co in self.plates.items():
            if i_co > confidence:
                confidence = i_co
                plate = i_pl
        return plate

    @property
    def device_class(self):
        """Return the class of this device, from component DEVICE_CLASSES."""
        return "alpr"

    @property
    def extra_state_attributes(self):
        """Return device specific state attributes."""
        return {ATTR_PLATES: self.plates, ATTR_VEHICLES: self.vehicles}

    def process_plates(self, plates, vehicles):
        """Send event with new plates and store data."""
        run_callback_threadsafe(
            self.hass.loop, self.async_process_plates, plates, vehicles
        ).result()

    @callback
    def async_process_plates(self, plates, vehicles):
        """Send event with new plates and store data.

        plates are a dict in follow format:
          { 'plate': confidence }

        This method must be run in the event loop.
        """
        plates = {
            plate: confidence
            for plate, confidence in plates.items()
            if confidence >= self.confidence
        }
        new_plates = set(plates) - set(self.plates)

        # Send events
        for i_plate in new_plates:
            self.hass.async_add_job(
                self.hass.bus.async_fire,
                EVENT_FOUND_PLATE,
                {
                    ATTR_PLATE: i_plate,
                    ATTR_ENTITY_ID: self.entity_id,
                    ATTR_CONFIDENCE: plates.get(i_plate),
                },
            )

        # Update entity store
        self.plates = plates
        self.vehicles = vehicles


class OpenAlprLocalEntity(ImageProcessingAlprEntity):
    """OpenALPR local api entity."""

    def __init__(self, camera_entity, command, confidence, name=None):
        """Initialize OpenALPR local API."""
        super().__init__()

        self._cmd = command
        self._camera = camera_entity
        self._confidence = confidence

        if name:
            self._name = name
        else:
            self._name = f"OpenAlpr {split_entity_id(camera_entity)[1]}"

    @property
    def confidence(self):
        """Return minimum confidence for send events."""
        return self._confidence

    @property
    def camera_entity(self):
        """Return camera entity id from process pictures."""
        return self._camera

    @property
    def name(self):
        """Return the name of the entity."""
        return self._name

    async def async_process_image(self, image):
        """Process image.

        This method is a coroutine.
        """
        result = {}
        vehicles = 0

        alpr = await asyncio.create_subprocess_exec(
            *self._cmd,
            stdin=asyncio.subprocess.PIPE,
            stdout=asyncio.subprocess.PIPE,
            stderr=asyncio.subprocess.DEVNULL,
        )

        # Send image
        stdout, _ = await alpr.communicate(input=image)
        stdout = io.StringIO(str(stdout, "utf-8"))

        while True:
            line = stdout.readline()
            if not line:
                break

            new_plates = RE_ALPR_PLATE.search(line)
            new_result = RE_ALPR_RESULT.search(line)

            # Found new vehicle
            if new_plates:
                vehicles += 1
                continue

            # Found plate result
            if new_result:
                try:
                    result.update({new_result.group(1): float(new_result.group(2))})
                except ValueError:
                    continue

        self.async_process_plates(result, vehicles)<|MERGE_RESOLUTION|>--- conflicted
+++ resolved
@@ -20,10 +20,6 @@
     CONF_REGION,
     CONF_SOURCE,
 )
-<<<<<<< HEAD
-from homeassistant.const import CONF_REGION
-=======
->>>>>>> ff3b7489
 from homeassistant.core import HomeAssistant, callback, split_entity_id
 import homeassistant.helpers.config_validation as cv
 from homeassistant.helpers.entity_platform import AddEntitiesCallback
