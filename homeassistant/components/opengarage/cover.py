--- conflicted
+++ resolved
@@ -2,11 +2,6 @@
 import logging
 
 from homeassistant.components.cover import (
-<<<<<<< HEAD
-    DEVICE_CLASS_GARAGE,
-=======
-    PLATFORM_SCHEMA,
->>>>>>> 355f2f25
     SUPPORT_CLOSE,
     SUPPORT_OPEN,
     CoverDeviceClass,
