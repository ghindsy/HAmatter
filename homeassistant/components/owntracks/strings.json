--- conflicted
+++ resolved
@@ -1,9 +1,5 @@
 {
   "config": {
-<<<<<<< HEAD
-    "title": "AIS OwnTracks",
-=======
->>>>>>> 405062d2
     "step": {
       "user": {
         "title": "Set up OwnTracks",
