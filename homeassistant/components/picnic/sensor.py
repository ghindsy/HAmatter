"""Definition of Picnic sensors."""
from __future__ import annotations

from collections.abc import Callable
from dataclasses import dataclass
from datetime import datetime
from typing import Any, Literal, cast

from homeassistant.components.sensor import (
    SensorDeviceClass,
    SensorEntity,
    SensorEntityDescription,
)
from homeassistant.config_entries import ConfigEntry
from homeassistant.const import CURRENCY_EURO
from homeassistant.core import HomeAssistant
from homeassistant.helpers.device_registry import DeviceEntryType, DeviceInfo
from homeassistant.helpers.entity_platform import AddEntitiesCallback
from homeassistant.helpers.typing import StateType
from homeassistant.helpers.update_coordinator import (
    CoordinatorEntity,
    DataUpdateCoordinator,
)
from homeassistant.util import dt as dt_util

from .const import (
    ATTRIBUTION,
    CONF_COORDINATOR,
    DOMAIN,
    SENSOR_CART_ITEMS_COUNT,
    SENSOR_CART_TOTAL_PRICE,
    SENSOR_LAST_ORDER_DELIVERY_TIME,
    SENSOR_LAST_ORDER_MAX_ORDER_TIME,
    SENSOR_LAST_ORDER_SLOT_END,
    SENSOR_LAST_ORDER_SLOT_START,
    SENSOR_LAST_ORDER_STATUS,
    SENSOR_LAST_ORDER_TOTAL_PRICE,
    SENSOR_NEXT_DELIVERY_ETA_END,
    SENSOR_NEXT_DELIVERY_ETA_START,
    SENSOR_NEXT_DELIVERY_SLOT_END,
    SENSOR_NEXT_DELIVERY_SLOT_START,
    SENSOR_SELECTED_SLOT_END,
    SENSOR_SELECTED_SLOT_MAX_ORDER_TIME,
    SENSOR_SELECTED_SLOT_MIN_ORDER_VALUE,
    SENSOR_SELECTED_SLOT_START,
)


@dataclass
class PicnicRequiredKeysMixin:
    """Mixin for required keys."""

    data_type: Literal[
        "cart_data", "slot_data", "next_delivery_data", "last_order_data"
    ]
    value_fn: Callable[[Any], StateType | datetime]


@dataclass
class PicnicSensorEntityDescription(SensorEntityDescription, PicnicRequiredKeysMixin):
    """Describes Picnic sensor entity."""

    entity_registry_enabled_default: bool = False


SENSOR_TYPES: tuple[PicnicSensorEntityDescription, ...] = (
    PicnicSensorEntityDescription(
        key=SENSOR_CART_ITEMS_COUNT,
        translation_key=SENSOR_CART_ITEMS_COUNT,
        icon="mdi:format-list-numbered",
        data_type="cart_data",
        value_fn=lambda cart: cart.get("total_count", 0),
    ),
    PicnicSensorEntityDescription(
        key=SENSOR_CART_TOTAL_PRICE,
        translation_key=SENSOR_CART_TOTAL_PRICE,
        native_unit_of_measurement=CURRENCY_EURO,
        icon="mdi:currency-eur",
        entity_registry_enabled_default=True,
        data_type="cart_data",
        value_fn=lambda cart: cart.get("total_price", 0) / 100,
    ),
    PicnicSensorEntityDescription(
        key=SENSOR_SELECTED_SLOT_START,
        translation_key=SENSOR_SELECTED_SLOT_START,
        device_class=SensorDeviceClass.TIMESTAMP,
        icon="mdi:calendar-start",
        entity_registry_enabled_default=True,
        data_type="slot_data",
        value_fn=lambda slot: dt_util.parse_datetime(str(slot.get("window_start"))),
    ),
    PicnicSensorEntityDescription(
        key=SENSOR_SELECTED_SLOT_END,
        translation_key=SENSOR_SELECTED_SLOT_END,
        device_class=SensorDeviceClass.TIMESTAMP,
        icon="mdi:calendar-end",
        entity_registry_enabled_default=True,
        data_type="slot_data",
        value_fn=lambda slot: dt_util.parse_datetime(str(slot.get("window_end"))),
    ),
    PicnicSensorEntityDescription(
        key=SENSOR_SELECTED_SLOT_MAX_ORDER_TIME,
        translation_key=SENSOR_SELECTED_SLOT_MAX_ORDER_TIME,
        device_class=SensorDeviceClass.TIMESTAMP,
        icon="mdi:clock-alert-outline",
        entity_registry_enabled_default=True,
        data_type="slot_data",
        value_fn=lambda slot: dt_util.parse_datetime(str(slot.get("cut_off_time"))),
    ),
    PicnicSensorEntityDescription(
        key=SENSOR_SELECTED_SLOT_MIN_ORDER_VALUE,
        translation_key=SENSOR_SELECTED_SLOT_MIN_ORDER_VALUE,
        native_unit_of_measurement=CURRENCY_EURO,
        icon="mdi:currency-eur",
        entity_registry_enabled_default=True,
        data_type="slot_data",
        value_fn=lambda slot: (
            slot["minimum_order_value"] / 100
            if slot.get("minimum_order_value")
            else None
        ),
    ),
    PicnicSensorEntityDescription(
        key=SENSOR_LAST_ORDER_SLOT_START,
        translation_key=SENSOR_LAST_ORDER_SLOT_START,
        device_class=SensorDeviceClass.TIMESTAMP,
        icon="mdi:calendar-start",
        data_type="last_order_data",
        value_fn=lambda last_order: dt_util.parse_datetime(
            str(last_order.get("slot", {}).get("window_start"))
        ),
    ),
    PicnicSensorEntityDescription(
        key=SENSOR_LAST_ORDER_SLOT_END,
        translation_key=SENSOR_LAST_ORDER_SLOT_END,
        device_class=SensorDeviceClass.TIMESTAMP,
        icon="mdi:calendar-end",
        data_type="last_order_data",
        value_fn=lambda last_order: dt_util.parse_datetime(
            str(last_order.get("slot", {}).get("window_end"))
        ),
    ),
    PicnicSensorEntityDescription(
        key=SENSOR_LAST_ORDER_STATUS,
        translation_key=SENSOR_LAST_ORDER_STATUS,
        icon="mdi:list-status",
        data_type="last_order_data",
        value_fn=lambda last_order: last_order.get("status"),
    ),
    PicnicSensorEntityDescription(
        key=SENSOR_LAST_ORDER_MAX_ORDER_TIME,
        translation_key=SENSOR_LAST_ORDER_MAX_ORDER_TIME,
        device_class=SensorDeviceClass.TIMESTAMP,
        icon="mdi:clock-alert-outline",
        entity_registry_enabled_default=True,
        data_type="last_order_data",
        value_fn=lambda last_order: dt_util.parse_datetime(
            str(last_order.get("slot", {}).get("cut_off_time"))
        ),
    ),
    PicnicSensorEntityDescription(
        key=SENSOR_LAST_ORDER_DELIVERY_TIME,
        translation_key=SENSOR_LAST_ORDER_DELIVERY_TIME,
        device_class=SensorDeviceClass.TIMESTAMP,
        icon="mdi:timeline-clock",
        entity_registry_enabled_default=True,
        data_type="last_order_data",
        value_fn=lambda last_order: dt_util.parse_datetime(
            str(last_order.get("delivery_time", {}).get("start"))
        ),
    ),
    PicnicSensorEntityDescription(
        key=SENSOR_LAST_ORDER_TOTAL_PRICE,
        translation_key=SENSOR_LAST_ORDER_TOTAL_PRICE,
        native_unit_of_measurement=CURRENCY_EURO,
        icon="mdi:cash-marker",
        data_type="last_order_data",
        value_fn=lambda last_order: last_order.get("total_price", 0) / 100,
    ),
    PicnicSensorEntityDescription(
        key=SENSOR_NEXT_DELIVERY_ETA_START,
        translation_key=SENSOR_NEXT_DELIVERY_ETA_START,
        device_class=SensorDeviceClass.TIMESTAMP,
        icon="mdi:clock-start",
        entity_registry_enabled_default=True,
        data_type="next_delivery_data",
        value_fn=lambda next_delivery: dt_util.parse_datetime(
            str(next_delivery.get("eta", {}).get("start"))
        ),
    ),
    PicnicSensorEntityDescription(
        key=SENSOR_NEXT_DELIVERY_ETA_END,
        translation_key=SENSOR_NEXT_DELIVERY_ETA_END,
        device_class=SensorDeviceClass.TIMESTAMP,
        icon="mdi:clock-end",
        entity_registry_enabled_default=True,
        data_type="next_delivery_data",
        value_fn=lambda next_delivery: dt_util.parse_datetime(
            str(next_delivery.get("eta", {}).get("end"))
        ),
    ),
    PicnicSensorEntityDescription(
        key=SENSOR_NEXT_DELIVERY_SLOT_START,
        translation_key=SENSOR_NEXT_DELIVERY_SLOT_START,
        device_class=SensorDeviceClass.TIMESTAMP,
        icon="mdi:calendar-start",
        data_type="next_delivery_data",
        value_fn=lambda next_delivery: dt_util.parse_datetime(
            str(next_delivery.get("slot", {}).get("window_start"))
        ),
    ),
    PicnicSensorEntityDescription(
        key=SENSOR_NEXT_DELIVERY_SLOT_END,
        translation_key=SENSOR_NEXT_DELIVERY_SLOT_END,
        device_class=SensorDeviceClass.TIMESTAMP,
        icon="mdi:calendar-end",
        data_type="next_delivery_data",
        value_fn=lambda next_delivery: dt_util.parse_datetime(
            str(next_delivery.get("slot", {}).get("window_end"))
        ),
    ),
)


async def async_setup_entry(
    hass: HomeAssistant,
    config_entry: ConfigEntry,
    async_add_entities: AddEntitiesCallback,
) -> None:
    """Set up Picnic sensor entries."""
    picnic_coordinator = hass.data[DOMAIN][config_entry.entry_id][CONF_COORDINATOR]

    # Add an entity for each sensor type
    async_add_entities(
        PicnicSensor(picnic_coordinator, config_entry, description)
        for description in SENSOR_TYPES
    )


class PicnicSensor(SensorEntity, CoordinatorEntity):
    """The CoordinatorEntity subclass representing Picnic sensors."""

    _attr_has_entity_name = True
    _attr_attribution = ATTRIBUTION
    entity_description: PicnicSensorEntityDescription

    def __init__(
        self,
        coordinator: DataUpdateCoordinator[Any],
        config_entry: ConfigEntry,
        description: PicnicSensorEntityDescription,
    ) -> None:
        """Init a Picnic sensor."""
        super().__init__(coordinator)
        self.entity_description = description

<<<<<<< HEAD
        self._service_unique_id = config_entry.unique_id
=======
        self.entity_id = f"sensor.picnic_{description.key}"
>>>>>>> a65ad37c

        self._attr_unique_id = f"{config_entry.unique_id}.{description.key}"
        self._attr_device_info = DeviceInfo(
            entry_type=DeviceEntryType.SERVICE,
            identifiers={(DOMAIN, cast(str, config_entry.unique_id))},
            manufacturer="Picnic",
            model=config_entry.unique_id,
        )

    @property
    def native_value(self) -> StateType | datetime:
        """Return the value reported by the sensor."""
        data_set = (
            self.coordinator.data.get(self.entity_description.data_type, {})
            if self.coordinator.data is not None
            else {}
        )
        return self.entity_description.value_fn(data_set)<|MERGE_RESOLUTION|>--- conflicted
+++ resolved
@@ -254,12 +254,6 @@
         super().__init__(coordinator)
         self.entity_description = description
 
-<<<<<<< HEAD
-        self._service_unique_id = config_entry.unique_id
-=======
-        self.entity_id = f"sensor.picnic_{description.key}"
->>>>>>> a65ad37c
-
         self._attr_unique_id = f"{config_entry.unique_id}.{description.key}"
         self._attr_device_info = DeviceInfo(
             entry_type=DeviceEntryType.SERVICE,
