--- conflicted
+++ resolved
@@ -11,8 +11,6 @@
 from homeassistant.const import CONF_HOST, CONF_NAME
 import homeassistant.helpers.config_validation as cv
 from homeassistant.util.process import kill_subprocess
-
-from .const import PING_TIMEOUT
 
 from .const import PING_TIMEOUT
 
@@ -152,18 +150,10 @@
             match = PING_MATCHER.search(str(out).split("\n")[-1])
             rtt_min, rtt_avg, rtt_max, rtt_mdev = match.groups()
             return {"min": rtt_min, "avg": rtt_avg, "max": rtt_max, "mdev": rtt_mdev}
-<<<<<<< HEAD
-        except (
-            subprocess.TimeoutExpired,
-            subprocess.CalledProcessError,
-            AttributeError,
-        ):
-=======
         except subprocess.TimeoutExpired:
             kill_subprocess(pinger)
             return False
         except (subprocess.CalledProcessError, AttributeError):
->>>>>>> 4764dc42
             return False
 
     def update(self):
