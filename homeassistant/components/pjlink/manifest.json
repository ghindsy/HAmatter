--- conflicted
+++ resolved
@@ -1,23 +1,10 @@
 {
-  "config_flow": true,
   "domain": "pjlink",
   "name": "PJLink",
-<<<<<<< HEAD
-  "documentation": "https://www.home-assistant.io/integrations/pjlink",
-  "requirements": [
-    "pypjlink2==1.2.1"
-  ],
-=======
->>>>>>> d4d77d93
   "codeowners": [],
+  "config_flow": true,
   "documentation": "https://www.home-assistant.io/integrations/pjlink",
   "iot_class": "local_polling",
-<<<<<<< HEAD
-  "loggers": [
-    "pypjlink"
-  ]
-=======
   "loggers": ["pypjlink"],
   "requirements": ["pypjlink2==1.2.1"]
->>>>>>> d4d77d93
 }