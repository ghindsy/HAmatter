--- conflicted
+++ resolved
@@ -38,7 +38,7 @@
     def __init__(self, server_id: str, server_name: str) -> None:
         """Initialize a scan_clients Plex button entity."""
         self.server_id = server_id
-        self._server_name = server_name
+        self._attr_name = f"Scan Clients ({server_name})"
         self._attr_unique_id = f"plex-scan_clients-{self.server_id}"
         self._attr_device_info = DeviceInfo(
             identifiers={(DOMAIN, server_id)},
@@ -49,16 +49,4 @@
         """Press the button."""
         async_dispatcher_send(
             self.hass, PLEX_UPDATE_PLATFORMS_SIGNAL.format(self.server_id)
-<<<<<<< HEAD
-        )
-
-    @property
-    def device_info(self) -> DeviceInfo:
-        """Return a device description for device registry."""
-        return DeviceInfo(
-            identifiers={(DOMAIN, self.server_id)},
-            manufacturer="Plex",
-            name=self._server_name,
-=======
->>>>>>> 837f34c4
         )