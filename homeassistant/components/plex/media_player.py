--- conflicted
+++ resolved
@@ -22,13 +22,7 @@
 _CONFIGURING = {}
 _LOGGER = logging.getLogger(__name__)
 
-<<<<<<< HEAD
-=======
-MIN_TIME_BETWEEN_SCANS = timedelta(seconds=10)
-MIN_TIME_BETWEEN_FORCED_SCANS = timedelta(seconds=1)
-
 NAME_FORMAT = 'Plex {}'
->>>>>>> 9debbfb1
 PLEX_CONFIG_FILE = 'plex.conf'
 PLEX_DATA = 'plex'
 
