--- conflicted
+++ resolved
@@ -3,12 +3,7 @@
 
 from homeassistant.components.sensor import SensorEntity, SensorEntityDescription
 from homeassistant.const import (
-<<<<<<< HEAD
-    ATTR_ATTRIBUTION,
     CONF_DEVICE_ID,
-=======
-    CONF_EMAIL,
->>>>>>> 388339fe
     DEVICE_CLASS_BATTERY,
     DEVICE_CLASS_TEMPERATURE,
     DEVICE_CLASS_TIMESTAMP,
@@ -20,77 +15,6 @@
 from . import PoolSenseEntity
 from .const import DOMAIN
 
-<<<<<<< HEAD
-SENSORS = {
-    "Chlorine": {
-        "unit": ELECTRIC_POTENTIAL_MILLIVOLT,
-        "icon": "mdi:pool",
-        "name": "Chlorine",
-        "device_class": None,
-    },
-    "Chlorine Instant": {
-        "unit": ELECTRIC_POTENTIAL_MILLIVOLT,
-        "icon": "mdi:pool",
-        "name": "Chlorine Instant",
-        "device_class": None,
-    },
-    "pH": {"unit": None, "icon": "mdi:pool", "name": "pH", "device_class": None},
-    "pH Instant": {
-        "unit": None,
-        "icon": "mdi:pool",
-        "name": "pH Instant",
-        "device_class": None,
-    },
-    "Battery": {
-        "unit": PERCENTAGE,
-        "icon": None,
-        "name": "Battery",
-        "device_class": DEVICE_CLASS_BATTERY,
-    },
-    "Water Temp": {
-        "unit": TEMP_CELSIUS,
-        "icon": "mdi:coolant-temperature",
-        "name": "Temperature",
-        "device_class": DEVICE_CLASS_TEMPERATURE,
-    },
-    "Water Temp Instant": {
-        "unit": TEMP_CELSIUS,
-        "icon": "mdi:coolant-temperature",
-        "name": "Temperature Instant",
-        "device_class": DEVICE_CLASS_TEMPERATURE,
-    },
-    "Last Seen": {
-        "unit": None,
-        "icon": "mdi:clock",
-        "name": "Last Seen",
-        "device_class": DEVICE_CLASS_TIMESTAMP,
-    },
-    "Chlorine High": {
-        "unit": ELECTRIC_POTENTIAL_MILLIVOLT,
-        "icon": "mdi:pool",
-        "name": "Chlorine High",
-        "device_class": None,
-    },
-    "Chlorine Low": {
-        "unit": ELECTRIC_POTENTIAL_MILLIVOLT,
-        "icon": "mdi:pool",
-        "name": "Chlorine Low",
-        "device_class": None,
-    },
-    "pH High": {
-        "unit": None,
-        "icon": "mdi:pool",
-        "name": "pH High",
-        "device_class": None,
-    },
-    "pH Low": {
-        "unit": None,
-        "icon": "mdi:pool",
-        "name": "pH Low",
-        "device_class": None,
-    },
-}
-=======
 SENSOR_TYPES: tuple[SensorEntityDescription, ...] = (
     SensorEntityDescription(
         key="Chlorine",
@@ -99,9 +23,20 @@
         name="Chlorine",
     ),
     SensorEntityDescription(
+        key="Chlorine Instant",
+        native_unit_of_measurement=ELECTRIC_POTENTIAL_MILLIVOLT,
+        icon="mdi:pool",
+        name="Chlorine Instant",
+    ),
+    SensorEntityDescription(
         key="pH",
         icon="mdi:pool",
         name="pH",
+    ),
+    SensorEntityDescription(
+        key="pH Instant",
+        icon="mdi:pool",
+        name="pH Instant",
     ),
     SensorEntityDescription(
         key="Battery",
@@ -114,6 +49,13 @@
         native_unit_of_measurement=TEMP_CELSIUS,
         icon="mdi:coolant-temperature",
         name="Temperature",
+        device_class=DEVICE_CLASS_TEMPERATURE,
+    ),
+    SensorEntityDescription(
+        key="Water Temp Instant",
+        native_unit_of_measurement=TEMP_CELSIUS,
+        icon="mdi:coolant-temperature",
+        name="Temperature Instant",
         device_class=DEVICE_CLASS_TEMPERATURE,
     ),
     SensorEntityDescription(
@@ -145,25 +87,16 @@
         name="pH Low",
     ),
 )
->>>>>>> 388339fe
 
 
 async def async_setup_entry(hass, config_entry, async_add_entities):
     """Defer sensor setup to the shared sensor module."""
     coordinator = hass.data[DOMAIN][config_entry.entry_id]
 
-<<<<<<< HEAD
-    sensors_list = []
-    for sensor in SENSORS:
-        sensors_list.append(
-            PoolSenseSensor(coordinator, config_entry.data[CONF_DEVICE_ID], sensor)
-        )
-=======
     entities = [
-        PoolSenseSensor(coordinator, config_entry.data[CONF_EMAIL], description)
+        PoolSenseSensor(coordinator, config_entry.data[CONF_DEVICE_ID], description)
         for description in SENSOR_TYPES
     ]
->>>>>>> 388339fe
 
     async_add_entities(entities, False)
 
@@ -172,14 +105,11 @@
     """Sensor representing poolsense data."""
 
     @property
-<<<<<<< HEAD
     def name(self):
         """Return the name of the particular component."""
-        return f"{self.device_id} PoolSense {SENSORS[self.info_type]['name']}"
+        return f"{self.device_id} PoolSense {SENSOR_TYPES[self.info_type]['name']}"
 
     @property
-=======
->>>>>>> 388339fe
     def native_value(self):
         """State of the sensor."""
         return self.coordinator.data[self.entity_description.key]