"""The Tesla Powerwall integration."""
from __future__ import annotations

import contextlib
from datetime import timedelta
import logging

import requests
from tesla_powerwall import (
    AccessDeniedError,
    APIError,
    MissingAttributeError,
    Powerwall,
    PowerwallError,
    PowerwallUnreachableError,
)

from homeassistant.components import persistent_notification
from homeassistant.config_entries import ConfigEntry
from homeassistant.const import CONF_IP_ADDRESS, CONF_PASSWORD, Platform
from homeassistant.core import HomeAssistant
from homeassistant.exceptions import ConfigEntryAuthFailed, ConfigEntryNotReady
import homeassistant.helpers.config_validation as cv
from homeassistant.helpers.update_coordinator import DataUpdateCoordinator, UpdateFailed
from homeassistant.util.network import is_ip_address

from .const import (
    DOMAIN,
    POWERWALL_API_BACKUP_RESERVE,
    POWERWALL_API_CHANGED,
    POWERWALL_COORDINATOR,
    POWERWALL_HTTP_SESSION,
    POWERWALL_LOGIN_FAILED_COUNT,
    UPDATE_INTERVAL,
)
from .models import PowerwallBaseInfo, PowerwallData, PowerwallRuntimeData

CONFIG_SCHEMA = cv.removed(DOMAIN, raise_if_present=False)

PLATFORMS = [Platform.BINARY_SENSOR, Platform.SENSOR]

_LOGGER = logging.getLogger(__name__)

MAX_LOGIN_FAILURES = 5

API_CHANGED_ERROR_BODY = (
    "It seems like your powerwall uses an unsupported version. "
    "Please update the software of your powerwall or if it is "
    "already the newest consider reporting this issue.\nSee logs for more information"
)
API_CHANGED_TITLE = "Unknown powerwall software version"


class PowerwallDataManager:
    """Class to manager powerwall data and relogin on failure."""

    def __init__(
        self,
        hass: HomeAssistant,
        power_wall: Powerwall,
        ip_address: str,
        password: str | None,
        runtime_data: PowerwallRuntimeData,
    ) -> None:
        """Init the data manager."""
        self.hass = hass
        self.ip_address = ip_address
        self.password = password
        self.runtime_data = runtime_data
        self.power_wall = power_wall

    @property
    def login_failed_count(self) -> int:
        """Return the current number of failed logins."""
        return self.runtime_data[POWERWALL_LOGIN_FAILED_COUNT]

    @property
    def api_changed(self) -> int:
        """Return true if the api has changed out from under us."""
        return self.runtime_data[POWERWALL_API_CHANGED]

    def _increment_failed_logins(self) -> None:
        self.runtime_data[POWERWALL_LOGIN_FAILED_COUNT] += 1

    def _clear_failed_logins(self) -> None:
        self.runtime_data[POWERWALL_LOGIN_FAILED_COUNT] = 0

    def _recreate_powerwall_login(self) -> None:
        """Recreate the login on auth failure."""
        http_session = self.runtime_data[POWERWALL_HTTP_SESSION]
        http_session.close()
        http_session = requests.Session()
        self.runtime_data[POWERWALL_HTTP_SESSION] = http_session
        self.power_wall = Powerwall(self.ip_address, http_session=http_session)
        self.power_wall.login(self.password or "")

    async def async_update_data(self) -> PowerwallData:
        """Fetch data from API endpoint."""
        # Check if we had an error before
        _LOGGER.debug("Checking if update failed")
        if self.api_changed:
            raise UpdateFailed("The powerwall api has changed")
        return await self.hass.async_add_executor_job(self._update_data)

    def _update_data(self) -> PowerwallData:
        """Fetch data from API endpoint."""
        _LOGGER.debug("Updating data")
        for attempt in range(2):
            try:
                if attempt == 1:
                    self._recreate_powerwall_login()
                data = _fetch_powerwall_data(self.power_wall)
            except PowerwallUnreachableError as err:
                raise UpdateFailed("Unable to fetch data from powerwall") from err
            except MissingAttributeError as err:
                _LOGGER.error("The powerwall api has changed: %s", str(err))
                # The error might include some important information about what exactly changed.
                persistent_notification.create(
                    self.hass, API_CHANGED_ERROR_BODY, API_CHANGED_TITLE
                )
                self.runtime_data[POWERWALL_API_CHANGED] = True
                raise UpdateFailed("The powerwall api has changed") from err
            except AccessDeniedError as err:
                if attempt == 1:
                    self._increment_failed_logins()
                    raise ConfigEntryAuthFailed from err
                if self.password is None:
                    raise ConfigEntryAuthFailed from err
                raise UpdateFailed(
                    f"Login attempt {self.login_failed_count}/{MAX_LOGIN_FAILURES} failed, will retry: {err}"
                ) from err
            except APIError as err:
                raise UpdateFailed(f"Updated failed due to {err}, will retry") from err
            else:
                self._clear_failed_logins()
                return data
        raise RuntimeError("unreachable")


async def async_setup_entry(hass: HomeAssistant, entry: ConfigEntry) -> bool:
    """Set up Tesla Powerwall from a config entry."""
    http_session = requests.Session()
    ip_address = entry.data[CONF_IP_ADDRESS]

    password = entry.data.get(CONF_PASSWORD)
    power_wall = Powerwall(ip_address, http_session=http_session)
    try:
        base_info = await hass.async_add_executor_job(
            _login_and_fetch_base_info, power_wall, ip_address, password
        )
    except PowerwallUnreachableError as err:
        http_session.close()
        raise ConfigEntryNotReady from err
    except MissingAttributeError as err:
        http_session.close()
        # The error might include some important information about what exactly changed.
        _LOGGER.error("The powerwall api has changed: %s", str(err))
        persistent_notification.async_create(
            hass, API_CHANGED_ERROR_BODY, API_CHANGED_TITLE
        )
        return False
    except AccessDeniedError as err:
        _LOGGER.debug("Authentication failed", exc_info=err)
        http_session.close()
        raise ConfigEntryAuthFailed from err

    gateway_din = base_info.gateway_din
    if gateway_din and entry.unique_id is not None and is_ip_address(entry.unique_id):
        hass.config_entries.async_update_entry(entry, unique_id=gateway_din)

    runtime_data = PowerwallRuntimeData(
        api_changed=False,
        base_info=base_info,
        http_session=http_session,
        login_failed_count=0,
        coordinator=None,
    )

    manager = PowerwallDataManager(hass, power_wall, ip_address, password, runtime_data)

    coordinator = DataUpdateCoordinator(
        hass,
        _LOGGER,
        name="Powerwall site",
        update_method=manager.async_update_data,
        update_interval=timedelta(seconds=UPDATE_INTERVAL),
    )

    await coordinator.async_config_entry_first_refresh()

    runtime_data[POWERWALL_COORDINATOR] = coordinator

    hass.data.setdefault(DOMAIN, {})[entry.entry_id] = runtime_data

    hass.config_entries.async_setup_platforms(entry, PLATFORMS)

    return True


def _login_and_fetch_base_info(
    power_wall: Powerwall, host: str, password: str
) -> PowerwallBaseInfo:
    """Login to the powerwall and fetch the base info."""
    if password is not None:
        power_wall.login(password)
    return call_base_info(power_wall, host)


def call_base_info(power_wall: Powerwall, host: str) -> PowerwallBaseInfo:
    """Return PowerwallBaseInfo for the device."""
    # Make sure the serial numbers always have the same order
    gateway_din = None
    with contextlib.suppress(AssertionError, PowerwallError):
        gateway_din = power_wall.get_gateway_din().upper()
    return PowerwallBaseInfo(
        gateway_din=gateway_din,
        site_info=power_wall.get_site_info(),
        status=power_wall.get_status(),
        device_type=power_wall.get_device_type(),
        serial_numbers=sorted(power_wall.get_serial_numbers()),
        url=f"https://{host}",
    )


def _fetch_powerwall_data(power_wall: Powerwall) -> PowerwallData:
    """Process and update powerwall data."""
<<<<<<< HEAD
    return {
        POWERWALL_API_BACKUP_RESERVE: power_wall.get_backup_reserve_percentage(),
        POWERWALL_API_CHARGE: power_wall.get_charge(),
        POWERWALL_API_SITEMASTER: power_wall.get_sitemaster(),
        POWERWALL_API_METERS: power_wall.get_meters(),
        POWERWALL_API_GRID_SERVICES_ACTIVE: power_wall.is_grid_services_active(),
        POWERWALL_API_GRID_STATUS: power_wall.get_grid_status(),
    }
=======
    return PowerwallData(
        charge=power_wall.get_charge(),
        site_master=power_wall.get_sitemaster(),
        meters=power_wall.get_meters(),
        grid_services_active=power_wall.is_grid_services_active(),
        grid_status=power_wall.get_grid_status(),
    )
>>>>>>> 494ae9ae


async def async_unload_entry(hass: HomeAssistant, entry: ConfigEntry) -> bool:
    """Unload a config entry."""
    unload_ok = await hass.config_entries.async_unload_platforms(entry, PLATFORMS)

    hass.data[DOMAIN][entry.entry_id][POWERWALL_HTTP_SESSION].close()

    if unload_ok:
        hass.data[DOMAIN].pop(entry.entry_id)

    return unload_ok<|MERGE_RESOLUTION|>--- conflicted
+++ resolved
@@ -26,7 +26,6 @@
 
 from .const import (
     DOMAIN,
-    POWERWALL_API_BACKUP_RESERVE,
     POWERWALL_API_CHANGED,
     POWERWALL_COORDINATOR,
     POWERWALL_HTTP_SESSION,
@@ -224,24 +223,14 @@
 
 def _fetch_powerwall_data(power_wall: Powerwall) -> PowerwallData:
     """Process and update powerwall data."""
-<<<<<<< HEAD
-    return {
-        POWERWALL_API_BACKUP_RESERVE: power_wall.get_backup_reserve_percentage(),
-        POWERWALL_API_CHARGE: power_wall.get_charge(),
-        POWERWALL_API_SITEMASTER: power_wall.get_sitemaster(),
-        POWERWALL_API_METERS: power_wall.get_meters(),
-        POWERWALL_API_GRID_SERVICES_ACTIVE: power_wall.is_grid_services_active(),
-        POWERWALL_API_GRID_STATUS: power_wall.get_grid_status(),
-    }
-=======
     return PowerwallData(
         charge=power_wall.get_charge(),
         site_master=power_wall.get_sitemaster(),
         meters=power_wall.get_meters(),
         grid_services_active=power_wall.is_grid_services_active(),
         grid_status=power_wall.get_grid_status(),
-    )
->>>>>>> 494ae9ae
+        backup_reserve=power_wall.get_backup_reserve_percentage(),
+    )
 
 
 async def async_unload_entry(hass: HomeAssistant, entry: ConfigEntry) -> bool:
