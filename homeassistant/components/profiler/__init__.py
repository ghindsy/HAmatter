"""The profiler integration."""
import asyncio
import cProfile
import time

from guppy import hpy
from pyprof2calltree import convert
import voluptuous as vol

from homeassistant.config_entries import ConfigEntry
from homeassistant.core import HomeAssistant, ServiceCall
from homeassistant.helpers.service import async_register_admin_service
from homeassistant.helpers.typing import ConfigType

from .const import DOMAIN

SERVICE_START = "start"
SERVICE_MEMORY = "memory"
CONF_SECONDS = "seconds"


async def async_setup(hass: HomeAssistant, config: ConfigType) -> bool:
    """Set up the profiler component."""
    return True


async def async_setup_entry(hass: HomeAssistant, entry: ConfigEntry):
    """Set up Profiler from a config entry."""

    lock = asyncio.Lock()

    async def _async_run_profile(call: ServiceCall):
        async with lock:
            await _async_generate_profile(hass, call)

    async def _async_run_memory_profile(call: ServiceCall):
        async with lock:
            await _async_generate_memory_profile(hass, call)

    async_register_admin_service(
        hass,
        DOMAIN,
        SERVICE_START,
        _async_run_profile,
        schema=vol.Schema(
            {vol.Optional(CONF_SECONDS, default=60.0): vol.Coerce(float)}
        ),
    )

    async_register_admin_service(
        hass,
        DOMAIN,
        SERVICE_MEMORY,
        _async_run_memory_profile,
        schema=vol.Schema(
            {vol.Optional(CONF_SECONDS, default=60.0): vol.Coerce(float)}
        ),
    )

    return True


async def async_unload_entry(hass: HomeAssistant, entry: ConfigEntry):
    """Unload a config entry."""
    hass.services.async_remove(domain=DOMAIN, service=SERVICE_START)
    return True


async def _async_generate_profile(hass: HomeAssistant, call: ServiceCall):
    start_time = int(time.time() * 1000000)
    hass.components.persistent_notification.async_create(
        "The profile has started. This notification will be updated when it is complete.",
        title="Profile Started",
        notification_id=f"profiler_{start_time}",
    )
    profiler = cProfile.Profile()
    profiler.enable()
    await asyncio.sleep(float(call.data[CONF_SECONDS]))
    profiler.disable()

    cprofile_path = hass.config.path(f"profile.{start_time}.cprof")
    callgrind_path = hass.config.path(f"callgrind.out.{start_time}")
    await hass.async_add_executor_job(
        _write_profile, profiler, cprofile_path, callgrind_path
    )
    hass.components.persistent_notification.async_create(
        f"Wrote cProfile data to {cprofile_path} and callgrind data to {callgrind_path}",
        title="Profile Complete",
        notification_id=f"profiler_{start_time}",
    )


async def _async_generate_memory_profile(hass: HomeAssistant, call: ServiceCall):
    start_time = int(time.time() * 1000000)
    hass.components.persistent_notification.async_create(
<<<<<<< HEAD
        "The memory profile started. This notification will be updated when it is complete.",
=======
        "The memory profile has started. This notification will be updated when it is complete.",
>>>>>>> bebbafda
        title="Profile Started",
        notification_id=f"memory_profiler_{start_time}",
    )
    heap_profiler = hpy()
    heap_profiler.setref()
    await asyncio.sleep(float(call.data[CONF_SECONDS]))
    heap = heap_profiler.heap()

    heap_path = hass.config.path(f"heap_profile.{start_time}.hpy")
    await hass.async_add_executor_job(_write_memory_profile, heap, heap_path)
    hass.components.persistent_notification.async_create(
        f"Wrote heapy memory profile to {heap_path}",
        title="Profile Complete",
        notification_id=f"memory_profiler_{start_time}",
    )


def _write_profile(profiler, cprofile_path, callgrind_path):
    profiler.create_stats()
    profiler.dump_stats(cprofile_path)
    convert(profiler.getstats(), callgrind_path)


def _write_memory_profile(heap, heap_path):
<<<<<<< HEAD
    heap.dump(heap_path)
=======
    heap.byrcs.dump(heap_path)
>>>>>>> bebbafda
<|MERGE_RESOLUTION|>--- conflicted
+++ resolved
@@ -93,11 +93,7 @@
 async def _async_generate_memory_profile(hass: HomeAssistant, call: ServiceCall):
     start_time = int(time.time() * 1000000)
     hass.components.persistent_notification.async_create(
-<<<<<<< HEAD
-        "The memory profile started. This notification will be updated when it is complete.",
-=======
         "The memory profile has started. This notification will be updated when it is complete.",
->>>>>>> bebbafda
         title="Profile Started",
         notification_id=f"memory_profiler_{start_time}",
     )
@@ -122,8 +118,4 @@
 
 
 def _write_memory_profile(heap, heap_path):
-<<<<<<< HEAD
-    heap.dump(heap_path)
-=======
-    heap.byrcs.dump(heap_path)
->>>>>>> bebbafda
+    heap.byrcs.dump(heap_path)