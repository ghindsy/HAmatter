--- conflicted
+++ resolved
@@ -333,8 +333,6 @@
         value = self.state_as_number(state)
         metric.labels(**self._labels(state)).set(value)
 
-<<<<<<< HEAD
-=======
     def _handle_input_number(self, state):
         if unit := self._unit_string(state.attributes.get(ATTR_UNIT_OF_MEASUREMENT)):
             metric = self._metric(
@@ -360,7 +358,6 @@
                 )
             metric.labels(**self._labels(state)).set(value)
 
->>>>>>> 7b2e743a
     def _handle_device_tracker(self, state):
         metric = self._metric(
             "device_tracker_state",
