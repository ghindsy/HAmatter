--- conflicted
+++ resolved
@@ -2,10 +2,6 @@
   "domain": "proxy",
   "name": "Camera Proxy",
   "documentation": "https://www.home-assistant.io/integrations/proxy",
-<<<<<<< HEAD
-  "requirements": ["pillow==8.1.1"],
-=======
   "requirements": ["pillow==8.1.2"],
->>>>>>> 3ae94601
   "codeowners": []
 }