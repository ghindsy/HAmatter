"""The QBittorrent coordinator."""

from __future__ import annotations

from datetime import timedelta
import logging

from qbittorrentapi import (
    APIConnectionError,
    Client,
    Forbidden403Error,
    LoginFailed,
    SyncMainDataDictionary,
)

from homeassistant.core import HomeAssistant
from homeassistant.exceptions import HomeAssistantError
from homeassistant.helpers.update_coordinator import DataUpdateCoordinator

from .const import DOMAIN

_LOGGER = logging.getLogger(__name__)


<<<<<<< HEAD
class QBittorrentDataCoordinator(DataUpdateCoordinator[SyncMainDataDictionary]):
    """Coordinator for updating QBittorrent data."""
=======
class QBittorrentDataCoordinator(DataUpdateCoordinator[dict[str, Any]]):
    """Coordinator for updating qBittorrent data."""
>>>>>>> 5318a6f4

    def __init__(self, hass: HomeAssistant, client: Client) -> None:
        """Initialize coordinator."""
        self.client = client
        # self.main_data: dict[str, int] = {}
        self.total_torrents: dict[str, int] = {}
        self.active_torrents: dict[str, int] = {}
        self.inactive_torrents: dict[str, int] = {}
        self.paused_torrents: dict[str, int] = {}
        self.seeding_torrents: dict[str, int] = {}
        self.started_torrents: dict[str, int] = {}

        super().__init__(
            hass,
            _LOGGER,
            name=DOMAIN,
            update_interval=timedelta(seconds=30),
        )

<<<<<<< HEAD
    async def _async_update_data(self) -> SyncMainDataDictionary:
        try:
            return await self.hass.async_add_executor_job(self.client.sync_maindata)
        except (LoginFailed, Forbidden403Error) as exc:
            raise ConfigEntryError("Invalid authentication") from exc
        except APIConnectionError as exc:
            raise ConfigEntryError("Fail to connect to qBittorrentApi") from exc
=======
    async def _async_update_data(self) -> dict[str, Any]:
        """Async method to update QBittorrent data."""
        try:
            return await self.hass.async_add_executor_job(self.client.sync_main_data)
        except LoginRequired as exc:
            raise HomeAssistantError(str(exc)) from exc

    async def get_torrents(self, torrent_filter: str) -> list[dict[str, Any]]:
        """Async method to get QBittorrent torrents."""
        try:
            torrents = await self.hass.async_add_executor_job(
                lambda: self.client.torrents(filter=torrent_filter)
            )
        except LoginRequired as exc:
            raise HomeAssistantError(
                translation_domain=DOMAIN, translation_key="login_error"
            ) from exc

        return torrents
>>>>>>> 5318a6f4
<|MERGE_RESOLUTION|>--- conflicted
+++ resolved
@@ -22,13 +22,8 @@
 _LOGGER = logging.getLogger(__name__)
 
 
-<<<<<<< HEAD
 class QBittorrentDataCoordinator(DataUpdateCoordinator[SyncMainDataDictionary]):
     """Coordinator for updating QBittorrent data."""
-=======
-class QBittorrentDataCoordinator(DataUpdateCoordinator[dict[str, Any]]):
-    """Coordinator for updating qBittorrent data."""
->>>>>>> 5318a6f4
 
     def __init__(self, hass: HomeAssistant, client: Client) -> None:
         """Initialize coordinator."""
@@ -48,7 +43,7 @@
             update_interval=timedelta(seconds=30),
         )
 
-<<<<<<< HEAD
+
     async def _async_update_data(self) -> SyncMainDataDictionary:
         try:
             return await self.hass.async_add_executor_job(self.client.sync_maindata)
@@ -56,13 +51,6 @@
             raise ConfigEntryError("Invalid authentication") from exc
         except APIConnectionError as exc:
             raise ConfigEntryError("Fail to connect to qBittorrentApi") from exc
-=======
-    async def _async_update_data(self) -> dict[str, Any]:
-        """Async method to update QBittorrent data."""
-        try:
-            return await self.hass.async_add_executor_job(self.client.sync_main_data)
-        except LoginRequired as exc:
-            raise HomeAssistantError(str(exc)) from exc
 
     async def get_torrents(self, torrent_filter: str) -> list[dict[str, Any]]:
         """Async method to get QBittorrent torrents."""
@@ -75,5 +63,4 @@
                 translation_domain=DOMAIN, translation_key="login_error"
             ) from exc
 
-        return torrents
->>>>>>> 5318a6f4
+        return torrents