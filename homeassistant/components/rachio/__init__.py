"""Integration with the Rachio Iro sprinkler system controller."""
import asyncio
import logging
import secrets

from rachiopy import Rachio
import voluptuous as vol

from homeassistant.config_entries import SOURCE_IMPORT, ConfigEntry
from homeassistant.const import CONF_API_KEY
from homeassistant.core import HomeAssistant
from homeassistant.exceptions import ConfigEntryNotReady
from homeassistant.helpers import config_validation as cv

from .const import (
    CONF_CUSTOM_URL,
    CONF_MANUAL_RUN_MINS,
    DEFAULT_MANUAL_RUN_MINS,
    DOMAIN,
<<<<<<< HEAD
    KEY_DEVICES,
    KEY_ENABLED,
    KEY_EXTERNAL_ID,
    KEY_ID,
    KEY_MAC_ADDRESS,
    KEY_MODEL,
    KEY_NAME,
    KEY_SCHEDULES,
    KEY_SERIAL_NUMBER,
    KEY_STATUS,
    KEY_TYPE,
    KEY_USERNAME,
    KEY_ZONES,
=======
>>>>>>> 955c94e3
    RACHIO_API_EXCEPTIONS,
)
from .device import RachioPerson
from .webhooks import WEBHOOK_PATH, RachioWebhookView

_LOGGER = logging.getLogger(__name__)

SUPPORTED_DOMAINS = ["switch", "binary_sensor"]

CONFIG_SCHEMA = vol.Schema(
    {
        DOMAIN: vol.Schema(
            {
                vol.Required(CONF_API_KEY): cv.string,
                vol.Optional(CONF_CUSTOM_URL): cv.string,
                vol.Optional(
                    CONF_MANUAL_RUN_MINS, default=DEFAULT_MANUAL_RUN_MINS
                ): cv.positive_int,
            }
        )
    },
    extra=vol.ALLOW_EXTRA,
)


<<<<<<< HEAD
STATUS_ONLINE = "ONLINE"
STATUS_OFFLINE = "OFFLINE"

# Device webhook values
TYPE_CONTROLLER_STATUS = "DEVICE_STATUS"
SUBTYPE_OFFLINE = "OFFLINE"
SUBTYPE_ONLINE = "ONLINE"
SUBTYPE_OFFLINE_NOTIFICATION = "OFFLINE_NOTIFICATION"
SUBTYPE_COLD_REBOOT = "COLD_REBOOT"
SUBTYPE_SLEEP_MODE_ON = "SLEEP_MODE_ON"
SUBTYPE_SLEEP_MODE_OFF = "SLEEP_MODE_OFF"
SUBTYPE_BROWNOUT_VALVE = "BROWNOUT_VALVE"
SUBTYPE_RAIN_SENSOR_DETECTION_ON = "RAIN_SENSOR_DETECTION_ON"
SUBTYPE_RAIN_SENSOR_DETECTION_OFF = "RAIN_SENSOR_DETECTION_OFF"
SUBTYPE_RAIN_DELAY_ON = "RAIN_DELAY_ON"
SUBTYPE_RAIN_DELAY_OFF = "RAIN_DELAY_OFF"

# Schedule webhook values
TYPE_SCHEDULE_STATUS = "SCHEDULE_STATUS"
SUBTYPE_SCHEDULE_STARTED = "SCHEDULE_STARTED"
SUBTYPE_SCHEDULE_STOPPED = "SCHEDULE_STOPPED"
SUBTYPE_SCHEDULE_COMPLETED = "SCHEDULE_COMPLETED"
SUBTYPE_WEATHER_NO_SKIP = "WEATHER_INTELLIGENCE_NO_SKIP"
SUBTYPE_WEATHER_SKIP = "WEATHER_INTELLIGENCE_SKIP"
SUBTYPE_WEATHER_CLIMATE_SKIP = "WEATHER_INTELLIGENCE_CLIMATE_SKIP"
SUBTYPE_WEATHER_FREEZE = "WEATHER_INTELLIGENCE_FREEZE"

# Zone webhook values
TYPE_ZONE_STATUS = "ZONE_STATUS"
SUBTYPE_ZONE_STARTED = "ZONE_STARTED"
SUBTYPE_ZONE_STOPPED = "ZONE_STOPPED"
SUBTYPE_ZONE_COMPLETED = "ZONE_COMPLETED"
SUBTYPE_ZONE_CYCLING = "ZONE_CYCLING"
SUBTYPE_ZONE_CYCLING_COMPLETED = "ZONE_CYCLING_COMPLETED"

# Webhook callbacks
LISTEN_EVENT_TYPES = [
    "DEVICE_STATUS_EVENT",
    "ZONE_STATUS_EVENT",
    "SCHEDULE_STATUS_EVENT",
]
WEBHOOK_CONST_ID = "homeassistant.rachio:"
WEBHOOK_PATH = URL_API + DOMAIN
SIGNAL_RACHIO_UPDATE = DOMAIN + "_update"
SIGNAL_RACHIO_CONTROLLER_UPDATE = SIGNAL_RACHIO_UPDATE + "_controller"
SIGNAL_RACHIO_ZONE_UPDATE = SIGNAL_RACHIO_UPDATE + "_zone"
SIGNAL_RACHIO_SCHEDULE_UPDATE = SIGNAL_RACHIO_UPDATE + "_schedule"


=======
>>>>>>> 955c94e3
async def async_setup(hass: HomeAssistant, config: dict):
    """Set up the rachio component from YAML."""

    conf = config.get(DOMAIN)
    hass.data.setdefault(DOMAIN, {})

    if not conf:
        return True

    hass.async_create_task(
        hass.config_entries.flow.async_init(
            DOMAIN, context={"source": SOURCE_IMPORT}, data=conf
        )
    )
    return True


async def async_unload_entry(hass: HomeAssistant, entry: ConfigEntry):
    """Unload a config entry."""
    unload_ok = all(
        await asyncio.gather(
            *[
                hass.config_entries.async_forward_entry_unload(entry, component)
                for component in SUPPORTED_DOMAINS
            ]
        )
    )

    if unload_ok:
        hass.data[DOMAIN].pop(entry.entry_id)

    return unload_ok


async def async_setup_entry(hass: HomeAssistant, entry: ConfigEntry):
    """Set up the Rachio config entry."""

    config = entry.data
    options = entry.options

    # CONF_MANUAL_RUN_MINS can only come from a yaml import
    if not options.get(CONF_MANUAL_RUN_MINS) and config.get(CONF_MANUAL_RUN_MINS):
        options_copy = options.copy()
        options_copy[CONF_MANUAL_RUN_MINS] = config[CONF_MANUAL_RUN_MINS]
        hass.config_entries.async_update_entry(options=options_copy)

    # Configure API
    api_key = config[CONF_API_KEY]
    rachio = Rachio(api_key)

    # Get the URL of this server
    custom_url = config.get(CONF_CUSTOM_URL)
    hass_url = hass.config.api.base_url if custom_url is None else custom_url
    rachio.webhook_auth = secrets.token_hex()
    webhook_url_path = f"{WEBHOOK_PATH}-{entry.entry_id}"
    rachio.webhook_url = f"{hass_url}{webhook_url_path}"

    person = RachioPerson(rachio, entry)

    # Get the API user
    try:
        await hass.async_add_executor_job(person.setup, hass)
    # Yes we really do get all these exceptions (hopefully rachiopy switches to requests)
    # and there is not a reasonable timeout here so it can block for a long time
    except RACHIO_API_EXCEPTIONS as error:
        _LOGGER.error("Could not reach the Rachio API: %s", error)
        raise ConfigEntryNotReady

    # Check for Rachio controller devices
    if not person.controllers:
        _LOGGER.error("No Rachio devices found in account %s", person.username)
        return False
    _LOGGER.info("%d Rachio device(s) found", len(person.controllers))

    # Enable component
    hass.data[DOMAIN][entry.entry_id] = person

    # Listen for incoming webhook connections after the data is there
    hass.http.register_view(RachioWebhookView(entry.entry_id, webhook_url_path))

    for component in SUPPORTED_DOMAINS:
        hass.async_create_task(
            hass.config_entries.async_forward_entry_setup(entry, component)
        )

<<<<<<< HEAD
    return True


class RachioPerson:
    """Represent a Rachio user."""

    def __init__(self, rachio, config_entry):
        """Create an object from the provided API instance."""
        # Use API token to get user ID
        self.rachio = rachio
        self.config_entry = config_entry
        self.username = None
        self._id = None
        self._controllers = []

    def setup(self, hass):
        """Rachio device setup."""
        response = self.rachio.person.getInfo()
        assert int(response[0][KEY_STATUS]) == 200, "API key error"
        self._id = response[1][KEY_ID]

        # Use user ID to get user data
        data = self.rachio.person.get(self._id)
        assert int(data[0][KEY_STATUS]) == 200, "User ID error"
        self.username = data[1][KEY_USERNAME]
        devices = data[1][KEY_DEVICES]
        for controller in devices:
            webhooks = self.rachio.notification.getDeviceWebhook(controller[KEY_ID])[1]
            # The API does not provide a way to tell if a controller is shared
            # or if they are the owner. To work around this problem we fetch the webooks
            # before we setup the device so we can skip it instead of failing.
            # webhooks are normally a list, however if there is an error
            # rachio hands us back a dict
            if isinstance(webhooks, dict):
                _LOGGER.error(
                    "Failed to add rachio controller '%s' because of an error: %s",
                    controller[KEY_NAME],
                    webhooks.get("error", "Unknown Error"),
                )
                continue

            rachio_iro = RachioIro(hass, self.rachio, controller, webhooks)
            rachio_iro.setup()
            self._controllers.append(rachio_iro)
        _LOGGER.info('Using Rachio API as user "%s"', self.username)

    @property
    def user_id(self) -> str:
        """Get the user ID as defined by the Rachio API."""
        return self._id

    @property
    def controllers(self) -> list:
        """Get a list of controllers managed by this account."""
        return self._controllers


class RachioIro:
    """Represent a Rachio Iro."""

    def __init__(self, hass, rachio, data, webhooks):
        """Initialize a Rachio device."""
        self.hass = hass
        self.rachio = rachio
        self._id = data[KEY_ID]
        self.name = data[KEY_NAME]
        self.serial_number = data[KEY_SERIAL_NUMBER]
        self.mac_address = data[KEY_MAC_ADDRESS]
        self.model = data[KEY_MODEL]
        self._zones = data[KEY_ZONES]
        self._schedules = data[KEY_SCHEDULES]
        self._init_data = data
        self._webhooks = webhooks
        _LOGGER.debug('%s has ID "%s"', str(self), self.controller_id)

    def setup(self):
        """Rachio Iro setup for webhooks."""
        # Listen for all updates
        self._init_webhooks()

    def _init_webhooks(self) -> None:
        """Start getting updates from the Rachio API."""
        current_webhook_id = None

        # First delete any old webhooks that may have stuck around
        def _deinit_webhooks(event) -> None:
            """Stop getting updates from the Rachio API."""
            if not self._webhooks:
                # We fetched webhooks when we created the device, however if we call _init_webhooks
                # again we need to fetch again
                self._webhooks = self.rachio.notification.getDeviceWebhook(
                    self.controller_id
                )[1]
            for webhook in self._webhooks:
                if (
                    webhook[KEY_EXTERNAL_ID].startswith(WEBHOOK_CONST_ID)
                    or webhook[KEY_ID] == current_webhook_id
                ):
                    self.rachio.notification.deleteWebhook(webhook[KEY_ID])
            self._webhooks = None

        _deinit_webhooks(None)

        # Choose which events to listen for and get their IDs
        event_types = []
        for event_type in self.rachio.notification.getWebhookEventType()[1]:
            if event_type[KEY_NAME] in LISTEN_EVENT_TYPES:
                event_types.append({"id": event_type[KEY_ID]})

        # Register to listen to these events from the device
        url = self.rachio.webhook_url
        auth = WEBHOOK_CONST_ID + self.rachio.webhook_auth
        new_webhook = self.rachio.notification.postWebhook(
            self.controller_id, auth, url, event_types
        )
        # Save ID for deletion at shutdown
        current_webhook_id = new_webhook[1][KEY_ID]
        self.hass.bus.listen(EVENT_HOMEASSISTANT_STOP, _deinit_webhooks)

    def __str__(self) -> str:
        """Display the controller as a string."""
        return f'Rachio controller "{self.name}"'

    @property
    def controller_id(self) -> str:
        """Return the Rachio API controller ID."""
        return self._id

    @property
    def current_schedule(self) -> str:
        """Return the schedule that the device is running right now."""
        return self.rachio.device.getCurrentSchedule(self.controller_id)[1]

    @property
    def init_data(self) -> dict:
        """Return the information used to set up the controller."""
        return self._init_data

    def list_zones(self, include_disabled=False) -> list:
        """Return a list of the zone dicts connected to the device."""
        # All zones
        if include_disabled:
            return self._zones

        # Only enabled zones
        return [z for z in self._zones if z[KEY_ENABLED]]

    def get_zone(self, zone_id) -> Optional[dict]:
        """Return the zone with the given ID."""
        for zone in self.list_zones(include_disabled=True):
            if zone[KEY_ID] == zone_id:
                return zone

        return None

    def list_schedules(self) -> list:
        """Return a list of schedules."""
        return self._schedules

    def stop_watering(self) -> None:
        """Stop watering all zones connected to this controller."""
        self.rachio.device.stopWater(self.controller_id)
        _LOGGER.info("Stopped watering of all zones on %s", str(self))


class RachioDeviceInfoProvider(Entity):
    """Mixin to provide device_info."""

    def __init__(self, controller):
        """Initialize a Rachio device."""
        super().__init__()
        self._controller = controller

    @property
    def device_info(self):
        """Return the device_info of the device."""
        return {
            "identifiers": {(DOMAIN, self._controller.serial_number,)},
            "connections": {
                (device_registry.CONNECTION_NETWORK_MAC, self._controller.mac_address,)
            },
            "name": self._controller.name,
            "model": self._controller.model,
            "manufacturer": DEFAULT_NAME,
        }


class RachioWebhookView(HomeAssistantView):
    """Provide a page for the server to call."""

    SIGNALS = {
        TYPE_CONTROLLER_STATUS: SIGNAL_RACHIO_CONTROLLER_UPDATE,
        TYPE_SCHEDULE_STATUS: SIGNAL_RACHIO_SCHEDULE_UPDATE,
        TYPE_ZONE_STATUS: SIGNAL_RACHIO_ZONE_UPDATE,
    }

    requires_auth = False  # Handled separately

    def __init__(self, entry_id, webhook_url):
        """Initialize the instance of the view."""
        self._entry_id = entry_id
        self.url = webhook_url
        self.name = webhook_url[1:].replace("/", ":")
        _LOGGER.debug(
            "Initialize webhook at url: %s, with name %s", self.url, self.name
        )

    async def post(self, request) -> web.Response:
        """Handle webhook calls from the server."""
        hass = request.app["hass"]
        data = await request.json()

        try:
            auth = data.get(KEY_EXTERNAL_ID, str()).split(":")[1]
            assert auth == hass.data[DOMAIN][self._entry_id].rachio.webhook_auth
        except (AssertionError, IndexError):
            return web.Response(status=web.HTTPForbidden.status_code)

        update_type = data[KEY_TYPE]
        if update_type in self.SIGNALS:
            async_dispatcher_send(hass, self.SIGNALS[update_type], data)

        return web.Response(status=web.HTTPNoContent.status_code)
=======
    return True
>>>>>>> 955c94e3
<|MERGE_RESOLUTION|>--- conflicted
+++ resolved
@@ -17,7 +17,6 @@
     CONF_MANUAL_RUN_MINS,
     DEFAULT_MANUAL_RUN_MINS,
     DOMAIN,
-<<<<<<< HEAD
     KEY_DEVICES,
     KEY_ENABLED,
     KEY_EXTERNAL_ID,
@@ -31,8 +30,7 @@
     KEY_TYPE,
     KEY_USERNAME,
     KEY_ZONES,
-=======
->>>>>>> 955c94e3
+
     RACHIO_API_EXCEPTIONS,
 )
 from .device import RachioPerson
@@ -58,7 +56,6 @@
 )
 
 
-<<<<<<< HEAD
 STATUS_ONLINE = "ONLINE"
 STATUS_OFFLINE = "OFFLINE"
 
@@ -108,8 +105,6 @@
 SIGNAL_RACHIO_SCHEDULE_UPDATE = SIGNAL_RACHIO_UPDATE + "_schedule"
 
 
-=======
->>>>>>> 955c94e3
 async def async_setup(hass: HomeAssistant, config: dict):
     """Set up the rachio component from YAML."""
 
@@ -195,7 +190,6 @@
             hass.config_entries.async_forward_entry_setup(entry, component)
         )
 
-<<<<<<< HEAD
     return True
 
 
@@ -418,7 +412,4 @@
         if update_type in self.SIGNALS:
             async_dispatcher_send(hass, self.SIGNALS[update_type], data)
 
-        return web.Response(status=web.HTTPNoContent.status_code)
-=======
-    return True
->>>>>>> 955c94e3
+        return web.Response(status=web.HTTPNoContent.status_code)