--- conflicted
+++ resolved
@@ -7,10 +7,6 @@
 
 from homeassistant.helpers.entity import Entity
 
-<<<<<<< HEAD
-from .abstraction import RASC
-=======
->>>>>>> 48ab0bb5
 from .const import DOMAIN
 
 if TYPE_CHECKING:
