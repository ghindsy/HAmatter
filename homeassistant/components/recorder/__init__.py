--- conflicted
+++ resolved
@@ -157,7 +157,6 @@
     entity_filter = convert_include_exclude_filter(conf)
     auto_purge = conf[CONF_AUTO_PURGE]
     keep_days = conf[CONF_PURGE_KEEP_DAYS]
-<<<<<<< HEAD
     # commit_interval = conf[CONF_COMMIT_INTERVAL]
     # db_max_retries = conf[CONF_DB_MAX_RETRIES]
     # db_retry_wait = conf[CONF_DB_RETRY_WAIT]
@@ -169,8 +168,10 @@
     commit_interval = 60
     db_max_retries = 10
     db_retry_wait = 3
+    db_integrity_check = conf[CONF_DB_INTEGRITY_CHECK]
     try:
         import json
+
         from homeassistant.components import ais_files
         import homeassistant.components.ais_dom.ais_global as ais_global
 
@@ -200,12 +201,6 @@
         # enable recorder in memory
         db_url = "sqlite:///:memory:"
         keep_days = 1
-=======
-    commit_interval = conf[CONF_COMMIT_INTERVAL]
-    db_max_retries = conf[CONF_DB_MAX_RETRIES]
-    db_retry_wait = conf[CONF_DB_RETRY_WAIT]
-    db_integrity_check = conf[CONF_DB_INTEGRITY_CHECK]
->>>>>>> 6cadc5b1
 
     exclude = conf[CONF_EXCLUDE]
     exclude_t = exclude.get(CONF_EVENT_TYPES, [])
@@ -455,10 +450,7 @@
             # than we commit right away
             if not self.commit_interval:
                 self._commit_event_session_or_retry()
-<<<<<<< HEAD
             self.queue.task_done()
-=======
->>>>>>> 6cadc5b1
 
     def _send_keep_alive(self):
         try:
