--- conflicted
+++ resolved
@@ -423,26 +423,16 @@
         # Use a session for the event read loop
         # with a commit every time the event time
         # has changed. This reduces the disk io.
-<<<<<<< HEAD
-        while (event := self.queue.get()) :
-=======
         while event := self.queue.get():
->>>>>>> a1ab8952
             try:
                 self._process_one_event(event)
             except exc.DatabaseError as err:
                 if not self._handle_database_error(err):
-<<<<<<< HEAD
-                    _LOGGER.exception("Error while processing event %s: %s", err)
-            except Exception as err:  # pylint disable=broad-except
-                _LOGGER.exception("Error while processing event %s: %s", err)
-=======
                     _LOGGER.exception(
                         "Database error while processing event %s: %s", event, err
                     )
             except Exception as err:  # pylint: disable=broad-except
                 _LOGGER.exception("Error while processing event %s: %s", event, err)
->>>>>>> a1ab8952
 
         self._shutdown()
 
@@ -495,34 +485,22 @@
             "Database Migration",
             "recorder_database_migration",
         )
-<<<<<<< HEAD
-=======
         setup_run = True
->>>>>>> a1ab8952
 
         try:
             migration.migrate_schema(self, current_version)
         except exc.DatabaseError as err:
             if self._handle_database_error(err):
-<<<<<<< HEAD
-                return
-            _LOGGER.exception("Error during schema migration")
-=======
                 setup_run = False  # self._handle_database_error will do this
             else:
                 _LOGGER.exception("Database error during schema migration")
->>>>>>> a1ab8952
         except Exception:  # pylint: disable=broad-except
             _LOGGER.exception("Error during schema migration")
             return False
 
         self._stop_queue_watcher()
-<<<<<<< HEAD
-        self._setup_run()
-=======
         if setup_run:
             self._setup_run()
->>>>>>> a1ab8952
         persistent_notification.dismiss(self.hass, "recorder_database_migration")
         return True
 
