"""Support for recording details."""
import asyncio
from collections import namedtuple
import concurrent.futures
from datetime import datetime
import logging
import queue
import threading
import time
from typing import Any, Dict, Optional

from sqlalchemy import create_engine, event as sqlalchemy_event, exc, select
from sqlalchemy.orm import scoped_session, sessionmaker
from sqlalchemy.pool import StaticPool
import voluptuous as vol

from homeassistant.components import persistent_notification
from homeassistant.const import (
    ATTR_ATTRIBUTION,
    ATTR_ENTITY_ID,
    ATTR_ENTITY_PICTURE,
    ATTR_ICON,
    CONF_DOMAINS,
    CONF_ENTITIES,
    CONF_EXCLUDE,
    CONF_INCLUDE,
    EVENT_HOMEASSISTANT_START,
    EVENT_HOMEASSISTANT_STOP,
    EVENT_STATE_CHANGED,
    EVENT_TIME_CHANGED,
    MATCH_ALL,
)
from homeassistant.core import CoreState, HomeAssistant, callback
import homeassistant.helpers.config_validation as cv
from homeassistant.helpers.entityfilter import generate_filter
from homeassistant.helpers.typing import ConfigType
import homeassistant.util.dt as dt_util

from . import migration, purge
from .const import DATA_INSTANCE
from .models import Base, Events, RecorderRuns, States
from .util import session_scope

_LOGGER = logging.getLogger(__name__)

DOMAIN = "recorder"

SERVICE_PURGE = "purge"

ATTR_KEEP_DAYS = "keep_days"
ATTR_REPACK = "repack"

SERVICE_PURGE_SCHEMA = vol.Schema(
    {
        vol.Optional(ATTR_KEEP_DAYS): vol.All(vol.Coerce(int), vol.Range(min=0)),
        vol.Optional(ATTR_REPACK, default=False): cv.boolean,
    }
)

DEFAULT_URL = "sqlite:///{hass_config_path}"
DEFAULT_DB_FILE = "home-assistant_v2.db"
DEFAULT_DB_MAX_RETRIES = 10
DEFAULT_DB_RETRY_WAIT = 3
KEEPALIVE_TIME = 30

DISPLAY_ATTRIBUTES = {ATTR_ICON, ATTR_ATTRIBUTION, ATTR_ENTITY_PICTURE}

CONF_AUTO_PURGE = "auto_purge"
CONF_DB_URL = "db_url"
CONF_DB_MAX_RETRIES = "db_max_retries"
CONF_DB_RETRY_WAIT = "db_retry_wait"
CONF_PURGE_KEEP_DAYS = "purge_keep_days"
CONF_PURGE_INTERVAL = "purge_interval"
CONF_EVENT_TYPES = "event_types"
CONF_COMMIT_INTERVAL = "commit_interval"

FILTER_SCHEMA = vol.Schema(
    {
        vol.Optional(CONF_EXCLUDE, default={}): vol.Schema(
            {
                vol.Optional(CONF_DOMAINS): vol.All(cv.ensure_list, [cv.string]),
                vol.Optional(CONF_ENTITIES): cv.entity_ids,
                vol.Optional(CONF_EVENT_TYPES): vol.All(cv.ensure_list, [cv.string]),
            }
        ),
        vol.Optional(CONF_INCLUDE, default={}): vol.Schema(
            {
                vol.Optional(CONF_DOMAINS): vol.All(cv.ensure_list, [cv.string]),
                vol.Optional(CONF_ENTITIES): cv.entity_ids,
            }
        ),
    }
)

CONFIG_SCHEMA = vol.Schema(
    {
        vol.Optional(DOMAIN, default=dict): vol.All(
            cv.deprecated(CONF_PURGE_INTERVAL),
            FILTER_SCHEMA.extend(
                {
                    vol.Optional(CONF_AUTO_PURGE, default=True): cv.boolean,
                    vol.Optional(CONF_PURGE_KEEP_DAYS, default=10): vol.All(
                        vol.Coerce(int), vol.Range(min=1)
                    ),
                    vol.Optional(CONF_PURGE_INTERVAL, default=1): vol.All(
                        vol.Coerce(int), vol.Range(min=0)
                    ),
                    vol.Optional(CONF_DB_URL): cv.string,
                    vol.Optional(CONF_COMMIT_INTERVAL, default=1): vol.All(
                        vol.Coerce(int), vol.Range(min=0)
                    ),
                    vol.Optional(
                        CONF_DB_MAX_RETRIES, default=DEFAULT_DB_MAX_RETRIES
                    ): cv.positive_int,
                    vol.Optional(
                        CONF_DB_RETRY_WAIT, default=DEFAULT_DB_RETRY_WAIT
                    ): cv.positive_int,
                }
            ),
        )
    },
    extra=vol.ALLOW_EXTRA,
)


def run_information(hass, point_in_time: Optional[datetime] = None):
    """Return information about current run.

    There is also the run that covers point_in_time.
    """
    run_info = run_information_from_instance(hass, point_in_time)
    if run_info:
        return run_info

    with session_scope(hass=hass) as session:
        return run_information_with_session(session, point_in_time)


def run_information_from_instance(hass, point_in_time: Optional[datetime] = None):
    """Return information about current run from the existing instance.

    Does not query the database for older runs.
    """
    ins = hass.data[DATA_INSTANCE]

    if point_in_time is None or point_in_time > ins.recording_start:
        return ins.run_info


def run_information_with_session(session, point_in_time: Optional[datetime] = None):
    """Return information about current run from the database."""
    recorder_runs = RecorderRuns

    query = session.query(recorder_runs)
    if point_in_time:
        query = query.filter(
            (recorder_runs.start < point_in_time) & (recorder_runs.end > point_in_time)
        )

    res = query.first()
    if res:
        session.expunge(res)
    return res


async def async_setup(hass: HomeAssistant, config: ConfigType) -> bool:
    """Set up the recorder."""
    conf = config[DOMAIN]
    auto_purge = conf[CONF_AUTO_PURGE]
    keep_days = conf[CONF_PURGE_KEEP_DAYS]
    commit_interval = conf[CONF_COMMIT_INTERVAL]
    db_max_retries = conf[CONF_DB_MAX_RETRIES]
    db_retry_wait = conf[CONF_DB_RETRY_WAIT]

    db_url = conf.get(CONF_DB_URL)
    if not db_url:
        db_url = DEFAULT_URL.format(hass_config_path=hass.config.path(DEFAULT_DB_FILE))

    include = conf.get(CONF_INCLUDE, {})
    exclude = conf.get(CONF_EXCLUDE, {})
    instance = hass.data[DATA_INSTANCE] = Recorder(
        hass=hass,
        auto_purge=auto_purge,
        keep_days=keep_days,
        commit_interval=commit_interval,
        uri=db_url,
        db_max_retries=db_max_retries,
        db_retry_wait=db_retry_wait,
        include=include,
        exclude=exclude,
    )
    instance.async_initialize()
    instance.start()

    async def async_handle_purge_service(service):
        """Handle calls to the purge service."""
        instance.do_adhoc_purge(**service.data)

    hass.services.async_register(
        DOMAIN, SERVICE_PURGE, async_handle_purge_service, schema=SERVICE_PURGE_SCHEMA
    )

    return await instance.async_db_ready


PurgeTask = namedtuple("PurgeTask", ["keep_days", "repack"])


class Recorder(threading.Thread):
    """A threaded recorder class."""

    def __init__(
        self,
        hass: HomeAssistant,
        auto_purge: bool,
        keep_days: int,
        commit_interval: int,
        uri: str,
        db_max_retries: int,
        db_retry_wait: int,
        include: Dict,
        exclude: Dict,
    ) -> None:
        """Initialize the recorder."""
        threading.Thread.__init__(self, name="Recorder")

        self.hass = hass
        self.auto_purge = auto_purge
        self.keep_days = keep_days
        self.commit_interval = commit_interval
        self.queue: Any = queue.Queue()
        self.recording_start = dt_util.utcnow()
        self.db_url = uri
        self.db_max_retries = db_max_retries
        self.db_retry_wait = db_retry_wait
        self.async_db_ready = asyncio.Future()
        self.engine: Any = None
        self.run_info: Any = None

        self.entity_filter = generate_filter(
            include.get(CONF_DOMAINS, []),
            include.get(CONF_ENTITIES, []),
            exclude.get(CONF_DOMAINS, []),
            exclude.get(CONF_ENTITIES, []),
        )
        self.exclude_t = exclude.get(CONF_EVENT_TYPES, [])

        self._timechanges_seen = 0
        self._keepalive_count = 0
        self._old_state_ids = {}
        self.event_session = None
        self.get_session = None

    @callback
    def async_initialize(self):
        """Initialize the recorder."""
        self.hass.bus.async_listen(MATCH_ALL, self.event_listener)

    def do_adhoc_purge(self, **kwargs):
        """Trigger an adhoc purge retaining keep_days worth of data."""
        keep_days = kwargs.get(ATTR_KEEP_DAYS, self.keep_days)
        repack = kwargs.get(ATTR_REPACK)

        self.queue.put(PurgeTask(keep_days, repack))

    def run(self):
        """Start processing events to save."""
        tries = 1
        connected = False

        while not connected and tries <= self.db_max_retries:
            if tries != 1:
                time.sleep(self.db_retry_wait)
            try:
                self._setup_connection()
                migration.migrate_schema(self)
                self._setup_run()
                connected = True
                _LOGGER.debug("Connected to recorder database")
            except Exception as err:  # pylint: disable=broad-except
                _LOGGER.error(
                    "Error during connection setup: %s (retrying in %s seconds)",
                    err,
                    self.db_retry_wait,
                )
                tries += 1

        if not connected:

            @callback
            def connection_failed():
                """Connect failed tasks."""
                self.async_db_ready.set_result(False)
                persistent_notification.async_create(
                    self.hass,
                    "The recorder could not start, please check the log",
                    "Recorder",
                )

            self.hass.add_job(connection_failed)
            return

        shutdown_task = object()
        hass_started = concurrent.futures.Future()

        @callback
        def register():
            """Post connection initialize."""
            self.async_db_ready.set_result(True)

            def shutdown(event):
                """Shut down the Recorder."""
                if not hass_started.done():
                    hass_started.set_result(shutdown_task)
                self.queue.put(None)
                self.join()

            self.hass.bus.async_listen_once(EVENT_HOMEASSISTANT_STOP, shutdown)

            if self.hass.state == CoreState.running:
                hass_started.set_result(None)
            else:

                @callback
                def notify_hass_started(event):
                    """Notify that hass has started."""
                    hass_started.set_result(None)

                self.hass.bus.async_listen_once(
                    EVENT_HOMEASSISTANT_START, notify_hass_started
                )

        self.hass.add_job(register)
        result = hass_started.result()

        # If shutdown happened before Home Assistant finished starting
        if result is shutdown_task:
            return

        # Start periodic purge
        if self.auto_purge:

            @callback
            def async_purge(now):
                """Trigger the purge."""
                self.queue.put(PurgeTask(self.keep_days, repack=False))

            # Purge every night at 4:12am
            self.hass.helpers.event.track_time_change(
                async_purge, hour=4, minute=12, second=0
            )

        self.event_session = self.get_session()
        # Use a session for the event read loop
        # with a commit every time the event time
        # has changed.  This reduces the disk io.
        while True:
            event = self.queue.get()
            if event is None:
                self._close_run()
                self._close_connection()
                self.queue.task_done()
                return
            if isinstance(event, PurgeTask):
                purge.purge_old_data(self, event.keep_days, event.repack)
                self.queue.task_done()
                continue
            if event.event_type == EVENT_TIME_CHANGED:
                self.queue.task_done()
                self._keepalive_count += 1
                if self._keepalive_count >= KEEPALIVE_TIME:
                    self._keepalive_count = 0
                    self._send_keep_alive()
                if self.commit_interval:
                    self._timechanges_seen += 1
                    if self._timechanges_seen >= self.commit_interval:
                        self._timechanges_seen = 0
                        self._commit_event_session_or_retry()
                continue
            if event.event_type in self.exclude_t:
                self.queue.task_done()
                continue

            entity_id = event.data.get(ATTR_ENTITY_ID)
            if entity_id is not None:
                if not self.entity_filter(entity_id):
                    self.queue.task_done()
                    continue

            try:
                dbevent = Events.from_event(event)
                if event.event_type == EVENT_STATE_CHANGED:
                    dbevent.event_data = "{}"
                self.event_session.add(dbevent)
                self.event_session.flush()
            except (TypeError, ValueError):
                _LOGGER.warning("Event is not JSON serializable: %s", event)
            except Exception as err:  # pylint: disable=broad-except
                # Must catch the exception to prevent the loop from collapsing
                _LOGGER.exception("Error adding event: %s", err)

            if dbevent and event.event_type == EVENT_STATE_CHANGED:
                try:
                    new_state = event.data.get("new_state")
                    if new_state:
                        # Do not store display attributes in the database
                        dbstate = States.from_event_with_attributes(
                            event,
                            new_state,
                            _without_display_attributes(new_state.attributes),
                        )
                    else:
                        dbstate = States.from_event(event)
                    dbstate.old_state_id = self._old_state_ids.get(dbstate.entity_id)
                    dbstate.event_id = dbevent.event_id
                    self.event_session.add(dbstate)
                    self.event_session.flush()
<<<<<<< HEAD
                    if new_state:
=======
                    if "new_state" in event.data:
>>>>>>> 429b49e1
                        self._old_state_ids[dbstate.entity_id] = dbstate.state_id
                    elif dbstate.entity_id in self._old_state_ids:
                        del self._old_state_ids[dbstate.entity_id]
                except (TypeError, ValueError):
                    _LOGGER.warning(
                        "State is not JSON serializable: %s",
                        event.data.get("new_state"),
                    )
                except Exception as err:  # pylint: disable=broad-except
                    # Must catch the exception to prevent the loop from collapsing
                    _LOGGER.exception("Error adding state change: %s", err)

            # If they do not have a commit interval
            # than we commit right away
            if not self.commit_interval:
                self._commit_event_session_or_retry()

            self.queue.task_done()

    def _get_old_state_id(self, entity_id):
        """Find the last state_id for an entity_id in memory cache or the database."""
        if entity_id in self._old_state_ids:
            return self._old_state_ids[entity_id]
        query = (
            self.event_session.query(States.state_id)
            .filter(States.entity_id == entity_id)
            .order_by(States.last_updated.desc())
            .limit(1)
        )
        old_db_state = query.one_or_none()
        if old_db_state:
            return old_db_state.state_id
        return None

    def _send_keep_alive(self):
        try:
            _LOGGER.debug("Sending keepalive")
            self.event_session.connection().scalar(select([1]))
            return
        except Exception as err:  # pylint: disable=broad-except
            # Must catch the exception to prevent the loop from collapsing
            _LOGGER.error(
                "Error in database connectivity during keepalive: %s.", err,
            )
            self._reopen_event_session()

    def _commit_event_session_or_retry(self):
        tries = 1
        while tries <= self.db_max_retries:
            if tries != 1:
                time.sleep(self.db_retry_wait)

            try:
                self._commit_event_session()
                return
            except (exc.InternalError, exc.OperationalError) as err:
                if err.connection_invalidated:
                    _LOGGER.error(
                        "Database connection invalidated: %s. "
                        "(retrying in %s seconds)",
                        err,
                        self.db_retry_wait,
                    )
                else:
                    _LOGGER.error(
                        "Error in database connectivity during commit: %s. "
                        "(retrying in %s seconds)",
                        err,
                        self.db_retry_wait,
                    )
                tries += 1

            except Exception as err:  # pylint: disable=broad-except
                # Must catch the exception to prevent the loop from collapsing
                _LOGGER.exception("Error saving events: %s", err)
                return

        _LOGGER.error(
            "Error in database update. Could not save " "after %d tries. Giving up",
            tries,
        )
        self._reopen_event_session()

    def _reopen_event_session(self):
        try:
            self.event_session.rollback()
        except Exception as err:  # pylint: disable=broad-except
            # Must catch the exception to prevent the loop from collapsing
            _LOGGER.exception("Error while rolling back event session: %s", err)

        try:
            self.event_session.close()
        except Exception as err:  # pylint: disable=broad-except
            # Must catch the exception to prevent the loop from collapsing
            _LOGGER.exception("Error while closing event session: %s", err)

        try:
            self.event_session = self.get_session()
        except Exception as err:  # pylint: disable=broad-except
            # Must catch the exception to prevent the loop from collapsing
            _LOGGER.exception("Error while creating new event session: %s", err)

    def _commit_event_session(self):
        try:
            self.event_session.commit()
        except Exception as err:
            _LOGGER.error("Error executing query: %s", err)
            self.event_session.rollback()
            raise

    @callback
    def event_listener(self, event):
        """Listen for new events and put them in the process queue."""
        self.queue.put(event)

    def block_till_done(self):
        """Block till all events processed."""
        self.queue.join()

    def _setup_connection(self):
        """Ensure database is ready to fly."""
        kwargs = {}

        def setup_recorder_connection(dbapi_connection, connection_record):
            """Dbapi specific connection settings."""

            # We do not import sqlite3 here so mysql/other
            # users do not have to pay for it to be loaded in
            # memory
            if self.db_url.startswith("sqlite://"):
                old_isolation = dbapi_connection.isolation_level
                dbapi_connection.isolation_level = None
                cursor = dbapi_connection.cursor()
                cursor.execute("PRAGMA journal_mode=WAL")
                cursor.close()
                dbapi_connection.isolation_level = old_isolation
            elif self.db_url.startswith("mysql"):
                cursor = dbapi_connection.cursor()
                cursor.execute("SET session wait_timeout=28800")
                cursor.close()

        if self.db_url == "sqlite://" or ":memory:" in self.db_url:
            kwargs["connect_args"] = {"check_same_thread": False}
            kwargs["poolclass"] = StaticPool
            kwargs["pool_reset_on_return"] = None
        else:
            kwargs["echo"] = False

        if self.engine is not None:
            self.engine.dispose()

        self.engine = create_engine(self.db_url, **kwargs)

        sqlalchemy_event.listen(self.engine, "connect", setup_recorder_connection)

        Base.metadata.create_all(self.engine)
        self.get_session = scoped_session(sessionmaker(bind=self.engine))

    def _close_connection(self):
        """Close the connection."""
        self.engine.dispose()
        self.engine = None
        self.get_session = None

    def _setup_run(self):
        """Log the start of the current run."""
        with session_scope(session=self.get_session()) as session:
            for run in session.query(RecorderRuns).filter_by(end=None):
                run.closed_incorrect = True
                run.end = self.recording_start
                _LOGGER.warning(
                    "Ended unfinished session (id=%s from %s)", run.run_id, run.start
                )
                session.add(run)

            self.run_info = RecorderRuns(
                start=self.recording_start, created=dt_util.utcnow()
            )
            session.add(self.run_info)
            session.flush()
            session.expunge(self.run_info)

    def _close_run(self):
        """Save end time for current run."""
        if self.event_session is not None:
            self.run_info.end = dt_util.utcnow()
            self.event_session.add(self.run_info)
            self._commit_event_session_or_retry()
            self.event_session.close()

        self.run_info = None


def _without_display_attributes(attributes):
    """Remove attributes that are primarily used for the display layer.

    These attributes are mostly static and
    take of a lot of space in the database
    and are not needed for any core functionality.
    """
    if DISPLAY_ATTRIBUTES.intersection(attributes):
        return {
            attr: value
            for attr, value in attributes.items()
            if attr not in DISPLAY_ATTRIBUTES
        }

    return attributes<|MERGE_RESOLUTION|>--- conflicted
+++ resolved
@@ -415,11 +415,7 @@
                     dbstate.event_id = dbevent.event_id
                     self.event_session.add(dbstate)
                     self.event_session.flush()
-<<<<<<< HEAD
                     if new_state:
-=======
-                    if "new_state" in event.data:
->>>>>>> 429b49e1
                         self._old_state_ids[dbstate.entity_id] = dbstate.state_id
                     elif dbstate.entity_id in self._old_state_ids:
                         del self._old_state_ids[dbstate.entity_id]
