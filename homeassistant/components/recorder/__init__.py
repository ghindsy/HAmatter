--- conflicted
+++ resolved
@@ -198,14 +198,12 @@
     entity_filter = convert_include_exclude_filter(conf)
     auto_purge = conf[CONF_AUTO_PURGE]
     keep_days = conf[CONF_PURGE_KEEP_DAYS]
-<<<<<<< HEAD
     # commit_interval = conf[CONF_COMMIT_INTERVAL]
     # db_max_retries = conf[CONF_DB_MAX_RETRIES]
     # db_retry_wait = conf[CONF_DB_RETRY_WAIT]
-
-    # db_url = conf.get(CONF_DB_URL, None)
-    # if not db_url:
-    #     db_url = DEFAULT_URL.format(hass_config_path=hass.config.path(DEFAULT_DB_FILE))
+    # db_url = conf.get(CONF_DB_URL) or DEFAULT_URL.format(
+    #     hass_config_path=hass.config.path(DEFAULT_DB_FILE)
+    # )
     # AIS dom fix - get recorder config from file
     commit_interval = 60
     db_max_retries = 10
@@ -247,15 +245,6 @@
         )
         db_url = "sqlite:///:memory:"
         keep_days = 1
-
-=======
-    commit_interval = conf[CONF_COMMIT_INTERVAL]
-    db_max_retries = conf[CONF_DB_MAX_RETRIES]
-    db_retry_wait = conf[CONF_DB_RETRY_WAIT]
-    db_url = conf.get(CONF_DB_URL) or DEFAULT_URL.format(
-        hass_config_path=hass.config.path(DEFAULT_DB_FILE)
-    )
->>>>>>> 3542f58b
     exclude = conf[CONF_EXCLUDE]
     exclude_t = exclude.get(CONF_EVENT_TYPES, [])
     instance = hass.data[DATA_INSTANCE] = Recorder(
@@ -458,6 +447,7 @@
             self.join()
 
         self.hass.bus.async_listen_once(EVENT_HOMEASSISTANT_STOP, shutdown)
+        self.hass.bus.async_listen("ais_stop_recorder_event", shutdown)
 
         if self.hass.state == CoreState.running:
             hass_started.set_result(None)
@@ -468,18 +458,6 @@
             """Notify that hass has started."""
             hass_started.set_result(None)
 
-<<<<<<< HEAD
-            def shutdown(event):
-                """Shut down the Recorder."""
-                print("Shut down the Recorder.")
-                if not hass_started.done():
-                    hass_started.set_result(shutdown_task)
-                self.queue.put(None)
-                self.join()
-
-            self.hass.bus.async_listen_once(EVENT_HOMEASSISTANT_STOP, shutdown)
-            self.hass.bus.async_listen("ais_stop_recorder_event", shutdown)
-=======
         self.hass.bus.async_listen_once(EVENT_HOMEASSISTANT_STARTED, async_hass_started)
 
     @callback
@@ -492,7 +470,6 @@
             "Recorder",
         )
         self._async_stop_queue_watcher_and_event_listener()
->>>>>>> 3542f58b
 
     @callback
     def async_connection_success(self):
@@ -806,19 +783,9 @@
         self.event_session.expire_on_commit = False
 
     def _send_keep_alive(self):
-<<<<<<< HEAD
-        try:
-            _LOGGER.debug("Sending keepalive")
-            self.event_session.connection().scalar(select([1]))
-            return
-        except Exception as err:  # pylint: disable=broad-except
-            _LOGGER.error("Error in database connectivity during keepalive: %s", err)
-            self._reopen_event_session()
-=======
         """Send a keep alive to keep the db connection open."""
         _LOGGER.debug("Sending keepalive")
         self.event_session.connection().scalar(select([1]))
->>>>>>> 3542f58b
 
     @callback
     def event_listener(self, event):
