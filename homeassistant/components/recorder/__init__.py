--- conflicted
+++ resolved
@@ -553,11 +553,7 @@
         self._commits_without_expire = 0
         self._keepalive_count = 0
         self._old_states: dict[str, States] = {}
-<<<<<<< HEAD
-        self._state_attributes_ids: LRU = LRU(2048)
-=======
         self._state_attributes_ids: LRU = LRU(STATE_ATTRIBUTES_ID_CACHE_SIZE)
->>>>>>> 45f7c059
         self._pending_state_attributes: dict[str, StateAttributes] = {}
         self._pending_expunge: list[States] = []
         self.event_session = None
