"""Support for recording details."""
import asyncio
from collections import namedtuple
import concurrent.futures
from datetime import datetime
import logging
import queue
import threading
import time
from typing import Any, Callable, List, Optional

from sqlalchemy import create_engine, event as sqlalchemy_event, exc, select
from sqlalchemy.orm import scoped_session, sessionmaker
from sqlalchemy.pool import StaticPool
import voluptuous as vol

from homeassistant.components import persistent_notification
from homeassistant.const import (
    ATTR_ENTITY_ID,
    CONF_EXCLUDE,
    EVENT_HOMEASSISTANT_START,
    EVENT_HOMEASSISTANT_STOP,
    EVENT_STATE_CHANGED,
    EVENT_TIME_CHANGED,
    MATCH_ALL,
)
from homeassistant.core import CoreState, HomeAssistant, callback
import homeassistant.helpers.config_validation as cv
from homeassistant.helpers.entityfilter import (
    INCLUDE_EXCLUDE_BASE_FILTER_SCHEMA,
    INCLUDE_EXCLUDE_FILTER_SCHEMA_INNER,
    convert_include_exclude_filter,
)
from homeassistant.helpers.typing import ConfigType
import homeassistant.util.dt as dt_util

from . import migration, purge
from .const import DATA_INSTANCE
from .models import Base, Events, RecorderRuns, States
from .util import session_scope

_LOGGER = logging.getLogger(__name__)

DOMAIN = "recorder"

SERVICE_PURGE = "purge"

ATTR_KEEP_DAYS = "keep_days"
ATTR_REPACK = "repack"

SERVICE_PURGE_SCHEMA = vol.Schema(
    {
        vol.Optional(ATTR_KEEP_DAYS): vol.All(vol.Coerce(int), vol.Range(min=0)),
        vol.Optional(ATTR_REPACK, default=False): cv.boolean,
    }
)

DEFAULT_URL = "sqlite:///{hass_config_path}"
DEFAULT_DB_FILE = "home-assistant_v2.db"
DEFAULT_DB_MAX_RETRIES = 10
DEFAULT_DB_RETRY_WAIT = 3
KEEPALIVE_TIME = 30

CONF_AUTO_PURGE = "auto_purge"
CONF_DB_URL = "db_url"
CONF_DB_MAX_RETRIES = "db_max_retries"
CONF_DB_RETRY_WAIT = "db_retry_wait"
CONF_PURGE_KEEP_DAYS = "purge_keep_days"
CONF_PURGE_INTERVAL = "purge_interval"
CONF_EVENT_TYPES = "event_types"
CONF_COMMIT_INTERVAL = "commit_interval"

EXCLUDE_SCHEMA = INCLUDE_EXCLUDE_FILTER_SCHEMA_INNER.extend(
    {vol.Optional(CONF_EVENT_TYPES): vol.All(cv.ensure_list, [cv.string])}
)

FILTER_SCHEMA = INCLUDE_EXCLUDE_BASE_FILTER_SCHEMA.extend(
    {vol.Optional(CONF_EXCLUDE, default=EXCLUDE_SCHEMA({})): EXCLUDE_SCHEMA}
)

CONFIG_SCHEMA = vol.Schema(
    {
        vol.Optional(DOMAIN, default=dict): vol.All(
            cv.deprecated(CONF_PURGE_INTERVAL),
            FILTER_SCHEMA.extend(
                {
                    vol.Optional(CONF_AUTO_PURGE, default=True): cv.boolean,
                    vol.Optional(CONF_PURGE_KEEP_DAYS, default=10): vol.All(
                        vol.Coerce(int), vol.Range(min=1)
                    ),
                    vol.Optional(CONF_PURGE_INTERVAL, default=1): vol.All(
                        vol.Coerce(int), vol.Range(min=0)
                    ),
                    vol.Optional(CONF_DB_URL): cv.string,
                    vol.Optional(CONF_COMMIT_INTERVAL, default=1): vol.All(
                        vol.Coerce(int), vol.Range(min=0)
                    ),
                    vol.Optional(
                        CONF_DB_MAX_RETRIES, default=DEFAULT_DB_MAX_RETRIES
                    ): cv.positive_int,
                    vol.Optional(
                        CONF_DB_RETRY_WAIT, default=DEFAULT_DB_RETRY_WAIT
                    ): cv.positive_int,
                }
            ),
        )
    },
    extra=vol.ALLOW_EXTRA,
)


def run_information(hass, point_in_time: Optional[datetime] = None):
    """Return information about current run.

    There is also the run that covers point_in_time.
    """
    run_info = run_information_from_instance(hass, point_in_time)
    if run_info:
        return run_info

    with session_scope(hass=hass) as session:
        return run_information_with_session(session, point_in_time)


def run_information_from_instance(hass, point_in_time: Optional[datetime] = None):
    """Return information about current run from the existing instance.

    Does not query the database for older runs.
    """
    ins = hass.data[DATA_INSTANCE]

    if point_in_time is None or point_in_time > ins.recording_start:
        return ins.run_info


def run_information_with_session(session, point_in_time: Optional[datetime] = None):
    """Return information about current run from the database."""
    recorder_runs = RecorderRuns

    query = session.query(recorder_runs)
    if point_in_time:
        query = query.filter(
            (recorder_runs.start < point_in_time) & (recorder_runs.end > point_in_time)
        )

    res = query.first()
    if res:
        session.expunge(res)
    return res


async def async_setup(hass: HomeAssistant, config: ConfigType) -> bool:
    """Set up the recorder."""
    conf = config[DOMAIN]
    entity_filter = convert_include_exclude_filter(conf)
    auto_purge = conf[CONF_AUTO_PURGE]
    keep_days = conf[CONF_PURGE_KEEP_DAYS]
    commit_interval = conf[CONF_COMMIT_INTERVAL]
    db_max_retries = conf[CONF_DB_MAX_RETRIES]
    db_retry_wait = conf[CONF_DB_RETRY_WAIT]

<<<<<<< HEAD
    # db_url = conf.get(CONF_DB_URL, None)
    # if not db_url:
    #     db_url = DEFAULT_URL.format(hass_config_path=hass.config.path(DEFAULT_DB_FILE))
    # AIS dom fix - get recorder config from file
    try:
        import json
        from homeassistant.components import ais_files
        import homeassistant.components.ais_dom.ais_global as ais_global

        with open(ais_files.G_DB_SETTINGS_INFO_FILE) as json_file:
            db_settings = json.load(json_file)
            ais_global.G_DB_SETTINGS_INFO = db_settings
        db_url = db_settings["dbUrl"]
        if db_url == "sqlite:///:memory:":
            keep_days = 2
            purge_interval = 1
            commit_interval = 60
            db_max_retries = 10
            db_retry_wait = 3
        else:
            if db_url.startswith("sqlite://///"):
                # DB in file
                from homeassistant.components import ais_usb

                if ais_usb.is_usb_url_valid_external_drive(db_url) is not True:
                    _LOGGER.error(
                        "Invalid external drive: %s selected for recording! ", db_url
                    )
                    return False
            keep_days = 10
            if "dbKeepDays" in db_settings:
                keep_days = int(db_settings["dbKeepDays"])
            purge_interval = 1
            commit_interval = 60
            db_max_retries = 10
            db_retry_wait = 3
        include = conf.get(CONF_INCLUDE, {})
    except Exception:
        # enable recorder in memory
        db_url = "sqlite:///:memory:"
        keep_days = 1
        purge_interval = 1
        commit_interval = 60
        db_max_retries = 10
        db_retry_wait = 3

    include = conf.get(CONF_INCLUDE, {})
    exclude = {
        "domains": [
            "ais_ai_service",
            "ais_amplifier_service",
            "ais_audiobooks_service",
            "ais_bookmarks",
            "ais_cloud",
            "ais_device_search_mqtt",
            "ais_dom",
            "ais_dom_device",
            "ais_drives_service",
            "ais_exo_player",
            "ais_files",
            "ais_gm_service",
            "ais_google_home",
            "ais_help",
            "ais_host",
            "ais_ingress",
            "ais_knowledge_service",
            "ais_mdns",
            "ais_qrcode",
            "ais_shell_command",
            "ais_spotify_service",
            "ais_updater",
            "ais_usb",
            "ais_wifi_service",
            "ais_yt_service",
            "media_player",
            "group",
        ],
        "entities": [
            "sun.sun",
            "sensor.nextsunrise",
            "sensor.nextsunset",
            "sensor.date",
            "sensor.time",
            "automation.ais_ask_the_question",
            "automation.ais_asystent_domowy_witamy",
            "automation.ais_change_audio_to_mono",
            "automation.ais_change_equalizer_mode",
            "automation.ais_change_player_speed",
            "automation.ais_change_remote_web_access",
            "automation.ais_check_wifi_connection",
            "automation.ais_discovery_info_to_dom_devices",
            "automation.ais_execute_process_command_web_hook",
            "automation.ais_flush_logs",
            "automation.ais_get_books",
            "automation.ais_get_podcast_names",
            "automation.ais_get_radio_names",
            "automation.ais_get_rss_help_items_for_selected_topic",
            "automation.ais_get_rss_news_channels",
            "automation.ais_get_rss_news_items",
            "automation.ais_ifttt_info",
            "automation.ais_search_spotify_tracks",
            "automation.ais_search_youtube_tracks",
            "automation.ais_select_bookmark_to_play",
            "automation.ais_select_device_to_add",
            "automation.ais_set_wifi_config_for_devices",
            "binary_sensor.ais_remote_button",
            "group.ais_add_iot_device",
            "group.ais_bookmarks",
            "group.ais_favorites",
            "group.ais_pogoda",
            "group.ais_rss_help_remote",
            "group.ais_rss_news_remote",
            "group.ais_tts_configuration",
            "group.all_ais_automations",
            "group.all_ais_cameras",
            "group.all_ais_climates",
            "group.all_ais_covers",
            "group.all_ais_devices",
            "group.all_ais_fans",
            "group.all_ais_lights",
            "group.all_ais_locks",
            "group.all_ais_persons",
            "group.all_ais_scenes",
            "group.all_ais_sensors",
            "group.all_ais_switches",
            "group.all_ais_vacuums",
            "input_boolean.ais_audio_mono",
            "input_boolean.ais_auto_update",
            "input_boolean.ais_quiet_mode",
            "input_boolean.ais_remote_access",
            "input_datetime.ais_quiet_mode_start",
            "input_datetime.ais_quiet_mode_stop",
            "input_select.ais_android_wifi_network",
            "input_select.ais_iot_devices_in_network",
            "input_select.ais_music_service",
            "input_select.ais_rss_help_topic",
            "input_select.ais_system_logs_level",
            "input_select.ais_usb_flash_drives",
            "input_text.ais_android_wifi_password",
            "input_text.ais_iot_device_name",
            "input_text.ais_iot_device_wifi_password",
            "input_text.ais_knowledge_query",
            "input_text.ais_music_query",
            "input_text.ais_spotify_query",
            "script.ais_add_item_to_bookmarks",
            "script.ais_add_item_to_favorites",
            "script.ais_button_click",
            "script.ais_cloud_sync",
            "script.ais_connect_android_wifi_network",
            "script.ais_connect_iot_device_to_network",
            "script.ais_restart_system",
            "script.ais_scan_android_wifi_network",
            "script.ais_scan_iot_devices_in_network",
            "script.ais_scan_network_devices",
            "script.ais_stop_system",
            "script.ais_update_system",
            "sensor.ais_all_files",
            "sensor.ais_connect_iot_device_info",
            "sensor.ais_db_connection_info",
            "sensor.ais_dom_mqtt_rf_sensor",
            "sensor.ais_drives",
            "sensor.ais_gallery_img",
            "sensor.ais_logs_settings_info",
            "sensor.ais_player_mode",
            "sensor.ais_secure_android_id_dom",
            "sensor.ais_wifi_service_current_network_info",
            "sensor.aisbackupinfo",
            "sensor.aisbookmarkslist",
            "sensor.aisfavoriteslist",
            "sensor.aisknowledgeanswer",
            "sensor.aisrsshelptext",
            "timer.ais_dom_pin",
            "input_select.book_autor",
            "group.audiobooks_player",
            "input_select.podcast_type",
            "input_select.radio_type",
            "sensor.dayofyear",
            "sensor.weekofyear",
            "sensor.daytodisplay",
            "group.day_info",
            "group.local_audio",
            "group.radio_player",
            "group.podcast_player",
            "group.music_player",
            "group.internet_status",
            "group.audio_player",
            "group.dom_system_version",
            "sensor.radiolist",
            "sensor.podcastnamelist",
            "sensor.youtubelist",
            "sensor.spotifysearchlist",
            "sensor.spotifylist",
            "sensor.rssnewslist",
            "input_select.rss_news_category",
            "input_select.rss_news_channel",
            "sensor.selected_entity",
            "sensor.wersja_kordynatora",
            "sensor.status_serwisu_zigbee2mqtt",
            "sensor.gate_pairing_pin",
            "persistent_notification.config_entry_discovery",
            "sensor.audiobookschapterslist",
            "automation.zigbee_tryb_parowania",
            "automation.zigbee_wylaczenie_trybu_parowania",
            "input_number.assistant_rate",
            "input_number.media_player_speed",
            "timer.ais_dom_pin_join",
            "media_player.wbudowany_glosnik",
            "input_number.assistant_tone",
            "timer.zigbee_permit_join",
            "input_select.book_name",
            "sensor.podcastlist",
            "sensor.audiobookslist",
            "sensor.rssnewstext",
            "sensor.wersja_zigbee2mqtt",
            "switch.zigbee_tryb_parowania",
            "input_select.book_chapter",
            "input_select.assistant_voice",
            "sensor.network_devices_info_value",
            "input_text.zigbee2mqtt_old_name",
            "input_text.zigbee2mqtt_new_name",
            "sensor.zigbee2mqtt_networkmap",
            "input_text.zigbee2mqtt_remove",
            "input_select.media_player_sound_mode",
            "weather.openweathermap",
            "binary_sensor.updater",
            "weather.dom",
            "camera.remote_access",
            "binary_sensor.selected_entity",
            # "sensor.dark_sky_daily_summary",
            # "sensor.dark_sky_hourly_summary",
            # "sensor.dark_sky_visibility",
            # "sensor.dark_sky_visibility_0d",
            # "sensor.dark_sky_apparent_temperature",
            # "sensor.dark_sky_cloud_coverage",
            # "sensor.dark_sky_cloud_coverage_0d",
            # "sensor.dark_sky_humidity",
            # "sensor.dark_sky_humidity_0d",
            # "sensor.dark_sky_pressure",
            # "sensor.dark_sky_pressure_0d",
            # "sensor.dark_sky_temperature",
            # "sensor.dark_sky_wind_speed",
            # "sensor.dark_sky_wind_speed_0d",
        ],
    }

=======
    db_url = conf.get(CONF_DB_URL)
    if not db_url:
        db_url = DEFAULT_URL.format(hass_config_path=hass.config.path(DEFAULT_DB_FILE))
    exclude = conf[CONF_EXCLUDE]
    exclude_t = exclude.get(CONF_EVENT_TYPES, [])
>>>>>>> dc8bfb76
    instance = hass.data[DATA_INSTANCE] = Recorder(
        hass=hass,
        auto_purge=auto_purge,
        keep_days=keep_days,
        commit_interval=commit_interval,
        uri=db_url,
        db_max_retries=db_max_retries,
        db_retry_wait=db_retry_wait,
        entity_filter=entity_filter,
        exclude_t=exclude_t,
    )
    instance.async_initialize()
    instance.start()

    async def async_handle_purge_service(service):
        """Handle calls to the purge service."""
        instance.do_adhoc_purge(**service.data)

    hass.services.async_register(
        DOMAIN, SERVICE_PURGE, async_handle_purge_service, schema=SERVICE_PURGE_SCHEMA
    )

    return await instance.async_db_ready


PurgeTask = namedtuple("PurgeTask", ["keep_days", "repack"])


class Recorder(threading.Thread):
    """A threaded recorder class."""

    def __init__(
        self,
        hass: HomeAssistant,
        auto_purge: bool,
        keep_days: int,
        commit_interval: int,
        uri: str,
        db_max_retries: int,
        db_retry_wait: int,
        entity_filter: Callable[[str], bool],
        exclude_t: List[str],
    ) -> None:
        """Initialize the recorder."""
        threading.Thread.__init__(self, name="Recorder")

        self.hass = hass
        self.auto_purge = auto_purge
        self.keep_days = keep_days
        self.commit_interval = commit_interval
        self.queue: Any = queue.Queue()
        self.recording_start = dt_util.utcnow()
        self.db_url = uri
        self.db_max_retries = db_max_retries
        self.db_retry_wait = db_retry_wait
        self.async_db_ready = asyncio.Future()
        self.engine: Any = None
        self.run_info: Any = None

        self.entity_filter = entity_filter
        self.exclude_t = exclude_t

        self._timechanges_seen = 0
        self._keepalive_count = 0
        self._old_state_ids = {}
        self.event_session = None
        self.get_session = None
        self._completed_database_setup = False

    @callback
    def async_initialize(self):
        """Initialize the recorder."""
        self.hass.bus.async_listen(MATCH_ALL, self.event_listener)

    def do_adhoc_purge(self, **kwargs):
        """Trigger an adhoc purge retaining keep_days worth of data."""
        keep_days = kwargs.get(ATTR_KEEP_DAYS, self.keep_days)
        repack = kwargs.get(ATTR_REPACK)

        self.queue.put(PurgeTask(keep_days, repack))

    def run(self):
        """Start processing events to save."""
        tries = 1
        connected = False

        while not connected and tries <= self.db_max_retries:
            if tries != 1:
                time.sleep(self.db_retry_wait)
            try:
                self._setup_connection()
                migration.migrate_schema(self)
                self._setup_run()
                connected = True
                _LOGGER.debug("Connected to recorder database")
            except Exception as err:  # pylint: disable=broad-except
                _LOGGER.error(
                    "Error during connection setup: %s (retrying in %s seconds)",
                    err,
                    self.db_retry_wait,
                )
                tries += 1

        if not connected:

            @callback
            def connection_failed():
                """Connect failed tasks."""
                self.async_db_ready.set_result(False)
                persistent_notification.async_create(
                    self.hass,
                    "The recorder could not start, please check the log",
                    "Recorder",
                )

            self.hass.add_job(connection_failed)
            return

        shutdown_task = object()
        hass_started = concurrent.futures.Future()

        @callback
        def register():
            """Post connection initialize."""
            self.async_db_ready.set_result(True)

            def shutdown(event):
                """Shut down the Recorder."""
                print("Shut down the Recorder.")
                if not hass_started.done():
                    hass_started.set_result(shutdown_task)
                self.queue.put(None)
                self.join()

            self.hass.bus.async_listen_once(EVENT_HOMEASSISTANT_STOP, shutdown)
            self.hass.bus.async_listen("ais_stop_recorder_event", shutdown)

            if self.hass.state == CoreState.running:
                hass_started.set_result(None)
            else:

                @callback
                def notify_hass_started(event):
                    """Notify that hass has started."""
                    hass_started.set_result(None)

                self.hass.bus.async_listen_once(
                    EVENT_HOMEASSISTANT_START, notify_hass_started
                )

        self.hass.add_job(register)
        result = hass_started.result()

        # If shutdown happened before Home Assistant finished starting
        if result is shutdown_task:
            return

        # Start periodic purge
        if self.auto_purge:

            @callback
            def async_purge(now):
                """Trigger the purge."""
                self.queue.put(PurgeTask(self.keep_days, repack=False))

            # Purge every night at 4:12am
            self.hass.helpers.event.track_time_change(
                async_purge, hour=4, minute=12, second=0
            )

        self.event_session = self.get_session()
        # Use a session for the event read loop
        # with a commit every time the event time
        # has changed. This reduces the disk io.
        while True:
            event = self.queue.get()
            if event is None:
                self._close_run()
                self._close_connection()
                self.queue.task_done()
                return
            if isinstance(event, PurgeTask):
                # Schedule a new purge task if this one didn't finish
                if not purge.purge_old_data(self, event.keep_days, event.repack):
                    self.queue.put(PurgeTask(event.keep_days, event.repack))
                self.queue.task_done()
                continue
            if event.event_type == EVENT_TIME_CHANGED:
                self.queue.task_done()
                self._keepalive_count += 1
                if self._keepalive_count >= KEEPALIVE_TIME:
                    self._keepalive_count = 0
                    self._send_keep_alive()
                if self.commit_interval:
                    self._timechanges_seen += 1
                    if self._timechanges_seen >= self.commit_interval:
                        self._timechanges_seen = 0
                        self._commit_event_session_or_retry()
                continue
            if event.event_type in self.exclude_t:
                self.queue.task_done()
                continue

            entity_id = event.data.get(ATTR_ENTITY_ID)
            if entity_id is not None:
                if not self.entity_filter(entity_id):
                    self.queue.task_done()
                    continue

            try:
                dbevent = Events.from_event(event)
                if event.event_type == EVENT_STATE_CHANGED:
                    dbevent.event_data = "{}"
                self.event_session.add(dbevent)
                self.event_session.flush()
            except (TypeError, ValueError):
                _LOGGER.warning("Event is not JSON serializable: %s", event)
            except Exception as err:  # pylint: disable=broad-except
                # Must catch the exception to prevent the loop from collapsing
                _LOGGER.error("Error adding event: %s", err)

            if dbevent and event.event_type == EVENT_STATE_CHANGED:
                try:
                    dbstate = States.from_event(event)
                    dbstate.old_state_id = self._old_state_ids.get(dbstate.entity_id)
                    dbstate.event_id = dbevent.event_id
                    self.event_session.add(dbstate)
                    self.event_session.flush()
                    if "new_state" in event.data:
                        self._old_state_ids[dbstate.entity_id] = dbstate.state_id
                    elif dbstate.entity_id in self._old_state_ids:
                        del self._old_state_ids[dbstate.entity_id]
                except (TypeError, ValueError):
                    _LOGGER.warning(
                        "State is not JSON serializable: %s",
                        event.data.get("new_state"),
                    )
                except Exception as err:  # pylint: disable=broad-except
                    # Must catch the exception to prevent the loop from collapsing
                    _LOGGER.exception("Error adding state change: %s", err)

            # If they do not have a commit interval
            # than we commit right away
            if not self.commit_interval:
                self._commit_event_session_or_retry()
            self.queue.task_done()

    def _send_keep_alive(self):
        try:
            _LOGGER.debug("Sending keepalive")
            self.event_session.connection().scalar(select([1]))
            return
        except Exception as err:  # pylint: disable=broad-except
            # Must catch the exception to prevent the loop from collapsing
            _LOGGER.error("Error in database connectivity during keepalive: %s.", err)
            self._reopen_event_session()

    def _commit_event_session_or_retry(self):
        tries = 1
        while tries <= self.db_max_retries:
            if tries != 1:
                time.sleep(self.db_retry_wait)

            try:
                self._commit_event_session()
                return
            except (exc.InternalError, exc.OperationalError) as err:
                if err.connection_invalidated:
                    _LOGGER.error(
                        "Database connection invalidated: %s. "
                        "(retrying in %s seconds)",
                        err,
                        self.db_retry_wait,
                    )
                else:
                    _LOGGER.error(
                        "Error in database connectivity during commit: %s. "
                        "(retrying in %s seconds)",
                        err,
                        self.db_retry_wait,
                    )
                tries += 1

            except Exception as err:  # pylint: disable=broad-except
                # Must catch the exception to prevent the loop from collapsing
                _LOGGER.exception("Error saving events: %s", err)
                return

        _LOGGER.error(
            "Error in database update. Could not save " "after %d tries. Giving up",
            tries,
        )
        self._reopen_event_session()

    def _reopen_event_session(self):
        try:
            self.event_session.rollback()
        except Exception as err:  # pylint: disable=broad-except
            # Must catch the exception to prevent the loop from collapsing
            _LOGGER.exception("Error while rolling back event session: %s", err)

        try:
            self.event_session.close()
        except Exception as err:  # pylint: disable=broad-except
            # Must catch the exception to prevent the loop from collapsing
            _LOGGER.exception("Error while closing event session: %s", err)

        try:
            self.event_session = self.get_session()
        except Exception as err:  # pylint: disable=broad-except
            # Must catch the exception to prevent the loop from collapsing
            _LOGGER.exception("Error while creating new event session: %s", err)

    def _commit_event_session(self):
        try:
            self.event_session.commit()
        except Exception as err:
            _LOGGER.error("Error executing query: %s", err)
            self.event_session.rollback()
            raise

    @callback
    def event_listener(self, event):
        """Listen for new events and put them in the process queue."""
        self.queue.put(event)

    def block_till_done(self):
        """Block till all events processed."""
        self.queue.join()

    def _setup_connection(self):
        """Ensure database is ready to fly."""
        kwargs = {}

        def setup_recorder_connection(dbapi_connection, connection_record):
            """Dbapi specific connection settings."""
            if self._completed_database_setup:
                return

            # We do not import sqlite3 here so mysql/other
            # users do not have to pay for it to be loaded in
            # memory
            if self.db_url.startswith("sqlite://"):
                old_isolation = dbapi_connection.isolation_level
                dbapi_connection.isolation_level = None
                cursor = dbapi_connection.cursor()
                cursor.execute("PRAGMA journal_mode=WAL")
                cursor.close()
                dbapi_connection.isolation_level = old_isolation
                # WAL mode only needs to be setup once
                # instead of every time we open the sqlite connection
                # as its persistent and isn't free to call every time.
                self._completed_database_setup = True
            elif self.db_url.startswith("mysql"):
                cursor = dbapi_connection.cursor()
                cursor.execute("SET session wait_timeout=28800")
                cursor.close()

        if self.db_url == "sqlite://" or ":memory:" in self.db_url:
            kwargs["connect_args"] = {"check_same_thread": False}
            kwargs["poolclass"] = StaticPool
            kwargs["pool_reset_on_return"] = None
        else:
            kwargs["echo"] = False

        if self.engine is not None:
            self.engine.dispose()

        self.engine = create_engine(self.db_url, **kwargs)

        sqlalchemy_event.listen(self.engine, "connect", setup_recorder_connection)

        Base.metadata.create_all(self.engine)
        self.get_session = scoped_session(sessionmaker(bind=self.engine))

    def _close_connection(self):
        """Close the connection."""
        self.engine.dispose()
        self.engine = None
        self.get_session = None

    def _setup_run(self):
        """Log the start of the current run."""
        with session_scope(session=self.get_session()) as session:
            for run in session.query(RecorderRuns).filter_by(end=None):
                run.closed_incorrect = True
                run.end = self.recording_start
                _LOGGER.warning(
                    "Ended unfinished session (id=%s from %s)", run.run_id, run.start
                )
                session.add(run)

            self.run_info = RecorderRuns(
                start=self.recording_start, created=dt_util.utcnow()
            )
            session.add(self.run_info)
            session.flush()
            session.expunge(self.run_info)

    def _close_run(self):
        """Save end time for current run."""
        if self.event_session is not None:
            self.run_info.end = dt_util.utcnow()
            self.event_session.add(self.run_info)
            self._commit_event_session_or_retry()
            self.event_session.close()

        self.run_info = None<|MERGE_RESOLUTION|>--- conflicted
+++ resolved
@@ -159,7 +159,6 @@
     db_max_retries = conf[CONF_DB_MAX_RETRIES]
     db_retry_wait = conf[CONF_DB_RETRY_WAIT]
 
-<<<<<<< HEAD
     # db_url = conf.get(CONF_DB_URL, None)
     # if not db_url:
     #     db_url = DEFAULT_URL.format(hass_config_path=hass.config.path(DEFAULT_DB_FILE))
@@ -207,6 +206,8 @@
         db_retry_wait = 3
 
     include = conf.get(CONF_INCLUDE, {})
+    exclude_t = exclude.get(CONF_EVENT_TYPES, [])
+    # exclude = conf[CONF_EXCLUDE]
     exclude = {
         "domains": [
             "ais_ai_service",
@@ -405,13 +406,6 @@
         ],
     }
 
-=======
-    db_url = conf.get(CONF_DB_URL)
-    if not db_url:
-        db_url = DEFAULT_URL.format(hass_config_path=hass.config.path(DEFAULT_DB_FILE))
-    exclude = conf[CONF_EXCLUDE]
-    exclude_t = exclude.get(CONF_EVENT_TYPES, [])
->>>>>>> dc8bfb76
     instance = hass.data[DATA_INSTANCE] = Recorder(
         hass=hass,
         auto_purge=auto_purge,
