--- conflicted
+++ resolved
@@ -735,22 +735,13 @@
 
         self.hass.bus.async_listen_once(EVENT_HOMEASSISTANT_FINAL_WRITE, _empty_queue)
 
-<<<<<<< HEAD
-        @callback
-        def _async_shutdown(event: Event) -> None:
-=======
         async def _async_shutdown(event: Event) -> None:
->>>>>>> a8e81499
             """Shut down the Recorder."""
             if not self._hass_started.done():
                 self._hass_started.set_result(SHUTDOWN_TASK)
             self.queue.put(StopTask())
             self._async_stop_queue_watcher_and_event_listener()
-<<<<<<< HEAD
-            self.hass.async_add_executor_job(self.join)
-=======
             await self.hass.async_add_executor_job(self.join)
->>>>>>> a8e81499
 
         self.hass.bus.async_listen_once(EVENT_HOMEASSISTANT_STOP, _async_shutdown)
 
