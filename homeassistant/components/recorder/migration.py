"""Schema migration helpers."""
import logging

import sqlalchemy
from sqlalchemy import ForeignKeyConstraint, MetaData, Table, text
from sqlalchemy.exc import (
    InternalError,
    OperationalError,
    ProgrammingError,
    SQLAlchemyError,
)
from sqlalchemy.schema import AddConstraint, DropConstraint

from .models import (
    SCHEMA_VERSION,
    TABLE_STATES,
    Base,
    SchemaChanges,
    Statistics,
    StatisticsMeta,
)
from .util import session_scope

_LOGGER = logging.getLogger(__name__)


def raise_if_exception_missing_str(ex, match_substrs):
    """Raise an exception if the exception and cause do not contain the match substrs."""
    lower_ex_strs = [str(ex).lower(), str(ex.__cause__).lower()]
    for str_sub in match_substrs:
        for exc_str in lower_ex_strs:
            if exc_str and str_sub in exc_str:
                return

    raise ex


def get_schema_version(instance):
    """Get the schema version."""
    with session_scope(session=instance.get_session()) as session:
        res = (
            session.query(SchemaChanges)
            .order_by(SchemaChanges.change_id.desc())
            .first()
        )
        current_version = getattr(res, "schema_version", None)

        if current_version is None:
            current_version = _inspect_schema_version(instance.engine, session)
            _LOGGER.debug(
                "No schema version found. Inspected version: %s", current_version
            )

        return current_version


def schema_is_current(current_version):
    """Check if the schema is current."""
    return current_version == SCHEMA_VERSION


def migrate_schema(instance, current_version):
    """Check if the schema needs to be upgraded."""
    with session_scope(session=instance.get_session()) as session:
        _LOGGER.warning(
            "Database is about to upgrade. Schema version: %s", current_version
        )
        for version in range(current_version, SCHEMA_VERSION):
            new_version = version + 1
            _LOGGER.info("Upgrading recorder db schema to version %s", new_version)
            _apply_update(instance.engine, session, new_version, current_version)
            session.add(SchemaChanges(schema_version=new_version))

            _LOGGER.info("Upgrade to version %s done", new_version)


def _create_index(connection, table_name, index_name):
    """Create an index for the specified table.

    The index name should match the name given for the index
    within the table definition described in the models
    """
    table = Table(table_name, Base.metadata)
    _LOGGER.debug("Looking up index %s for table %s", index_name, table_name)
    # Look up the index object by name from the table is the models
    index_list = [idx for idx in table.indexes if idx.name == index_name]
    if not index_list:
        _LOGGER.debug("The index %s no longer exists", index_name)
        return
    index = index_list[0]
    _LOGGER.debug("Creating %s index", index_name)
    _LOGGER.warning(
        "Adding index `%s` to database. Note: this can take several "
        "minutes on large databases and slow computers. Please "
        "be patient!",
        index_name,
    )
    try:
        index.create(connection)
    except (InternalError, ProgrammingError, OperationalError) as err:
        raise_if_exception_missing_str(err, ["already exists", "duplicate"])
        _LOGGER.warning(
            "Index %s already exists on %s, continuing", index_name, table_name
        )

    _LOGGER.debug("Finished creating %s", index_name)


def _drop_index(connection, table_name, index_name):
    """Drop an index from a specified table.

    There is no universal way to do something like `DROP INDEX IF EXISTS`
    so we will simply execute the DROP command and ignore any exceptions

    WARNING: Due to some engines (MySQL at least) being unable to use bind
    parameters in a DROP INDEX statement (at least via SQLAlchemy), the query
    string here is generated from the method parameters without sanitizing.
    DO NOT USE THIS FUNCTION IN ANY OPERATION THAT TAKES USER INPUT.
    """
    _LOGGER.debug("Dropping index %s from table %s", index_name, table_name)
    success = False

    # Engines like DB2/Oracle
    try:
        connection.execute(text(f"DROP INDEX {index_name}"))
    except SQLAlchemyError:
        pass
    else:
        success = True

    # Engines like SQLite, SQL Server
    if not success:
        try:
            connection.execute(
                text(
                    "DROP INDEX {table}.{index}".format(
                        index=index_name, table=table_name
                    )
                )
            )
        except SQLAlchemyError:
            pass
        else:
            success = True

    if not success:
        # Engines like MySQL, MS Access
        try:
            connection.execute(
                text(
                    "DROP INDEX {index} ON {table}".format(
                        index=index_name, table=table_name
                    )
                )
            )
        except SQLAlchemyError:
            pass
        else:
            success = True

    if success:
        _LOGGER.debug(
            "Finished dropping index %s from table %s", index_name, table_name
        )
    else:
        if index_name == "ix_states_context_parent_id":
            # Was only there on nightly so we do not want
            # to generate log noise or issues about it.
            return

        _LOGGER.warning(
            "Failed to drop index %s from table %s. Schema "
            "Migration will continue; this is not a "
            "critical operation",
            index_name,
            table_name,
        )


def _add_columns(connection, table_name, columns_def):
    """Add columns to a table."""
    _LOGGER.warning(
        "Adding columns %s to table %s. Note: this can take several "
        "minutes on large databases and slow computers. Please "
        "be patient!",
        ", ".join(column.split(" ")[0] for column in columns_def),
        table_name,
    )

    columns_def = [f"ADD {col_def}" for col_def in columns_def]

    try:
        connection.execute(
            text(
                "ALTER TABLE {table} {columns_def}".format(
                    table=table_name, columns_def=", ".join(columns_def)
                )
            )
        )
        return
    except (InternalError, OperationalError):
        # Some engines support adding all columns at once,
        # this error is when they don't
        _LOGGER.info("Unable to use quick column add. Adding 1 by 1")

    for column_def in columns_def:
        try:
            connection.execute(
                text(
                    "ALTER TABLE {table} {column_def}".format(
                        table=table_name, column_def=column_def
                    )
                )
            )
        except (InternalError, OperationalError) as err:
            raise_if_exception_missing_str(err, ["duplicate"])
            _LOGGER.warning(
                "Column %s already exists on %s, continuing",
                column_def.split(" ")[1],
                table_name,
            )


def _modify_columns(connection, engine, table_name, columns_def):
    """Modify columns in a table."""
    if engine.dialect.name == "sqlite":
        _LOGGER.debug(
            "Skipping to modify columns %s in table %s; "
            "Modifying column length in SQLite is unnecessary, "
            "it does not impose any length restrictions",
            ", ".join(column.split(" ")[0] for column in columns_def),
            table_name,
        )
        return

    _LOGGER.warning(
        "Modifying columns %s in table %s. Note: this can take several "
        "minutes on large databases and slow computers. Please "
        "be patient!",
        ", ".join(column.split(" ")[0] for column in columns_def),
        table_name,
    )

    if engine.dialect.name == "postgresql":
        columns_def = [
            "ALTER {column} TYPE {type}".format(
                **dict(zip(["column", "type"], col_def.split(" ", 1)))
            )
            for col_def in columns_def
        ]
    elif engine.dialect.name == "mssql":
        columns_def = [f"ALTER COLUMN {col_def}" for col_def in columns_def]
    else:
        columns_def = [f"MODIFY {col_def}" for col_def in columns_def]

    try:
        connection.execute(
            text(
                "ALTER TABLE {table} {columns_def}".format(
                    table=table_name, columns_def=", ".join(columns_def)
                )
            )
        )
        return
    except (InternalError, OperationalError):
        _LOGGER.info("Unable to use quick column modify. Modifying 1 by 1")

    for column_def in columns_def:
        try:
            connection.execute(
                text(
                    "ALTER TABLE {table} {column_def}".format(
                        table=table_name, column_def=column_def
                    )
                )
            )
        except (InternalError, OperationalError):
            _LOGGER.exception(
                "Could not modify column %s in table %s", column_def, table_name
            )


def _update_states_table_with_foreign_key_options(connection, engine):
    """Add the options to foreign key constraints."""
    inspector = sqlalchemy.inspect(engine)
    alters = []
    for foreign_key in inspector.get_foreign_keys(TABLE_STATES):
        if foreign_key["name"] and (
            # MySQL/MariaDB will have empty options
            not foreign_key.get("options")
            or
            # Postgres will have ondelete set to None
            foreign_key.get("options", {}).get("ondelete") is None
        ):
            alters.append(
                {
                    "old_fk": ForeignKeyConstraint((), (), name=foreign_key["name"]),
                    "columns": foreign_key["constrained_columns"],
                }
            )

    if not alters:
        return

    states_key_constraints = Base.metadata.tables[TABLE_STATES].foreign_key_constraints
    old_states_table = Table(  # noqa: F841 pylint: disable=unused-variable
        TABLE_STATES, MetaData(), *[alter["old_fk"] for alter in alters]
    )

    for alter in alters:
        try:
            connection.execute(DropConstraint(alter["old_fk"]))
            for fkc in states_key_constraints:
                if fkc.column_keys == alter["columns"]:
                    connection.execute(AddConstraint(fkc))
        except (InternalError, OperationalError):
            _LOGGER.exception(
                "Could not update foreign options in %s table", TABLE_STATES
            )


def _drop_foreign_key_constraints(connection, engine, table, columns):
    """Drop foreign key constraints for a table on specific columns."""
    inspector = sqlalchemy.inspect(engine)
    drops = []
    for foreign_key in inspector.get_foreign_keys(table):
        if (
            foreign_key["name"]
            and foreign_key.get("options", {}).get("ondelete")
            and foreign_key["constrained_columns"] == columns
        ):
            drops.append(ForeignKeyConstraint((), (), name=foreign_key["name"]))

    # Bind the ForeignKeyConstraints to the table
    old_table = Table(  # noqa: F841 pylint: disable=unused-variable
        table, MetaData(), *drops
    )

    for drop in drops:
        try:
            connection.execute(DropConstraint(drop))
        except (InternalError, OperationalError):
            _LOGGER.exception(
                "Could not drop foreign constraints in %s table on %s",
                TABLE_STATES,
                columns,
            )


def _apply_update(engine, session, new_version, old_version):
    """Perform operations to bring schema up to date."""
    connection = session.connection()
    if new_version == 1:
        _create_index(connection, "events", "ix_events_time_fired")
    elif new_version == 2:
        # Create compound start/end index for recorder_runs
        _create_index(connection, "recorder_runs", "ix_recorder_runs_start_end")
        # Create indexes for states
        _create_index(connection, "states", "ix_states_last_updated")
    elif new_version == 3:
        # There used to be a new index here, but it was removed in version 4.
        pass
    elif new_version == 4:
        # Queries were rewritten in this schema release. Most indexes from
        # earlier versions of the schema are no longer needed.

        if old_version == 3:
            # Remove index that was added in version 3
            _drop_index(connection, "states", "ix_states_created_domain")
        if old_version == 2:
            # Remove index that was added in version 2
            _drop_index(connection, "states", "ix_states_entity_id_created")

        # Remove indexes that were added in version 0
        _drop_index(connection, "states", "states__state_changes")
        _drop_index(connection, "states", "states__significant_changes")
        _drop_index(connection, "states", "ix_states_entity_id_created")

        _create_index(connection, "states", "ix_states_entity_id_last_updated")
    elif new_version == 5:
        # Create supporting index for States.event_id foreign key
        _create_index(connection, "states", "ix_states_event_id")
    elif new_version == 6:
        _add_columns(
            session,
            "events",
            ["context_id CHARACTER(36)", "context_user_id CHARACTER(36)"],
        )
        _create_index(connection, "events", "ix_events_context_id")
        _create_index(connection, "events", "ix_events_context_user_id")
        _add_columns(
            connection,
            "states",
            ["context_id CHARACTER(36)", "context_user_id CHARACTER(36)"],
        )
        _create_index(connection, "states", "ix_states_context_id")
        _create_index(connection, "states", "ix_states_context_user_id")
    elif new_version == 7:
        _create_index(connection, "states", "ix_states_entity_id")
    elif new_version == 8:
        _add_columns(connection, "events", ["context_parent_id CHARACTER(36)"])
        _add_columns(connection, "states", ["old_state_id INTEGER"])
        _create_index(connection, "events", "ix_events_context_parent_id")
    elif new_version == 9:
        # We now get the context from events with a join
        # since its always there on state_changed events
        #
        # Ideally we would drop the columns from the states
        # table as well but sqlite doesn't support that
        # and we would have to move to something like
        # sqlalchemy alembic to make that work
        #
        _drop_index(connection, "states", "ix_states_context_id")
        _drop_index(connection, "states", "ix_states_context_user_id")
        # This index won't be there if they were not running
        # nightly but we don't treat that as a critical issue
        _drop_index(connection, "states", "ix_states_context_parent_id")
        # Redundant keys on composite index:
        # We already have ix_states_entity_id_last_updated
        _drop_index(connection, "states", "ix_states_entity_id")
        _create_index(connection, "events", "ix_events_event_type_time_fired")
        _drop_index(connection, "events", "ix_events_event_type")
    elif new_version == 10:
        # Now done in step 11
        pass
    elif new_version == 11:
        _create_index(connection, "states", "ix_states_old_state_id")
        _update_states_table_with_foreign_key_options(connection, engine)
    elif new_version == 12:
        if engine.dialect.name == "mysql":
            _modify_columns(connection, engine, "events", ["event_data LONGTEXT"])
            _modify_columns(connection, engine, "states", ["attributes LONGTEXT"])
    elif new_version == 13:
        if engine.dialect.name == "mysql":
            _modify_columns(
                connection,
                engine,
                "events",
                ["time_fired DATETIME(6)", "created DATETIME(6)"],
            )
            _modify_columns(
                connection,
                engine,
                "states",
                [
                    "last_changed DATETIME(6)",
                    "last_updated DATETIME(6)",
                    "created DATETIME(6)",
                ],
            )
    elif new_version == 14:
        _modify_columns(connection, engine, "events", ["event_type VARCHAR(64)"])
    elif new_version == 15:
<<<<<<< HEAD
        _drop_foreign_key_constraints(
            connection, engine, TABLE_STATES, ["old_state_id"]
        )
        if sqlalchemy.inspect(engine).has_table(Statistics.__tablename__):
            # Recreate the statistics table
            Statistics.__table__.drop(engine)
            Statistics.__table__.create(engine)
=======
        # This dropped the statistics table, done again in version 18.
        pass
>>>>>>> a20e5c5b
    elif new_version == 16:
        _drop_foreign_key_constraints(
            connection, engine, TABLE_STATES, ["old_state_id"]
        )
    elif new_version == 17:
        # This dropped the statistics table, done again in version 18.
        pass
    elif new_version == 18:
        # Recreate the statistics and statistics meta tables.
        #
        # Order matters! Statistics has a relation with StatisticsMeta,
        # so statistics need to be deleted before meta (or in pair depending
        # on the SQL backend); and meta needs to be created before statistics.
        if sqlalchemy.inspect(engine).has_table(
            StatisticsMeta.__tablename__
        ) or sqlalchemy.inspect(engine).has_table(Statistics.__tablename__):
            Base.metadata.drop_all(
                bind=engine, tables=[Statistics.__table__, StatisticsMeta.__table__]
            )

        StatisticsMeta.__table__.create(engine)
        Statistics.__table__.create(engine)
    else:
        raise ValueError(f"No schema migration defined for version {new_version}")


def _inspect_schema_version(engine, session):
    """Determine the schema version by inspecting the db structure.

    When the schema version is not present in the db, either db was just
    created with the correct schema, or this is a db created before schema
    versions were tracked. For now, we'll test if the changes for schema
    version 1 are present to make the determination. Eventually this logic
    can be removed and we can assume a new db is being created.
    """
    inspector = sqlalchemy.inspect(engine)
    indexes = inspector.get_indexes("events")

    for index in indexes:
        if index["column_names"] == ["time_fired"]:
            # Schema addition from version 1 detected. New DB.
            session.add(SchemaChanges(schema_version=SCHEMA_VERSION))
            return SCHEMA_VERSION

    # Version 1 schema changes not found, this db needs to be migrated.
    current_version = SchemaChanges(schema_version=0)
    session.add(current_version)
    return current_version.schema_version<|MERGE_RESOLUTION|>--- conflicted
+++ resolved
@@ -451,18 +451,8 @@
     elif new_version == 14:
         _modify_columns(connection, engine, "events", ["event_type VARCHAR(64)"])
     elif new_version == 15:
-<<<<<<< HEAD
-        _drop_foreign_key_constraints(
-            connection, engine, TABLE_STATES, ["old_state_id"]
-        )
-        if sqlalchemy.inspect(engine).has_table(Statistics.__tablename__):
-            # Recreate the statistics table
-            Statistics.__table__.drop(engine)
-            Statistics.__table__.create(engine)
-=======
         # This dropped the statistics table, done again in version 18.
         pass
->>>>>>> a20e5c5b
     elif new_version == 16:
         _drop_foreign_key_constraints(
             connection, engine, TABLE_STATES, ["old_state_id"]
