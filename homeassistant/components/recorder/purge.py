"""Purge old data helper."""
from __future__ import annotations

from collections.abc import Callable
from datetime import datetime
import logging
from typing import TYPE_CHECKING

from sqlalchemy import func
from sqlalchemy.orm.session import Session
from sqlalchemy.sql.expression import distinct

from homeassistant.const import EVENT_STATE_CHANGED

from .const import MAX_ROWS_TO_PURGE
from .models import (
    Events,
    RecorderRuns,
    StateAttributes,
    States,
    StatisticsRuns,
    StatisticsShortTerm,
)
from .repack import repack_database
from .util import retryable_database_job, session_scope

if TYPE_CHECKING:
    from . import Recorder

_LOGGER = logging.getLogger(__name__)


@retryable_database_job("purge")
def purge_old_data(
    instance: Recorder, purge_before: datetime, repack: bool, apply_filter: bool = False
) -> bool:
    """Purge events and states older than purge_before.

    Cleans up an timeframe of an hour, based on the oldest record.
    """
    _LOGGER.debug(
        "Purging states and events before target %s",
        purge_before.isoformat(sep=" ", timespec="seconds"),
    )

    with session_scope(session=instance.get_session()) as session:  # type: ignore[misc]
        # Purge a max of MAX_ROWS_TO_PURGE, based on the oldest states or events record
        event_ids = _select_event_ids_to_purge(session, purge_before)
        state_ids, attributes_ids = _select_state_and_attributes_ids_to_purge(
            session, purge_before, event_ids
        )
        statistics_runs = _select_statistics_runs_to_purge(session, purge_before)
        short_term_statistics = _select_short_term_statistics_to_purge(
            session, purge_before
        )

        if state_ids:
            _purge_state_ids(instance, session, state_ids)

        if unused_attribute_ids_set := _select_unused_attributes_ids(
            session, attributes_ids
        ):
            _purge_attributes_ids(instance, session, unused_attribute_ids_set)

        if event_ids:
            _purge_event_ids(session, event_ids)

        if statistics_runs:
            _purge_statistics_runs(session, statistics_runs)

        if short_term_statistics:
            _purge_short_term_statistics(session, short_term_statistics)

        if event_ids or statistics_runs or short_term_statistics:
            # Return false, as we might not be done yet.
            _LOGGER.debug("Purging hasn't fully completed yet")
            return False

        if apply_filter and _purge_filtered_data(instance, session) is False:
            _LOGGER.debug("Cleanup filtered data hasn't fully completed yet")
            return False

        _purge_old_recorder_runs(instance, session, purge_before)
    if repack:
        repack_database(instance)
    return True


def _select_event_ids_to_purge(session: Session, purge_before: datetime) -> list[int]:
    """Return a list of event ids to purge."""
    events = (
        session.query(Events.event_id)
        .filter(Events.time_fired < purge_before)
        .limit(MAX_ROWS_TO_PURGE)
        .all()
    )
    _LOGGER.debug("Selected %s event ids to remove", len(events))
    return [event.event_id for event in events]


def _select_state_and_attributes_ids_to_purge(
    session: Session, purge_before: datetime, event_ids: list[int]
) -> tuple[set[int], set[int]]:
    """Return a list of state ids to purge."""
    if not event_ids:
        return set(), set()
    states = (
        session.query(States.state_id, States.attributes_id)
        .filter(States.last_updated < purge_before)
        .filter(States.event_id.in_(event_ids))
        .all()
    )
    _LOGGER.debug("Selected %s state ids to remove", len(states))
    state_ids = set()
    attributes_ids = set()
    for state in states:
        state_ids.add(state.state_id)
        if state.attributes_id:
            attributes_ids.add(state.attributes_id)
    return state_ids, attributes_ids


def _select_unused_attributes_ids(
    session: Session, attributes_ids: set[int]
) -> set[int]:
    """Return a set of attributes ids that are not used by any states in the database."""
    if not attributes_ids:
        return set()
    to_remove = attributes_ids - {
        state[0]
        for state in session.query(distinct(States.attributes_id))
        .filter(States.attributes_id.in_(attributes_ids))
        .all()
    }
    _LOGGER.debug(
        "Selected %s shared attributes to remove",
        len(to_remove),
    )
    return to_remove


def _select_statistics_runs_to_purge(
    session: Session, purge_before: datetime
) -> list[int]:
    """Return a list of statistic runs to purge, but take care to keep the newest run."""
    statistic_runs = (
        session.query(StatisticsRuns.run_id)
        .filter(StatisticsRuns.start < purge_before)
        .limit(MAX_ROWS_TO_PURGE)
        .all()
    )
    statistic_runs_list = [run.run_id for run in statistic_runs]
    # Exclude the newest statistics run
    if (
        last_run := session.query(func.max(StatisticsRuns.run_id)).scalar()
    ) and last_run in statistic_runs_list:
        statistic_runs_list.remove(last_run)

    _LOGGER.debug("Selected %s statistic runs to remove", len(statistic_runs))
    return statistic_runs_list


def _select_short_term_statistics_to_purge(
    session: Session, purge_before: datetime
) -> list[int]:
    """Return a list of short term statistics to purge."""
    statistics = (
        session.query(StatisticsShortTerm.id)
        .filter(StatisticsShortTerm.start < purge_before)
        .limit(MAX_ROWS_TO_PURGE)
        .all()
    )
    _LOGGER.debug("Selected %s short term statistics to remove", len(statistics))
    return [statistic.id for statistic in statistics]


def _purge_state_ids(instance: Recorder, session: Session, state_ids: set[int]) -> None:
    """Disconnect states and delete by state id."""

    # Update old_state_id to NULL before deleting to ensure
    # the delete does not fail due to a foreign key constraint
    # since some databases (MSSQL) cannot do the ON DELETE SET NULL
    # for us.
    disconnected_rows = (
        session.query(States)
        .filter(States.old_state_id.in_(state_ids))
        .update({"old_state_id": None}, synchronize_session=False)
    )
    _LOGGER.debug("Updated %s states to remove old_state_id", disconnected_rows)

    deleted_rows = (
        session.query(States)
        .filter(States.state_id.in_(state_ids))
        .delete(synchronize_session=False)
    )
    _LOGGER.debug("Deleted %s states", deleted_rows)

    # Evict eny entries in the old_states cache referring to a purged state
    _evict_purged_states_from_old_states_cache(instance, state_ids)


def _evict_purged_states_from_old_states_cache(
    instance: Recorder, purged_state_ids: set[int]
) -> None:
    """Evict purged states from the old states cache."""
    # Make a map from old_state_id to entity_id
    old_states = instance._old_states  # pylint: disable=protected-access
    old_state_reversed = {
        old_state.state_id: entity_id
        for entity_id, old_state in old_states.items()
        if old_state.state_id
    }

    # Evict any purged state from the old states cache
    for purged_state_id in purged_state_ids.intersection(old_state_reversed):
        old_states.pop(old_state_reversed[purged_state_id], None)


def _evict_purged_attributes_from_attributes_cache(
    instance: Recorder, purged_attributes_ids: set[int]
) -> None:
    """Evict purged attribute ids from the attribute ids cache."""
    # Make a map from attributes_id to the attributes json
    state_attributes_ids = (
        instance._state_attributes_ids  # pylint: disable=protected-access
    )
    state_attributes_ids_reversed = {
        attributes_id: attributes
        for attributes, attributes_id in state_attributes_ids.items()
    }

    # Evict any purged attributes from the state_attributes_ids cache
    for purged_attribute_id in purged_attributes_ids.intersection(
        state_attributes_ids_reversed
    ):
        state_attributes_ids.pop(
            state_attributes_ids_reversed[purged_attribute_id], None
        )


def _purge_attributes_ids(
    instance: Recorder, session: Session, attributes_ids: set[int]
) -> None:
    """Delete old attributes ids."""

    deleted_rows = (
        session.query(StateAttributes)
        .filter(StateAttributes.attributes_id.in_(attributes_ids))
        .delete(synchronize_session=False)
    )
    _LOGGER.debug("Deleted %s attribute states", deleted_rows)

    # Evict any entries in the state_attributes_ids cache referring to a purged state
    _evict_purged_attributes_from_attributes_cache(instance, attributes_ids)


def _purge_statistics_runs(session: Session, statistics_runs: list[int]) -> None:
    """Delete by run_id."""
    deleted_rows = (
        session.query(StatisticsRuns)
        .filter(StatisticsRuns.run_id.in_(statistics_runs))
        .delete(synchronize_session=False)
    )
    _LOGGER.debug("Deleted %s statistic runs", deleted_rows)


def _purge_short_term_statistics(
    session: Session, short_term_statistics: list[int]
) -> None:
    """Delete by id."""
    deleted_rows = (
        session.query(StatisticsShortTerm)
        .filter(StatisticsShortTerm.id.in_(short_term_statistics))
        .delete(synchronize_session=False)
    )
    _LOGGER.debug("Deleted %s short term statistics", deleted_rows)


def _purge_event_ids(session: Session, event_ids: list[int]) -> None:
    """Delete by event id."""
    deleted_rows = (
        session.query(Events)
        .filter(Events.event_id.in_(event_ids))
        .delete(synchronize_session=False)
    )
    _LOGGER.debug("Deleted %s events", deleted_rows)


def _purge_old_recorder_runs(
    instance: Recorder, session: Session, purge_before: datetime
) -> None:
    """Purge all old recorder runs."""
    # Recorder runs is small, no need to batch run it
<<<<<<< HEAD
    assert instance.run_history.current is not None
=======
>>>>>>> 663085a9
    deleted_rows = (
        session.query(RecorderRuns)
        .filter(RecorderRuns.start < purge_before)
        .filter(RecorderRuns.run_id != instance.run_history.current.run_id)
        .delete(synchronize_session=False)
    )
    _LOGGER.debug("Deleted %s recorder_runs", deleted_rows)


def _purge_filtered_data(instance: Recorder, session: Session) -> bool:
    """Remove filtered states and events that shouldn't be in the database."""
    _LOGGER.debug("Cleanup filtered data")

    # Check if excluded entity_ids are in database
    excluded_entity_ids: list[str] = [
        entity_id
        for (entity_id,) in session.query(distinct(States.entity_id)).all()
        if not instance.entity_filter(entity_id)
    ]
    if len(excluded_entity_ids) > 0:
        _purge_filtered_states(instance, session, excluded_entity_ids)
        return False

    # Check if excluded event_types are in database
    excluded_event_types: list[str] = [
        event_type
        for (event_type,) in session.query(distinct(Events.event_type)).all()
        if event_type in instance.exclude_t
    ]
    if len(excluded_event_types) > 0:
        _purge_filtered_events(instance, session, excluded_event_types)
        return False

    return True


def _purge_filtered_states(
    instance: Recorder, session: Session, excluded_entity_ids: list[str]
) -> None:
    """Remove filtered states and linked events."""
    state_ids: list[int]
    attributes_ids: list[int]
    event_ids: list[int | None]
    state_ids, attributes_ids, event_ids = zip(
        *(
            session.query(States.state_id, States.attributes_id, States.event_id)
            .filter(States.entity_id.in_(excluded_entity_ids))
            .limit(MAX_ROWS_TO_PURGE)
            .all()
        )
    )
    event_ids = [id_ for id_ in event_ids if id_ is not None]
    _LOGGER.debug(
        "Selected %s state_ids to remove that should be filtered", len(state_ids)
    )
    _purge_state_ids(instance, session, set(state_ids))
    _purge_event_ids(session, event_ids)  # type: ignore[arg-type]  # type of event_ids already narrowed to 'list[int]'
    unused_attribute_ids_set = _select_unused_attributes_ids(
        session, {id_ for id_ in attributes_ids if id_ is not None}
    )
    _purge_attributes_ids(instance, session, unused_attribute_ids_set)


def _purge_filtered_events(
    instance: Recorder, session: Session, excluded_event_types: list[str]
) -> None:
    """Remove filtered events and linked states."""
    events: list[Events] = (
        session.query(Events.event_id)
        .filter(Events.event_type.in_(excluded_event_types))
        .limit(MAX_ROWS_TO_PURGE)
        .all()
    )
    event_ids: list[int] = [
        event.event_id for event in events if event.event_id is not None
    ]
    _LOGGER.debug(
        "Selected %s event_ids to remove that should be filtered", len(event_ids)
    )
    states: list[States] = (
        session.query(States.state_id).filter(States.event_id.in_(event_ids)).all()
    )
    state_ids: set[int] = {state.state_id for state in states}
    _purge_state_ids(instance, session, state_ids)
    _purge_event_ids(session, event_ids)
    if EVENT_STATE_CHANGED in excluded_event_types:
        session.query(StateAttributes).delete(synchronize_session=False)
        instance._state_attributes_ids = {}  # pylint: disable=protected-access


@retryable_database_job("purge")
def purge_entity_data(instance: Recorder, entity_filter: Callable[[str], bool]) -> bool:
    """Purge states and events of specified entities."""
    with session_scope(session=instance.get_session()) as session:  # type: ignore[misc]
        selected_entity_ids: list[str] = [
            entity_id
            for (entity_id,) in session.query(distinct(States.entity_id)).all()
            if entity_filter(entity_id)
        ]
        _LOGGER.debug("Purging entity data for %s", selected_entity_ids)
        if len(selected_entity_ids) > 0:
            # Purge a max of MAX_ROWS_TO_PURGE, based on the oldest states or events record
            _purge_filtered_states(instance, session, selected_entity_ids)
            _LOGGER.debug("Purging entity data hasn't fully completed yet")
            return False

    return True<|MERGE_RESOLUTION|>--- conflicted
+++ resolved
@@ -291,10 +291,6 @@
 ) -> None:
     """Purge all old recorder runs."""
     # Recorder runs is small, no need to batch run it
-<<<<<<< HEAD
-    assert instance.run_history.current is not None
-=======
->>>>>>> 663085a9
     deleted_rows = (
         session.query(RecorderRuns)
         .filter(RecorderRuns.start < purge_before)
