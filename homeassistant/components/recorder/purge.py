"""Purge old data helper."""
from __future__ import annotations

from collections.abc import Callable, Iterable
from datetime import datetime
import logging
from typing import TYPE_CHECKING

from sqlalchemy import column, func, select, union
from sqlalchemy.orm.session import Session
from sqlalchemy.sql.expression import distinct

from homeassistant.const import EVENT_STATE_CHANGED

from .const import MAX_ROWS_TO_PURGE
from .models import (
    Events,
    RecorderRuns,
    StateAttributes,
    States,
    StatisticsRuns,
    StatisticsShortTerm,
)
from .repack import repack_database
from .util import retryable_database_job, session_scope

if TYPE_CHECKING:
    from . import Recorder

_LOGGER = logging.getLogger(__name__)


@retryable_database_job("purge")
def purge_old_data(
    instance: Recorder, purge_before: datetime, repack: bool, apply_filter: bool = False
) -> bool:
    """Purge events and states older than purge_before.

    Cleans up an timeframe of an hour, based on the oldest record.
    """
    _LOGGER.debug(
        "Purging states and events before target %s",
        purge_before.isoformat(sep=" ", timespec="seconds"),
    )
    using_sqlite = instance.using_sqlite()

    with session_scope(session=instance.get_session()) as session:  # type: ignore[misc]
        # Purge a max of MAX_ROWS_TO_PURGE, based on the oldest states or events record
        (
            event_ids,
            state_ids,
            attributes_ids,
        ) = _select_event_state_and_attributes_ids_to_purge(session, purge_before)
        statistics_runs = _select_statistics_runs_to_purge(session, purge_before)
        short_term_statistics = _select_short_term_statistics_to_purge(
            session, purge_before
        )

        if state_ids:
            _purge_state_ids(instance, session, state_ids)

        if unused_attribute_ids_set := _select_unused_attributes_ids(
            session, attributes_ids, using_sqlite
        ):
            _purge_attributes_ids(instance, session, unused_attribute_ids_set)

        if event_ids:
            _purge_event_ids(session, event_ids)

        if statistics_runs:
            _purge_statistics_runs(session, statistics_runs)

        if short_term_statistics:
            _purge_short_term_statistics(session, short_term_statistics)

        if event_ids or statistics_runs or short_term_statistics:
            # Return false, as we might not be done yet.
            _LOGGER.debug("Purging hasn't fully completed yet")
            return False

        if apply_filter and _purge_filtered_data(instance, session) is False:
            _LOGGER.debug("Cleanup filtered data hasn't fully completed yet")
            return False

        _purge_old_recorder_runs(instance, session, purge_before)
    if repack:
        repack_database(instance)
    return True


def _select_event_state_and_attributes_ids_to_purge(
    session: Session, purge_before: datetime
) -> tuple[set[int], set[int], set[int]]:
    """Return a list of event, state, and attribute ids to purge."""
    events = (
        session.query(Events.event_id, States.state_id, States.attributes_id)
        .outerjoin(States, Events.event_id == States.event_id)
        .filter(Events.time_fired < purge_before)
        .limit(MAX_ROWS_TO_PURGE)
        .all()
    )
    _LOGGER.debug("Selected %s event ids to remove", len(events))
    event_ids = set()
    state_ids = set()
    attributes_ids = set()
    for event in events:
        event_ids.add(event.event_id)
        if event.state_id:
            state_ids.add(event.state_id)
        if event.attributes_id:
            attributes_ids.add(event.attributes_id)
    return event_ids, state_ids, attributes_ids


def _select_unused_attributes_ids(
    session: Session, attributes_ids: set[int], using_sqlite: bool
) -> set[int]:
    """Return a set of attributes ids that are not used by any states in the database."""
    if not attributes_ids:
        return set()

    if using_sqlite:
<<<<<<< HEAD
=======
        #
        # SQLite has a superior query optimizer for the distinct query below as it uses the
        # covering index without having to examine the rows directly for both of the queries
        # below.
        #
        # We use the distinct query for SQLite since the query in the other branch can
        # generate more than 500 unions which SQLite does not support.
        #
        # How MariaDB's query optimizer handles this query:
        # > explain select distinct attributes_id from states where attributes_id in (136723);
        # ...Using index
        #
>>>>>>> f96c1136
        id_query = session.query(distinct(States.attributes_id)).filter(
            States.attributes_id.in_(attributes_ids)
        )
    else:
        #
<<<<<<< HEAD
        # We are jumping through hoops a bit here to handle
        # a case sqlite performance on finding unused attributes_id
        # far exceeds other DBMS
        #
        # MariaDB/MySQL cannot optimize that query well and has to examine
        # all the rows that match
        #
        # > explain select distinct attributes_id from states where attributes_id in (136723);
        # +------+-------------+--------+------+-------------------------+-------------------------+---------+-------+-------+-------------+
        # | id   | select_type | table  | type | possible_keys           | key                     | key_len | ref   | rows  | Extra       |
        # +------+-------------+--------+------+-------------------------+-------------------------+---------+-------+-------+-------------+
        # |    1 | SIMPLE      | states | ref  | ix_states_attributes_id | ix_states_attributes_id | 5       | const | 22842 | Using index |
        # +------+-------------+--------+------+-------------------------+-------------------------+---------+-------+-------+-------------+
        #
        # With a single query, it can be optimized away
        #
        # > explain select min(attributes_id) from states where attributes_id = 136723;
        # +------+-------------+-------+------+---------------+------+---------+------+------+------------------------------+
        # | id   | select_type | table | type | possible_keys | key  | key_len | ref  | rows | Extra                        |
        # +------+-------------+-------+------+---------------+------+---------+------+------+------------------------------+
        # |    1 | SIMPLE      | NULL  | NULL | NULL          | NULL | NULL    | NULL | NULL | Select tables optimized away |
        # +------+-------------+-------+------+---------------+------+---------+------+------+------------------------------+
        #
        # We test this path to make sure it will work with
        # sqlite, however only on tests that have < 500 ids
        # since otherwise we hit the limit
=======
        # This branch is for DBMS that cannot optimize the distinct query well and has to examine
        # all the rows that match.
        #
        # This branch uses a union of simple queries, as each query is optimized away as the answer
        # to the query can be found in the index.
        #
        # The below query works for SQLite as long as there are no more than 500 attributes_id
        # to be selected. We currently do not have MySQL or PostgreSQL servers running in the
        # test suite; we test this path using SQLite when there are less than 500 attributes_id.
        #
        # How MariaDB's query optimizer handles this query:
        # > explain select min(attributes_id) from states where attributes_id = 136723;
        # ...Select tables optimized away
        #
>>>>>>> f96c1136
        id_query = session.query(column("id")).from_statement(
            union(
                *[
                    select(func.min(States.attributes_id).label("id")).where(
                        States.attributes_id == attributes_id
                    )
                    for attributes_id in attributes_ids
                ]
            )
        )
    to_remove = attributes_ids - {state[0] for state in id_query.all()}
    _LOGGER.debug(
        "Selected %s shared attributes to remove",
        len(to_remove),
    )
    return to_remove


def _select_statistics_runs_to_purge(
    session: Session, purge_before: datetime
) -> list[int]:
    """Return a list of statistic runs to purge, but take care to keep the newest run."""
    statistic_runs = (
        session.query(StatisticsRuns.run_id)
        .filter(StatisticsRuns.start < purge_before)
        .limit(MAX_ROWS_TO_PURGE)
        .all()
    )
    statistic_runs_list = [run.run_id for run in statistic_runs]
    # Exclude the newest statistics run
    if (
        last_run := session.query(func.max(StatisticsRuns.run_id)).scalar()
    ) and last_run in statistic_runs_list:
        statistic_runs_list.remove(last_run)

    _LOGGER.debug("Selected %s statistic runs to remove", len(statistic_runs))
    return statistic_runs_list


def _select_short_term_statistics_to_purge(
    session: Session, purge_before: datetime
) -> list[int]:
    """Return a list of short term statistics to purge."""
    statistics = (
        session.query(StatisticsShortTerm.id)
        .filter(StatisticsShortTerm.start < purge_before)
        .limit(MAX_ROWS_TO_PURGE)
        .all()
    )
    _LOGGER.debug("Selected %s short term statistics to remove", len(statistics))
    return [statistic.id for statistic in statistics]


def _purge_state_ids(instance: Recorder, session: Session, state_ids: set[int]) -> None:
    """Disconnect states and delete by state id."""

    # Update old_state_id to NULL before deleting to ensure
    # the delete does not fail due to a foreign key constraint
    # since some databases (MSSQL) cannot do the ON DELETE SET NULL
    # for us.
    disconnected_rows = (
        session.query(States)
        .filter(States.old_state_id.in_(state_ids))
        .update({"old_state_id": None}, synchronize_session=False)
    )
    _LOGGER.debug("Updated %s states to remove old_state_id", disconnected_rows)

    deleted_rows = (
        session.query(States)
        .filter(States.state_id.in_(state_ids))
        .delete(synchronize_session=False)
    )
    _LOGGER.debug("Deleted %s states", deleted_rows)

    # Evict eny entries in the old_states cache referring to a purged state
    _evict_purged_states_from_old_states_cache(instance, state_ids)


def _evict_purged_states_from_old_states_cache(
    instance: Recorder, purged_state_ids: set[int]
) -> None:
    """Evict purged states from the old states cache."""
    # Make a map from old_state_id to entity_id
    old_states = instance._old_states  # pylint: disable=protected-access
    old_state_reversed = {
        old_state.state_id: entity_id
        for entity_id, old_state in old_states.items()
        if old_state.state_id
    }

    # Evict any purged state from the old states cache
    for purged_state_id in purged_state_ids.intersection(old_state_reversed):
        old_states.pop(old_state_reversed[purged_state_id], None)


def _evict_purged_attributes_from_attributes_cache(
    instance: Recorder, purged_attributes_ids: set[int]
) -> None:
    """Evict purged attribute ids from the attribute ids cache."""
    # Make a map from attributes_id to the attributes json
    state_attributes_ids = (
        instance._state_attributes_ids  # pylint: disable=protected-access
    )
    state_attributes_ids_reversed = {
        attributes_id: attributes
        for attributes, attributes_id in state_attributes_ids.items()
    }

    # Evict any purged attributes from the state_attributes_ids cache
    for purged_attribute_id in purged_attributes_ids.intersection(
        state_attributes_ids_reversed
    ):
        state_attributes_ids.pop(
            state_attributes_ids_reversed[purged_attribute_id], None
        )


def _purge_attributes_ids(
    instance: Recorder, session: Session, attributes_ids: set[int]
) -> None:
    """Delete old attributes ids."""

    deleted_rows = (
        session.query(StateAttributes)
        .filter(StateAttributes.attributes_id.in_(attributes_ids))
        .delete(synchronize_session=False)
    )
    _LOGGER.debug("Deleted %s attribute states", deleted_rows)

    # Evict any entries in the state_attributes_ids cache referring to a purged state
    _evict_purged_attributes_from_attributes_cache(instance, attributes_ids)


def _purge_statistics_runs(session: Session, statistics_runs: list[int]) -> None:
    """Delete by run_id."""
    deleted_rows = (
        session.query(StatisticsRuns)
        .filter(StatisticsRuns.run_id.in_(statistics_runs))
        .delete(synchronize_session=False)
    )
    _LOGGER.debug("Deleted %s statistic runs", deleted_rows)


def _purge_short_term_statistics(
    session: Session, short_term_statistics: list[int]
) -> None:
    """Delete by id."""
    deleted_rows = (
        session.query(StatisticsShortTerm)
        .filter(StatisticsShortTerm.id.in_(short_term_statistics))
        .delete(synchronize_session=False)
    )
    _LOGGER.debug("Deleted %s short term statistics", deleted_rows)


def _purge_event_ids(session: Session, event_ids: Iterable[int]) -> None:
    """Delete by event id."""
    deleted_rows = (
        session.query(Events)
        .filter(Events.event_id.in_(event_ids))
        .delete(synchronize_session=False)
    )
    _LOGGER.debug("Deleted %s events", deleted_rows)


def _purge_old_recorder_runs(
    instance: Recorder, session: Session, purge_before: datetime
) -> None:
    """Purge all old recorder runs."""
    # Recorder runs is small, no need to batch run it
    deleted_rows = (
        session.query(RecorderRuns)
        .filter(RecorderRuns.start < purge_before)
        .filter(RecorderRuns.run_id != instance.run_history.current.run_id)
        .delete(synchronize_session=False)
    )
    _LOGGER.debug("Deleted %s recorder_runs", deleted_rows)


def _purge_filtered_data(instance: Recorder, session: Session) -> bool:
    """Remove filtered states and events that shouldn't be in the database."""
    _LOGGER.debug("Cleanup filtered data")
    using_sqlite = instance.using_sqlite()

    # Check if excluded entity_ids are in database
    excluded_entity_ids: list[str] = [
        entity_id
        for (entity_id,) in session.query(distinct(States.entity_id)).all()
        if not instance.entity_filter(entity_id)
    ]
    if len(excluded_entity_ids) > 0:
        _purge_filtered_states(instance, session, excluded_entity_ids, using_sqlite)
        return False

    # Check if excluded event_types are in database
    excluded_event_types: list[str] = [
        event_type
        for (event_type,) in session.query(distinct(Events.event_type)).all()
        if event_type in instance.exclude_t
    ]
    if len(excluded_event_types) > 0:
        _purge_filtered_events(instance, session, excluded_event_types)
        return False

    return True


def _purge_filtered_states(
    instance: Recorder,
    session: Session,
    excluded_entity_ids: list[str],
    using_sqlite: bool,
) -> None:
    """Remove filtered states and linked events."""
    state_ids: list[int]
    attributes_ids: list[int]
    event_ids: list[int]
    state_ids, attributes_ids, event_ids = zip(
        *(
            session.query(States.state_id, States.attributes_id, States.event_id)
            .filter(States.entity_id.in_(excluded_entity_ids))
            .limit(MAX_ROWS_TO_PURGE)
            .all()
        )
    )
    event_ids = [id_ for id_ in event_ids if id_ is not None]
    _LOGGER.debug(
        "Selected %s state_ids to remove that should be filtered", len(state_ids)
    )
    _purge_state_ids(instance, session, set(state_ids))
    _purge_event_ids(session, event_ids)
    unused_attribute_ids_set = _select_unused_attributes_ids(
        session, {id_ for id_ in attributes_ids if id_ is not None}, using_sqlite
    )
    _purge_attributes_ids(instance, session, unused_attribute_ids_set)


def _purge_filtered_events(
    instance: Recorder, session: Session, excluded_event_types: list[str]
) -> None:
    """Remove filtered events and linked states."""
    events: list[Events] = (
        session.query(Events.event_id)
        .filter(Events.event_type.in_(excluded_event_types))
        .limit(MAX_ROWS_TO_PURGE)
        .all()
    )
    event_ids: list[int] = [
        event.event_id for event in events if event.event_id is not None
    ]
    _LOGGER.debug(
        "Selected %s event_ids to remove that should be filtered", len(event_ids)
    )
    states: list[States] = (
        session.query(States.state_id).filter(States.event_id.in_(event_ids)).all()
    )
    state_ids: set[int] = {state.state_id for state in states}
    _purge_state_ids(instance, session, state_ids)
    _purge_event_ids(session, event_ids)
    if EVENT_STATE_CHANGED in excluded_event_types:
        session.query(StateAttributes).delete(synchronize_session=False)
        instance._state_attributes_ids = {}  # pylint: disable=protected-access


@retryable_database_job("purge")
def purge_entity_data(instance: Recorder, entity_filter: Callable[[str], bool]) -> bool:
    """Purge states and events of specified entities."""
    using_sqlite = instance.using_sqlite()
    with session_scope(session=instance.get_session()) as session:  # type: ignore[misc]
        selected_entity_ids: list[str] = [
            entity_id
            for (entity_id,) in session.query(distinct(States.entity_id)).all()
            if entity_filter(entity_id)
        ]
        _LOGGER.debug("Purging entity data for %s", selected_entity_ids)
        if len(selected_entity_ids) > 0:
            # Purge a max of MAX_ROWS_TO_PURGE, based on the oldest states or events record
            _purge_filtered_states(instance, session, selected_entity_ids, using_sqlite)
            _LOGGER.debug("Purging entity data hasn't fully completed yet")
            return False

    return True<|MERGE_RESOLUTION|>--- conflicted
+++ resolved
@@ -120,8 +120,6 @@
         return set()
 
     if using_sqlite:
-<<<<<<< HEAD
-=======
         #
         # SQLite has a superior query optimizer for the distinct query below as it uses the
         # covering index without having to examine the rows directly for both of the queries
@@ -134,40 +132,11 @@
         # > explain select distinct attributes_id from states where attributes_id in (136723);
         # ...Using index
         #
->>>>>>> f96c1136
         id_query = session.query(distinct(States.attributes_id)).filter(
             States.attributes_id.in_(attributes_ids)
         )
     else:
         #
-<<<<<<< HEAD
-        # We are jumping through hoops a bit here to handle
-        # a case sqlite performance on finding unused attributes_id
-        # far exceeds other DBMS
-        #
-        # MariaDB/MySQL cannot optimize that query well and has to examine
-        # all the rows that match
-        #
-        # > explain select distinct attributes_id from states where attributes_id in (136723);
-        # +------+-------------+--------+------+-------------------------+-------------------------+---------+-------+-------+-------------+
-        # | id   | select_type | table  | type | possible_keys           | key                     | key_len | ref   | rows  | Extra       |
-        # +------+-------------+--------+------+-------------------------+-------------------------+---------+-------+-------+-------------+
-        # |    1 | SIMPLE      | states | ref  | ix_states_attributes_id | ix_states_attributes_id | 5       | const | 22842 | Using index |
-        # +------+-------------+--------+------+-------------------------+-------------------------+---------+-------+-------+-------------+
-        #
-        # With a single query, it can be optimized away
-        #
-        # > explain select min(attributes_id) from states where attributes_id = 136723;
-        # +------+-------------+-------+------+---------------+------+---------+------+------+------------------------------+
-        # | id   | select_type | table | type | possible_keys | key  | key_len | ref  | rows | Extra                        |
-        # +------+-------------+-------+------+---------------+------+---------+------+------+------------------------------+
-        # |    1 | SIMPLE      | NULL  | NULL | NULL          | NULL | NULL    | NULL | NULL | Select tables optimized away |
-        # +------+-------------+-------+------+---------------+------+---------+------+------+------------------------------+
-        #
-        # We test this path to make sure it will work with
-        # sqlite, however only on tests that have < 500 ids
-        # since otherwise we hit the limit
-=======
         # This branch is for DBMS that cannot optimize the distinct query well and has to examine
         # all the rows that match.
         #
@@ -182,7 +151,6 @@
         # > explain select min(attributes_id) from states where attributes_id = 136723;
         # ...Select tables optimized away
         #
->>>>>>> f96c1136
         id_query = session.query(column("id")).from_statement(
             union(
                 *[
