"""Purge old data helper."""
from __future__ import annotations

from datetime import datetime, timedelta
import logging
import time
from typing import TYPE_CHECKING

from sqlalchemy.exc import OperationalError, SQLAlchemyError
from sqlalchemy.orm.session import Session

import homeassistant.util.dt as dt_util

from .models import Events, RecorderRuns, States
from .repack import repack_database
from .util import session_scope
<<<<<<< HEAD
=======

if TYPE_CHECKING:
    from . import Recorder
>>>>>>> 82d831a2

_LOGGER = logging.getLogger(__name__)

MAX_ROWS_TO_PURGE = 1000
<<<<<<< HEAD

=======
>>>>>>> 82d831a2


def purge_old_data(instance: Recorder, purge_days: int, repack: bool) -> bool:
    """Purge events and states older than purge_days ago.

    Cleans up an timeframe of an hour, based on the oldest record.
    """
    purge_before = dt_util.utcnow() - timedelta(days=purge_days)
    _LOGGER.debug("Purging states and events before target %s", purge_before)
    try:
<<<<<<< HEAD
        with session_scope(session=instance.get_session()) as session:
=======
        with session_scope(session=instance.get_session()) as session:  # type: ignore
>>>>>>> 82d831a2
            # Purge a max of MAX_ROWS_TO_PURGE, based on the oldest states or events record
            event_ids = _select_event_ids_to_purge(session, purge_before)
            state_ids = _select_state_ids_to_purge(session, event_ids)
            if state_ids:
                _disconnect_states_about_to_be_purged(session, state_ids)
                _purge_state_ids(session, state_ids)
            if event_ids:
                _purge_event_ids(session, event_ids)
                # If states or events purging isn't processing the purge_before yet,
                # return false, as we are not done yet.
                _LOGGER.debug("Purging hasn't fully completed yet")
                return False
            _purge_old_recorder_runs(instance, session, purge_before)
        if repack:
            repack_database(instance)
    except OperationalError as err:
        # Retry when one of the following MySQL errors occurred:
        # 1205: Lock wait timeout exceeded; try restarting transaction
        # 1206: The total number of locks exceeds the lock table size
        # 1213: Deadlock found when trying to get lock; try restarting transaction
        if instance.engine.driver in ("mysqldb", "pymysql") and err.orig.args[0] in (
            1205,
            1206,
            1213,
        ):
            _LOGGER.info("%s; purge not completed, retrying", err.orig.args[1])
            time.sleep(instance.db_retry_wait)
            return False

        _LOGGER.warning("Error purging history: %s", err)
    except SQLAlchemyError as err:
        _LOGGER.warning("Error purging history: %s", err)
    return True


<<<<<<< HEAD
def _select_event_ids_to_purge(session, purge_before):
=======
def _select_event_ids_to_purge(session: Session, purge_before: datetime) -> list:
>>>>>>> 82d831a2
    """Return a list of event ids to purge."""
    events = (
        session.query(Events.event_id)
        .filter(Events.time_fired < purge_before)
        .limit(MAX_ROWS_TO_PURGE)
        .all()
    )
    _LOGGER.debug("Selected %s event ids to remove", len(events))
    return [event.event_id for event in events]


<<<<<<< HEAD
def _select_state_ids_to_purge(session, event_ids):
    """Return a list of state ids to purge."""
=======
def _select_state_ids_to_purge(session: Session, event_ids: list) -> list:
    """Return a list of state ids to purge."""
    if not event_ids:
        return []
>>>>>>> 82d831a2
    states = session.query(States.state_id).filter(States.event_id.in_(event_ids)).all()
    _LOGGER.debug("Selected %s state ids to remove", len(states))
    return [state.state_id for state in states]


<<<<<<< HEAD
def _disconnect_states_about_to_be_purged(session, state_ids):
=======
def _disconnect_states_about_to_be_purged(session: Session, state_ids: list) -> None:
>>>>>>> 82d831a2
    # Update old_state_id to NULL before deleting to ensure
    # the delete does not fail due to a foreign key constraint
    # since some databases (MSSQL) cannot do the ON DELETE SET NULL
    # for us.
    disconnected_rows = (
        session.query(States)
        .filter(States.old_state_id.in_(state_ids))
        .update({"old_state_id": None}, synchronize_session=False)
    )
    _LOGGER.debug("Updated %s states to remove old_state_id", disconnected_rows)


<<<<<<< HEAD
def _purge_state_ids(session, state_ids):
=======
def _purge_state_ids(session: Session, state_ids: list) -> None:
>>>>>>> 82d831a2
    """Delete by state id."""
    deleted_rows = (
        session.query(States)
        .filter(States.state_id.in_(state_ids))
        .delete(synchronize_session=False)
    )
    _LOGGER.debug("Deleted %s states", deleted_rows)


<<<<<<< HEAD
def _purge_event_ids(session, event_ids):
=======
def _purge_event_ids(session: Session, event_ids: list) -> None:
>>>>>>> 82d831a2
    """Delete by event id."""
    deleted_rows = (
        session.query(Events)
        .filter(Events.event_id.in_(event_ids))
        .delete(synchronize_session=False)
    )
    _LOGGER.debug("Deleted %s events", deleted_rows)


<<<<<<< HEAD
def _purge_old_recorder_runs(instance, session, purge_before):
=======
def _purge_old_recorder_runs(
    instance: Recorder, session: Session, purge_before: datetime
) -> None:
>>>>>>> 82d831a2
    """Purge all old recorder runs."""
    # Recorder runs is small, no need to batch run it
    deleted_rows = (
        session.query(RecorderRuns)
        .filter(RecorderRuns.start < purge_before)
        .filter(RecorderRuns.run_id != instance.run_info.run_id)
        .delete(synchronize_session=False)
    )
    _LOGGER.debug("Deleted %s recorder_runs", deleted_rows)<|MERGE_RESOLUTION|>--- conflicted
+++ resolved
@@ -14,20 +14,13 @@
 from .models import Events, RecorderRuns, States
 from .repack import repack_database
 from .util import session_scope
-<<<<<<< HEAD
-=======
 
 if TYPE_CHECKING:
     from . import Recorder
->>>>>>> 82d831a2
 
 _LOGGER = logging.getLogger(__name__)
 
 MAX_ROWS_TO_PURGE = 1000
-<<<<<<< HEAD
-
-=======
->>>>>>> 82d831a2
 
 
 def purge_old_data(instance: Recorder, purge_days: int, repack: bool) -> bool:
@@ -38,11 +31,7 @@
     purge_before = dt_util.utcnow() - timedelta(days=purge_days)
     _LOGGER.debug("Purging states and events before target %s", purge_before)
     try:
-<<<<<<< HEAD
-        with session_scope(session=instance.get_session()) as session:
-=======
         with session_scope(session=instance.get_session()) as session:  # type: ignore
->>>>>>> 82d831a2
             # Purge a max of MAX_ROWS_TO_PURGE, based on the oldest states or events record
             event_ids = _select_event_ids_to_purge(session, purge_before)
             state_ids = _select_state_ids_to_purge(session, event_ids)
@@ -78,11 +67,7 @@
     return True
 
 
-<<<<<<< HEAD
-def _select_event_ids_to_purge(session, purge_before):
-=======
 def _select_event_ids_to_purge(session: Session, purge_before: datetime) -> list:
->>>>>>> 82d831a2
     """Return a list of event ids to purge."""
     events = (
         session.query(Events.event_id)
@@ -94,25 +79,16 @@
     return [event.event_id for event in events]
 
 
-<<<<<<< HEAD
-def _select_state_ids_to_purge(session, event_ids):
-    """Return a list of state ids to purge."""
-=======
 def _select_state_ids_to_purge(session: Session, event_ids: list) -> list:
     """Return a list of state ids to purge."""
     if not event_ids:
         return []
->>>>>>> 82d831a2
     states = session.query(States.state_id).filter(States.event_id.in_(event_ids)).all()
     _LOGGER.debug("Selected %s state ids to remove", len(states))
     return [state.state_id for state in states]
 
 
-<<<<<<< HEAD
-def _disconnect_states_about_to_be_purged(session, state_ids):
-=======
 def _disconnect_states_about_to_be_purged(session: Session, state_ids: list) -> None:
->>>>>>> 82d831a2
     # Update old_state_id to NULL before deleting to ensure
     # the delete does not fail due to a foreign key constraint
     # since some databases (MSSQL) cannot do the ON DELETE SET NULL
@@ -125,11 +101,7 @@
     _LOGGER.debug("Updated %s states to remove old_state_id", disconnected_rows)
 
 
-<<<<<<< HEAD
-def _purge_state_ids(session, state_ids):
-=======
 def _purge_state_ids(session: Session, state_ids: list) -> None:
->>>>>>> 82d831a2
     """Delete by state id."""
     deleted_rows = (
         session.query(States)
@@ -139,11 +111,7 @@
     _LOGGER.debug("Deleted %s states", deleted_rows)
 
 
-<<<<<<< HEAD
-def _purge_event_ids(session, event_ids):
-=======
 def _purge_event_ids(session: Session, event_ids: list) -> None:
->>>>>>> 82d831a2
     """Delete by event id."""
     deleted_rows = (
         session.query(Events)
@@ -153,13 +121,9 @@
     _LOGGER.debug("Deleted %s events", deleted_rows)
 
 
-<<<<<<< HEAD
-def _purge_old_recorder_runs(instance, session, purge_before):
-=======
 def _purge_old_recorder_runs(
     instance: Recorder, session: Session, purge_before: datetime
 ) -> None:
->>>>>>> 82d831a2
     """Purge all old recorder runs."""
     # Recorder runs is small, no need to batch run it
     deleted_rows = (
