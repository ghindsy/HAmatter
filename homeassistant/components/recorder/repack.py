--- conflicted
+++ resolved
@@ -22,10 +22,7 @@
         _LOGGER.debug("Vacuuming SQL DB to free space")
         with instance.engine.connect() as conn:
             conn.execute(text("VACUUM"))
-<<<<<<< HEAD
-=======
             conn.commit()
->>>>>>> 8a669174
         return
 
     # Execute postgresql vacuum command to free up space on disk
@@ -35,10 +32,7 @@
             isolation_level="AUTOCOMMIT"
         ) as conn:
             conn.execute(text("VACUUM"))
-<<<<<<< HEAD
-=======
             conn.commit()
->>>>>>> 8a669174
         return
 
     # Optimize mysql / mariadb tables to free up space on disk
@@ -46,8 +40,5 @@
         _LOGGER.debug("Optimizing SQL DB to free space")
         with instance.engine.connect() as conn:
             conn.execute(text("OPTIMIZE TABLE states, events, recorder_runs"))
-<<<<<<< HEAD
-=======
             conn.commit()
->>>>>>> 8a669174
         return