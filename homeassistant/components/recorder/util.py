"""SQLAlchemy util functions."""
from __future__ import annotations

from collections.abc import Generator
from contextlib import contextmanager
from datetime import timedelta
import logging
import os
import time

from sqlalchemy.exc import OperationalError, SQLAlchemyError
from sqlalchemy.orm.session import Session

from homeassistant.helpers.typing import HomeAssistantType
import homeassistant.util.dt as dt_util

from .const import DATA_INSTANCE, SQLITE_URL_PREFIX
from .models import (
    ALL_TABLES,
    TABLE_RECORDER_RUNS,
    TABLE_SCHEMA_CHANGES,
    RecorderRuns,
    process_timestamp,
)

_LOGGER = logging.getLogger(__name__)

RETRIES = 3
QUERY_RETRY_WAIT = 0.1
SQLITE3_POSTFIXES = ["", "-wal", "-shm"]

# This is the maximum time after the recorder ends the session
# before we no longer consider startup to be a "restart" and we
# should do a check on the sqlite3 database.
MAX_RESTART_TIME = timedelta(minutes=10)


@contextmanager
def session_scope(
    *, hass: HomeAssistantType | None = None, session: Session | None = None
) -> Generator[Session, None, None]:
    """Provide a transactional scope around a series of operations."""
    if session is None and hass is not None:
        session = hass.data[DATA_INSTANCE].get_session()

    if session is None:
        raise RuntimeError("Session required")

    need_rollback = False
    try:
        yield session
        if session.transaction:
            need_rollback = True
            session.commit()
    except Exception as err:
        _LOGGER.error("Error executing query: %s", err)
        if need_rollback:
            session.rollback()
        raise
    finally:
        session.close()


def commit(session, work):
    """Commit & retry work: Either a model or in a function."""
    for _ in range(0, RETRIES):
        try:
            if callable(work):
                work(session)
            else:
                session.add(work)
            session.commit()
            return True
        except OperationalError as err:
            _LOGGER.error("Error executing query: %s", err)
            session.rollback()
            time.sleep(QUERY_RETRY_WAIT)
    return False


def execute(qry, to_native=False, validate_entity_ids=True):
    """Query the database and convert the objects to HA native form.

    This method also retries a few times in the case of stale connections.
    """

    for tryno in range(0, RETRIES):
        try:
            timer_start = time.perf_counter()
            if to_native:
                result = [
                    row
                    for row in (
                        row.to_native(validate_entity_id=validate_entity_ids)
                        for row in qry
                    )
                    if row is not None
                ]
            else:
                result = list(qry)

            if _LOGGER.isEnabledFor(logging.DEBUG):
                elapsed = time.perf_counter() - timer_start
                if to_native:
                    _LOGGER.debug(
                        "converting %d rows to native objects took %fs",
                        len(result),
                        elapsed,
                    )
                else:
                    _LOGGER.debug(
                        "querying %d rows took %fs",
                        len(result),
                        elapsed,
                    )

            return result
        except SQLAlchemyError as err:
            _LOGGER.error("Error executing query: %s", err)

            if tryno == RETRIES - 1:
                raise
            time.sleep(QUERY_RETRY_WAIT)


def validate_or_move_away_sqlite_database(dburl: str) -> bool:
    """Ensure that the database is valid or move it away."""
    dbpath = dburl_to_path(dburl)

    if not os.path.exists(dbpath):
        # Database does not exist yet, this is OK
        return True

    if not validate_sqlite_database(dbpath):
        move_away_broken_database(dbpath)
        return False

    return True


def dburl_to_path(dburl):
    """Convert the db url into a filesystem path."""
    return dburl[len(SQLITE_URL_PREFIX) :]


def last_run_was_recently_clean(cursor):
    """Verify the last recorder run was recently clean."""

    cursor.execute("SELECT end FROM recorder_runs ORDER BY start DESC LIMIT 1;")
    end_time = cursor.fetchone()

    if not end_time or not end_time[0]:
        return False

    last_run_end_time = process_timestamp(dt_util.parse_datetime(end_time[0]))
    now = dt_util.utcnow()

    _LOGGER.debug("The last run ended at: %s (now: %s)", last_run_end_time, now)

    if last_run_end_time + MAX_RESTART_TIME < now:
        return False

    return True


def basic_sanity_check(cursor):
    """Check tables to make sure select does not fail."""

    for table in ALL_TABLES:
        if table in (TABLE_RECORDER_RUNS, TABLE_SCHEMA_CHANGES):
            cursor.execute(f"SELECT * FROM {table};")  # nosec # not injection
        else:
            cursor.execute(f"SELECT * FROM {table} LIMIT 1;")  # nosec # not injection

    return True


def validate_sqlite_database(dbpath: str) -> bool:
    """Run a quick check on an sqlite database to see if it is corrupt."""
    import sqlite3  # pylint: disable=import-outside-toplevel

    try:
        conn = sqlite3.connect(dbpath)
        run_checks_on_open_db(dbpath, conn.cursor())
        conn.close()
    except sqlite3.DatabaseError:
        _LOGGER.exception("The database at %s is corrupt or malformed", dbpath)
        return False

    return True


def run_checks_on_open_db(dbpath, cursor):
    """Run checks that will generate a sqlite3 exception if there is corruption."""
    sanity_check_passed = basic_sanity_check(cursor)
    last_run_was_clean = last_run_was_recently_clean(cursor)

    if sanity_check_passed and last_run_was_clean:
        _LOGGER.debug(
            "The system was restarted cleanly and passed the basic sanity check"
        )
        return

    if not sanity_check_passed:
        _LOGGER.warning(
            "The database sanity check failed to validate the sqlite3 database at %s",
            dbpath,
        )

    if not last_run_was_clean:
        _LOGGER.warning(
            "The system could not validate that the sqlite3 database at %s was shutdown cleanly",
            dbpath,
        )


def move_away_broken_database(dbfile: str) -> None:
    """Move away a broken sqlite3 database."""

    isotime = dt_util.utcnow().isoformat()
    corrupt_postfix = f".corrupt.{isotime}"

    _LOGGER.error(
        "The system will rename the corrupt database file %s to %s in order to allow startup to proceed",
        dbfile,
        f"{dbfile}{corrupt_postfix}",
    )

    for postfix in SQLITE3_POSTFIXES:
        path = f"{dbfile}{postfix}"
        if not os.path.exists(path):
            continue
        os.rename(path, f"{path}{corrupt_postfix}")


def execute_on_connection(dbapi_connection, statement):
    """Execute a single statement with a dbapi connection."""
    cursor = dbapi_connection.cursor()
    cursor.execute(statement)
    cursor.close()


def setup_connection_for_dialect(dialect_name, dbapi_connection):
    """Execute statements needed for dialect connection."""
    # Returns False if the the connection needs to be setup
    # on the next connection, returns True if the connection
    # never needs to be setup again.
    if dialect_name == "sqlite":
        old_isolation = dbapi_connection.isolation_level
        dbapi_connection.isolation_level = None
        execute_on_connection(dbapi_connection, "PRAGMA journal_mode=WAL")
        dbapi_connection.isolation_level = old_isolation
        # WAL mode only needs to be setup once
        # instead of every time we open the sqlite connection
        # as its persistent and isn't free to call every time.
        return True

    if dialect_name == "mysql":
        execute_on_connection(dbapi_connection, "SET session wait_timeout=28800")

<<<<<<< HEAD
    return False
=======
    return False


def end_incomplete_runs(session, start_time):
    """End any incomplete recorder runs."""
    for run in session.query(RecorderRuns).filter_by(end=None):
        run.closed_incorrect = True
        run.end = start_time
        _LOGGER.warning(
            "Ended unfinished session (id=%s from %s)", run.run_id, run.start
        )
        session.add(run)
>>>>>>> 07fcbc7b
<|MERGE_RESOLUTION|>--- conflicted
+++ resolved
@@ -258,9 +258,6 @@
     if dialect_name == "mysql":
         execute_on_connection(dbapi_connection, "SET session wait_timeout=28800")
 
-<<<<<<< HEAD
-    return False
-=======
     return False
 
 
@@ -272,5 +269,4 @@
         _LOGGER.warning(
             "Ended unfinished session (id=%s from %s)", run.run_id, run.start
         )
-        session.add(run)
->>>>>>> 07fcbc7b
+        session.add(run)