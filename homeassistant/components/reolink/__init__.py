"""Reolink integration for HomeAssistant."""

from __future__ import annotations

import asyncio
from dataclasses import dataclass
from datetime import timedelta
import logging

from aiohttp import ClientConnectorError
import async_timeout
from reolink_aio.exceptions import CredentialsInvalidError, ReolinkError

from homeassistant.config_entries import ConfigEntry
from homeassistant.const import EVENT_HOMEASSISTANT_STOP, Platform
from homeassistant.core import HomeAssistant
from homeassistant.exceptions import ConfigEntryAuthFailed, ConfigEntryNotReady
from homeassistant.helpers.update_coordinator import DataUpdateCoordinator, UpdateFailed

from .const import DOMAIN
from .exceptions import ReolinkException, UserNotAdmin
from .host import ReolinkHost

_LOGGER = logging.getLogger(__name__)

PLATFORMS = [
    Platform.BINARY_SENSOR,
<<<<<<< HEAD
    Platform.CAMERA,
    Platform.LIGHT,
=======
    Platform.BUTTON,
    Platform.CAMERA,
>>>>>>> 39db0ef1
    Platform.NUMBER,
    Platform.UPDATE,
]
DEVICE_UPDATE_INTERVAL = timedelta(seconds=60)
FIRMWARE_UPDATE_INTERVAL = timedelta(hours=12)


@dataclass
class ReolinkData:
    """Data for the Reolink integration."""

    host: ReolinkHost
    device_coordinator: DataUpdateCoordinator
    firmware_coordinator: DataUpdateCoordinator


async def async_setup_entry(hass: HomeAssistant, config_entry: ConfigEntry) -> bool:
    """Set up Reolink from a config entry."""
    host = ReolinkHost(hass, config_entry.data, config_entry.options)

    try:
        await host.async_init()
    except (UserNotAdmin, CredentialsInvalidError) as err:
        await host.stop()
        raise ConfigEntryAuthFailed(err) from err
    except (
        ClientConnectorError,
        asyncio.TimeoutError,
        ReolinkException,
        ReolinkError,
    ) as err:
        await host.stop()
        raise ConfigEntryNotReady(
            f"Error while trying to setup {host.api.host}:{host.api.port}: {str(err)}"
        ) from err
    except Exception:  # pylint: disable=broad-except
        await host.stop()
        raise

    config_entry.async_on_unload(
        hass.bus.async_listen_once(EVENT_HOMEASSISTANT_STOP, host.stop)
    )

    async def async_device_config_update():
        """Update the host state cache and renew the ONVIF-subscription."""
        async with async_timeout.timeout(host.api.timeout):
            try:
                await host.update_states()
            except ReolinkError as err:
                raise UpdateFailed(
                    f"Error updating Reolink {host.api.nvr_name}"
                ) from err

        async with async_timeout.timeout(host.api.timeout):
            await host.renew()

    async def async_check_firmware_update():
        """Check for firmware updates."""
        if not host.api.supported(None, "update"):
            return False

        async with async_timeout.timeout(host.api.timeout):
            try:
                return await host.api.check_new_firmware()
            except ReolinkError as err:
                raise UpdateFailed(
                    f"Error checking Reolink firmware update {host.api.nvr_name}"
                ) from err

    device_coordinator = DataUpdateCoordinator(
        hass,
        _LOGGER,
        name=f"reolink.{host.api.nvr_name}",
        update_method=async_device_config_update,
        update_interval=DEVICE_UPDATE_INTERVAL,
    )
    firmware_coordinator = DataUpdateCoordinator(
        hass,
        _LOGGER,
        name=f"reolink.{host.api.nvr_name}.firmware",
        update_method=async_check_firmware_update,
        update_interval=FIRMWARE_UPDATE_INTERVAL,
    )
    # Fetch initial data so we have data when entities subscribe
    try:
        # If camera WAN blocked, firmware check fails, do not prevent setup
        await asyncio.gather(
            device_coordinator.async_config_entry_first_refresh(),
            firmware_coordinator.async_refresh(),
        )
    except ConfigEntryNotReady:
        await host.stop()
        raise

    hass.data.setdefault(DOMAIN, {})[config_entry.entry_id] = ReolinkData(
        host=host,
        device_coordinator=device_coordinator,
        firmware_coordinator=firmware_coordinator,
    )

    await hass.config_entries.async_forward_entry_setups(config_entry, PLATFORMS)

    config_entry.async_on_unload(
        config_entry.add_update_listener(entry_update_listener)
    )

    return True


async def entry_update_listener(hass: HomeAssistant, config_entry: ConfigEntry):
    """Update the configuration of the host entity."""
    await hass.config_entries.async_reload(config_entry.entry_id)


async def async_unload_entry(hass: HomeAssistant, config_entry: ConfigEntry) -> bool:
    """Unload a config entry."""
    host: ReolinkHost = hass.data[DOMAIN][config_entry.entry_id].host

    await host.stop()

    if unload_ok := await hass.config_entries.async_unload_platforms(
        config_entry, PLATFORMS
    ):
        hass.data[DOMAIN].pop(config_entry.entry_id)

    return unload_ok<|MERGE_RESOLUTION|>--- conflicted
+++ resolved
@@ -25,13 +25,9 @@
 
 PLATFORMS = [
     Platform.BINARY_SENSOR,
-<<<<<<< HEAD
+    Platform.BUTTON,
     Platform.CAMERA,
     Platform.LIGHT,
-=======
-    Platform.BUTTON,
-    Platform.CAMERA,
->>>>>>> 39db0ef1
     Platform.NUMBER,
     Platform.UPDATE,
 ]
