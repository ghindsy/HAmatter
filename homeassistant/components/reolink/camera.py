--- conflicted
+++ resolved
@@ -31,14 +31,10 @@
             streams.append("ext")
 
         for stream in streams:
-<<<<<<< HEAD
-            cameras.append(ReolinkCamera(reolink_data, channel, stream))
-=======
             stream_url = await host.api.get_stream_source(channel, stream)
             if stream_url is None and stream != "snapshots":
                 continue
-            cameras.append(ReolinkCamera(reolink_data, config_entry, channel, stream))
->>>>>>> 01e1e254
+            cameras.append(ReolinkCamera(reolink_data, channel, stream))
 
     async_add_entities(cameras)
 
