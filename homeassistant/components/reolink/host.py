--- conflicted
+++ resolved
@@ -74,14 +74,10 @@
             timeout=DEFAULT_TIMEOUT,
         )
 
-<<<<<<< HEAD
-        self.update_cmd_list: dict[str : list[int]] = {}
         self.last_wake = datetime(1970, 1, 1, tzinfo=DEFAULT_TIME_ZONE)
-=======
         self._update_cmd: defaultdict[str, defaultdict[int | None, int]] = defaultdict(
             lambda: defaultdict(int)
         )
->>>>>>> cba07540
 
         self.webhook_id: str | None = None
         self._onvif_push_supported: bool = True
@@ -348,17 +344,13 @@
 
     async def update_states(self) -> None:
         """Call the API of the camera device to update the internal states."""
-<<<<<<< HEAD
         wake = False
         if now() - self.last_wake > BATTERY_WAKE_UPDATE_INTERVAL:
             # wake the battery cameras for a complete update
             wake = True
             self.last_wake = now()
 
-        await self._api.get_states(cmd_list=self.update_cmd_list, wake=wake)
-=======
-        await self._api.get_states(cmd_list=self._update_cmd)
->>>>>>> cba07540
+        await self._api.get_states(cmd_list=self._update_cmd, wake=wake)
 
     async def disconnect(self) -> None:
         """Disconnect from the API, so the connection will be released."""
