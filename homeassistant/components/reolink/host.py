"""Module which encapsulates the NVR/camera API and subscription."""
from __future__ import annotations

import asyncio
from collections.abc import Mapping
import logging
from typing import Any

import aiohttp
from aiohttp.web import Request
import async_timeout
from reolink_aio.api import Host
from reolink_aio.exceptions import ReolinkError, SubscriptionError

from homeassistant.components import webhook
from homeassistant.const import CONF_HOST, CONF_PASSWORD, CONF_PORT, CONF_USERNAME
from homeassistant.core import HomeAssistant
from homeassistant.helpers import issue_registry as ir
from homeassistant.helpers.device_registry import format_mac
from homeassistant.helpers.dispatcher import async_dispatcher_send
from homeassistant.helpers.network import NoURLAvailableError, get_url

from .const import CONF_PROTOCOL, CONF_USE_HTTPS, DOMAIN
from .exceptions import ReolinkSetupException, ReolinkWebhookException, UserNotAdmin

DEFAULT_TIMEOUT = 60
FIRST_ONVIF_TIMEOUT = 15
SUBSCRIPTION_RENEW_THRESHOLD = 300

_LOGGER = logging.getLogger(__name__)


class ReolinkHost:
    """The implementation of the Reolink Host class."""

    def __init__(
        self,
        hass: HomeAssistant,
        config: Mapping[str, Any],
        options: Mapping[str, Any],
    ) -> None:
        """Initialize Reolink Host. Could be either NVR, or Camera."""
        self._hass: HomeAssistant = hass

        self._clientsession: aiohttp.ClientSession | None = None
        self._unique_id: str = ""

        self._api = Host(
            config[CONF_HOST],
            config[CONF_USERNAME],
            config[CONF_PASSWORD],
            port=config.get(CONF_PORT),
            use_https=config.get(CONF_USE_HTTPS),
            protocol=options[CONF_PROTOCOL],
            timeout=DEFAULT_TIMEOUT,
        )

        self.webhook_id: str | None = None
        self._base_url: str = ""
        self._webhook_url: str = ""
        self._webhook_reachable: asyncio.Event = asyncio.Event()
        self._lost_subscription: bool = False

    @property
    def unique_id(self) -> str:
        """Create the unique ID, base for all entities."""
        return self._unique_id

    @property
    def api(self):
        """Return the API object."""
        return self._api

    async def async_init(self) -> None:
        """Connect to Reolink host."""
        await self._api.get_host_data()

        if self._api.mac_address is None:
            raise ReolinkSetupException("Could not get mac address")

        if not self._api.is_admin:
            raise UserNotAdmin(
                f"User '{self._api.username}' has authorization level "
                f"'{self._api.user_level}', only admin users can change camera settings"
            )

        enable_rtsp = None
        enable_onvif = None
        enable_rtmp = None

        if not self._api.rtsp_enabled:
            _LOGGER.debug(
                "RTSP is disabled on %s, trying to enable it", self._api.nvr_name
            )
            enable_rtsp = True

        if not self._api.onvif_enabled:
            _LOGGER.debug(
                "ONVIF is disabled on %s, trying to enable it", self._api.nvr_name
            )
            enable_onvif = True

        if not self._api.rtmp_enabled and self._api.protocol == "rtmp":
            _LOGGER.debug(
                "RTMP is disabled on %s, trying to enable it", self._api.nvr_name
            )
            enable_rtmp = True

        if enable_onvif or enable_rtmp or enable_rtsp:
            try:
                await self._api.set_net_port(
                    enable_onvif=enable_onvif,
                    enable_rtmp=enable_rtmp,
                    enable_rtsp=enable_rtsp,
                )
            except ReolinkError:
                ports = ""
                if enable_rtsp:
                    ports += "RTSP "

                if enable_onvif:
                    ports += "ONVIF "

                if enable_rtmp:
                    ports += "RTMP "

                ir.async_create_issue(
                    self._hass,
                    DOMAIN,
                    "enable_port",
                    is_fixable=False,
                    severity=ir.IssueSeverity.WARNING,
                    translation_key="enable_port",
                    translation_placeholders={
                        "name": self._api.nvr_name,
                        "ports": ports,
                        "info_link": "https://support.reolink.com/hc/en-us/articles/900004435763-How-to-Set-up-Reolink-Ports-Settings-via-Reolink-Client-New-Client-",
                    },
                )
        else:
            ir.async_delete_issue(self._hass, DOMAIN, "enable_port")

        self._unique_id = format_mac(self._api.mac_address)

        await self.subscribe()

        if self._api.supported(None, "initial_ONVIF_state"):
            _LOGGER.debug(
                "Waiting for initial ONVIF state on webhook '%s'", self._webhook_url
            )
            try:
                async with async_timeout.timeout(FIRST_ONVIF_TIMEOUT):
                    await self._webhook_reachable.wait()
            except asyncio.TimeoutError:
                _LOGGER.debug(
                    "Did not receive initial ONVIF state on webhook '%s' after %i seconds",
                    self._webhook_url,
                    FIRST_ONVIF_TIMEOUT,
                )
                ir.async_create_issue(
                    self._hass,
                    DOMAIN,
                    "webhook_url",
                    is_fixable=False,
                    severity=ir.IssueSeverity.WARNING,
                    translation_key="webhook_url",
                    translation_placeholders={
                        "name": self._api.nvr_name,
                        "base_url": self._base_url,
                        "network_link": "https://my.home-assistant.io/redirect/network/",
                    },
                )
        else:
            _LOGGER.debug(
                "Camera model %s most likely does not push its initial state"
                "upon ONVIF subscription, do not check",
                self._api.model,
            )

        if self._api.sw_version_update_required:
            ir.async_create_issue(
                self._hass,
                DOMAIN,
                "firmware_update",
                is_fixable=False,
                severity=ir.IssueSeverity.WARNING,
                translation_key="firmware_update",
                translation_placeholders={
                    "required_firmware": self._api.sw_version_required.version_string,
                    "current_firmware": self._api.sw_version,
                    "model": self._api.model,
                    "hw_version": self._api.hardware_version,
                    "name": self._api.nvr_name,
                    "download_link": "https://reolink.com/download-center/",
                },
            )
        else:
            ir.async_delete_issue(self._hass, DOMAIN, "firmware_update")

    async def update_states(self) -> None:
        """Call the API of the camera device to update the internal states."""
        await self._api.get_states()

    async def disconnect(self):
        """Disconnect from the API, so the connection will be released."""
        try:
            await self._api.unsubscribe()
        except (
            aiohttp.ClientConnectorError,
            asyncio.TimeoutError,
            ReolinkError,
        ) as err:
            _LOGGER.error(
                "Reolink error while unsubscribing from host %s:%s: %s",
                self._api.host,
                self._api.port,
                str(err),
            )

        try:
            await self._api.logout()
        except (
            aiohttp.ClientConnectorError,
            asyncio.TimeoutError,
            ReolinkError,
        ) as err:
            _LOGGER.error(
                "Reolink error while logging out for host %s:%s: %s",
                self._api.host,
                self._api.port,
                str(err),
            )

    async def stop(self, event=None):
        """Disconnect the API."""
        self.unregister_webhook()
        await self.disconnect()

    async def subscribe(self) -> None:
        """Subscribe to motion events and register the webhook as a callback."""
        if self.webhook_id is None:
            self.register_webhook()

        if self._api.subscribed:
            _LOGGER.debug(
                "Host %s: is already subscribed to webhook %s",
                self._api.host,
                self._webhook_url,
            )
            return

        await self._api.subscribe(self._webhook_url)

        _LOGGER.debug(
            "Host %s: subscribed successfully to webhook %s",
            self._api.host,
            self._webhook_url,
        )

    async def renew(self) -> None:
        """Renew the subscription of motion events (lease time is 15 minutes)."""
        try:
            await self._renew()
        except SubscriptionError as err:
            if not self._lost_subscription:
                self._lost_subscription = True
                _LOGGER.error(
                    "Reolink %s event subscription lost: %s",
                    self._api.nvr_name,
                    str(err),
                )
        else:
            self._lost_subscription = False

    async def _renew(self) -> None:
        """Execute the renew of the subscription."""
        if not self._api.subscribed:
            _LOGGER.debug(
                "Host %s: requested to renew a non-existing Reolink subscription, "
                "trying to subscribe from scratch",
                self._api.host,
            )
            await self.subscribe()
            return

        timer = self._api.renewtimer
        _LOGGER.debug(
            "Host %s:%s should renew subscription in: %i seconds",
            self._api.host,
            self._api.port,
            timer,
        )
        if timer > SUBSCRIPTION_RENEW_THRESHOLD:
            return

        if timer > 0:
            try:
                await self._api.renew()
            except SubscriptionError as err:
                _LOGGER.debug(
                    "Host %s: error renewing Reolink subscription, "
                    "trying to subscribe again: %s",
                    self._api.host,
                    err,
                )
            else:
                _LOGGER.debug(
                    "Host %s successfully renewed Reolink subscription", self._api.host
                )
                return

        await self._api.subscribe(self._webhook_url)

        _LOGGER.debug(
            "Host %s: Reolink re-subscription successful after it was expired",
            self._api.host,
        )

    def register_webhook(self) -> None:
        """Register the webhook for motion events."""
        self.webhook_id = f"{DOMAIN}_{self.unique_id.replace(':', '')}_ONVIF"
        event_id = self.webhook_id

        webhook.async_register(
            self._hass, DOMAIN, event_id, event_id, self.handle_webhook
        )

        try:
            self._base_url = get_url(self._hass, prefer_external=False)
        except NoURLAvailableError:
            try:
                self._base_url = get_url(self._hass, prefer_external=True)
            except NoURLAvailableError as err:
                self.unregister_webhook()
                raise ReolinkWebhookException(
                    f"Error registering URL for webhook {event_id}: "
                    "HomeAssistant URL is not available"
                ) from err

        webhook_path = webhook.async_generate_path(event_id)
        self._webhook_url = f"{self._base_url}{webhook_path}"

        if self._base_url.startswith("https"):
            ir.async_create_issue(
                self._hass,
                DOMAIN,
                "https_webhook",
                is_fixable=False,
                severity=ir.IssueSeverity.WARNING,
                translation_key="https_webhook",
                translation_placeholders={
                    "base_url": self._base_url,
                    "network_link": "https://my.home-assistant.io/redirect/network/",
                },
            )
        else:
            ir.async_delete_issue(self._hass, DOMAIN, "https_webhook")

        _LOGGER.debug("Registered webhook: %s", event_id)

    def unregister_webhook(self):
        """Unregister the webhook for motion events."""
        _LOGGER.debug("Unregistering webhook %s", self.webhook_id)
        webhook.async_unregister(self._hass, self.webhook_id)
        self.webhook_id = None

    async def handle_webhook(
        self, hass: HomeAssistant, webhook_id: str, request: Request
    ) -> None:
        """Shield the incoming webhook callback from cancellation."""
<<<<<<< HEAD
        await asyncio.shield(self.handle_webhook_shielded(hass, webhook_id, request))

    async def handle_webhook_shielded(
        self, hass: HomeAssistant, webhook_id: str, request: Request
    ):
        """Handle incoming webhook from Reolink for inbound messages and calls."""
        _LOGGER.debug("Webhook '%s' called", webhook_id)
=======
        shielded_future = asyncio.shield(
            self._handle_webhook(hass, webhook_id, request)
        )
        _LOGGER.debug("Webhook '%s' called", webhook_id)
        if not self._webhook_reachable.is_set():
            self._webhook_reachable.set()
            ir.async_delete_issue(self._hass, DOMAIN, "webhook_url")
        await shielded_future
>>>>>>> 323d16cc

    async def _handle_webhook(
        self, hass: HomeAssistant, webhook_id: str, request: Request
    ) -> None:
        """Handle incoming webhook from Reolink for inbound messages and calls."""
        try:
            data = await request.text()
        except ConnectionResetError:
            # We lost the connection before reading the message, fallback to polling
            # No need for a background task here as we already know the connection is lost
            _LOGGER.debug(
                "Webhook '%s' called, but lost connection before reading message, issuing poll",
                webhook_id,
            )
            if not await self._api.get_motion_state_all_ch():
                _LOGGER.error(
                    "Could not poll motion state after losing connection during receiving ONVIF event"
                )
                return
            async_dispatcher_send(hass, f"{webhook_id}_all", {})
            return

        if not data:
            _LOGGER.debug(
                "Webhook '%s' triggered with unknown payload: %s", webhook_id, data
            )
            return

        # We received the data but we want handle_webhook to return as soon as possible
        # so we process the data in the background
        hass.async_create_background_task(
            self._process_webhook_data(hass, webhook_id, data),
            "Process Reolink webhook",
        )

    async def _process_webhook_data(
        self, hass: HomeAssistant, webhook_id: str, data: str
    ) -> None:
        """Process the data from the webhook."""
        # This task is executed in the background so we need to catch exceptions
        # and log them
        try:
            channels = await self._api.ONVIF_event_callback(data)
        except Exception as ex:  # pylint: disable=broad-except
            _LOGGER.exception(
                "Error processing ONVIF event for Reolink %s: %s",
                self._api.nvr_name,
                ex,
            )
            return

        if channels is None:
            async_dispatcher_send(hass, f"{webhook_id}_all", {})
<<<<<<< HEAD
        else:
            for channel in channels:
                async_dispatcher_send(hass, f"{webhook_id}_{channel}", {})

        if not self._webhook_reachable.is_set():
            self._webhook_reachable.set()
            ir.async_delete_issue(self._hass, DOMAIN, "webhook_url")
=======
            return

        for channel in channels:
            async_dispatcher_send(hass, f"{webhook_id}_{channel}", {})
>>>>>>> 323d16cc
<|MERGE_RESOLUTION|>--- conflicted
+++ resolved
@@ -368,15 +368,6 @@
         self, hass: HomeAssistant, webhook_id: str, request: Request
     ) -> None:
         """Shield the incoming webhook callback from cancellation."""
-<<<<<<< HEAD
-        await asyncio.shield(self.handle_webhook_shielded(hass, webhook_id, request))
-
-    async def handle_webhook_shielded(
-        self, hass: HomeAssistant, webhook_id: str, request: Request
-    ):
-        """Handle incoming webhook from Reolink for inbound messages and calls."""
-        _LOGGER.debug("Webhook '%s' called", webhook_id)
-=======
         shielded_future = asyncio.shield(
             self._handle_webhook(hass, webhook_id, request)
         )
@@ -385,7 +376,6 @@
             self._webhook_reachable.set()
             ir.async_delete_issue(self._hass, DOMAIN, "webhook_url")
         await shielded_future
->>>>>>> 323d16cc
 
     async def _handle_webhook(
         self, hass: HomeAssistant, webhook_id: str, request: Request
@@ -439,17 +429,7 @@
 
         if channels is None:
             async_dispatcher_send(hass, f"{webhook_id}_all", {})
-<<<<<<< HEAD
-        else:
-            for channel in channels:
-                async_dispatcher_send(hass, f"{webhook_id}_{channel}", {})
-
-        if not self._webhook_reachable.is_set():
-            self._webhook_reachable.set()
-            ir.async_delete_issue(self._hass, DOMAIN, "webhook_url")
-=======
             return
 
         for channel in channels:
-            async_dispatcher_send(hass, f"{webhook_id}_{channel}", {})
->>>>>>> 323d16cc
+            async_dispatcher_send(hass, f"{webhook_id}_{channel}", {})