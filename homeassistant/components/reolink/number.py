"""Component providing support for Reolink number entities."""
from __future__ import annotations

from collections.abc import Callable
from dataclasses import dataclass
from typing import Any

from reolink_aio.api import Host

from homeassistant.components.number import (
    NumberEntity,
    NumberEntityDescription,
    NumberMode,
)
from homeassistant.config_entries import ConfigEntry
from homeassistant.const import EntityCategory, UnitOfTime
from homeassistant.core import HomeAssistant
from homeassistant.helpers.entity_platform import AddEntitiesCallback

from . import ReolinkData
from .const import DOMAIN
from .entity import ReolinkChannelCoordinatorEntity, ReolinkChannelEntityDescription


<<<<<<< HEAD
@dataclass
class ReolinkNumberEntityDescriptionMixin:
    """Mixin values for Reolink number entities."""

    value: Callable[[Host, int], float | None]
    method: Callable[[Host, int, float], Any]


@dataclass
class ReolinkNumberEntityDescription(
    NumberEntityDescription,
    ReolinkChannelEntityDescription,
    ReolinkNumberEntityDescriptionMixin,
):
=======
@dataclass(kw_only=True)
class ReolinkNumberEntityDescription(NumberEntityDescription):
>>>>>>> 2d362254
    """A class that describes number entities."""

    get_max_value: Callable[[Host, int], float] | None = None
    get_min_value: Callable[[Host, int], float] | None = None
    method: Callable[[Host, int, float], Any]
    mode: NumberMode = NumberMode.AUTO
<<<<<<< HEAD
    get_min_value: Callable[[Host, int], float] | None = None
    get_max_value: Callable[[Host, int], float] | None = None
=======
    supported: Callable[[Host, int], bool] = lambda api, ch: True
    value: Callable[[Host, int], float | None]
>>>>>>> 2d362254


NUMBER_ENTITIES = (
    ReolinkNumberEntityDescription(
        key="zoom",
        cmd_key="GetZoomFocus",
        translation_key="zoom",
        icon="mdi:magnify",
        mode=NumberMode.SLIDER,
        native_step=1,
        get_min_value=lambda api, ch: api.zoom_range(ch)["zoom"]["pos"]["min"],
        get_max_value=lambda api, ch: api.zoom_range(ch)["zoom"]["pos"]["max"],
        supported=lambda api, ch: api.supported(ch, "zoom"),
        value=lambda api, ch: api.get_zoom(ch),
        method=lambda api, ch, value: api.set_zoom(ch, int(value)),
    ),
    ReolinkNumberEntityDescription(
        key="focus",
        cmd_key="GetZoomFocus",
        translation_key="focus",
        icon="mdi:focus-field",
        mode=NumberMode.SLIDER,
        native_step=1,
        get_min_value=lambda api, ch: api.zoom_range(ch)["focus"]["pos"]["min"],
        get_max_value=lambda api, ch: api.zoom_range(ch)["focus"]["pos"]["max"],
        supported=lambda api, ch: api.supported(ch, "focus"),
        value=lambda api, ch: api.get_focus(ch),
        method=lambda api, ch, value: api.set_focus(ch, int(value)),
    ),
    # "Floodlight turn on brightness" controls the brightness of the floodlight when
    # it is turned on internally by the camera (see "select.floodlight_mode" entity)
    # or when using the "light.floodlight" entity.
    ReolinkNumberEntityDescription(
        key="floodlight_brightness",
        cmd_key="GetWhiteLed",
        translation_key="floodlight_brightness",
        icon="mdi:spotlight-beam",
        entity_category=EntityCategory.CONFIG,
        native_step=1,
        native_min_value=1,
        native_max_value=100,
        supported=lambda api, ch: api.supported(ch, "floodLight"),
        value=lambda api, ch: api.whiteled_brightness(ch),
        method=lambda api, ch, value: api.set_whiteled(ch, brightness=int(value)),
    ),
    ReolinkNumberEntityDescription(
        key="volume",
        cmd_key="GetAudioCfg",
        translation_key="volume",
        icon="mdi:volume-high",
        entity_category=EntityCategory.CONFIG,
        native_step=1,
        native_min_value=0,
        native_max_value=100,
        supported=lambda api, ch: api.supported(ch, "volume"),
        value=lambda api, ch: api.volume(ch),
        method=lambda api, ch, value: api.set_volume(ch, volume=int(value)),
    ),
    ReolinkNumberEntityDescription(
        key="guard_return_time",
        cmd_key="GetPtzGuard",
        translation_key="guard_return_time",
        icon="mdi:crosshairs-gps",
        entity_category=EntityCategory.CONFIG,
        native_step=1,
        native_unit_of_measurement=UnitOfTime.SECONDS,
        native_min_value=10,
        native_max_value=300,
        supported=lambda api, ch: api.supported(ch, "ptz_guard"),
        value=lambda api, ch: api.ptz_guard_time(ch),
        method=lambda api, ch, value: api.set_ptz_guard(ch, time=int(value)),
    ),
    ReolinkNumberEntityDescription(
        key="motion_sensitivity",
        cmd_key="GetMdAlarm",
        translation_key="motion_sensitivity",
        icon="mdi:motion-sensor",
        entity_category=EntityCategory.CONFIG,
        native_step=1,
        native_min_value=1,
        native_max_value=50,
        supported=lambda api, ch: api.supported(ch, "md_sensitivity"),
        value=lambda api, ch: api.md_sensitivity(ch),
        method=lambda api, ch, value: api.set_md_sensitivity(ch, int(value)),
    ),
    ReolinkNumberEntityDescription(
        key="ai_face_sensititvity",
        cmd_key="GetAiAlarm",
        translation_key="ai_face_sensititvity",
        icon="mdi:face-recognition",
        entity_category=EntityCategory.CONFIG,
        native_step=1,
        native_min_value=0,
        native_max_value=100,
        supported=lambda api, ch: (
            api.supported(ch, "ai_sensitivity") and api.ai_supported(ch, "face")
        ),
        value=lambda api, ch: api.ai_sensitivity(ch, "face"),
        method=lambda api, ch, value: api.set_ai_sensitivity(ch, int(value), "face"),
    ),
    ReolinkNumberEntityDescription(
        key="ai_person_sensititvity",
        cmd_key="GetAiAlarm",
        translation_key="ai_person_sensititvity",
        icon="mdi:account",
        entity_category=EntityCategory.CONFIG,
        native_step=1,
        native_min_value=0,
        native_max_value=100,
        supported=lambda api, ch: (
            api.supported(ch, "ai_sensitivity") and api.ai_supported(ch, "people")
        ),
        value=lambda api, ch: api.ai_sensitivity(ch, "people"),
        method=lambda api, ch, value: api.set_ai_sensitivity(ch, int(value), "people"),
    ),
    ReolinkNumberEntityDescription(
        key="ai_vehicle_sensititvity",
        cmd_key="GetAiAlarm",
        translation_key="ai_vehicle_sensititvity",
        icon="mdi:car",
        entity_category=EntityCategory.CONFIG,
        native_step=1,
        native_min_value=0,
        native_max_value=100,
        supported=lambda api, ch: (
            api.supported(ch, "ai_sensitivity") and api.ai_supported(ch, "vehicle")
        ),
        value=lambda api, ch: api.ai_sensitivity(ch, "vehicle"),
        method=lambda api, ch, value: api.set_ai_sensitivity(ch, int(value), "vehicle"),
    ),
    ReolinkNumberEntityDescription(
        key="ai_pet_sensititvity",
        cmd_key="GetAiAlarm",
        translation_key="ai_pet_sensititvity",
        icon="mdi:dog-side",
        entity_category=EntityCategory.CONFIG,
        native_step=1,
        native_min_value=0,
        native_max_value=100,
        supported=lambda api, ch: (
            api.supported(ch, "ai_sensitivity") and api.ai_supported(ch, "dog_cat")
        ),
        value=lambda api, ch: api.ai_sensitivity(ch, "dog_cat"),
        method=lambda api, ch, value: api.set_ai_sensitivity(ch, int(value), "dog_cat"),
    ),
    ReolinkNumberEntityDescription(
        key="ai_face_delay",
        cmd_key="GetAiAlarm",
        translation_key="ai_face_delay",
        icon="mdi:face-recognition",
        entity_category=EntityCategory.CONFIG,
        entity_registry_enabled_default=False,
        native_step=1,
        native_unit_of_measurement=UnitOfTime.SECONDS,
        native_min_value=0,
        native_max_value=8,
        supported=lambda api, ch: (
            api.supported(ch, "ai_delay") and api.ai_supported(ch, "face")
        ),
        value=lambda api, ch: api.ai_delay(ch, "face"),
        method=lambda api, ch, value: api.set_ai_delay(ch, int(value), "face"),
    ),
    ReolinkNumberEntityDescription(
        key="ai_person_delay",
        cmd_key="GetAiAlarm",
        translation_key="ai_person_delay",
        icon="mdi:account",
        entity_category=EntityCategory.CONFIG,
        entity_registry_enabled_default=False,
        native_step=1,
        native_unit_of_measurement=UnitOfTime.SECONDS,
        native_min_value=0,
        native_max_value=8,
        supported=lambda api, ch: (
            api.supported(ch, "ai_delay") and api.ai_supported(ch, "people")
        ),
        value=lambda api, ch: api.ai_delay(ch, "people"),
        method=lambda api, ch, value: api.set_ai_delay(ch, int(value), "people"),
    ),
    ReolinkNumberEntityDescription(
        key="ai_vehicle_delay",
        cmd_key="GetAiAlarm",
        translation_key="ai_vehicle_delay",
        icon="mdi:car",
        entity_category=EntityCategory.CONFIG,
        entity_registry_enabled_default=False,
        native_step=1,
        native_unit_of_measurement=UnitOfTime.SECONDS,
        native_min_value=0,
        native_max_value=8,
        supported=lambda api, ch: (
            api.supported(ch, "ai_delay") and api.ai_supported(ch, "vehicle")
        ),
        value=lambda api, ch: api.ai_delay(ch, "vehicle"),
        method=lambda api, ch, value: api.set_ai_delay(ch, int(value), "vehicle"),
    ),
    ReolinkNumberEntityDescription(
        key="ai_pet_delay",
        cmd_key="GetAiAlarm",
        translation_key="ai_pet_delay",
        icon="mdi:dog-side",
        entity_category=EntityCategory.CONFIG,
        entity_registry_enabled_default=False,
        native_step=1,
        native_unit_of_measurement=UnitOfTime.SECONDS,
        native_min_value=0,
        native_max_value=8,
        supported=lambda api, ch: (
            api.supported(ch, "ai_delay") and api.ai_supported(ch, "dog_cat")
        ),
        value=lambda api, ch: api.ai_delay(ch, "dog_cat"),
        method=lambda api, ch, value: api.set_ai_delay(ch, int(value), "dog_cat"),
    ),
    ReolinkNumberEntityDescription(
        key="auto_quick_reply_time",
        cmd_key="GetAutoReply",
        translation_key="auto_quick_reply_time",
        icon="mdi:message-reply-text-outline",
        entity_category=EntityCategory.CONFIG,
        native_step=1,
        native_unit_of_measurement=UnitOfTime.SECONDS,
        native_min_value=1,
        native_max_value=60,
        supported=lambda api, ch: api.supported(ch, "quick_reply"),
        value=lambda api, ch: api.quick_reply_time(ch),
        method=lambda api, ch, value: api.set_quick_reply(ch, time=int(value)),
    ),
    ReolinkNumberEntityDescription(
        key="auto_track_limit_left",
        cmd_key="GetPtzTraceSection",
        translation_key="auto_track_limit_left",
        icon="mdi:angle-acute",
        mode=NumberMode.SLIDER,
        entity_category=EntityCategory.CONFIG,
        native_step=1,
        native_min_value=-1,
        native_max_value=2700,
        supported=lambda api, ch: api.supported(ch, "auto_track_limit"),
        value=lambda api, ch: api.auto_track_limit_left(ch),
        method=lambda api, ch, value: api.set_auto_track_limit(ch, left=int(value)),
    ),
    ReolinkNumberEntityDescription(
        key="auto_track_limit_right",
        cmd_key="GetPtzTraceSection",
        translation_key="auto_track_limit_right",
        icon="mdi:angle-acute",
        mode=NumberMode.SLIDER,
        entity_category=EntityCategory.CONFIG,
        native_step=1,
        native_min_value=-1,
        native_max_value=2700,
        supported=lambda api, ch: api.supported(ch, "auto_track_limit"),
        value=lambda api, ch: api.auto_track_limit_right(ch),
        method=lambda api, ch, value: api.set_auto_track_limit(ch, right=int(value)),
    ),
    ReolinkNumberEntityDescription(
        key="auto_track_disappear_time",
        cmd_key="GetAiCfg",
        translation_key="auto_track_disappear_time",
        icon="mdi:target-account",
        entity_category=EntityCategory.CONFIG,
        native_step=1,
        native_unit_of_measurement=UnitOfTime.SECONDS,
        native_min_value=1,
        native_max_value=60,
        supported=lambda api, ch: api.supported(ch, "auto_track_disappear_time"),
        value=lambda api, ch: api.auto_track_disappear_time(ch),
        method=lambda api, ch, value: api.set_auto_tracking(
            ch, disappear_time=int(value)
        ),
    ),
    ReolinkNumberEntityDescription(
        key="auto_track_stop_time",
        cmd_key="GetAiCfg",
        translation_key="auto_track_stop_time",
        icon="mdi:target-account",
        entity_category=EntityCategory.CONFIG,
        native_step=1,
        native_unit_of_measurement=UnitOfTime.SECONDS,
        native_min_value=1,
        native_max_value=60,
        supported=lambda api, ch: api.supported(ch, "auto_track_stop_time"),
        value=lambda api, ch: api.auto_track_stop_time(ch),
        method=lambda api, ch, value: api.set_auto_tracking(ch, stop_time=int(value)),
    ),
)


async def async_setup_entry(
    hass: HomeAssistant,
    config_entry: ConfigEntry,
    async_add_entities: AddEntitiesCallback,
) -> None:
    """Set up a Reolink number entities."""
    reolink_data: ReolinkData = hass.data[DOMAIN][config_entry.entry_id]

    async_add_entities(
        ReolinkNumberEntity(reolink_data, channel, entity_description)
        for entity_description in NUMBER_ENTITIES
        for channel in reolink_data.host.api.channels
        if entity_description.supported(reolink_data.host.api, channel)
    )


class ReolinkNumberEntity(ReolinkChannelCoordinatorEntity, NumberEntity):
    """Base number entity class for Reolink IP cameras."""

    entity_description: ReolinkNumberEntityDescription

    def __init__(
        self,
        reolink_data: ReolinkData,
        channel: int,
        entity_description: ReolinkNumberEntityDescription,
    ) -> None:
        """Initialize Reolink number entity."""
        self.entity_description = entity_description
        super().__init__(reolink_data, channel)

        if entity_description.get_min_value is not None:
            self._attr_native_min_value = entity_description.get_min_value(
                self._host.api, channel
            )
        if entity_description.get_max_value is not None:
            self._attr_native_max_value = entity_description.get_max_value(
                self._host.api, channel
            )
        self._attr_mode = entity_description.mode

    @property
    def native_value(self) -> float | None:
        """State of the number entity."""
        return self.entity_description.value(self._host.api, self._channel)

    async def async_set_native_value(self, value: float) -> None:
        """Update the current value."""
        await self.entity_description.method(self._host.api, self._channel, value)
        self.async_write_ha_state()<|MERGE_RESOLUTION|>--- conflicted
+++ resolved
@@ -22,38 +22,18 @@
 from .entity import ReolinkChannelCoordinatorEntity, ReolinkChannelEntityDescription
 
 
-<<<<<<< HEAD
-@dataclass
-class ReolinkNumberEntityDescriptionMixin:
-    """Mixin values for Reolink number entities."""
-
-    value: Callable[[Host, int], float | None]
-    method: Callable[[Host, int, float], Any]
-
-
-@dataclass
+@dataclass(kw_only=True)
 class ReolinkNumberEntityDescription(
     NumberEntityDescription,
     ReolinkChannelEntityDescription,
-    ReolinkNumberEntityDescriptionMixin,
 ):
-=======
-@dataclass(kw_only=True)
-class ReolinkNumberEntityDescription(NumberEntityDescription):
->>>>>>> 2d362254
     """A class that describes number entities."""
 
     get_max_value: Callable[[Host, int], float] | None = None
     get_min_value: Callable[[Host, int], float] | None = None
     method: Callable[[Host, int, float], Any]
     mode: NumberMode = NumberMode.AUTO
-<<<<<<< HEAD
-    get_min_value: Callable[[Host, int], float] | None = None
-    get_max_value: Callable[[Host, int], float] | None = None
-=======
-    supported: Callable[[Host, int], bool] = lambda api, ch: True
     value: Callable[[Host, int], float | None]
->>>>>>> 2d362254
 
 
 NUMBER_ENTITIES = (
