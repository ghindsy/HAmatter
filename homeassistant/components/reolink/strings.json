--- conflicted
+++ resolved
@@ -228,20 +228,17 @@
         "name": "Visitor lens 1"
       },
       "package_lens_1": {
-<<<<<<< HEAD
-        "name": "Package lens 1"
+        "name": "Package lens 1",
+        "state": {
+          "off": "[%key:component::binary_sensor::entity_component::gas::state::off%]",
+          "on": "[%key:component::binary_sensor::entity_component::gas::state::on%]"
+        }
       },
       "sleeping": {
         "name": "Sleeping",
         "state": {
           "off": "Active",
           "on": "Sleeping"
-=======
-        "name": "Package lens 1",
-        "state": {
-          "off": "[%key:component::binary_sensor::entity_component::gas::state::off%]",
-          "on": "[%key:component::binary_sensor::entity_component::gas::state::on%]"
->>>>>>> cba07540
         }
       }
     },
