"""Component providing support for Reolink switch entities."""
from __future__ import annotations

from collections.abc import Callable
from dataclasses import dataclass
from typing import Any

from reolink_aio.api import Host

from homeassistant.components.switch import SwitchEntity, SwitchEntityDescription
from homeassistant.config_entries import ConfigEntry
from homeassistant.const import EntityCategory
from homeassistant.core import HomeAssistant
from homeassistant.helpers.entity_platform import AddEntitiesCallback

from . import ReolinkData
from .const import DOMAIN
from .entity import (
    ReolinkChannelCoordinatorEntity,
    ReolinkChannelEntityDescription,
    ReolinkHostCoordinatorEntity,
    ReolinkHostEntityDescription,
)


<<<<<<< HEAD
@dataclass
class ReolinkSwitchEntityDescriptionMixin:
    """Mixin values for Reolink switch entities."""

    value: Callable[[Host, int], bool]
    method: Callable[[Host, int, bool], Any]


@dataclass
class ReolinkSwitchEntityDescription(
    SwitchEntityDescription,
    ReolinkChannelEntityDescription,
    ReolinkSwitchEntityDescriptionMixin,
):
    """A class that describes switch entities."""


@dataclass
class ReolinkNVRSwitchEntityDescriptionMixin:
    """Mixin values for Reolink NVR switch entities."""

    value: Callable[[Host], bool]
    method: Callable[[Host, bool], Any]


@dataclass
class ReolinkNVRSwitchEntityDescription(
    SwitchEntityDescription,
    ReolinkHostEntityDescription,
    ReolinkNVRSwitchEntityDescriptionMixin,
):
    """A class that describes NVR switch entities."""

=======
@dataclass(kw_only=True)
class ReolinkSwitchEntityDescription(SwitchEntityDescription):
    """A class that describes switch entities."""

    method: Callable[[Host, int, bool], Any]
    supported: Callable[[Host, int], bool] = lambda api, ch: True
    value: Callable[[Host, int], bool]


@dataclass(kw_only=True)
class ReolinkNVRSwitchEntityDescription(SwitchEntityDescription):
    """A class that describes NVR switch entities."""

    method: Callable[[Host, bool], Any]
    supported: Callable[[Host], bool] = lambda api: True
    value: Callable[[Host], bool]

>>>>>>> 2d362254

SWITCH_ENTITIES = (
    ReolinkSwitchEntityDescription(
        key="record_audio",
        cmd_key="GetEnc",
        translation_key="record_audio",
        icon="mdi:microphone",
        entity_category=EntityCategory.CONFIG,
        supported=lambda api, ch: api.supported(ch, "audio"),
        value=lambda api, ch: api.audio_record(ch),
        method=lambda api, ch, value: api.set_audio(ch, value),
    ),
    ReolinkSwitchEntityDescription(
        key="siren_on_event",
        cmd_key="GetAudioAlarm",
        translation_key="siren_on_event",
        icon="mdi:alarm-light",
        entity_category=EntityCategory.CONFIG,
        supported=lambda api, ch: api.supported(ch, "siren"),
        value=lambda api, ch: api.audio_alarm_enabled(ch),
        method=lambda api, ch, value: api.set_audio_alarm(ch, value),
    ),
    ReolinkSwitchEntityDescription(
        key="auto_tracking",
        cmd_key="GetAiCfg",
        translation_key="auto_tracking",
        icon="mdi:target-account",
        entity_category=EntityCategory.CONFIG,
        supported=lambda api, ch: api.supported(ch, "auto_track"),
        value=lambda api, ch: api.auto_track_enabled(ch),
        method=lambda api, ch, value: api.set_auto_tracking(ch, value),
    ),
    ReolinkSwitchEntityDescription(
        key="auto_focus",
        cmd_key="GetAutoFocus",
        translation_key="auto_focus",
        icon="mdi:focus-field",
        entity_category=EntityCategory.CONFIG,
        supported=lambda api, ch: api.supported(ch, "auto_focus"),
        value=lambda api, ch: api.autofocus_enabled(ch),
        method=lambda api, ch, value: api.set_autofocus(ch, value),
    ),
    ReolinkSwitchEntityDescription(
        key="gaurd_return",
        cmd_key="GetPtzGuard",
        translation_key="gaurd_return",
        icon="mdi:crosshairs-gps",
        entity_category=EntityCategory.CONFIG,
        supported=lambda api, ch: api.supported(ch, "ptz_guard"),
        value=lambda api, ch: api.ptz_guard_enabled(ch),
        method=lambda api, ch, value: api.set_ptz_guard(ch, enable=value),
    ),
    ReolinkSwitchEntityDescription(
        key="email",
        cmd_key="GetEmail",
        translation_key="email",
        icon="mdi:email",
        entity_category=EntityCategory.CONFIG,
        supported=lambda api, ch: api.supported(ch, "email") and api.is_nvr,
        value=lambda api, ch: api.email_enabled(ch),
        method=lambda api, ch, value: api.set_email(ch, value),
    ),
    ReolinkSwitchEntityDescription(
        key="ftp_upload",
        cmd_key="GetFtp",
        translation_key="ftp_upload",
        icon="mdi:swap-horizontal",
        entity_category=EntityCategory.CONFIG,
        supported=lambda api, ch: api.supported(ch, "ftp") and api.is_nvr,
        value=lambda api, ch: api.ftp_enabled(ch),
        method=lambda api, ch, value: api.set_ftp(ch, value),
    ),
    ReolinkSwitchEntityDescription(
        key="push_notifications",
        cmd_key="GetPush",
        translation_key="push_notifications",
        icon="mdi:message-badge",
        entity_category=EntityCategory.CONFIG,
        supported=lambda api, ch: api.supported(ch, "push") and api.is_nvr,
        value=lambda api, ch: api.push_enabled(ch),
        method=lambda api, ch, value: api.set_push(ch, value),
    ),
    ReolinkSwitchEntityDescription(
        key="record",
        cmd_key="GetRec",
        translation_key="record",
        icon="mdi:record-rec",
        entity_category=EntityCategory.CONFIG,
        supported=lambda api, ch: api.supported(ch, "recording") and api.is_nvr,
        value=lambda api, ch: api.recording_enabled(ch),
        method=lambda api, ch, value: api.set_recording(ch, value),
    ),
    ReolinkSwitchEntityDescription(
        key="buzzer",
        cmd_key="GetBuzzerAlarmV20",
        translation_key="buzzer",
        icon="mdi:room-service",
        entity_category=EntityCategory.CONFIG,
        supported=lambda api, ch: api.supported(ch, "buzzer") and api.is_nvr,
        value=lambda api, ch: api.buzzer_enabled(ch),
        method=lambda api, ch, value: api.set_buzzer(ch, value),
    ),
    ReolinkSwitchEntityDescription(
        key="doorbell_button_sound",
        cmd_key="GetAudioCfg",
        translation_key="doorbell_button_sound",
        icon="mdi:volume-high",
        entity_category=EntityCategory.CONFIG,
        supported=lambda api, ch: api.supported(ch, "doorbell_button_sound"),
        value=lambda api, ch: api.doorbell_button_sound(ch),
        method=lambda api, ch, value: api.set_volume(ch, doorbell_button_sound=value),
    ),
    ReolinkSwitchEntityDescription(
        key="hdr",
        cmd_key="GetIsp",
        translation_key="hdr",
        icon="mdi:hdr",
        entity_category=EntityCategory.CONFIG,
        entity_registry_enabled_default=False,
        supported=lambda api, ch: api.supported(ch, "HDR"),
        value=lambda api, ch: api.HDR_on(ch) is True,
        method=lambda api, ch, value: api.set_HDR(ch, value),
    ),
)

NVR_SWITCH_ENTITIES = (
    ReolinkNVRSwitchEntityDescription(
        key="email",
        cmd_key="GetEmail",
        translation_key="email",
        icon="mdi:email",
        entity_category=EntityCategory.CONFIG,
        supported=lambda api: api.supported(None, "email"),
        value=lambda api: api.email_enabled(),
        method=lambda api, value: api.set_email(None, value),
    ),
    ReolinkNVRSwitchEntityDescription(
        key="ftp_upload",
        cmd_key="GetFtp",
        translation_key="ftp_upload",
        icon="mdi:swap-horizontal",
        entity_category=EntityCategory.CONFIG,
        supported=lambda api: api.supported(None, "ftp"),
        value=lambda api: api.ftp_enabled(),
        method=lambda api, value: api.set_ftp(None, value),
    ),
    ReolinkNVRSwitchEntityDescription(
        key="push_notifications",
        cmd_key="GetPush",
        translation_key="push_notifications",
        icon="mdi:message-badge",
        entity_category=EntityCategory.CONFIG,
        supported=lambda api: api.supported(None, "push"),
        value=lambda api: api.push_enabled(),
        method=lambda api, value: api.set_push(None, value),
    ),
    ReolinkNVRSwitchEntityDescription(
        key="record",
        cmd_key="GetRec",
        translation_key="record",
        icon="mdi:record-rec",
        entity_category=EntityCategory.CONFIG,
        supported=lambda api: api.supported(None, "recording"),
        value=lambda api: api.recording_enabled(),
        method=lambda api, value: api.set_recording(None, value),
    ),
    ReolinkNVRSwitchEntityDescription(
        key="buzzer",
        cmd_key="GetBuzzerAlarmV20",
        translation_key="buzzer",
        icon="mdi:room-service",
        entity_category=EntityCategory.CONFIG,
        supported=lambda api: api.supported(None, "buzzer"),
        value=lambda api: api.buzzer_enabled(),
        method=lambda api, value: api.set_buzzer(None, value),
    ),
)


async def async_setup_entry(
    hass: HomeAssistant,
    config_entry: ConfigEntry,
    async_add_entities: AddEntitiesCallback,
) -> None:
    """Set up a Reolink switch entities."""
    reolink_data: ReolinkData = hass.data[DOMAIN][config_entry.entry_id]

    entities: list[ReolinkSwitchEntity | ReolinkNVRSwitchEntity] = [
        ReolinkSwitchEntity(reolink_data, channel, entity_description)
        for entity_description in SWITCH_ENTITIES
        for channel in reolink_data.host.api.channels
        if entity_description.supported(reolink_data.host.api, channel)
    ]
    entities.extend(
        [
            ReolinkNVRSwitchEntity(reolink_data, entity_description)
            for entity_description in NVR_SWITCH_ENTITIES
            if entity_description.supported(reolink_data.host.api)
        ]
    )
    async_add_entities(entities)


class ReolinkSwitchEntity(ReolinkChannelCoordinatorEntity, SwitchEntity):
    """Base switch entity class for Reolink IP cameras."""

    entity_description: ReolinkSwitchEntityDescription

    def __init__(
        self,
        reolink_data: ReolinkData,
        channel: int,
        entity_description: ReolinkSwitchEntityDescription,
    ) -> None:
        """Initialize Reolink switch entity."""
        self.entity_description = entity_description
        super().__init__(reolink_data, channel)

    @property
    def is_on(self) -> bool:
        """Return true if switch is on."""
        return self.entity_description.value(self._host.api, self._channel)

    async def async_turn_on(self, **kwargs: Any) -> None:
        """Turn the entity on."""
        await self.entity_description.method(self._host.api, self._channel, True)
        self.async_write_ha_state()

    async def async_turn_off(self, **kwargs: Any) -> None:
        """Turn the entity off."""
        await self.entity_description.method(self._host.api, self._channel, False)
        self.async_write_ha_state()


class ReolinkNVRSwitchEntity(ReolinkHostCoordinatorEntity, SwitchEntity):
    """Switch entity class for Reolink NVR features."""

    entity_description: ReolinkNVRSwitchEntityDescription

    def __init__(
        self,
        reolink_data: ReolinkData,
        entity_description: ReolinkNVRSwitchEntityDescription,
    ) -> None:
        """Initialize Reolink switch entity."""
        super().__init__(reolink_data)
        self.entity_description = entity_description

        self._attr_unique_id = f"{self._host.unique_id}_{entity_description.key}"

    @property
    def is_on(self) -> bool:
        """Return true if switch is on."""
        return self.entity_description.value(self._host.api)

    async def async_turn_on(self, **kwargs: Any) -> None:
        """Turn the entity on."""
        await self.entity_description.method(self._host.api, True)
        self.async_write_ha_state()

    async def async_turn_off(self, **kwargs: Any) -> None:
        """Turn the entity off."""
        await self.entity_description.method(self._host.api, False)
        self.async_write_ha_state()<|MERGE_RESOLUTION|>--- conflicted
+++ resolved
@@ -23,59 +23,27 @@
 )
 
 
-<<<<<<< HEAD
-@dataclass
-class ReolinkSwitchEntityDescriptionMixin:
-    """Mixin values for Reolink switch entities."""
-
-    value: Callable[[Host, int], bool]
-    method: Callable[[Host, int, bool], Any]
-
-
-@dataclass
+@dataclass(kw_only=True)
 class ReolinkSwitchEntityDescription(
     SwitchEntityDescription,
     ReolinkChannelEntityDescription,
-    ReolinkSwitchEntityDescriptionMixin,
 ):
     """A class that describes switch entities."""
 
-
-@dataclass
-class ReolinkNVRSwitchEntityDescriptionMixin:
-    """Mixin values for Reolink NVR switch entities."""
-
-    value: Callable[[Host], bool]
-    method: Callable[[Host, bool], Any]
-
-
-@dataclass
+    method: Callable[[Host, int, bool], Any]
+    value: Callable[[Host, int], bool]
+
+
+@dataclass(kw_only=True)
 class ReolinkNVRSwitchEntityDescription(
     SwitchEntityDescription,
     ReolinkHostEntityDescription,
-    ReolinkNVRSwitchEntityDescriptionMixin,
 ):
     """A class that describes NVR switch entities."""
 
-=======
-@dataclass(kw_only=True)
-class ReolinkSwitchEntityDescription(SwitchEntityDescription):
-    """A class that describes switch entities."""
-
-    method: Callable[[Host, int, bool], Any]
-    supported: Callable[[Host, int], bool] = lambda api, ch: True
-    value: Callable[[Host, int], bool]
-
-
-@dataclass(kw_only=True)
-class ReolinkNVRSwitchEntityDescription(SwitchEntityDescription):
-    """A class that describes NVR switch entities."""
-
     method: Callable[[Host, bool], Any]
-    supported: Callable[[Host], bool] = lambda api: True
     value: Callable[[Host], bool]
 
->>>>>>> 2d362254
 
 SWITCH_ENTITIES = (
     ReolinkSwitchEntityDescription(
