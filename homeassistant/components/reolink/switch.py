"""Component providing support for Reolink switch entities."""
from __future__ import annotations

from collections.abc import Callable
from dataclasses import dataclass
from typing import Any

from reolink_aio.api import Host

from homeassistant.components.switch import SwitchEntity, SwitchEntityDescription
from homeassistant.config_entries import ConfigEntry
from homeassistant.const import EntityCategory
from homeassistant.core import HomeAssistant
from homeassistant.helpers.entity_platform import AddEntitiesCallback

from . import ReolinkData
from .const import DOMAIN
from .entity import ReolinkChannelCoordinatorEntity, ReolinkHostCoordinatorEntity


@dataclass
class ReolinkSwitchEntityDescriptionMixin:
    """Mixin values for Reolink switch entities."""

    value: Callable[[Host, int], bool]
    method: Callable[[Host, int, bool], Any]


@dataclass
class ReolinkSwitchEntityDescription(
    SwitchEntityDescription, ReolinkSwitchEntityDescriptionMixin
):
    """A class that describes switch entities."""

    supported: Callable[[Host, int], bool] = lambda api, ch: True


@dataclass
class ReolinkNVRSwitchEntityDescriptionMixin:
    """Mixin values for Reolink NVR switch entities."""

    value: Callable[[Host], bool]
    method: Callable[[Host, bool], Any]


@dataclass
class ReolinkNVRSwitchEntityDescription(
    SwitchEntityDescription, ReolinkNVRSwitchEntityDescriptionMixin
):
    """A class that describes NVR switch entities."""

    supported: Callable[[Host], bool] = lambda api: True


SWITCH_ENTITIES = (
    ReolinkSwitchEntityDescription(
        key="record_audio",
        name="Record audio",
        icon="mdi:microphone",
        entity_category=EntityCategory.CONFIG,
        supported=lambda api, ch: api.supported(ch, "audio"),
        value=lambda api, ch: api.audio_record(ch),
        method=lambda api, ch, value: api.set_audio(ch, value),
    ),
    ReolinkSwitchEntityDescription(
        key="siren_on_event",
        name="Siren on event",
        icon="mdi:alarm-light",
        entity_category=EntityCategory.CONFIG,
        supported=lambda api, ch: api.supported(ch, "siren"),
        value=lambda api, ch: api.audio_alarm_enabled(ch),
        method=lambda api, ch, value: api.set_audio_alarm(ch, value),
    ),
    ReolinkSwitchEntityDescription(
        key="auto_tracking",
        name="Auto tracking",
        icon="mdi:target-account",
        entity_category=EntityCategory.CONFIG,
        supported=lambda api, ch: api.supported(ch, "auto_track"),
        value=lambda api, ch: api.auto_track_enabled(ch),
        method=lambda api, ch, value: api.set_auto_tracking(ch, value),
    ),
    ReolinkSwitchEntityDescription(
        key="auto_focus",
        name="Auto focus",
        icon="mdi:focus-field",
        entity_category=EntityCategory.CONFIG,
        supported=lambda api, ch: api.supported(ch, "auto_focus"),
        value=lambda api, ch: api.autofocus_enabled(ch),
        method=lambda api, ch, value: api.set_autofocus(ch, value),
    ),
    ReolinkSwitchEntityDescription(
        key="gaurd_return",
        name="Guard return",
        icon="mdi:crosshairs-gps",
        entity_category=EntityCategory.CONFIG,
        supported=lambda api, ch: api.supported(ch, "ptz_guard"),
        value=lambda api, ch: api.ptz_guard_enabled(ch),
        method=lambda api, ch, value: api.set_ptz_guard(ch, enable=value),
    ),
    ReolinkSwitchEntityDescription(
<<<<<<< HEAD
        key="email",
        name="Email on event",
        icon="mdi:email",
        entity_category=EntityCategory.CONFIG,
        supported=lambda api, ch: api.supported(ch, "email") and api.is_nvr,
        value=lambda api, ch: api.email_enabled(ch),
        method=lambda api, ch, value: api.set_email(ch, value),
    ),
    ReolinkSwitchEntityDescription(
        key="ftp_upload",
        name="FTP upload",
        icon="mdi:swap-horizontal",
        entity_category=EntityCategory.CONFIG,
        supported=lambda api, ch: api.supported(ch, "ftp") and api.is_nvr,
        value=lambda api, ch: api.ftp_enabled(ch),
        method=lambda api, ch, value: api.set_ftp(ch, value),
    ),
    ReolinkSwitchEntityDescription(
        key="push_notifications",
        name="Push notifications",
        icon="mdi:message-badge",
        entity_category=EntityCategory.CONFIG,
        supported=lambda api, ch: api.supported(ch, "push") and api.is_nvr,
        value=lambda api, ch: api.push_enabled(ch),
        method=lambda api, ch, value: api.set_push(ch, value),
    ),
    ReolinkSwitchEntityDescription(
        key="record",
        name="Record",
        icon="mdi:record-rec",
        supported=lambda api, ch: api.supported(ch, "recording") and api.is_nvr,
        value=lambda api, ch: api.recording_enabled(ch),
        method=lambda api, ch, value: api.set_recording(ch, value),
    ),
    ReolinkSwitchEntityDescription(
        key="buzzer",
        name="Buzzer on event",
        icon="mdi:room-service",
        entity_category=EntityCategory.CONFIG,
        supported=lambda api, ch: api.supported(ch, "buzzer") and api.is_nvr,
        value=lambda api, ch: api.buzzer_enabled(ch),
        method=lambda api, ch, value: api.set_buzzer(ch, value),
=======
        key="doorbell_button_sound",
        name="Doorbell button sound",
        icon="mdi:volume-high",
        entity_category=EntityCategory.CONFIG,
        supported=lambda api, ch: api.supported(ch, "doorbell_button_sound"),
        value=lambda api, ch: api.doorbell_button_sound(ch),
        method=lambda api, ch, value: api.set_volume(ch, doorbell_button_sound=value),
>>>>>>> cc4e741c
    ),
)

NVR_SWITCH_ENTITIES = (
    ReolinkNVRSwitchEntityDescription(
        key="email",
        name="Email on event",
        icon="mdi:email",
        entity_category=EntityCategory.CONFIG,
        supported=lambda api: api.supported(None, "email"),
        value=lambda api: api.email_enabled(),
        method=lambda api, value: api.set_email(None, value),
    ),
    ReolinkNVRSwitchEntityDescription(
        key="ftp_upload",
        name="FTP upload",
        icon="mdi:swap-horizontal",
        entity_category=EntityCategory.CONFIG,
        supported=lambda api: api.supported(None, "ftp"),
        value=lambda api: api.ftp_enabled(),
        method=lambda api, value: api.set_ftp(None, value),
    ),
    ReolinkNVRSwitchEntityDescription(
        key="push_notifications",
        name="Push notifications",
        icon="mdi:message-badge",
        entity_category=EntityCategory.CONFIG,
        supported=lambda api: api.supported(None, "push"),
        value=lambda api: api.push_enabled(),
        method=lambda api, value: api.set_push(None, value),
    ),
    ReolinkNVRSwitchEntityDescription(
        key="record",
        name="Record",
        icon="mdi:record-rec",
        supported=lambda api: api.supported(None, "recording"),
        value=lambda api: api.recording_enabled(),
        method=lambda api, value: api.set_recording(None, value),
    ),
    ReolinkNVRSwitchEntityDescription(
        key="buzzer",
        name="Buzzer on event",
        icon="mdi:room-service",
        entity_category=EntityCategory.CONFIG,
        supported=lambda api: api.supported(None, "buzzer"),
        value=lambda api: api.buzzer_enabled(),
        method=lambda api, value: api.set_buzzer(None, value),
    ),
)


async def async_setup_entry(
    hass: HomeAssistant,
    config_entry: ConfigEntry,
    async_add_entities: AddEntitiesCallback,
) -> None:
    """Set up a Reolink switch entities."""
    reolink_data: ReolinkData = hass.data[DOMAIN][config_entry.entry_id]

    entities: list[ReolinkSwitchEntity | ReolinkNVRSwitchEntity] = [
        ReolinkSwitchEntity(reolink_data, channel, entity_description)
        for entity_description in SWITCH_ENTITIES
        for channel in reolink_data.host.api.channels
        if entity_description.supported(reolink_data.host.api, channel)
    ]
    entities.extend(
        [
            ReolinkNVRSwitchEntity(reolink_data, entity_description)
            for entity_description in NVR_SWITCH_ENTITIES
            if entity_description.supported(reolink_data.host.api)
        ]
    )
    async_add_entities(entities)


class ReolinkSwitchEntity(ReolinkChannelCoordinatorEntity, SwitchEntity):
    """Base switch entity class for Reolink IP cameras."""

    entity_description: ReolinkSwitchEntityDescription

    def __init__(
        self,
        reolink_data: ReolinkData,
        channel: int,
        entity_description: ReolinkSwitchEntityDescription,
    ) -> None:
        """Initialize Reolink switch entity."""
        super().__init__(reolink_data, channel)
        self.entity_description = entity_description

        self._attr_unique_id = (
            f"{self._host.unique_id}_{channel}_{entity_description.key}"
        )

    @property
    def is_on(self) -> bool:
        """Return true if switch is on."""
        return self.entity_description.value(self._host.api, self._channel)

    async def async_turn_on(self, **kwargs: Any) -> None:
        """Turn the entity on."""
        await self.entity_description.method(self._host.api, self._channel, True)
        self.async_write_ha_state()

    async def async_turn_off(self, **kwargs: Any) -> None:
        """Turn the entity off."""
        await self.entity_description.method(self._host.api, self._channel, False)
        self.async_write_ha_state()


class ReolinkNVRSwitchEntity(ReolinkHostCoordinatorEntity, SwitchEntity):
    """Switch entity class for Reolink NVR features."""

    entity_description: ReolinkNVRSwitchEntityDescription

    def __init__(
        self,
        reolink_data: ReolinkData,
        entity_description: ReolinkNVRSwitchEntityDescription,
    ) -> None:
        """Initialize Reolink switch entity."""
        super().__init__(reolink_data)
        self.entity_description = entity_description

        self._attr_unique_id = f"{self._host.unique_id}_{entity_description.key}"

    @property
    def is_on(self) -> bool:
        """Return true if switch is on."""
        return self.entity_description.value(self._host.api)

    async def async_turn_on(self, **kwargs: Any) -> None:
        """Turn the entity on."""
        await self.entity_description.method(self._host.api, True)
        self.async_write_ha_state()

    async def async_turn_off(self, **kwargs: Any) -> None:
        """Turn the entity off."""
        await self.entity_description.method(self._host.api, False)
        self.async_write_ha_state()<|MERGE_RESOLUTION|>--- conflicted
+++ resolved
@@ -99,7 +99,6 @@
         method=lambda api, ch, value: api.set_ptz_guard(ch, enable=value),
     ),
     ReolinkSwitchEntityDescription(
-<<<<<<< HEAD
         key="email",
         name="Email on event",
         icon="mdi:email",
@@ -142,7 +141,8 @@
         supported=lambda api, ch: api.supported(ch, "buzzer") and api.is_nvr,
         value=lambda api, ch: api.buzzer_enabled(ch),
         method=lambda api, ch, value: api.set_buzzer(ch, value),
-=======
+    ),
+    ReolinkSwitchEntityDescription(
         key="doorbell_button_sound",
         name="Doorbell button sound",
         icon="mdi:volume-high",
@@ -150,7 +150,6 @@
         supported=lambda api, ch: api.supported(ch, "doorbell_button_sound"),
         value=lambda api, ch: api.doorbell_button_sound(ch),
         method=lambda api, ch, value: api.set_volume(ch, doorbell_button_sound=value),
->>>>>>> cc4e741c
     ),
 )
 
