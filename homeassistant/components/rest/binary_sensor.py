"""Support for RESTful binary sensors."""
import logging

from requests.auth import HTTPBasicAuth, HTTPDigestAuth
import voluptuous as vol

from homeassistant.components.binary_sensor import (
    DEVICE_CLASSES_SCHEMA,
    PLATFORM_SCHEMA,
    BinarySensorEntity,
)
from homeassistant.const import (
    CONF_AUTHENTICATION,
    CONF_DEVICE_CLASS,
    CONF_FORCE_UPDATE,
    CONF_HEADERS,
    CONF_METHOD,
    CONF_NAME,
    CONF_PASSWORD,
    CONF_PAYLOAD,
    CONF_RESOURCE,
    CONF_RESOURCE_TEMPLATE,
    CONF_TIMEOUT,
    CONF_USERNAME,
    CONF_VALUE_TEMPLATE,
    CONF_VERIFY_SSL,
    HTTP_BASIC_AUTHENTICATION,
    HTTP_DIGEST_AUTHENTICATION,
)
from homeassistant.exceptions import PlatformNotReady
import homeassistant.helpers.config_validation as cv

from .sensor import RestData

_LOGGER = logging.getLogger(__name__)

DEFAULT_METHOD = "GET"
DEFAULT_NAME = "REST Binary Sensor"
DEFAULT_VERIFY_SSL = True
DEFAULT_FORCE_UPDATE = False
DEFAULT_TIMEOUT = 10

CONF_PROXY_URL = "proxy_url"

PLATFORM_SCHEMA = PLATFORM_SCHEMA.extend(
    {
        vol.Exclusive(CONF_RESOURCE, CONF_RESOURCE): cv.url,
        vol.Exclusive(CONF_RESOURCE_TEMPLATE, CONF_RESOURCE): cv.template,
        vol.Optional(CONF_AUTHENTICATION): vol.In(
            [HTTP_BASIC_AUTHENTICATION, HTTP_DIGEST_AUTHENTICATION]
        ),
        vol.Optional(CONF_HEADERS): {cv.string: cv.string},
        vol.Optional(CONF_METHOD, default=DEFAULT_METHOD): vol.In(["POST", "GET"]),
        vol.Optional(CONF_NAME, default=DEFAULT_NAME): cv.string,
        vol.Optional(CONF_PASSWORD): cv.string,
        vol.Optional(CONF_PAYLOAD): cv.string,
        vol.Optional(CONF_DEVICE_CLASS): DEVICE_CLASSES_SCHEMA,
        vol.Optional(CONF_USERNAME): cv.string,
        vol.Optional(CONF_VALUE_TEMPLATE): cv.template,
        vol.Optional(CONF_VERIFY_SSL, default=DEFAULT_VERIFY_SSL): cv.boolean,
        vol.Optional(CONF_FORCE_UPDATE, default=DEFAULT_FORCE_UPDATE): cv.boolean,
        vol.Optional(CONF_TIMEOUT, default=DEFAULT_TIMEOUT): cv.positive_int,
        vol.Optional(CONF_PROXY_URL): cv.string,
    }
)

PLATFORM_SCHEMA = vol.All(
    cv.has_at_least_one_key(CONF_RESOURCE, CONF_RESOURCE_TEMPLATE), PLATFORM_SCHEMA
)


def setup_platform(hass, config, add_entities, discovery_info=None):
    """Set up the REST binary sensor."""
    name = config.get(CONF_NAME)
    resource = config.get(CONF_RESOURCE)
    resource_template = config.get(CONF_RESOURCE_TEMPLATE)
    method = config.get(CONF_METHOD)
    payload = config.get(CONF_PAYLOAD)
    verify_ssl = config.get(CONF_VERIFY_SSL)
    timeout = config.get(CONF_TIMEOUT)
    username = config.get(CONF_USERNAME)
    password = config.get(CONF_PASSWORD)
    headers = config.get(CONF_HEADERS)
    device_class = config.get(CONF_DEVICE_CLASS)
    value_template = config.get(CONF_VALUE_TEMPLATE)
<<<<<<< HEAD
    proxy_url = config.get(CONF_PROXY_URL)
=======
    force_update = config.get(CONF_FORCE_UPDATE)

    if resource_template is not None:
        resource_template.hass = hass
        resource = resource_template.render()
>>>>>>> f8d11c84

    if value_template is not None:
        value_template.hass = hass

    if username and password:
        if config.get(CONF_AUTHENTICATION) == HTTP_DIGEST_AUTHENTICATION:
            auth = HTTPDigestAuth(username, password)
        else:
            auth = HTTPBasicAuth(username, password)
    else:
        auth = None

    rest = RestData(
        method, resource, auth, headers, payload, verify_ssl, timeout, proxy_url
    )
    rest.update()
    if rest.data is None:
        raise PlatformNotReady

    add_entities(
        [
            RestBinarySensor(
                hass,
                rest,
                name,
                device_class,
                value_template,
                force_update,
                resource_template,
            )
        ]
    )


class RestBinarySensor(BinarySensorEntity):
    """Representation of a REST binary sensor."""

    def __init__(
        self,
        hass,
        rest,
        name,
        device_class,
        value_template,
        force_update,
        resource_template,
    ):
        """Initialize a REST binary sensor."""
        self._hass = hass
        self.rest = rest
        self._name = name
        self._device_class = device_class
        self._state = False
        self._previous_data = None
        self._value_template = value_template
        self._force_update = force_update
        self._resource_template = resource_template

    @property
    def name(self):
        """Return the name of the binary sensor."""
        return self._name

    @property
    def device_class(self):
        """Return the class of this sensor."""
        return self._device_class

    @property
    def available(self):
        """Return the availability of this sensor."""
        return self.rest.data is not None

    @property
    def is_on(self):
        """Return true if the binary sensor is on."""
        if self.rest.data is None:
            return False

        response = self.rest.data

        if self._value_template is not None:
            response = self._value_template.async_render_with_possible_json_value(
                self.rest.data, False
            )

        try:
            return bool(int(response))
        except ValueError:
            return {"true": True, "on": True, "open": True, "yes": True}.get(
                response.lower(), False
            )

    @property
    def force_update(self):
        """Force update."""
        return self._force_update

    def update(self):
        """Get the latest data from REST API and updates the state."""
        if self._resource_template is not None:
            self.rest.set_url(self._resource_template.render())

        self.rest.update()<|MERGE_RESOLUTION|>--- conflicted
+++ resolved
@@ -83,15 +83,12 @@
     headers = config.get(CONF_HEADERS)
     device_class = config.get(CONF_DEVICE_CLASS)
     value_template = config.get(CONF_VALUE_TEMPLATE)
-<<<<<<< HEAD
+    force_update = config.get(CONF_FORCE_UPDATE)
     proxy_url = config.get(CONF_PROXY_URL)
-=======
-    force_update = config.get(CONF_FORCE_UPDATE)
 
     if resource_template is not None:
         resource_template.hass = hass
         resource = resource_template.render()
->>>>>>> f8d11c84
 
     if value_template is not None:
         value_template.hass = hass
