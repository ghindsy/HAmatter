"""Support for RESTful binary sensors."""
<<<<<<< HEAD
from requests.auth import HTTPBasicAuth, HTTPDigestAuth
=======
import logging

import httpx
>>>>>>> ad6ce5fa
import voluptuous as vol

from homeassistant.components.binary_sensor import (
    DEVICE_CLASSES_SCHEMA,
    PLATFORM_SCHEMA,
    BinarySensorEntity,
)
from homeassistant.const import (
    CONF_AUTHENTICATION,
    CONF_DEVICE_CLASS,
    CONF_FORCE_UPDATE,
    CONF_HEADERS,
    CONF_METHOD,
    CONF_NAME,
    CONF_PASSWORD,
    CONF_PAYLOAD,
    CONF_RESOURCE,
    CONF_RESOURCE_TEMPLATE,
    CONF_TIMEOUT,
    CONF_USERNAME,
    CONF_VALUE_TEMPLATE,
    CONF_VERIFY_SSL,
    HTTP_BASIC_AUTHENTICATION,
    HTTP_DIGEST_AUTHENTICATION,
)
from homeassistant.exceptions import PlatformNotReady
import homeassistant.helpers.config_validation as cv
from homeassistant.helpers.reload import async_setup_reload_service

from . import DOMAIN, PLATFORMS
from .sensor import RestData

DEFAULT_METHOD = "GET"
DEFAULT_NAME = "REST Binary Sensor"
DEFAULT_VERIFY_SSL = True
DEFAULT_FORCE_UPDATE = False
DEFAULT_TIMEOUT = 10

PLATFORM_SCHEMA = PLATFORM_SCHEMA.extend(
    {
        vol.Exclusive(CONF_RESOURCE, CONF_RESOURCE): cv.url,
        vol.Exclusive(CONF_RESOURCE_TEMPLATE, CONF_RESOURCE): cv.template,
        vol.Optional(CONF_AUTHENTICATION): vol.In(
            [HTTP_BASIC_AUTHENTICATION, HTTP_DIGEST_AUTHENTICATION]
        ),
        vol.Optional(CONF_HEADERS): {cv.string: cv.string},
        vol.Optional(CONF_METHOD, default=DEFAULT_METHOD): vol.In(["POST", "GET"]),
        vol.Optional(CONF_NAME, default=DEFAULT_NAME): cv.string,
        vol.Optional(CONF_PASSWORD): cv.string,
        vol.Optional(CONF_PAYLOAD): cv.string,
        vol.Optional(CONF_DEVICE_CLASS): DEVICE_CLASSES_SCHEMA,
        vol.Optional(CONF_USERNAME): cv.string,
        vol.Optional(CONF_VALUE_TEMPLATE): cv.template,
        vol.Optional(CONF_VERIFY_SSL, default=DEFAULT_VERIFY_SSL): cv.boolean,
        vol.Optional(CONF_FORCE_UPDATE, default=DEFAULT_FORCE_UPDATE): cv.boolean,
        vol.Optional(CONF_TIMEOUT, default=DEFAULT_TIMEOUT): cv.positive_int,
    }
)

PLATFORM_SCHEMA = vol.All(
    cv.has_at_least_one_key(CONF_RESOURCE, CONF_RESOURCE_TEMPLATE), PLATFORM_SCHEMA
)


async def async_setup_platform(hass, config, async_add_entities, discovery_info=None):
    """Set up the REST binary sensor."""

    await async_setup_reload_service(hass, DOMAIN, PLATFORMS)

    name = config.get(CONF_NAME)
    resource = config.get(CONF_RESOURCE)
    resource_template = config.get(CONF_RESOURCE_TEMPLATE)
    method = config.get(CONF_METHOD)
    payload = config.get(CONF_PAYLOAD)
    verify_ssl = config.get(CONF_VERIFY_SSL)
    timeout = config.get(CONF_TIMEOUT)
    username = config.get(CONF_USERNAME)
    password = config.get(CONF_PASSWORD)
    headers = config.get(CONF_HEADERS)
    device_class = config.get(CONF_DEVICE_CLASS)
    value_template = config.get(CONF_VALUE_TEMPLATE)
    force_update = config.get(CONF_FORCE_UPDATE)

    if resource_template is not None:
        resource_template.hass = hass
        resource = resource_template.render()

    if value_template is not None:
        value_template.hass = hass

    if username and password:
        if config.get(CONF_AUTHENTICATION) == HTTP_DIGEST_AUTHENTICATION:
            auth = httpx.DigestAuth(username, password)
        else:
            auth = (username, password)
    else:
        auth = None

    rest = RestData(method, resource, auth, headers, payload, verify_ssl, timeout)
    await rest.async_update()
    if rest.data is None:
        raise PlatformNotReady

    async_add_entities(
        [
            RestBinarySensor(
                hass,
                rest,
                name,
                device_class,
                value_template,
                force_update,
                resource_template,
            )
        ],
        True,
    )


class RestBinarySensor(BinarySensorEntity):
    """Representation of a REST binary sensor."""

    def __init__(
        self,
        hass,
        rest,
        name,
        device_class,
        value_template,
        force_update,
        resource_template,
    ):
        """Initialize a REST binary sensor."""
        self._hass = hass
        self.rest = rest
        self._name = name
        self._device_class = device_class
        self._state = False
        self._previous_data = None
        self._value_template = value_template
        self._force_update = force_update
        self._resource_template = resource_template

    @property
    def name(self):
        """Return the name of the binary sensor."""
        return self._name

    @property
    def device_class(self):
        """Return the class of this sensor."""
        return self._device_class

    @property
    def available(self):
        """Return the availability of this sensor."""
        return self.rest.data is not None

    @property
    def is_on(self):
        """Return true if the binary sensor is on."""
        if self.rest.data is None:
            return False

        response = self.rest.data

        if self._value_template is not None:
            response = self._value_template.async_render_with_possible_json_value(
                self.rest.data, False
            )

        try:
            return bool(int(response))
        except ValueError:
            return {"true": True, "on": True, "open": True, "yes": True}.get(
                response.lower(), False
            )

    @property
    def force_update(self):
        """Force update."""
        return self._force_update

    async def async_will_remove_from_hass(self):
        """Shutdown the session."""
        await self.rest.async_remove()

    async def async_update(self):
        """Get the latest data from REST API and updates the state."""
        if self._resource_template is not None:
            self.rest.set_url(self._resource_template.render())

        await self.rest.async_update()<|MERGE_RESOLUTION|>--- conflicted
+++ resolved
@@ -1,11 +1,5 @@
 """Support for RESTful binary sensors."""
-<<<<<<< HEAD
-from requests.auth import HTTPBasicAuth, HTTPDigestAuth
-=======
-import logging
-
 import httpx
->>>>>>> ad6ce5fa
 import voluptuous as vol
 
 from homeassistant.components.binary_sensor import (
