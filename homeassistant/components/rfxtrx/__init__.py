"""Support for RFXtrx devices."""
import binascii
from collections import OrderedDict
import logging

import RFXtrx as rfxtrxmod
import voluptuous as vol

from homeassistant.components.binary_sensor import DEVICE_CLASSES_SCHEMA
from homeassistant.const import (
    CONF_COMMAND_OFF,
    CONF_COMMAND_ON,
    CONF_DEVICE,
    CONF_DEVICE_CLASS,
    CONF_DEVICES,
    CONF_HOST,
    CONF_PORT,
    EVENT_HOMEASSISTANT_START,
    EVENT_HOMEASSISTANT_STOP,
    POWER_WATT,
    TEMP_CELSIUS,
    UNIT_PERCENTAGE,
    UV_INDEX,
)
import homeassistant.helpers.config_validation as cv
from homeassistant.helpers.discovery import load_platform
from homeassistant.helpers.entity import Entity

<<<<<<< HEAD
from .const import ATTR_EVENT, DEVICE_PACKET_TYPE_LIGHTING4, SERVICE_SEND
=======
from .const import DEVICE_PACKET_TYPE_LIGHTING4, EVENT_RFXTRX_EVENT
>>>>>>> 34c25795

DOMAIN = "rfxtrx"

DEFAULT_SIGNAL_REPETITIONS = 1

CONF_FIRE_EVENT = "fire_event"
CONF_DATA_BITS = "data_bits"
CONF_AUTOMATIC_ADD = "automatic_add"
CONF_SIGNAL_REPETITIONS = "signal_repetitions"
CONF_DEBUG = "debug"
CONF_OFF_DELAY = "off_delay"
SIGNAL_EVENT = f"{DOMAIN}_event"

DATA_TYPES = OrderedDict(
    [
        ("Temperature", TEMP_CELSIUS),
        ("Temperature2", TEMP_CELSIUS),
        ("Humidity", UNIT_PERCENTAGE),
        ("Barometer", ""),
        ("Wind direction", ""),
        ("Rain rate", ""),
        ("Energy usage", POWER_WATT),
        ("Total usage", POWER_WATT),
        ("Sound", ""),
        ("Sensor Status", ""),
        ("Counter value", ""),
        ("UV", UV_INDEX),
        ("Humidity status", ""),
        ("Forecast", ""),
        ("Forecast numeric", ""),
        ("Rain total", ""),
        ("Wind average speed", ""),
        ("Wind gust", ""),
        ("Chill", ""),
        ("Total usage", ""),
        ("Count", ""),
        ("Current Ch. 1", ""),
        ("Current Ch. 2", ""),
        ("Current Ch. 3", ""),
        ("Energy usage", ""),
        ("Voltage", ""),
        ("Current", ""),
        ("Battery numeric", UNIT_PERCENTAGE),
        ("Rssi numeric", "dBm"),
    ]
)

_LOGGER = logging.getLogger(__name__)
DATA_RFXOBJECT = "rfxobject"


def _bytearray_string(data):
    val = cv.string(data)
    try:
        return bytearray.fromhex(val)
    except ValueError:
        raise vol.Invalid("Data must be a hex string with multiple of two characters")


SERVICE_SEND_SCHEMA = vol.Schema({ATTR_EVENT: _bytearray_string})

DEVICE_SCHEMA = vol.Schema(
    {
        vol.Optional(CONF_DEVICE_CLASS): DEVICE_CLASSES_SCHEMA,
        vol.Optional(CONF_FIRE_EVENT, default=False): cv.boolean,
        vol.Optional(CONF_OFF_DELAY): vol.Any(cv.time_period, cv.positive_timedelta),
        vol.Optional(CONF_DATA_BITS): cv.positive_int,
        vol.Optional(CONF_COMMAND_ON): cv.byte,
        vol.Optional(CONF_COMMAND_OFF): cv.byte,
        vol.Optional(CONF_SIGNAL_REPETITIONS, default=1): cv.positive_int,
    }
)

BASE_SCHEMA = vol.Schema(
    {
        vol.Optional(CONF_DEBUG, default=False): cv.boolean,
        vol.Optional(CONF_AUTOMATIC_ADD, default=False): cv.boolean,
        vol.Optional(CONF_DEVICES, default={}): {cv.string: DEVICE_SCHEMA},
    }
)

DEVICE_SCHEMA = BASE_SCHEMA.extend({vol.Required(CONF_DEVICE): cv.string})

PORT_SCHEMA = BASE_SCHEMA.extend(
    {vol.Required(CONF_PORT): cv.port, vol.Optional(CONF_HOST): cv.string}
)

CONFIG_SCHEMA = vol.Schema(
    {DOMAIN: vol.Any(DEVICE_SCHEMA, PORT_SCHEMA)}, extra=vol.ALLOW_EXTRA
)


def setup(hass, config):
    """Set up the RFXtrx component."""

    # Setup some per device config
    device_events = set()
    device_bits = {}
    for event_code, event_config in config[DOMAIN][CONF_DEVICES].items():
        event = get_rfx_object(event_code)
        device_id = get_device_id(
            event.device, data_bits=event_config.get(CONF_DATA_BITS)
        )
        device_bits[device_id] = event_config.get(CONF_DATA_BITS)
        if event_config[CONF_FIRE_EVENT]:
            device_events.add(device_id)

    # Declare the Handle event
    def handle_receive(event):
        """Handle received messages from RFXtrx gateway."""
        # Log RFXCOM event
        if not event.device.id_string:
            return

        event_data = {
            "packet_type": event.device.packettype,
            "sub_type": event.device.subtype,
            "type_string": event.device.type_string,
            "id_string": event.device.id_string,
            "data": "".join(f"{x:02x}" for x in event.data),
            "values": getattr(event, "values", None),
        }

        _LOGGER.debug("Receive RFXCOM event: %s", event_data)

        data_bits = get_device_data_bits(event.device, device_bits)
        device_id = get_device_id(event.device, data_bits=data_bits)

        # Callback to HA registered components.
        hass.helpers.dispatcher.dispatcher_send(SIGNAL_EVENT, event, device_id)

        # Signal event to any other listeners
        if device_id in device_events:
            hass.bus.fire(EVENT_RFXTRX_EVENT, event_data)

    device = config[DOMAIN].get(CONF_DEVICE)
    host = config[DOMAIN].get(CONF_HOST)
    port = config[DOMAIN].get(CONF_PORT)
    debug = config[DOMAIN][CONF_DEBUG]

    if port is not None:
        # If port is set then we create a TCP connection
        rfx_object = rfxtrxmod.Connect(
            (host, port),
            None,
            debug=debug,
            transport_protocol=rfxtrxmod.PyNetworkTransport,
        )
    else:
        rfx_object = rfxtrxmod.Connect(device, None, debug=debug)

    def _start_rfxtrx(event):
        rfx_object.event_callback = handle_receive

    hass.bus.listen_once(EVENT_HOMEASSISTANT_START, _start_rfxtrx)

    def _shutdown_rfxtrx(event):
        """Close connection with RFXtrx."""
        rfx_object.close_connection()

    hass.bus.listen_once(EVENT_HOMEASSISTANT_STOP, _shutdown_rfxtrx)

    hass.data[DATA_RFXOBJECT] = rfx_object

    load_platform(hass, "switch", DOMAIN, config[DOMAIN], config)
    load_platform(hass, "light", DOMAIN, config[DOMAIN], config)
    load_platform(hass, "cover", DOMAIN, config[DOMAIN], config)
    load_platform(hass, "binary_sensor", DOMAIN, config[DOMAIN], config)
    load_platform(hass, "sensor", DOMAIN, config[DOMAIN], config)

    def send(call):
        event = call.data[ATTR_EVENT]
        rfx_object.transport.send(event)

    hass.services.async_register(DOMAIN, SERVICE_SEND, send, schema=SERVICE_SEND_SCHEMA)

    return True


def get_rfx_object(packetid):
    """Return the RFXObject with the packetid."""
    try:
        binarypacket = bytearray.fromhex(packetid)
    except ValueError:
        return None

    pkt = rfxtrxmod.lowlevel.parse(binarypacket)
    if pkt is None:
        return None
    if isinstance(pkt, rfxtrxmod.lowlevel.SensorPacket):
        obj = rfxtrxmod.SensorEvent(pkt)
    elif isinstance(pkt, rfxtrxmod.lowlevel.Status):
        obj = rfxtrxmod.StatusEvent(pkt)
    else:
        obj = rfxtrxmod.ControlEvent(pkt)

    obj.data = binarypacket
    return obj


def get_pt2262_deviceid(device_id, nb_data_bits):
    """Extract and return the address bits from a Lighting4/PT2262 packet."""
    if nb_data_bits is None:
        return

    try:
        data = bytearray.fromhex(device_id)
    except ValueError:
        return None
    mask = 0xFF & ~((1 << nb_data_bits) - 1)

    data[len(data) - 1] &= mask

    return binascii.hexlify(data)


def get_pt2262_cmd(device_id, data_bits):
    """Extract and return the data bits from a Lighting4/PT2262 packet."""
    try:
        data = bytearray.fromhex(device_id)
    except ValueError:
        return None

    mask = 0xFF & ((1 << data_bits) - 1)

    return hex(data[-1] & mask)


def get_device_data_bits(device, device_bits):
    """Deduce data bits for device based on a cache of device bits."""
    data_bits = None
    if device.packettype == DEVICE_PACKET_TYPE_LIGHTING4:
        for device_id, bits in device_bits.items():
            if get_device_id(device, bits) == device_id:
                data_bits = bits
                break
    return data_bits


def find_possible_pt2262_device(device_ids, device_id):
    """Look for the device which id matches the given device_id parameter."""
    for dev_id in device_ids:
        if len(dev_id) == len(device_id):
            size = None
            for i, (char1, char2) in enumerate(zip(dev_id, device_id)):
                if char1 != char2:
                    break
                size = i
            if size is not None:
                size = len(dev_id) - size - 1
                _LOGGER.info(
                    "rfxtrx: found possible device %s for %s "
                    "with the following configuration:\n"
                    "data_bits=%d\n"
                    "command_on=0x%s\n"
                    "command_off=0x%s\n",
                    device_id,
                    dev_id,
                    size * 4,
                    dev_id[-size:],
                    device_id[-size:],
                )
                return dev_id
    return None


def get_device_id(device, data_bits=None):
    """Calculate a device id for device."""
    id_string = device.id_string
    if data_bits and device.packettype == DEVICE_PACKET_TYPE_LIGHTING4:
        masked_id = get_pt2262_deviceid(id_string, data_bits)
        if masked_id:
            id_string = str(masked_id)

    return (f"{device.packettype:x}", f"{device.subtype:x}", id_string)


class RfxtrxDevice(Entity):
    """Represents a Rfxtrx device.

    Contains the common logic for Rfxtrx lights and switches.
    """

    def __init__(self, device, device_id, signal_repetitions, event=None):
        """Initialize the device."""
        self.signal_repetitions = signal_repetitions
        self._name = f"{device.type_string} {device.id_string}"
        self._device = device
        self._state = None
        self._device_id = device_id
        self._unique_id = "_".join(x for x in self._device_id)

        if event:
            self._apply_event(event)

    @property
    def should_poll(self):
        """No polling needed for a RFXtrx switch."""
        return False

    @property
    def name(self):
        """Return the name of the device if any."""
        return self._name

    @property
    def is_on(self):
        """Return true if device is on."""
        return self._state

    @property
    def assumed_state(self):
        """Return true if unable to access real state of entity."""
        return True

    @property
    def unique_id(self):
        """Return unique identifier of remote device."""
        return self._unique_id

    def _apply_event(self, event):
        """Apply a received event."""

    def _send_command(self, command, brightness=0):
        rfx_object = self.hass.data[DATA_RFXOBJECT]

        if command == "turn_on":
            for _ in range(self.signal_repetitions):
                self._device.send_on(rfx_object.transport)
            self._state = True

        elif command == "dim":
            for _ in range(self.signal_repetitions):
                self._device.send_dim(rfx_object.transport, brightness)
            self._state = True

        elif command == "turn_off":
            for _ in range(self.signal_repetitions):
                self._device.send_off(rfx_object.transport)
            self._state = False

        elif command == "roll_up":
            for _ in range(self.signal_repetitions):
                self._device.send_open(rfx_object.transport)
            self._state = True

        elif command == "roll_down":
            for _ in range(self.signal_repetitions):
                self._device.send_close(rfx_object.transport)
            self._state = False

        elif command == "stop_roll":
            for _ in range(self.signal_repetitions):
                self._device.send_stop(rfx_object.transport)
            self._state = True

        if self.hass:
            self.schedule_update_ha_state()<|MERGE_RESOLUTION|>--- conflicted
+++ resolved
@@ -26,11 +26,12 @@
 from homeassistant.helpers.discovery import load_platform
 from homeassistant.helpers.entity import Entity
 
-<<<<<<< HEAD
-from .const import ATTR_EVENT, DEVICE_PACKET_TYPE_LIGHTING4, SERVICE_SEND
-=======
-from .const import DEVICE_PACKET_TYPE_LIGHTING4, EVENT_RFXTRX_EVENT
->>>>>>> 34c25795
+from .const import (
+    ATTR_EVENT,
+    DEVICE_PACKET_TYPE_LIGHTING4,
+    EVENT_RFXTRX_EVENT,
+    SERVICE_SEND,
+)
 
 DOMAIN = "rfxtrx"
 
