"""Support for RFXtrx sensors."""
import logging

from RFXtrx import ControlEvent, SensorEvent

from homeassistant.components.sensor import (
    DEVICE_CLASS_BATTERY,
    DEVICE_CLASS_HUMIDITY,
    DEVICE_CLASS_SIGNAL_STRENGTH,
    DEVICE_CLASS_TEMPERATURE,
)
from homeassistant.const import CONF_DEVICES
<<<<<<< HEAD
from homeassistant.helpers.restore_state import RestoreEntity
=======
from homeassistant.core import callback
from homeassistant.helpers.entity import Entity
>>>>>>> 5b3d094a

from . import (
    CONF_AUTOMATIC_ADD,
    DATA_TYPES,
    DOMAIN,
    SIGNAL_EVENT,
    get_device_id,
    get_rfx_object,
)
<<<<<<< HEAD
from .const import ATTR_EVENT
=======
from .const import DATA_RFXTRX_CONFIG
>>>>>>> 5b3d094a

_LOGGER = logging.getLogger(__name__)


def _battery_convert(value):
    """Battery is given as a value between 0 and 9."""
    if value is None:
        return None
    return value * 10


def _rssi_convert(value):
    """Rssi is given as dBm value."""
    if value is None:
        return None
    return f"{value*8-120}"


DEVICE_CLASSES = {
    "Battery numeric": DEVICE_CLASS_BATTERY,
    "Rssi numeric": DEVICE_CLASS_SIGNAL_STRENGTH,
    "Humidity": DEVICE_CLASS_HUMIDITY,
    "Temperature": DEVICE_CLASS_TEMPERATURE,
}


CONVERT_FUNCTIONS = {
    "Battery numeric": _battery_convert,
    "Rssi numeric": _rssi_convert,
}


async def async_setup_entry(
    hass, config_entry, async_add_entities,
):
    """Set up platform."""
    discovery_info = hass.data[DATA_RFXTRX_CONFIG]
    data_ids = set()

    def supported(event):
        return isinstance(event, (ControlEvent, SensorEvent))

    entities = []
    for packet_id in discovery_info[CONF_DEVICES]:
        event = get_rfx_object(packet_id)
        if event is None:
            _LOGGER.error("Invalid device: %s", packet_id)
            continue
        if not supported(event):
            continue

        device_id = get_device_id(event.device)
        for data_type in set(event.values) & set(DATA_TYPES):
            data_id = (*device_id, data_type)
            if data_id in data_ids:
                continue
            data_ids.add(data_id)

            entity = RfxtrxSensor(event.device, device_id, data_type)
            entities.append(entity)

    async_add_entities(entities)

    @callback
    def sensor_update(event, device_id):
        """Handle sensor updates from the RFXtrx gateway."""
        if not supported(event):
            return

        for data_type in set(event.values) & set(DATA_TYPES):
            data_id = (*device_id, data_type)
            if data_id in data_ids:
                continue
            data_ids.add(data_id)

            _LOGGER.info(
                "Added sensor (Device ID: %s Class: %s Sub: %s, Event: %s)",
                event.device.id_string.lower(),
                event.device.__class__.__name__,
                event.device.subtype,
                "".join(f"{x:02x}" for x in event.data),
            )

            entity = RfxtrxSensor(event.device, device_id, data_type, event=event)
            async_add_entities([entity])

    # Subscribe to main RFXtrx events
    if discovery_info[CONF_AUTOMATIC_ADD]:
        hass.helpers.dispatcher.async_dispatcher_connect(SIGNAL_EVENT, sensor_update)


class RfxtrxSensor(RestoreEntity):
    """Representation of a RFXtrx sensor."""

    def __init__(self, device, device_id, data_type, event=None):
        """Initialize the sensor."""
        self._event = None
        self._device = device
        self._name = f"{device.type_string} {device.id_string} {data_type}"
        self.data_type = data_type
        self._unit_of_measurement = DATA_TYPES.get(data_type, "")
        self._device_id = device_id
        self._unique_id = "_".join(x for x in (*self._device_id, data_type))

        self._device_class = DEVICE_CLASSES.get(data_type)
        self._convert_fun = CONVERT_FUNCTIONS.get(data_type, lambda x: x)

        if event:
            self._apply_event(event)

    async def async_added_to_hass(self):
        """Restore RFXtrx switch device state (ON/OFF)."""
        await super().async_added_to_hass()

        if self._event is None:
            old_state = await self.async_get_last_state()
            if old_state is not None:
                event = old_state.attributes.get(ATTR_EVENT)
                if event:
                    self._apply_event(get_rfx_object(event))

        self.async_on_remove(
            self.hass.helpers.dispatcher.async_dispatcher_connect(
                SIGNAL_EVENT, self._handle_event
            )
        )

    def __str__(self):
        """Return the name of the sensor."""
        return self._name

    @property
    def state(self):
        """Return the state of the sensor."""
        if not self._event:
            return None
        value = self._event.values.get(self.data_type)
        return self._convert_fun(value)

    @property
    def name(self):
        """Get the name of the sensor."""
        return self._name

    @property
    def device_state_attributes(self):
        """Return the device state attributes."""
        if not self._event:
            return None
        return {ATTR_EVENT: "".join(f"{x:02x}" for x in self._event.data)}

    @property
    def unit_of_measurement(self):
        """Return the unit this state is expressed in."""
        return self._unit_of_measurement

    @property
    def device_class(self):
        """Return a device class for sensor."""
        return self._device_class

    @property
    def unique_id(self):
        """Return unique identifier of remote device."""
        return self._unique_id

    @property
    def device_info(self):
        """Return the device info."""
        return {
            "identifiers": {(DOMAIN, *self._device_id)},
            "name": f"{self._device.type_string} {self._device.id_string}",
            "model": self._device.type_string,
        }

    def _apply_event(self, event):
        """Apply command from rfxtrx."""
        self._event = event

    @callback
    def _handle_event(self, event, device_id):
        """Check if event applies to me and update."""
        if not isinstance(event, SensorEvent):
            return

        if device_id != self._device_id:
            return

        if self.data_type not in event.values:
            return

        _LOGGER.debug(
            "Sensor update (Device ID: %s Class: %s Sub: %s)",
            event.device.id_string,
            event.device.__class__.__name__,
            event.device.subtype,
        )

        self._apply_event(event)

        self.async_write_ha_state()<|MERGE_RESOLUTION|>--- conflicted
+++ resolved
@@ -10,12 +10,8 @@
     DEVICE_CLASS_TEMPERATURE,
 )
 from homeassistant.const import CONF_DEVICES
-<<<<<<< HEAD
+from homeassistant.core import callback
 from homeassistant.helpers.restore_state import RestoreEntity
-=======
-from homeassistant.core import callback
-from homeassistant.helpers.entity import Entity
->>>>>>> 5b3d094a
 
 from . import (
     CONF_AUTOMATIC_ADD,
@@ -25,11 +21,7 @@
     get_device_id,
     get_rfx_object,
 )
-<<<<<<< HEAD
-from .const import ATTR_EVENT
-=======
-from .const import DATA_RFXTRX_CONFIG
->>>>>>> 5b3d094a
+from .const import ATTR_EVENT, DATA_RFXTRX_CONFIG
 
 _LOGGER = logging.getLogger(__name__)
 
