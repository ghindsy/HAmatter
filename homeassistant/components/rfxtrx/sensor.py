"""Support for RFXtrx sensors."""
import logging

from RFXtrx import ControlEvent, SensorEvent

from homeassistant.components.sensor import (
    DEVICE_CLASS_BATTERY,
    DEVICE_CLASS_HUMIDITY,
    DEVICE_CLASS_SIGNAL_STRENGTH,
    DEVICE_CLASS_TEMPERATURE,
)
<<<<<<< HEAD
from homeassistant.const import ATTR_ENTITY_ID, CONF_DEVICES
from homeassistant.core import callback
=======
from homeassistant.const import CONF_DEVICES
>>>>>>> 87f6b7cd
from homeassistant.helpers.entity import Entity

from . import (
    CONF_AUTOMATIC_ADD,
    DATA_TYPES,
    DOMAIN,
    SIGNAL_EVENT,
    get_device_id,
    get_rfx_object,
)
from .const import DATA_RFXTRX_CONFIG

_LOGGER = logging.getLogger(__name__)


def _battery_convert(value):
    """Battery is given as a value between 0 and 9."""
    if value is None:
        return None
    return value * 10


def _rssi_convert(value):
    """Rssi is given as dBm value."""
    if value is None:
        return None
    return f"{value*8-120}"


DEVICE_CLASSES = {
    "Battery numeric": DEVICE_CLASS_BATTERY,
    "Rssi numeric": DEVICE_CLASS_SIGNAL_STRENGTH,
    "Humidity": DEVICE_CLASS_HUMIDITY,
    "Temperature": DEVICE_CLASS_TEMPERATURE,
}


CONVERT_FUNCTIONS = {
    "Battery numeric": _battery_convert,
    "Rssi numeric": _rssi_convert,
}


async def async_setup_entry(
    hass, config_entry, async_add_entities,
):
    """Set up platform."""
    discovery_info = hass.data[DATA_RFXTRX_CONFIG]
    data_ids = set()

    def supported(event):
        return isinstance(event, (ControlEvent, SensorEvent))

    entities = []
    for packet_id in discovery_info[CONF_DEVICES]:
        event = get_rfx_object(packet_id)
        if event is None:
            _LOGGER.error("Invalid device: %s", packet_id)
            continue
        if not supported(event):
            continue

        device_id = get_device_id(event.device)
        for data_type in set(event.values) & set(DATA_TYPES):
            data_id = (*device_id, data_type)
            if data_id in data_ids:
                continue
            data_ids.add(data_id)

            entity = RfxtrxSensor(event.device, device_id, data_type)
            entities.append(entity)

    async_add_entities(entities)

<<<<<<< HEAD
    @callback
    def sensor_update(event):
=======
    def sensor_update(event, device_id):
>>>>>>> 87f6b7cd
        """Handle sensor updates from the RFXtrx gateway."""
        if not supported(event):
            return

        for data_type in set(event.values) & set(DATA_TYPES):
            data_id = (*device_id, data_type)
            if data_id in data_ids:
                continue
            data_ids.add(data_id)

            _LOGGER.info(
                "Added sensor (Device ID: %s Class: %s Sub: %s, Event: %s)",
                event.device.id_string.lower(),
                event.device.__class__.__name__,
                event.device.subtype,
                "".join(f"{x:02x}" for x in event.data),
            )

<<<<<<< HEAD
            entity = RfxtrxSensor(event.device, data_type, event=event)
            async_add_entities([entity])
=======
            entity = RfxtrxSensor(event.device, device_id, data_type, event=event)
            add_entities([entity])
>>>>>>> 87f6b7cd

    # Subscribe to main RFXtrx events
    if discovery_info[CONF_AUTOMATIC_ADD]:
        hass.helpers.dispatcher.async_dispatcher_connect(SIGNAL_EVENT, sensor_update)


class RfxtrxSensor(Entity):
    """Representation of a RFXtrx sensor."""

    def __init__(self, device, device_id, data_type, event=None):
        """Initialize the sensor."""
        self.event = None
        self._device = device
        self._name = f"{device.type_string} {device.id_string} {data_type}"
        self.data_type = data_type
        self._unit_of_measurement = DATA_TYPES.get(data_type, "")
        self._device_id = device_id
        self._unique_id = "_".join(x for x in (*self._device_id, data_type))

        self._device_class = DEVICE_CLASSES.get(data_type)
        self._convert_fun = CONVERT_FUNCTIONS.get(data_type, lambda x: x)

        if event:
            self._apply_event(event)

    async def async_added_to_hass(self):
        """Restore RFXtrx switch device state (ON/OFF)."""
        await super().async_added_to_hass()

        self.async_on_remove(
            self.hass.helpers.dispatcher.async_dispatcher_connect(
                SIGNAL_EVENT, self._handle_event
            )
        )

    def __str__(self):
        """Return the name of the sensor."""
        return self._name

    @property
    def state(self):
        """Return the state of the sensor."""
        if not self.event:
            return None
        value = self.event.values.get(self.data_type)
        return self._convert_fun(value)

    @property
    def name(self):
        """Get the name of the sensor."""
        return self._name

    @property
    def device_state_attributes(self):
        """Return the device state attributes."""
        if not self.event:
            return None
        return self.event.values

    @property
    def unit_of_measurement(self):
        """Return the unit this state is expressed in."""
        return self._unit_of_measurement

    @property
    def device_class(self):
        """Return a device class for sensor."""
        return self._device_class

    @property
    def unique_id(self):
        """Return unique identifier of remote device."""
        return self._unique_id

    @property
    def device_info(self):
        """Return the device info."""
        return {
            "identifiers": {(DOMAIN, *self._device_id)},
            "name": f"{self._device.type_string} {self._device.id_string}",
            "model": self._device.type_string,
        }

    def _apply_event(self, event):
        """Apply command from rfxtrx."""
        self.event = event

<<<<<<< HEAD
    @callback
    def _handle_event(self, event):
=======
    def _handle_event(self, event, device_id):
>>>>>>> 87f6b7cd
        """Check if event applies to me and update."""
        if not isinstance(event, SensorEvent):
            return

        if device_id != self._device_id:
            return

        if self.data_type not in event.values:
            return

        _LOGGER.debug(
            "Sensor update (Device ID: %s Class: %s Sub: %s)",
            event.device.id_string,
            event.device.__class__.__name__,
            event.device.subtype,
        )

        self._apply_event(event)

<<<<<<< HEAD
        self.async_write_ha_state()
        if self.should_fire_event:
            self.hass.bus.async_fire(
                "signal_received", {ATTR_ENTITY_ID: self.entity_id}
            )
=======
        self.schedule_update_ha_state()
>>>>>>> 87f6b7cd
<|MERGE_RESOLUTION|>--- conflicted
+++ resolved
@@ -9,12 +9,8 @@
     DEVICE_CLASS_SIGNAL_STRENGTH,
     DEVICE_CLASS_TEMPERATURE,
 )
-<<<<<<< HEAD
-from homeassistant.const import ATTR_ENTITY_ID, CONF_DEVICES
+from homeassistant.const import CONF_DEVICES
 from homeassistant.core import callback
-=======
-from homeassistant.const import CONF_DEVICES
->>>>>>> 87f6b7cd
 from homeassistant.helpers.entity import Entity
 
 from . import (
@@ -89,12 +85,8 @@
 
     async_add_entities(entities)
 
-<<<<<<< HEAD
     @callback
-    def sensor_update(event):
-=======
     def sensor_update(event, device_id):
->>>>>>> 87f6b7cd
         """Handle sensor updates from the RFXtrx gateway."""
         if not supported(event):
             return
@@ -113,13 +105,8 @@
                 "".join(f"{x:02x}" for x in event.data),
             )
 
-<<<<<<< HEAD
-            entity = RfxtrxSensor(event.device, data_type, event=event)
+            entity = RfxtrxSensor(event.device, device_id, data_type, event=event)
             async_add_entities([entity])
-=======
-            entity = RfxtrxSensor(event.device, device_id, data_type, event=event)
-            add_entities([entity])
->>>>>>> 87f6b7cd
 
     # Subscribe to main RFXtrx events
     if discovery_info[CONF_AUTOMATIC_ADD]:
@@ -207,12 +194,8 @@
         """Apply command from rfxtrx."""
         self.event = event
 
-<<<<<<< HEAD
     @callback
-    def _handle_event(self, event):
-=======
     def _handle_event(self, event, device_id):
->>>>>>> 87f6b7cd
         """Check if event applies to me and update."""
         if not isinstance(event, SensorEvent):
             return
@@ -232,12 +215,4 @@
 
         self._apply_event(event)
 
-<<<<<<< HEAD
-        self.async_write_ha_state()
-        if self.should_fire_event:
-            self.hass.bus.async_fire(
-                "signal_received", {ATTR_ENTITY_ID: self.entity_id}
-            )
-=======
-        self.schedule_update_ha_state()
->>>>>>> 87f6b7cd
+        self.async_write_ha_state()