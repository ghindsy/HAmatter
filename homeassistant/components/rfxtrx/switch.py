--- conflicted
+++ resolved
@@ -4,12 +4,8 @@
 import RFXtrx as rfxtrxmod
 
 from homeassistant.components.switch import SwitchEntity
-<<<<<<< HEAD
 from homeassistant.const import CONF_DEVICES
-=======
-from homeassistant.const import CONF_DEVICES, STATE_ON
 from homeassistant.core import callback
->>>>>>> 5b3d094a
 from homeassistant.helpers.restore_state import RestoreEntity
 
 from . import (
