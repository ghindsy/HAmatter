--- conflicted
+++ resolved
@@ -36,12 +36,11 @@
         RING_DEVICES_COORDINATOR
     ]
 
-    """Some accounts returned data without intercom devices"""
+    # Some accounts returned data without intercom devices
     devices.setdefault("other", [])
 
     entities = [
-<<<<<<< HEAD
-        description.cls(config_entry.entry_id, device, description)
+        description.cls(device, devices_coordinator, description)
         for device_type in (
             "chimes",
             "doorbots",
@@ -49,10 +48,6 @@
             "stickup_cams",
             "other",
         )
-=======
-        description.cls(device, devices_coordinator, description)
-        for device_type in ("chimes", "doorbots", "authorized_doorbots", "stickup_cams")
->>>>>>> 68697230
         for description in SENSOR_TYPES
         if device_type in description.category
         for device in devices[device_type]
@@ -179,12 +174,7 @@
 SENSOR_TYPES: tuple[RingSensorEntityDescription, ...] = (
     RingSensorEntityDescription(
         key="battery",
-<<<<<<< HEAD
-        name="Battery",
         category=["doorbots", "authorized_doorbots", "stickup_cams", "other"],
-=======
-        category=["doorbots", "authorized_doorbots", "stickup_cams"],
->>>>>>> 68697230
         native_unit_of_measurement=PERCENTAGE,
         device_class=SensorDeviceClass.BATTERY,
         entity_category=EntityCategory.DIAGNOSTIC,
