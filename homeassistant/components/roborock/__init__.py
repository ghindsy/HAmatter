--- conflicted
+++ resolved
@@ -7,11 +7,7 @@
 import logging
 from typing import Any
 
-<<<<<<< HEAD
-from roborock import RoborockException
-=======
 from roborock import RoborockException, RoborockInvalidCredentials
->>>>>>> 01c49ba0
 from roborock.api import RoborockApiClient
 from roborock.cloud_api import RoborockMqttClient
 from roborock.containers import DeviceData, HomeDataDevice, HomeDataProduct, UserData
@@ -38,11 +34,8 @@
     _LOGGER.debug("Getting home data")
     try:
         home_data = await api_client.get_home_data(user_data)
-<<<<<<< HEAD
-=======
     except RoborockInvalidCredentials as err:
         raise ConfigEntryAuthFailed("Invalid credentials.") from err
->>>>>>> 01c49ba0
     except RoborockException as err:
         raise ConfigEntryNotReady("Failed getting Roborock home_data.") from err
     _LOGGER.debug("Got home data %s", home_data)
