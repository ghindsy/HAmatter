"""Roborock Coordinator."""

from __future__ import annotations

import asyncio
from datetime import timedelta
import logging
import typing

<<<<<<< HEAD
from roborock.containers import DeviceData, HomeDataDevice, HomeDataProduct, NetworkInfo
from roborock.exceptions import RoborockException
from roborock.roborock_message import RoborockDyadDataProtocol
from roborock.roborock_typing import DeviceProp
from roborock.version_1_apis.roborock_local_client_v1 import RoborockLocalClientV1
from roborock.version_1_apis.roborock_mqtt_client_v1 import RoborockMqttClientV1
from roborock.version_a01_apis import RoborockClientA01
=======
from roborock import HomeDataRoom
from roborock.containers import DeviceData, HomeDataDevice, HomeDataProduct, NetworkInfo
from roborock.exceptions import RoborockException
from roborock.roborock_typing import DeviceProp
from roborock.version_1_apis.roborock_local_client_v1 import RoborockLocalClientV1
from roborock.version_1_apis.roborock_mqtt_client_v1 import RoborockMqttClientV1
>>>>>>> d8c8d1a2

from homeassistant.const import ATTR_CONNECTIONS
from homeassistant.core import HomeAssistant
from homeassistant.helpers import device_registry as dr
from homeassistant.helpers.device_registry import DeviceInfo
from homeassistant.helpers.update_coordinator import DataUpdateCoordinator, UpdateFailed

from .const import DOMAIN
from .models import RoborockHassDeviceInfo, RoborockMapInfo

SCAN_INTERVAL = timedelta(seconds=30)

_LOGGER = logging.getLogger(__name__)


class RoborockDataUpdateCoordinator(DataUpdateCoordinator[DeviceProp]):
    """Class to manage fetching data from the API."""

    def __init__(
        self,
        hass: HomeAssistant,
        device: HomeDataDevice,
        device_networking: NetworkInfo,
        product_info: HomeDataProduct,
        cloud_api: RoborockMqttClientV1,
<<<<<<< HEAD
=======
        home_data_rooms: list[HomeDataRoom],
>>>>>>> d8c8d1a2
    ) -> None:
        """Initialize."""
        super().__init__(hass, _LOGGER, name=DOMAIN, update_interval=SCAN_INTERVAL)
        self.roborock_device_info = RoborockHassDeviceInfo(
            device,
            device_networking,
            product_info,
            DeviceProp(),
        )
        device_data = DeviceData(device, product_info.model, device_networking.ip)
        self.api: RoborockLocalClientV1 | RoborockMqttClientV1 = RoborockLocalClientV1(
            device_data
        )
        self.cloud_api = cloud_api
        self.device_info = DeviceInfo(
            name=self.roborock_device_info.device.name,
            identifiers={(DOMAIN, self.roborock_device_info.device.duid)},
            manufacturer="Roborock",
            model=self.roborock_device_info.product.model,
            sw_version=self.roborock_device_info.device.fv,
        )
        self.current_map: int | None = None

        if mac := self.roborock_device_info.network_info.mac:
            self.device_info[ATTR_CONNECTIONS] = {(dr.CONNECTION_NETWORK_MAC, mac)}
        # Maps from map flag to map name
        self.maps: dict[int, RoborockMapInfo] = {}
        self._home_data_rooms = {str(room.id): room.name for room in home_data_rooms}

    async def verify_api(self) -> None:
        """Verify that the api is reachable. If it is not, switch clients."""
        if isinstance(self.api, RoborockLocalClientV1):
            try:
                await self.api.ping()
            except RoborockException:
                _LOGGER.warning(
                    "Using the cloud API for device %s. This is not recommended as it can lead to rate limiting. We recommend making your vacuum accessible by your Home Assistant instance",
                    self.roborock_device_info.device.duid,
                )
                await self.api.async_disconnect()
                # We use the cloud api if the local api fails to connect.
                self.api = self.cloud_api
                # Right now this should never be called if the cloud api is the primary api,
                # but in the future if it is, a new else should be added.

    async def release(self) -> None:
        """Disconnect from API."""
        await self.api.async_release()
        await self.cloud_api.async_release()

    async def _update_device_prop(self) -> None:
        """Update device properties."""
        device_prop = await self.api.get_prop()
        if device_prop:
            if self.roborock_device_info.props:
                self.roborock_device_info.props.update(device_prop)
            else:
                self.roborock_device_info.props = device_prop

    async def _async_update_data(self) -> DeviceProp:
        """Update data via library."""
        try:
            await asyncio.gather(*(self._update_device_prop(), self.get_rooms()))
            self._set_current_map()
        except RoborockException as ex:
            raise UpdateFailed(ex) from ex
        return self.roborock_device_info.props

    def _set_current_map(self) -> None:
        if (
            self.roborock_device_info.props.status is not None
            and self.roborock_device_info.props.status.map_status is not None
        ):
            # The map status represents the map flag as flag * 4 + 3 -
            # so we have to invert that in order to get the map flag that we can use to set the current map.
            self.current_map = (
                self.roborock_device_info.props.status.map_status - 3
            ) // 4

    async def get_maps(self) -> None:
        """Add a map to the coordinators mapping."""
        maps = await self.api.get_multi_maps_list()
        if maps and maps.map_info:
            for roborock_map in maps.map_info:
<<<<<<< HEAD
                self.maps[roborock_map.mapFlag] = roborock_map.name


class RoborockDataUpdateCoordinatorA01(DataUpdateCoordinator[dict]):
    """Class to manage fetching data from the API for A01 devices."""

    def __init__(
        self,
        hass: HomeAssistant,
        device: HomeDataDevice,
        product_info: HomeDataProduct,
        api: RoborockClientA01,
    ) -> None:
        """Initialize."""
        super().__init__(hass, _LOGGER, name=DOMAIN, update_interval=SCAN_INTERVAL)
        self.api = api
        self.device_info = DeviceInfo(
            name=device.name,
            identifiers={(DOMAIN, device.duid)},
            manufacturer="Roborock",
            model=product_info.model,
            sw_version=device.fv,
        )
        self.request_protocols = [
            RoborockDyadDataProtocol.STATUS,
            RoborockDyadDataProtocol.POWER,
            RoborockDyadDataProtocol.MESH_LEFT,
            RoborockDyadDataProtocol.BRUSH_LEFT,
            RoborockDyadDataProtocol.ERROR,
            RoborockDyadDataProtocol.TOTAL_RUN_TIME,
            RoborockDyadDataProtocol.RECENT_RUN_TIME,
        ]

    async def _async_update_data(self) -> dict[RoborockDyadDataProtocol, typing.Any]:
        return await self.api.update_values(self.request_protocols)
=======
                self.maps[roborock_map.mapFlag] = RoborockMapInfo(
                    flag=roborock_map.mapFlag, name=roborock_map.name, rooms={}
                )

    async def get_rooms(self) -> None:
        """Get all of the rooms for the current map."""
        # The api is only able to access rooms for the currently selected map
        # So it is important this is only called when you have the map you care
        # about selected.
        if self.current_map in self.maps:
            iot_rooms = await self.api.get_room_mapping()
            if iot_rooms is not None:
                for room in iot_rooms:
                    self.maps[self.current_map].rooms[room.segment_id] = (
                        self._home_data_rooms.get(room.iot_id, "Unknown")
                    )
>>>>>>> d8c8d1a2
<|MERGE_RESOLUTION|>--- conflicted
+++ resolved
@@ -7,7 +7,7 @@
 import logging
 import typing
 
-<<<<<<< HEAD
+from roborock import HomeDataRoom
 from roborock.containers import DeviceData, HomeDataDevice, HomeDataProduct, NetworkInfo
 from roborock.exceptions import RoborockException
 from roborock.roborock_message import RoborockDyadDataProtocol
@@ -15,14 +15,6 @@
 from roborock.version_1_apis.roborock_local_client_v1 import RoborockLocalClientV1
 from roborock.version_1_apis.roborock_mqtt_client_v1 import RoborockMqttClientV1
 from roborock.version_a01_apis import RoborockClientA01
-=======
-from roborock import HomeDataRoom
-from roborock.containers import DeviceData, HomeDataDevice, HomeDataProduct, NetworkInfo
-from roborock.exceptions import RoborockException
-from roborock.roborock_typing import DeviceProp
-from roborock.version_1_apis.roborock_local_client_v1 import RoborockLocalClientV1
-from roborock.version_1_apis.roborock_mqtt_client_v1 import RoborockMqttClientV1
->>>>>>> d8c8d1a2
 
 from homeassistant.const import ATTR_CONNECTIONS
 from homeassistant.core import HomeAssistant
@@ -48,10 +40,7 @@
         device_networking: NetworkInfo,
         product_info: HomeDataProduct,
         cloud_api: RoborockMqttClientV1,
-<<<<<<< HEAD
-=======
         home_data_rooms: list[HomeDataRoom],
->>>>>>> d8c8d1a2
     ) -> None:
         """Initialize."""
         super().__init__(hass, _LOGGER, name=DOMAIN, update_interval=SCAN_INTERVAL)
@@ -136,9 +125,22 @@
         maps = await self.api.get_multi_maps_list()
         if maps and maps.map_info:
             for roborock_map in maps.map_info:
-<<<<<<< HEAD
-                self.maps[roborock_map.mapFlag] = roborock_map.name
+                self.maps[roborock_map.mapFlag] = RoborockMapInfo(
+                    flag=roborock_map.mapFlag, name=roborock_map.name, rooms={}
+                )
 
+    async def get_rooms(self) -> None:
+        """Get all of the rooms for the current map."""
+        # The api is only able to access rooms for the currently selected map
+        # So it is important this is only called when you have the map you care
+        # about selected.
+        if self.current_map in self.maps:
+            iot_rooms = await self.api.get_room_mapping()
+            if iot_rooms is not None:
+                for room in iot_rooms:
+                    self.maps[self.current_map].rooms[room.segment_id] = (
+                        self._home_data_rooms.get(room.iot_id, "Unknown")
+                    )
 
 class RoborockDataUpdateCoordinatorA01(DataUpdateCoordinator[dict]):
     """Class to manage fetching data from the API for A01 devices."""
@@ -171,22 +173,4 @@
         ]
 
     async def _async_update_data(self) -> dict[RoborockDyadDataProtocol, typing.Any]:
-        return await self.api.update_values(self.request_protocols)
-=======
-                self.maps[roborock_map.mapFlag] = RoborockMapInfo(
-                    flag=roborock_map.mapFlag, name=roborock_map.name, rooms={}
-                )
-
-    async def get_rooms(self) -> None:
-        """Get all of the rooms for the current map."""
-        # The api is only able to access rooms for the currently selected map
-        # So it is important this is only called when you have the map you care
-        # about selected.
-        if self.current_map in self.maps:
-            iot_rooms = await self.api.get_room_mapping()
-            if iot_rooms is not None:
-                for room in iot_rooms:
-                    self.maps[self.current_map].rooms[room.segment_id] = (
-                        self._home_data_rooms.get(room.iot_id, "Unknown")
-                    )
->>>>>>> d8c8d1a2
+        return await self.api.update_values(self.request_protocols)