"""Support for Roborock device base class."""

from typing import Any

from roborock.api import RoborockClient
from roborock.command_cache import CacheableAttribute
from roborock.containers import Consumable, Status
from roborock.exceptions import RoborockException
from roborock.roborock_message import RoborockDataProtocol
from roborock.roborock_typing import RoborockCommand
from roborock.version_1_apis.roborock_client_v1 import AttributeCache, RoborockClientV1
from roborock.version_1_apis.roborock_mqtt_client_v1 import RoborockMqttClientV1
from roborock.version_a01_apis import RoborockClientA01

from homeassistant.exceptions import HomeAssistantError
from homeassistant.helpers.device_registry import DeviceInfo
from homeassistant.helpers.entity import Entity
from homeassistant.helpers.update_coordinator import CoordinatorEntity

from .const import DOMAIN
from .coordinator import RoborockDataUpdateCoordinator, RoborockDataUpdateCoordinatorA01


class RoborockEntity(Entity):
    """Representation of a base Roborock Entity."""

    _attr_has_entity_name = True

    def __init__(
        self,
        unique_id: str,
        device_info: DeviceInfo,
        api: RoborockClient,
    ) -> None:
        """Initialize the Roborock Device."""
        self._attr_unique_id = unique_id
        self._attr_device_info = device_info
        self._api = api


class RoborockEntityV1(RoborockEntity):
    """Representation of a base Roborock V1 Entity."""

    _api: RoborockClientV1

    def __init__(
        self, unique_id: str, device_info: DeviceInfo, api: RoborockClientV1
    ) -> None:
        """Initialize the Roborock Device."""
        super().__init__(unique_id, device_info, api)

    def get_cache(self, attribute: CacheableAttribute) -> AttributeCache:
        """Get an item from the api cache."""
        return self._api.cache[attribute]

    async def send(
        self,
        command: RoborockCommand | str,
        params: dict[str, Any] | list[Any] | int | None = None,
    ) -> dict:
        """Send a command to a vacuum cleaner."""
        try:
            response: dict = await self._api.send_command(command, params)
        except RoborockException as err:
            if isinstance(command, RoborockCommand):
                command_name = command.name
            else:
                command_name = command
            raise HomeAssistantError(
                translation_domain=DOMAIN,
                translation_key="command_failed",
                translation_placeholders={
                    "command": command_name,
                },
            ) from err
        return response

    @property
    def api(self) -> RoborockClientV1:
        """Returns the api."""
        return self._api


class RoborockEntityA01(RoborockEntity):
    """Representation of a base Roborock Entity for A01 devices."""

    _api: RoborockClientA01

    def __init__(
        self, unique_id: str, device_info: DeviceInfo, api: RoborockClientA01
    ) -> None:
        """Initialize the Roborock Device."""
        super().__init__(unique_id, device_info, api)


class RoborockCoordinatedEntityV1(
    RoborockEntityV1, CoordinatorEntity[RoborockDataUpdateCoordinator]
):
    """Representation of a base a coordinated Roborock Entity."""

    _attr_has_entity_name = True

    def __init__(
        self,
        unique_id: str,
        coordinator: RoborockDataUpdateCoordinator,
        listener_request: list[RoborockDataProtocol]
        | RoborockDataProtocol
        | None = None,
    ) -> None:
        """Initialize the coordinated Roborock Device."""
        RoborockEntityV1.__init__(
            self,
            unique_id=unique_id,
            device_info=coordinator.device_info,
            api=coordinator.api,
        )
        CoordinatorEntity.__init__(self, coordinator=coordinator)
        self._attr_unique_id = unique_id
        if isinstance(listener_request, RoborockDataProtocol):
            listener_request = [listener_request]
        self.listener_requests = listener_request or []

    async def async_added_to_hass(self) -> None:
        """Add listeners when the device is added to hass."""
        await super().async_added_to_hass()
        for listener_request in self.listener_requests:
            self.api.add_listener(
                listener_request, self._update_from_listener, cache=self.api.cache
            )

    async def async_will_remove_from_hass(self) -> None:
        """Remove listeners when the device is removed from hass."""
        for listener_request in self.listener_requests:
            self.api.remove_listener(listener_request, self._update_from_listener)
        await super().async_will_remove_from_hass()

    @property
    def _device_status(self) -> Status:
        """Return the status of the device."""
        data = self.coordinator.data
        return data.status

    @property
    def cloud_api(self) -> RoborockMqttClientV1:
        """Return the cloud api."""
        return self.coordinator.cloud_api

    async def send(
        self,
        command: RoborockCommand | str,
        params: dict[str, Any] | list[Any] | int | None = None,
    ) -> dict:
        """Overloads normal send command but refreshes coordinator."""
        res = await super().send(command, params)
        await self.coordinator.async_refresh()
        return res

    def _update_from_listener(self, value: Status | Consumable) -> None:
        """Update the status or consumable data from a listener and then write the new entity state."""
        if isinstance(value, Status):
            self.coordinator.roborock_device_info.props.status = value
        else:
            self.coordinator.roborock_device_info.props.consumable = value
        self.coordinator.data = self.coordinator.roborock_device_info.props
<<<<<<< HEAD
        self.async_write_ha_state()


class RoborockCoordinatedEntityA01(
    RoborockEntityA01, CoordinatorEntity[RoborockDataUpdateCoordinatorA01]
):
    """Representation of a base a coordinated Roborock Entity."""

    def __init__(
        self,
        unique_id: str,
        coordinator: RoborockDataUpdateCoordinatorA01,
    ) -> None:
        """Initialize the coordinated Roborock Device."""
        RoborockEntityA01.__init__(
            self,
            unique_id=unique_id,
            device_info=coordinator.device_info,
            api=coordinator.api,
        )
        CoordinatorEntity.__init__(self, coordinator=coordinator)
        self._attr_unique_id = unique_id
=======
        self.schedule_update_ha_state()
>>>>>>> f9413fcc
<|MERGE_RESOLUTION|>--- conflicted
+++ resolved
@@ -163,8 +163,7 @@
         else:
             self.coordinator.roborock_device_info.props.consumable = value
         self.coordinator.data = self.coordinator.roborock_device_info.props
-<<<<<<< HEAD
-        self.async_write_ha_state()
+        self.schedule_update_ha_state()
 
 
 class RoborockCoordinatedEntityA01(
@@ -185,7 +184,4 @@
             api=coordinator.api,
         )
         CoordinatorEntity.__init__(self, coordinator=coordinator)
-        self._attr_unique_id = unique_id
-=======
-        self.schedule_update_ha_state()
->>>>>>> f9413fcc
+        self._attr_unique_id = unique_id