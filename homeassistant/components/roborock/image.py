--- conflicted
+++ resolved
@@ -23,12 +23,9 @@
 from . import RoborockConfigEntry
 from .const import DEFAULT_DRAWABLES, DOMAIN, DRAWABLES, IMAGE_CACHE_INTERVAL, MAP_SLEEP
 from .coordinator import RoborockDataUpdateCoordinator
-<<<<<<< HEAD
 from .device import RoborockCoordinatedEntity
+from .device import RoborockCoordinatedEntityV1
 from .roborock_storage import RoborockStorage
-=======
-from .device import RoborockCoordinatedEntityV1
->>>>>>> 1a63bb89
 
 
 async def async_setup_entry(
@@ -47,13 +44,8 @@
         chain.from_iterable(
             await asyncio.gather(
                 *(
-<<<<<<< HEAD
-                    create_coordinator_maps(coord, hass)
-                    for coord in coordinators.values()
-=======
-                    create_coordinator_maps(coord, drawables)
+                    create_coordinator_maps(coord, hass, drawables)
                     for coord in config_entry.runtime_data.v1
->>>>>>> 1a63bb89
                 )
             )
         )
@@ -74,12 +66,9 @@
         map_flag: int,
         starting_map: bytes,
         map_name: str,
-<<<<<<< HEAD
         roborock_storage: RoborockStorage,
         create_map: bool,
-=======
         drawables: list[Drawable],
->>>>>>> 1a63bb89
     ) -> None:
         """Initialize a Roborock map."""
         RoborockCoordinatedEntityV1.__init__(self, unique_id, coordinator)
@@ -176,11 +165,7 @@
 
 
 async def create_coordinator_maps(
-<<<<<<< HEAD
-    coord: RoborockDataUpdateCoordinator, hass: HomeAssistant
-=======
-    coord: RoborockDataUpdateCoordinator, drawables: list[Drawable]
->>>>>>> 1a63bb89
+    coord: RoborockDataUpdateCoordinator, hass: HomeAssistant, drawables: list[Drawable]
 ) -> list[RoborockMap]:
     """Get the starting map information for all maps for this device.
 
@@ -188,10 +173,7 @@
     Only one map can be loaded at a time per device.
     """
     entities = []
-<<<<<<< HEAD
     roborock_storage = RoborockStorage(hass, coord.config_entry.entry_id)
-=======
->>>>>>> 1a63bb89
     cur_map = coord.current_map
     # This won't be None at this point as the coordinator will have run first.
     assert cur_map is not None
@@ -209,7 +191,6 @@
         unique_id = (
             f"{slugify(coord.roborock_device_info.device.duid)}_map_{map_info.name}"
         )
-<<<<<<< HEAD
         # Load the map - so we can access it with get_map_v1
         create_map = False
         if storage_map is None:
@@ -226,19 +207,6 @@
             map_update = await asyncio.gather(
                 *[coord.cloud_api.get_map_v1(), coord.get_rooms()],
                 return_exceptions=True,
-=======
-        # If we fail to get the map, we should set it to empty byte,
-        # still create it, and set it as unavailable.
-        api_data: bytes = map_update[0] if isinstance(map_update[0], bytes) else b""
-        entities.append(
-            RoborockMap(
-                f"{slugify(coord.duid)}_map_{map_info.name}",
-                coord,
-                map_flag,
-                api_data,
-                map_info.name,
-                drawables,
->>>>>>> 1a63bb89
             )
             # If we fail to get the map, we should set it to empty byte,
             # still create it, and set it as unavailable.
@@ -254,6 +222,7 @@
             map_info.name,
             roborock_storage,
             create_map,
+            drawables
         )
         entities.append(roborock_map)
         if create_map and roborock_map.cached_map != b"":
