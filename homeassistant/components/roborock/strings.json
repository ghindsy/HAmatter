--- conflicted
+++ resolved
@@ -97,11 +97,11 @@
         }
       }
     },
-<<<<<<< HEAD
     "switch": {
       "child_lock": {
         "name": "Child lock"
-=======
+      }
+    },
     "vacuum": {
       "roborock": {
         "state_attributes": {
@@ -122,7 +122,6 @@
             }
           }
         }
->>>>>>> 49f10eec
       }
     }
   }
