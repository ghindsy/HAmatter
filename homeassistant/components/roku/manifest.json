{
  "domain": "roku",
  "name": "Roku",
  "documentation": "https://www.home-assistant.io/integrations/roku",
  "requirements": ["rokuecp==0.6.0"],
  "homekit": {
    "models": [
<<<<<<< HEAD
      "C105X",
      "3810X",
      "4660X",
      "7820X"
=======
      "3810X",
      "4660X",
      "7820X",
      "C105X"
>>>>>>> 12aa537e
    ]
  },
  "ssdp": [
    {
      "st": "roku:ecp",
      "manufacturer": "Roku",
      "deviceType": "urn:roku-com:device:player:1-0"
    }
  ],
  "codeowners": ["@ctalkington"],
  "quality_scale": "silver",
  "config_flow": true
}<|MERGE_RESOLUTION|>--- conflicted
+++ resolved
@@ -5,17 +5,10 @@
   "requirements": ["rokuecp==0.6.0"],
   "homekit": {
     "models": [
-<<<<<<< HEAD
-      "C105X",
-      "3810X",
-      "4660X",
-      "7820X"
-=======
       "3810X",
       "4660X",
       "7820X",
       "C105X"
->>>>>>> 12aa537e
     ]
   },
   "ssdp": [
