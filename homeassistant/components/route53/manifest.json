{
  "domain": "route53",
  "name": "AWS Route53",
  "documentation": "https://www.home-assistant.io/integrations/route53",
<<<<<<< HEAD
  "requirements": ["boto3==1.17.25"],
=======
  "requirements": ["boto3==1.16.52"],
>>>>>>> ed33545f
  "codeowners": []
}<|MERGE_RESOLUTION|>--- conflicted
+++ resolved
@@ -2,10 +2,6 @@
   "domain": "route53",
   "name": "AWS Route53",
   "documentation": "https://www.home-assistant.io/integrations/route53",
-<<<<<<< HEAD
-  "requirements": ["boto3==1.17.25"],
-=======
   "requirements": ["boto3==1.16.52"],
->>>>>>> ed33545f
   "codeowners": []
 }