--- conflicted
+++ resolved
@@ -277,11 +277,7 @@
                     host=self.host,
                     port=self.port,
                     token=self.token,
-<<<<<<< HEAD
-                    timeout=5,
-=======
                     timeout=TIMEOUT_WEBSOCKET,
->>>>>>> e8f2e100
                     name=VALUE_CONF_NAME,
                 )
                 if not avoid_open:
