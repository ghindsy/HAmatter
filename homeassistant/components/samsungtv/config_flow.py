--- conflicted
+++ resolved
@@ -85,9 +85,6 @@
     )
 
 
-<<<<<<< HEAD
-class SamsungTVConfigFlow(ConfigFlow, domain=DOMAIN):
-=======
 def _mac_is_same_with_incorrect_formatting(
     current_unformatted_mac: str, formatted_mac: str
 ) -> bool:
@@ -99,8 +96,7 @@
     )
 
 
-class SamsungTVConfigFlow(config_entries.ConfigFlow, domain=DOMAIN):
->>>>>>> 6ccf7dea
+class SamsungTVConfigFlow(ConfigFlow, domain=DOMAIN):
     """Handle a Samsung TV config flow."""
 
     VERSION = 2
