"""Config flow for Samsung TV."""
from socket import gethostbyname
from urllib.parse import urlparse

import voluptuous as vol

from homeassistant import config_entries, data_entry_flow
from homeassistant.components.ssdp import (
    ATTR_SSDP_LOCATION,
    ATTR_UPNP_MANUFACTURER,
    ATTR_UPNP_MODEL_NAME,
    ATTR_UPNP_UDN,
)
from homeassistant.components.zeroconf import ATTR_PROPERTIES
from homeassistant.const import (
    CONF_HOST,
    CONF_ID,
    CONF_IP_ADDRESS,
    CONF_MAC,
    CONF_METHOD,
    CONF_NAME,
    CONF_PORT,
    CONF_TOKEN,
)

# pylint:disable=unused-import
from .bridge import SamsungTVBridge
from .const import (
    CONF_MANUFACTURER,
    CONF_MODEL,
    DOMAIN,
    LOGGER,
    METHOD_LEGACY,
    METHOD_WEBSOCKET,
    RESULT_AUTH_MISSING,
    RESULT_NOT_SUCCESSFUL,
    RESULT_NOT_SUPPORTED,
    RESULT_SUCCESS,
    WEBSOCKET_PORTS,
)

DATA_SCHEMA = vol.Schema({vol.Required(CONF_HOST): str, vol.Required(CONF_NAME): str})
SUPPORTED_METHODS = [METHOD_LEGACY, METHOD_WEBSOCKET]


class SamsungTVConfigFlow(config_entries.ConfigFlow, domain=DOMAIN):
    """Handle a Samsung TV config flow."""

    VERSION = 1
    CONNECTION_CLASS = config_entries.CONN_CLASS_LOCAL_POLL

    # pylint: disable=no-member # https://github.com/PyCQA/pylint/issues/3167

    def __init__(self):
        """Initialize flow."""
        self._host = None
        self._mac = None
        self._manufacturer = None
        self._model = None
        self._name = None
        self._title = None
        self._id = None
        self._bridge = None
        self._device_info = None

    def _get_entry(self):
        data = {
            CONF_HOST: self._host,
            CONF_MAC: self._mac,
            CONF_MANUFACTURER: self._manufacturer,
            CONF_METHOD: self._bridge.method,
            CONF_MODEL: self._model,
            CONF_NAME: self._name,
            CONF_PORT: self._bridge.port,
        }
        if self._bridge.token:
            data[CONF_TOKEN] = self._bridge.token
<<<<<<< HEAD
        return self.async_create_entry(title=self._title, data=data)

    async def _abort_if_already_configured(self):
        device_ip = await self.hass.async_add_executor_job(gethostbyname, self._host)
        for entry in self._async_current_entries():

            # update user configured or unique_id=ip entries
            if self._id and not entry.unique_id or device_ip == entry.unique_id:
                data = {
                    key: value
                    for key, value in entry.data.items()
                    # clean up old entries
                    if key not in (CONF_ID, CONF_IP_ADDRESS)
                }
                if self._manufacturer and not data.get(CONF_MANUFACTURER):
                    data[CONF_MANUFACTURER] = self._manufacturer
                if self._model and not data.get(CONF_MODEL):
                    data[CONF_MODEL] = self._model
                self.hass.config_entries.async_update_entry(
                    entry, unique_id=self._id, data=data
                )
                raise data_entry_flow.AbortFlow("already_configured")

            if (
                self._host == entry.data[CONF_HOST]
                or (self._id and self._id == entry.unique_id)
                or (self._mac and self._mac == entry.data.get(CONF_MAC))
            ):
                raise data_entry_flow.AbortFlow("already_configured")
=======
        return self.async_create_entry(
            title=self._title,
            data=data,
        )
>>>>>>> 63aa4636

    def _try_connect(self):
        """Try to connect and check auth."""
        for method in SUPPORTED_METHODS:
            self._bridge = SamsungTVBridge.get_bridge(method, self._host)
            result = self._bridge.try_connect()
            if result == RESULT_SUCCESS:
                return
            if result != RESULT_NOT_SUCCESSFUL:
                raise data_entry_flow.AbortFlow(result)
        LOGGER.debug("No working config found")
        raise data_entry_flow.AbortFlow(RESULT_NOT_SUCCESSFUL)

    async def _get_and_check_device_info(self):
        """Try to get the device info."""
        if self._bridge:
            self._device_info = await self.hass.async_add_executor_job(
                self._bridge.device_info
            )
        else:
            for port in WEBSOCKET_PORTS:
                self._device_info = await self.hass.async_add_executor_job(
                    SamsungTVBridge.get_bridge(
                        METHOD_WEBSOCKET, self._host, port
                    ).device_info
                )
                if self._device_info:
                    break

        if self._device_info:
            device_type = self._device_info.get("device", {}).get("type")
            if device_type and device_type != "Samsung SmartTV":
                raise data_entry_flow.AbortFlow(RESULT_NOT_SUPPORTED)
            self._model = self._device_info.get("device", {}).get("modelName")
            return

        if self._bridge and self._bridge.method == METHOD_WEBSOCKET:
            raise data_entry_flow.AbortFlow(RESULT_NOT_SUPPORTED)

    async def async_step_import(self, user_input=None):
        """Handle configuration by yaml file."""
        return await self.async_step_user(user_input)

    async def async_step_user(self, user_input=None):
        """Handle a flow initialized by the user."""
        if user_input is not None:
            self._host = user_input[CONF_HOST]
            self._name = user_input[CONF_NAME]
            self._title = self._name

            await self._abort_if_already_configured()

            await self.hass.async_add_executor_job(self._try_connect)
            await self._get_and_check_device_info()

            return self._get_entry()

        return self.async_show_form(step_id="user", data_schema=DATA_SCHEMA)

    async def async_step_ssdp(self, user_input=None):
        """Handle a flow initialized by ssdp discovery."""
        self._host = urlparse(user_input[ATTR_SSDP_LOCATION]).hostname
        self._id = user_input.get(ATTR_UPNP_UDN)

        # probably access denied
        if self._id is None:
            return self.async_abort(reason=RESULT_AUTH_MISSING)
        if self._id.startswith("uuid:"):
            self._id = self._id[5:]

        await self.async_set_unique_id(self._id)
        await self._get_and_check_device_info()

        self._manufacturer = user_input.get(ATTR_UPNP_MANUFACTURER)
        if not self._model:
            self._model = user_input.get(ATTR_UPNP_MODEL_NAME)
        self._name = f"{self._manufacturer} {self._model}"
        self._title = self._model

        await self._abort_if_already_configured()

        self.context["title_placeholders"] = {"model": self._model}
        return await self.async_step_confirm()

    async def async_step_zeroconf(self, user_input=None):
        """Handle a flow initialized by zeroconf discovery."""
        self._host = user_input[CONF_HOST]
        self._id = user_input[ATTR_PROPERTIES].get("serialNumber")

        if self._id:
            await self.async_set_unique_id(self._id)
        await self._get_and_check_device_info()

        self._mac = user_input[ATTR_PROPERTIES].get("deviceid")
        self._manufacturer = user_input[ATTR_PROPERTIES].get("manufacturer")
        if not self._model:
            self._model = user_input[ATTR_PROPERTIES].get("model")
        self._name = f"{self._manufacturer} {self._model}"
        self._title = self._model

        await self._abort_if_already_configured()

        self.context["title_placeholders"] = {"model": self._model}
        return await self.async_step_confirm()

    async def async_step_confirm(self, user_input=None):
        """Handle user-confirmation of discovered node."""
        if user_input is not None:
            await self.hass.async_add_executor_job(self._try_connect)

            return self._get_entry()

        return self.async_show_form(
            step_id="confirm", description_placeholders={"model": self._model}
        )

    async def async_step_reauth(self, user_input):
        """Handle configuration by re-auth."""
        self._host = user_input[CONF_HOST]
        self._manufacturer = user_input.get(CONF_MANUFACTURER)
        self._model = user_input.get(CONF_MODEL)
        self._name = user_input.get(CONF_NAME)
        self._title = self._model or self._name

        await self.async_set_unique_id(self.unique_id)
        self.context["title_placeholders"] = {"model": self._title}

        return await self.async_step_confirm()<|MERGE_RESOLUTION|>--- conflicted
+++ resolved
@@ -75,8 +75,10 @@
         }
         if self._bridge.token:
             data[CONF_TOKEN] = self._bridge.token
-<<<<<<< HEAD
-        return self.async_create_entry(title=self._title, data=data)
+        return self.async_create_entry(
+            title=self._title,
+            data=data,
+        )
 
     async def _abort_if_already_configured(self):
         device_ip = await self.hass.async_add_executor_job(gethostbyname, self._host)
@@ -105,12 +107,6 @@
                 or (self._mac and self._mac == entry.data.get(CONF_MAC))
             ):
                 raise data_entry_flow.AbortFlow("already_configured")
-=======
-        return self.async_create_entry(
-            title=self._title,
-            data=data,
-        )
->>>>>>> 63aa4636
 
     def _try_connect(self):
         """Try to connect and check auth."""
