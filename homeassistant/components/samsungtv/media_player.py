--- conflicted
+++ resolved
@@ -69,15 +69,10 @@
         and CONF_ON_ACTION in hass.data[DOMAIN][host]
         and hass.data[DOMAIN][host][CONF_ON_ACTION]
     ):
-<<<<<<< HEAD
         turn_on_action = hass.data[DOMAIN][host][CONF_ON_ACTION]
-        on_script = Script(hass, turn_on_action)
-=======
-        turn_on_action = hass.data[DOMAIN][ip_address][CONF_ON_ACTION]
         on_script = Script(
             hass, turn_on_action, config_entry.data.get(CONF_NAME, DEFAULT_NAME), DOMAIN
         )
->>>>>>> da5dc113
 
     # Initialize bridge
     data = config_entry.data.copy()
