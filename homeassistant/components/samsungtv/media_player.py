--- conflicted
+++ resolved
@@ -276,11 +276,7 @@
                     self._ssdp_rendering_control_location
                 )
             except (UpnpConnectionError, UpnpResponseError, UpnpXmlContentError) as err:
-<<<<<<< HEAD
-                LOGGER.debug("Unable to create Upnp DMR device: %r", err)
-=======
                 LOGGER.debug("Unable to create Upnp DMR device: %r", err, exc_info=True)
->>>>>>> e7f953bd
                 return
             _, event_ip = await async_get_local_ip(
                 self._ssdp_rendering_control_location, self.hass.loop
