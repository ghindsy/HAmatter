"""Support for interface with an Samsung TV."""
from __future__ import annotations

import asyncio
from collections.abc import Coroutine, Sequence
from typing import Any

import async_timeout
from async_upnp_client.aiohttp import AiohttpNotifyServer, AiohttpSessionRequester
from async_upnp_client.client import UpnpDevice, UpnpService, UpnpStateVariable
from async_upnp_client.client_factory import UpnpFactory
from async_upnp_client.exceptions import (
    UpnpActionResponseError,
    UpnpCommunicationError,
    UpnpConnectionError,
    UpnpError,
    UpnpResponseError,
    UpnpXmlContentError,
)
from async_upnp_client.profiles.dlna import DmrDevice
from async_upnp_client.utils import async_get_local_ip
import voluptuous as vol
from wakeonlan import send_magic_packet

from homeassistant.components.media_player import (
    MediaPlayerDeviceClass,
    MediaPlayerEntity,
    MediaPlayerEntityFeature,
    MediaPlayerState,
    MediaType,
)
from homeassistant.config_entries import SOURCE_REAUTH, ConfigEntry
from homeassistant.const import CONF_HOST
from homeassistant.core import HomeAssistant, callback
from homeassistant.helpers import config_validation as cv
from homeassistant.helpers.aiohttp_client import async_get_clientsession
from homeassistant.helpers.entity_platform import AddEntitiesCallback
from homeassistant.helpers.trigger import PluggableAction

from .bridge import SamsungTVBridge, SamsungTVWSBridge
<<<<<<< HEAD
from .const import (
    CONF_MANUFACTURER,
    CONF_SSDP_RENDERING_CONTROL_LOCATION,
    DOMAIN,
    LOGGER,
)
from .triggers.turn_on_off import (
    PLATFORM_TYPE_TURN_OFF,
    PLATFORM_TYPE_TURN_ON,
    async_get_turn_on_off_triggers,
)
=======
from .const import CONF_SSDP_RENDERING_CONTROL_LOCATION, DOMAIN, LOGGER
from .entity import SamsungTVEntity
from .triggers.turn_on import async_get_turn_on_trigger
>>>>>>> 236ee8be

SOURCES = {"TV": "KEY_TV", "HDMI": "KEY_HDMI"}

SUPPORT_SAMSUNGTV = (
    MediaPlayerEntityFeature.PAUSE
    | MediaPlayerEntityFeature.VOLUME_STEP
    | MediaPlayerEntityFeature.VOLUME_MUTE
    | MediaPlayerEntityFeature.PREVIOUS_TRACK
    | MediaPlayerEntityFeature.SELECT_SOURCE
    | MediaPlayerEntityFeature.NEXT_TRACK
    | MediaPlayerEntityFeature.TURN_OFF
    | MediaPlayerEntityFeature.PLAY
    | MediaPlayerEntityFeature.PLAY_MEDIA
)


# Max delay waiting for app_list to return, as some TVs simply ignore the request
APP_LIST_DELAY = 3


async def async_setup_entry(
    hass: HomeAssistant, entry: ConfigEntry, async_add_entities: AddEntitiesCallback
) -> None:
    """Set up the Samsung TV from a config entry."""
    bridge = hass.data[DOMAIN][entry.entry_id]
    async_add_entities([SamsungTVDevice(bridge, entry)], True)


class SamsungTVDevice(SamsungTVEntity, MediaPlayerEntity):
    """Representation of a Samsung TV."""

    _attr_source_list: list[str]

    def __init__(
        self,
        bridge: SamsungTVBridge,
        config_entry: ConfigEntry,
    ) -> None:
        """Initialize the Samsung device."""
        super().__init__(bridge=bridge, config_entry=config_entry)
        self._config_entry = config_entry
        self._host: str | None = config_entry.data[CONF_HOST]
        self._ssdp_rendering_control_location: str | None = config_entry.data.get(
            CONF_SSDP_RENDERING_CONTROL_LOCATION
        )
        self._turn_on = PluggableAction(self.async_write_ha_state)
        self._turn_off = PluggableAction(self.async_write_ha_state)
        # Assume that the TV is in Play mode
        self._playing: bool = True

        self._attr_is_volume_muted: bool = False
        self._attr_device_class = MediaPlayerDeviceClass.TV
        self._attr_source_list = list(SOURCES)
        self._app_list: dict[str, str] | None = None
        self._app_list_event: asyncio.Event = asyncio.Event()

        self._attr_supported_features = SUPPORT_SAMSUNGTV
        if self._mac:
            # (deprecated) add turn-on if mac is available
            # Triggers have not yet been registered so this is adjusted in the property
            self._attr_supported_features |= MediaPlayerEntityFeature.TURN_ON
        if self._ssdp_rendering_control_location:
            self._attr_supported_features |= MediaPlayerEntityFeature.VOLUME_SET

        self._auth_failed = False
        self._bridge.register_reauth_callback(self.access_denied)
        self._bridge.register_app_list_callback(self._app_list_callback)

        self._dmr_device: DmrDevice | None = None
        self._upnp_server: AiohttpNotifyServer | None = None

    @property
    def supported_features(self) -> MediaPlayerEntityFeature:
        """Flag media player features that are supported."""
        # `turn_on` triggers are not yet registered during initialisation,
        # so this property needs to be dynamic
        if self._turn_on:
            return self._attr_supported_features | MediaPlayerEntityFeature.TURN_ON
        return self._attr_supported_features

    def _update_sources(self) -> None:
        self._attr_source_list = list(SOURCES)
        if app_list := self._app_list:
            self._attr_source_list.extend(app_list)

    def _app_list_callback(self, app_list: dict[str, str]) -> None:
        """App list callback."""
        self._app_list = app_list
        self._update_sources()
        self._app_list_event.set()

    def access_denied(self) -> None:
        """Access denied callback."""
        LOGGER.debug("Access denied in getting remote object")
        self._auth_failed = True
        self.hass.create_task(
            self.hass.config_entries.flow.async_init(
                DOMAIN,
                context={
                    "source": SOURCE_REAUTH,
                    "entry_id": self._config_entry.entry_id,
                },
                data=self._config_entry.data,
            )
        )

    async def async_will_remove_from_hass(self) -> None:
        """Handle removal."""
        await self._async_shutdown_dmr()

    async def async_update(self) -> None:
        """Update state of device."""
        if self._auth_failed or self.hass.is_stopping:
            return
        old_state = self._attr_state
        if self._bridge.power_off_in_progress:
            self._attr_state = MediaPlayerState.OFF
        else:
            self._attr_state = (
                MediaPlayerState.ON
                if await self._bridge.async_is_on()
                else MediaPlayerState.OFF
            )
        if self._attr_state != old_state:
            LOGGER.debug("TV %s state updated to %s", self._host, self.state)

        if self._attr_state != MediaPlayerState.ON:
            if self._dmr_device and self._dmr_device.is_subscribed:
                await self._dmr_device.async_unsubscribe_services()
            return

        startup_tasks: list[Coroutine[Any, Any, Any]] = []

        if not self._app_list_event.is_set():
            startup_tasks.append(self._async_startup_app_list())

        if self._dmr_device and not self._dmr_device.is_subscribed:
            startup_tasks.append(self._async_resubscribe_dmr())
        if not self._dmr_device and self._ssdp_rendering_control_location:
            startup_tasks.append(self._async_startup_dmr())

        if startup_tasks:
            await asyncio.gather(*startup_tasks)

        self._update_from_upnp()

    @callback
    def _update_from_upnp(self) -> bool:
        # Upnp events can affect other attributes that we currently do not track
        # We want to avoid checking every attribute in 'async_write_ha_state' as we
        # currently only care about two attributes
        if (dmr_device := self._dmr_device) is None:
            return False

        has_updates = False

        if (
            volume_level := dmr_device.volume_level
        ) is not None and self._attr_volume_level != volume_level:
            self._attr_volume_level = volume_level
            has_updates = True

        if (
            is_muted := dmr_device.is_volume_muted
        ) is not None and self._attr_is_volume_muted != is_muted:
            self._attr_is_volume_muted = is_muted
            has_updates = True

        return has_updates

    async def _async_startup_app_list(self) -> None:
        await self._bridge.async_request_app_list()
        if self._app_list_event.is_set():
            # The try+wait_for is a bit expensive so we should try not to
            # enter it unless we have to (Python 3.11 will have zero cost try)
            return
        try:
            async with async_timeout.timeout(APP_LIST_DELAY):
                await self._app_list_event.wait()
        except asyncio.TimeoutError as err:
            # No need to try again
            self._app_list_event.set()
            LOGGER.debug("Failed to load app list from %s: %r", self._host, err)

    async def _async_startup_dmr(self) -> None:
        assert self._ssdp_rendering_control_location is not None
        if self._dmr_device is None:
            session = async_get_clientsession(self.hass)
            upnp_requester = AiohttpSessionRequester(session)
            # Set non_strict to avoid invalid data sent by Samsung TV:
            # Got invalid value for <UpnpStateVariable(PlaybackStorageMedium, string)>:
            # NETWORK,NONE
            upnp_factory = UpnpFactory(upnp_requester, non_strict=True)
            upnp_device: UpnpDevice | None = None
            try:
                upnp_device = await upnp_factory.async_create_device(
                    self._ssdp_rendering_control_location
                )
            except (UpnpConnectionError, UpnpResponseError, UpnpXmlContentError) as err:
                LOGGER.debug("Unable to create Upnp DMR device: %r", err, exc_info=True)
                return
            _, event_ip = await async_get_local_ip(
                self._ssdp_rendering_control_location, self.hass.loop
            )
            source = (event_ip or "0.0.0.0", 0)
            self._upnp_server = AiohttpNotifyServer(
                requester=upnp_requester,
                source=source,
                callback_url=None,
                loop=self.hass.loop,
            )
            await self._upnp_server.async_start_server()
            self._dmr_device = DmrDevice(upnp_device, self._upnp_server.event_handler)

            try:
                self._dmr_device.on_event = self._on_upnp_event
                await self._dmr_device.async_subscribe_services(auto_resubscribe=True)
            except UpnpResponseError as err:
                # Device rejected subscription request. This is OK, variables
                # will be polled instead.
                LOGGER.debug("Device rejected subscription: %r", err)
            except UpnpError as err:
                # Don't leave the device half-constructed
                self._dmr_device.on_event = None
                self._dmr_device = None
                await self._upnp_server.async_stop_server()
                self._upnp_server = None
                LOGGER.debug("Error while subscribing during device connect: %r", err)
                raise

    async def _async_resubscribe_dmr(self) -> None:
        assert self._dmr_device
        try:
            await self._dmr_device.async_subscribe_services(auto_resubscribe=True)
        except UpnpCommunicationError as err:
            LOGGER.debug("Device rejected re-subscription: %r", err, exc_info=True)

    async def _async_shutdown_dmr(self) -> None:
        """Handle removal."""
        if (dmr_device := self._dmr_device) is not None:
            self._dmr_device = None
            dmr_device.on_event = None
            await dmr_device.async_unsubscribe_services()

        if (upnp_server := self._upnp_server) is not None:
            self._upnp_server = None
            await upnp_server.async_stop_server()

    def _on_upnp_event(
        self, service: UpnpService, state_variables: Sequence[UpnpStateVariable]
    ) -> None:
        """State variable(s) changed, let home-assistant know."""
        # Ensure the entity has been added to hass to avoid race condition
        if self._update_from_upnp() and self.entity_id:
            self.async_write_ha_state()

    async def _async_launch_app(self, app_id: str) -> None:
        """Send launch_app to the tv."""
        if self._bridge.power_off_in_progress:
            LOGGER.info("TV is powering off, not sending launch_app command")
            return
        assert isinstance(self._bridge, SamsungTVWSBridge)
        await self._bridge.async_launch_app(app_id)

    async def _async_send_keys(self, keys: list[str]) -> None:
        """Send a key to the tv and handles exceptions."""
        assert keys
        if self._bridge.power_off_in_progress and keys[0] != "KEY_POWEROFF":
            LOGGER.info("TV is powering off, not sending keys: %s", keys)
            return
        await self._bridge.async_send_keys(keys)

    @property
    def available(self) -> bool:
        """Return the availability of the device."""
        if self._auth_failed:
            return False
        return (
            self.state == MediaPlayerState.ON
            or bool(self._turn_on)
            or self._mac is not None
            or self._bridge.power_off_in_progress
        )

    async def async_added_to_hass(self) -> None:
        """Connect and subscribe to dispatcher signals and state updates."""
        await super().async_added_to_hass()

        if (entry := self.registry_entry) and entry.device_id:
            self.async_on_remove(
                self._turn_on.async_register(
                    self.hass,
                    async_get_turn_on_off_triggers(
                        entry.device_id, PLATFORM_TYPE_TURN_ON
                    )[0],
                ),
            )
            self.async_on_remove(
                self._turn_off.async_register(
                    self.hass,
                    async_get_turn_on_off_triggers(
                        entry.device_id, PLATFORM_TYPE_TURN_OFF
                    )[0],
                ),
            )

    async def async_turn_off(self) -> None:
        """Turn off media player."""
<<<<<<< HEAD
        self._end_of_power_off = dt_util.utcnow() + SCAN_INTERVAL_PLUS_OFF_TIME
        if self._turn_off:
            await self._turn_off.async_run(self.hass, self._context)
        else:
            await self._bridge.async_power_off()
=======
        await self._bridge.async_power_off()
>>>>>>> 236ee8be

    async def async_set_volume_level(self, volume: float) -> None:
        """Set volume level on the media player."""
        if (dmr_device := self._dmr_device) is None:
            LOGGER.info("Upnp services are not available on %s", self._host)
            return
        try:
            await dmr_device.async_set_volume_level(volume)
        except UpnpActionResponseError as err:
            LOGGER.warning("Unable to set volume level on %s: %r", self._host, err)

    async def async_volume_up(self) -> None:
        """Volume up the media player."""
        await self._async_send_keys(["KEY_VOLUP"])

    async def async_volume_down(self) -> None:
        """Volume down media player."""
        await self._async_send_keys(["KEY_VOLDOWN"])

    async def async_mute_volume(self, mute: bool) -> None:
        """Send mute command."""
        await self._async_send_keys(["KEY_MUTE"])

    async def async_media_play_pause(self) -> None:
        """Simulate play pause media player."""
        if self._playing:
            await self.async_media_pause()
        else:
            await self.async_media_play()

    async def async_media_play(self) -> None:
        """Send play command."""
        self._playing = True
        await self._async_send_keys(["KEY_PLAY"])

    async def async_media_pause(self) -> None:
        """Send media pause command to media player."""
        self._playing = False
        await self._async_send_keys(["KEY_PAUSE"])

    async def async_media_next_track(self) -> None:
        """Send next track command."""
        await self._async_send_keys(["KEY_CHUP"])

    async def async_media_previous_track(self) -> None:
        """Send the previous track command."""
        await self._async_send_keys(["KEY_CHDOWN"])

    async def async_play_media(
        self, media_type: MediaType | str, media_id: str, **kwargs: Any
    ) -> None:
        """Support changing a channel."""
        if media_type == MediaType.APP:
            await self._async_launch_app(media_id)
            return

        if media_type != MediaType.CHANNEL:
            LOGGER.error("Unsupported media type")
            return

        # media_id should only be a channel number
        try:
            cv.positive_int(media_id)
        except vol.Invalid:
            LOGGER.error("Media ID must be positive integer")
            return

        await self._async_send_keys(
            keys=[f"KEY_{digit}" for digit in media_id] + ["KEY_ENTER"]
        )

    def _wake_on_lan(self) -> None:
        """Wake the device via wake on lan."""
        send_magic_packet(self._mac, ip_address=self._host)
        # If the ip address changed since we last saw the device
        # broadcast a packet as well
        send_magic_packet(self._mac)

    async def async_turn_on(self) -> None:
        """Turn the media player on."""
        if self._turn_on:
            await self._turn_on.async_run(self.hass, self._context)
        elif self._mac:
            await self.hass.async_add_executor_job(self._wake_on_lan)

    async def async_select_source(self, source: str) -> None:
        """Select input source."""
        if self._app_list and source in self._app_list:
            await self._async_launch_app(self._app_list[source])
            return

        if source in SOURCES:
            await self._async_send_keys([SOURCES[source]])
            return

        LOGGER.error("Unsupported source")<|MERGE_RESOLUTION|>--- conflicted
+++ resolved
@@ -38,23 +38,13 @@
 from homeassistant.helpers.trigger import PluggableAction
 
 from .bridge import SamsungTVBridge, SamsungTVWSBridge
-<<<<<<< HEAD
-from .const import (
-    CONF_MANUFACTURER,
-    CONF_SSDP_RENDERING_CONTROL_LOCATION,
-    DOMAIN,
-    LOGGER,
-)
+from .const import CONF_SSDP_RENDERING_CONTROL_LOCATION, DOMAIN, LOGGER
+from .entity import SamsungTVEntity
 from .triggers.turn_on_off import (
     PLATFORM_TYPE_TURN_OFF,
     PLATFORM_TYPE_TURN_ON,
     async_get_turn_on_off_triggers,
 )
-=======
-from .const import CONF_SSDP_RENDERING_CONTROL_LOCATION, DOMAIN, LOGGER
-from .entity import SamsungTVEntity
-from .triggers.turn_on import async_get_turn_on_trigger
->>>>>>> 236ee8be
 
 SOURCES = {"TV": "KEY_TV", "HDMI": "KEY_HDMI"}
 
@@ -363,15 +353,10 @@
 
     async def async_turn_off(self) -> None:
         """Turn off media player."""
-<<<<<<< HEAD
-        self._end_of_power_off = dt_util.utcnow() + SCAN_INTERVAL_PLUS_OFF_TIME
         if self._turn_off:
             await self._turn_off.async_run(self.hass, self._context)
         else:
             await self._bridge.async_power_off()
-=======
-        await self._bridge.async_power_off()
->>>>>>> 236ee8be
 
     async def async_set_volume_level(self, volume: float) -> None:
         """Set volume level on the media player."""
