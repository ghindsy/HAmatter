--- conflicted
+++ resolved
@@ -9,11 +9,7 @@
             "not_supported": "This Samsung device is currently not supported.",
             "unknown": "Unexpected error"
         },
-<<<<<<< HEAD
-        "flow_title": "{model}",
-=======
         "flow_title": "{device}",
->>>>>>> cdea0b87
         "step": {
             "confirm": {
                 "description": "Do you want to set up {device}? If you never connected Home Assistant before you should see a popup on your TV asking for authorization."
