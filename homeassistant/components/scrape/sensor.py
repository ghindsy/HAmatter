"""Support for getting data from websites with scraping."""
from __future__ import annotations

import logging
from typing import Any

from bs4 import BeautifulSoup
import httpx
import voluptuous as vol

from homeassistant.components.rest.data import RestData
from homeassistant.components.sensor import (
    CONF_STATE_CLASS,
    DEVICE_CLASSES_SCHEMA,
    PLATFORM_SCHEMA as PARENT_PLATFORM_SCHEMA,
    STATE_CLASSES_SCHEMA,
    SensorEntity,
)
from homeassistant.config_entries import SOURCE_IMPORT, ConfigEntry
from homeassistant.const import (
    CONF_ATTRIBUTE,
    CONF_AUTHENTICATION,
    CONF_DEVICE_CLASS,
    CONF_HEADERS,
    CONF_NAME,
    CONF_PASSWORD,
    CONF_RESOURCE,
    CONF_UNIT_OF_MEASUREMENT,
    CONF_USERNAME,
    CONF_VALUE_TEMPLATE,
    CONF_VERIFY_SSL,
    HTTP_BASIC_AUTHENTICATION,
    HTTP_DIGEST_AUTHENTICATION,
)
from homeassistant.core import HomeAssistant
from homeassistant.exceptions import ConfigEntryNotReady
import homeassistant.helpers.config_validation as cv
from homeassistant.helpers.device_registry import DeviceEntryType
from homeassistant.helpers.entity import DeviceInfo
from homeassistant.helpers.entity_platform import AddEntitiesCallback
from homeassistant.helpers.template import Template
from homeassistant.helpers.typing import ConfigType, DiscoveryInfoType

from .const import CONF_INDEX, CONF_SELECT, DEFAULT_NAME, DEFAULT_VERIFY_SSL, DOMAIN

_LOGGER = logging.getLogger(__name__)

ICON = "mdi:web"

PLATFORM_SCHEMA = PARENT_PLATFORM_SCHEMA.extend(
    {
        vol.Required(CONF_RESOURCE): cv.string,
        vol.Required(CONF_SELECT): cv.string,
        vol.Optional(CONF_ATTRIBUTE): cv.string,
        vol.Optional(CONF_INDEX, default=0): cv.positive_int,
        vol.Optional(CONF_AUTHENTICATION): vol.In(
            [HTTP_BASIC_AUTHENTICATION, HTTP_DIGEST_AUTHENTICATION]
        ),
        vol.Optional(CONF_HEADERS): vol.Schema({cv.string: cv.string}),
        vol.Optional(CONF_NAME, default=DEFAULT_NAME): cv.string,
        vol.Optional(CONF_PASSWORD): cv.string,
        vol.Optional(CONF_UNIT_OF_MEASUREMENT): cv.string,
        vol.Optional(CONF_DEVICE_CLASS): DEVICE_CLASSES_SCHEMA,
        vol.Optional(CONF_STATE_CLASS): STATE_CLASSES_SCHEMA,
        vol.Optional(CONF_USERNAME): cv.string,
        vol.Optional(CONF_VALUE_TEMPLATE): cv.string,
        vol.Optional(CONF_VERIFY_SSL, default=DEFAULT_VERIFY_SSL): cv.boolean,
    }
)


async def async_setup_platform(
    hass: HomeAssistant,
    config: ConfigType,
    async_add_entities: AddEntitiesCallback,
    discovery_info: DiscoveryInfoType | None = None,
) -> None:
    """Set up the Web scrape sensor."""
    _LOGGER.warning(
<<<<<<< HEAD
        # Config flow added in Home Assistant Core 2022.5, remove import flow in 2022.7
        "Loading Scrape via platform setup has been deprecated in Home Assistant 2022.5"
=======
        # Config flow added in Home Assistant Core 2022.6, remove import flow in 2022.8
        "Loading Scrape via platform setup has been deprecated in Home Assistant 2022.6"
>>>>>>> 1de33800
        "Your configuration has been automatically imported and you can"
        "remove it from your configuration.yaml"
    )

    if config.get(CONF_VALUE_TEMPLATE):
<<<<<<< HEAD
        template: Template = config[CONF_VALUE_TEMPLATE]
=======
        template: Template = Template(config[CONF_VALUE_TEMPLATE])
        template.ensure_valid()
>>>>>>> 1de33800
        config[CONF_VALUE_TEMPLATE] = template.template

    hass.async_create_task(
        hass.config_entries.flow.async_init(
            DOMAIN,
            context={"source": SOURCE_IMPORT},
            data=config,
        )
    )


async def async_setup_entry(
    hass: HomeAssistant, entry: ConfigEntry, async_add_entities: AddEntitiesCallback
) -> None:
    """Set up the Scrape sensor entry."""
    name: str = entry.options[CONF_NAME]
    resource: str = entry.options[CONF_RESOURCE]
    method: str = "GET"
    payload: str | None = None
    headers: str | None = entry.options.get(CONF_HEADERS)
    verify_ssl: bool = entry.options[CONF_VERIFY_SSL]
    select: str | None = entry.options.get(CONF_SELECT)
    attr: str | None = entry.options.get(CONF_ATTRIBUTE)
    index: int = int(entry.options[CONF_INDEX])
    unit: str | None = entry.options.get(CONF_UNIT_OF_MEASUREMENT)
    device_class: str | None = entry.options.get(CONF_DEVICE_CLASS)
    state_class: str | None = entry.options.get(CONF_STATE_CLASS)
    username: str | None = entry.options.get(CONF_USERNAME)
    password: str | None = entry.options.get(CONF_PASSWORD)
    value_template: str | None = entry.options.get(CONF_VALUE_TEMPLATE)
    entry_id: str = entry.entry_id

    val_template: Template | None = None
    if value_template is not None:
        val_template = Template(value_template, hass)

    auth: httpx.DigestAuth | tuple[str, str] | None = None
    if username and password:
        if entry.options.get(CONF_AUTHENTICATION) == HTTP_DIGEST_AUTHENTICATION:
            auth = httpx.DigestAuth(username, password)
        else:
            auth = (username, password)

    rest = RestData(hass, method, resource, auth, headers, None, payload, verify_ssl)
    await rest.async_update()

    if rest.data is None:
        raise ConfigEntryNotReady

    async_add_entities(
        [
            ScrapeSensor(
                rest,
                name,
                select,
                attr,
                index,
                val_template,
                unit,
                device_class,
                state_class,
                entry_id,
                resource,
            )
        ],
        True,
    )


class ScrapeSensor(SensorEntity):
    """Representation of a web scrape sensor."""

    _attr_icon = ICON

    def __init__(
        self,
        rest: RestData,
        name: str,
        select: str | None,
        attr: str | None,
        index: int,
        value_template: Template | None,
        unit: str | None,
        device_class: str | None,
        state_class: str | None,
        entry_id: str,
        resource: str,
    ) -> None:
        """Initialize a web scrape sensor."""
        self.rest = rest
        self._attr_native_value = None
        self._select = select
        self._attr = attr
        self._index = index
        self._value_template = value_template
        self._attr_name = name
        self._attr_native_unit_of_measurement = unit
        self._attr_device_class = device_class
        self._attr_state_class = state_class
        self._attr_unique_id = entry_id
        self._attr_device_info = DeviceInfo(
            entry_type=DeviceEntryType.SERVICE,
            identifiers={(DOMAIN, entry_id)},
            manufacturer="Scrape",
            name=name,
            configuration_url=resource,
        )

    def _extract_value(self) -> Any:
        """Parse the html extraction in the executor."""
        raw_data = BeautifulSoup(self.rest.data, "lxml")
        _LOGGER.debug(raw_data)

        try:
            if self._attr is not None:
                value = raw_data.select(self._select)[self._index][self._attr]
            else:
                tag = raw_data.select(self._select)[self._index]
                if tag.name in ("style", "script", "template"):
                    value = tag.string
                else:
                    value = tag.text
        except IndexError:
            _LOGGER.warning("Index '%s' not found in %s", self._attr, self.entity_id)
            value = None
        except KeyError:
            _LOGGER.warning(
                "Attribute '%s' not found in %s", self._attr, self.entity_id
            )
            value = None
        _LOGGER.debug(value)
        return value

    async def async_update(self) -> None:
        """Get the latest data from the source and updates the state."""
        await self.rest.async_update()
        await self._async_update_from_rest_data()

    async def async_added_to_hass(self) -> None:
        """Ensure the data from the initial update is reflected in the state."""
        await self._async_update_from_rest_data()

    async def _async_update_from_rest_data(self) -> None:
        """Update state from the rest data."""
        if self.rest.data is None:
            _LOGGER.error("Unable to retrieve data for %s", self.name)
            return

        value = await self.hass.async_add_executor_job(self._extract_value)

        if self._value_template is not None:
            self._attr_native_value = (
                self._value_template.async_render_with_possible_json_value(value, None)
            )
        else:
            self._attr_native_value = value<|MERGE_RESOLUTION|>--- conflicted
+++ resolved
@@ -77,24 +77,15 @@
 ) -> None:
     """Set up the Web scrape sensor."""
     _LOGGER.warning(
-<<<<<<< HEAD
-        # Config flow added in Home Assistant Core 2022.5, remove import flow in 2022.7
-        "Loading Scrape via platform setup has been deprecated in Home Assistant 2022.5"
-=======
         # Config flow added in Home Assistant Core 2022.6, remove import flow in 2022.8
         "Loading Scrape via platform setup has been deprecated in Home Assistant 2022.6"
->>>>>>> 1de33800
         "Your configuration has been automatically imported and you can"
         "remove it from your configuration.yaml"
     )
 
     if config.get(CONF_VALUE_TEMPLATE):
-<<<<<<< HEAD
-        template: Template = config[CONF_VALUE_TEMPLATE]
-=======
         template: Template = Template(config[CONF_VALUE_TEMPLATE])
         template.ensure_valid()
->>>>>>> 1de33800
         config[CONF_VALUE_TEMPLATE] = template.template
 
     hass.async_create_task(
