"""Support for a ScreenLogic Binary Sensor."""
import logging

<<<<<<< HEAD
from screenlogicpy.const import DATA as SL_DATA, DEVICE_TYPE, ON_OFF
=======
from screenlogicpy.const import DATA as SL_DATA, DEVICE_TYPE, EQUIPMENT, ON_OFF
>>>>>>> 50acae47

from homeassistant.components.binary_sensor import (
    DEVICE_CLASS_PROBLEM,
    BinarySensorEntity,
)

from . import ScreenlogicEntity
from .const import DOMAIN

_LOGGER = logging.getLogger(__name__)

SL_DEVICE_TYPE_TO_HA_DEVICE_CLASS = {DEVICE_TYPE.ALARM: DEVICE_CLASS_PROBLEM}


async def async_setup_entry(hass, config_entry, async_add_entities):
    """Set up entry."""
    entities = []
    coordinator = hass.data[DOMAIN][config_entry.entry_id]["coordinator"]

    # Generic binary sensor
    entities.append(ScreenLogicBinarySensor(coordinator, "chem_alarm"))
<<<<<<< HEAD
=======

    if (
        coordinator.data[SL_DATA.KEY_CONFIG]["equipment_flags"]
        & EQUIPMENT.FLAG_INTELLICHEM
    ):
        # IntelliChem alarm sensors
        entities.extend(
            [
                ScreenlogicChemistryAlarmBinarySensor(coordinator, chem_alarm)
                for chem_alarm in coordinator.data[SL_DATA.KEY_CHEMISTRY][
                    SL_DATA.KEY_ALERTS
                ]
            ]
        )

        # Intellichem notification sensors
        entities.extend(
            [
                ScreenlogicChemistryNotificationBinarySensor(coordinator, chem_notif)
                for chem_notif in coordinator.data[SL_DATA.KEY_CHEMISTRY][
                    SL_DATA.KEY_NOTIFICATIONS
                ]
            ]
        )

    if (
        coordinator.data[SL_DATA.KEY_CONFIG]["equipment_flags"]
        & EQUIPMENT.FLAG_CHLORINATOR
    ):
        # SCG binary sensor
        entities.append(ScreenlogicSCGBinarySensor(coordinator, "scg_status"))
>>>>>>> 50acae47

    async_add_entities(entities)


class ScreenLogicBinarySensor(ScreenlogicEntity, BinarySensorEntity):
    """Representation of the basic ScreenLogic binary sensor entity."""

    @property
    def name(self):
        """Return the sensor name."""
        return f"{self.gateway_name} {self.sensor['name']}"

    @property
    def device_class(self):
        """Return the device class."""
        device_type = self.sensor.get("device_type")
        return SL_DEVICE_TYPE_TO_HA_DEVICE_CLASS.get(device_type)

    @property
    def is_on(self) -> bool:
        """Determine if the sensor is on."""
        return self.sensor["value"] == ON_OFF.ON

    @property
    def sensor(self):
        """Shortcut to access the sensor data."""
<<<<<<< HEAD
        return self.coordinator.data[SL_DATA.KEY_SENSORS][self._data_key]
=======
        return self.coordinator.data[SL_DATA.KEY_SENSORS][self._data_key]


class ScreenlogicChemistryAlarmBinarySensor(ScreenLogicBinarySensor):
    """Representation of a ScreenLogic IntelliChem alarm binary sensor entity."""

    @property
    def sensor(self):
        """Shortcut to access the sensor data."""
        return self.coordinator.data[SL_DATA.KEY_CHEMISTRY][SL_DATA.KEY_ALERTS][
            self._data_key
        ]


class ScreenlogicChemistryNotificationBinarySensor(ScreenLogicBinarySensor):
    """Representation of a ScreenLogic IntelliChem notification binary sensor entity."""

    @property
    def sensor(self):
        """Shortcut to access the sensor data."""
        return self.coordinator.data[SL_DATA.KEY_CHEMISTRY][SL_DATA.KEY_NOTIFICATIONS][
            self._data_key
        ]


class ScreenlogicSCGBinarySensor(ScreenLogicBinarySensor):
    """Representation of a ScreenLogic SCG binary sensor entity."""

    @property
    def sensor(self):
        """Shortcut to access the sensor data."""
        return self.coordinator.data[SL_DATA.KEY_SCG][self._data_key]
>>>>>>> 50acae47
<|MERGE_RESOLUTION|>--- conflicted
+++ resolved
@@ -1,11 +1,7 @@
 """Support for a ScreenLogic Binary Sensor."""
 import logging
 
-<<<<<<< HEAD
-from screenlogicpy.const import DATA as SL_DATA, DEVICE_TYPE, ON_OFF
-=======
 from screenlogicpy.const import DATA as SL_DATA, DEVICE_TYPE, EQUIPMENT, ON_OFF
->>>>>>> 50acae47
 
 from homeassistant.components.binary_sensor import (
     DEVICE_CLASS_PROBLEM,
@@ -27,8 +23,6 @@
 
     # Generic binary sensor
     entities.append(ScreenLogicBinarySensor(coordinator, "chem_alarm"))
-<<<<<<< HEAD
-=======
 
     if (
         coordinator.data[SL_DATA.KEY_CONFIG]["equipment_flags"]
@@ -60,7 +54,6 @@
     ):
         # SCG binary sensor
         entities.append(ScreenlogicSCGBinarySensor(coordinator, "scg_status"))
->>>>>>> 50acae47
 
     async_add_entities(entities)
 
@@ -87,9 +80,6 @@
     @property
     def sensor(self):
         """Shortcut to access the sensor data."""
-<<<<<<< HEAD
-        return self.coordinator.data[SL_DATA.KEY_SENSORS][self._data_key]
-=======
         return self.coordinator.data[SL_DATA.KEY_SENSORS][self._data_key]
 
 
@@ -121,5 +111,4 @@
     @property
     def sensor(self):
         """Shortcut to access the sensor data."""
-        return self.coordinator.data[SL_DATA.KEY_SCG][self._data_key]
->>>>>>> 50acae47
+        return self.coordinator.data[SL_DATA.KEY_SCG][self._data_key]