"""Support for tracking which astronomical or meteorological season it is."""
from __future__ import annotations

<<<<<<< HEAD
from datetime import datetime, timedelta
=======
from datetime import date, datetime
>>>>>>> 84840609
import logging

import ephem
import voluptuous as vol

from homeassistant.components.sensor import (
<<<<<<< HEAD
    PLATFORM_SCHEMA,
    SensorEntity,
    SensorEntityDescription,
)
from homeassistant.const import CONF_NAME, CONF_TYPE, DEVICE_CLASS_TIMESTAMP, TIME_DAYS
=======
    PLATFORM_SCHEMA as PARENT_PLATFORM_SCHEMA,
    SensorEntity,
)
from homeassistant.const import CONF_NAME, CONF_TYPE
>>>>>>> 84840609
from homeassistant.core import HomeAssistant
from homeassistant.helpers import config_validation as cv
from homeassistant.helpers.entity_platform import AddEntitiesCallback
from homeassistant.helpers.typing import ConfigType, DiscoveryInfoType
from homeassistant.util import Throttle
from homeassistant.util.dt import as_local, get_time_zone, utcnow

_LOGGER = logging.getLogger(__name__)

DEFAULT_NAME = "Season"

DEVICE_CLASS_SEASON = "season__season"

EQUATOR = "equator"
NORTHERN = "northern"
SOUTHERN = "southern"

STATE_NONE = None
STATE_AUTUMN = "autumn"
STATE_SPRING = "spring"
STATE_SUMMER = "summer"
STATE_WINTER = "winter"

TYPE_ASTRONOMICAL = "astronomical"
TYPE_METEOROLOGICAL = "meteorological"

ENTITY_SEASON = "season"
ENTITY_DAYS_LEFT = "days_left"
ENTITY_DAYS_IN = "days_in"
ENTITY_NEXT_SEASON = "next_season"

ATTR_LAST_UPDATED = "last_updated"

VALID_TYPES = [
    TYPE_ASTRONOMICAL,
    TYPE_METEOROLOGICAL,
]

HEMISPHERE_SEASON_SWAP = {
    STATE_WINTER: STATE_SUMMER,
    STATE_SPRING: STATE_AUTUMN,
    STATE_AUTUMN: STATE_SPRING,
    STATE_SUMMER: STATE_WINTER,
}

ICON_DEFAULT = "mdi:cloud"
ICON_DAYS_LEFT = "mdi:calendar-arrow-right"
ICON_DAYS_IN = "mdi:calendar-arrow-left"
ICON_NEXT_SEASON = "mdi:calendar"

SEASON_ICONS = {
    STATE_NONE: ICON_DEFAULT,
    STATE_SPRING: "mdi:flower",
    STATE_SUMMER: "mdi:sunglasses",
    STATE_AUTUMN: "mdi:leaf",
    STATE_WINTER: "mdi:snowflake",
}

SCAN_INTERVAL = timedelta(seconds=30)
MIN_TIME_BETWEEN_UPDATES = timedelta(seconds=25)


SENSOR_TYPES: tuple[SensorEntityDescription, ...] = (
    SensorEntityDescription(
        key=ENTITY_SEASON,
        name="Season",
        icon=ICON_DEFAULT,
        device_class=DEVICE_CLASS_SEASON,
    ),
    SensorEntityDescription(
        key=ENTITY_DAYS_LEFT,
        name="Days Left",
        native_unit_of_measurement=TIME_DAYS,
        icon=ICON_DAYS_LEFT,
    ),
    SensorEntityDescription(
        key=ENTITY_DAYS_IN,
        name="Days In",
        native_unit_of_measurement=TIME_DAYS,
        icon=ICON_DAYS_IN,
    ),
    SensorEntityDescription(
        key=ENTITY_NEXT_SEASON,
        name="Next Start Date",
        icon=ICON_NEXT_SEASON,
        device_class=DEVICE_CLASS_TIMESTAMP,
    ),
)


PLATFORM_SCHEMA = PARENT_PLATFORM_SCHEMA.extend(
    {
        vol.Optional(CONF_TYPE, default=TYPE_ASTRONOMICAL): vol.In(VALID_TYPES),
        vol.Optional(CONF_NAME, default=DEFAULT_NAME): cv.string,
    }
)


async def async_setup_platform(
    hass: HomeAssistant,
    config: ConfigType,
    async_add_entities: AddEntitiesCallback,
    discovery_info: DiscoveryInfoType | None = None,
) -> None:
    """Display the current season."""
<<<<<<< HEAD

    _type = config.get(CONF_TYPE)
    name = config.get(CONF_NAME)
=======
    _type: str = config[CONF_TYPE]
    name: str = config[CONF_NAME]
>>>>>>> 84840609

    if hass.config.latitude < 0:
        hemisphere = SOUTHERN
    elif hass.config.latitude > 0:
        hemisphere = NORTHERN
    else:
        hemisphere = EQUATOR

    if hemisphere == EQUATOR:
        _LOGGER.warning(
            "Season cannot be determined for equator, 'unknown' state will be shown"
        )

    _LOGGER.debug(_type)
<<<<<<< HEAD

    season_data = SeasonData(hemisphere, _type, hass.config.time_zone)

    await season_data.async_update()

    entities = []
    for description in SENSOR_TYPES:
        if description.key == ENTITY_SEASON:
            entities.append(Season(season_data, description, name))
        elif hemisphere != EQUATOR:
            entities.append(Season(season_data, description, name))

    async_add_entities(entities, True)


class Season(SensorEntity):
    """Representation of the current season."""

    def __init__(
        self,
        season_data,
        description: SensorEntityDescription,
        name,
    ):
        """Initialize the sensor."""
        self.entity_description = description
        if name == DEFAULT_NAME and description.key != ENTITY_SEASON:
            self._attr_name = f"{name} {description.name}"
        else:
            self._attr_name = f"{description.name}"
        self.season_data = season_data
        self.datetime = None

    async def async_update(self):
        """Get the latest data from Season and update the state."""
        await self.season_data.async_update()
        if self.entity_description.key in self.season_data.data:
            self._attr_native_value = self.season_data.data[self.entity_description.key]
            if self.entity_description.key == ENTITY_SEASON:
                self._attr_icon = SEASON_ICONS[
                    self.season_data.data[self.entity_description.key]
                ]
                self._attr_extra_state_attributes = {
                    ATTR_LAST_UPDATED: self.season_data.data[ATTR_LAST_UPDATED]
                }


class SeasonData:
    """Calculate the current season."""

    def __init__(self, hemisphere, _type, time_zone):
        """Initialize the data object."""

        self.hemisphere = hemisphere
        self.time_zone = time_zone
        self.type = _type
        self.datetime = None
        self._data = {}

    @Throttle(MIN_TIME_BETWEEN_UPDATES)
    async def async_update(self):
        """Get the latest data from season."""
        # Update data
        self.datetime = utcnow().replace(tzinfo=None)
        self._data = get_season(self)


def get_season(self):
=======
    add_entities([Season(hemisphere, _type, name)], True)


def get_season(
    current_date: date, hemisphere: str, season_tracking_type: str
) -> str | None:
>>>>>>> 84840609
    """Calculate the current season."""

    date = self.datetime
    hemisphere = self.hemisphere
    season_tracking_type = self.type
    time_zone = self.time_zone
    data = {}

    if season_tracking_type == TYPE_ASTRONOMICAL:
        spring_start = ephem.next_equinox(str(current_date.year)).datetime()
        summer_start = ephem.next_solstice(str(current_date.year)).datetime()
        autumn_start = ephem.next_equinox(spring_start).datetime()
        winter_start = ephem.next_solstice(summer_start).datetime()
    else:
        spring_start = datetime(2017, 3, 1).replace(year=current_date.year)
        summer_start = spring_start.replace(month=6)
        autumn_start = spring_start.replace(month=9)
        winter_start = spring_start.replace(month=12)

<<<<<<< HEAD
    if hemisphere != EQUATOR:
        if date < spring_start or date >= winter_start:
            season = STATE_WINTER
            if date.month >= 12:
                spring_start = ephem.next_equinox(str(date.year + 1)).datetime()
            else:
                winter_start = ephem.next_solstice(
                    summer_start.replace(year=date.year - 1)
                ).datetime()
            days_left = spring_start.date() - date.date()
            days_in = date.date() - winter_start.date()
            next_date = spring_start
        elif date < summer_start:
            season = STATE_SPRING
            days_left = summer_start.date() - date.date()
            days_in = date.date() - spring_start.date()
            next_date = summer_start
        elif date < autumn_start:
            season = STATE_SUMMER
            days_left = autumn_start.date() - date.date()
            days_in = date.date() - summer_start.date()
            next_date = autumn_start
        elif date < winter_start:
            season = STATE_AUTUMN
            days_left = winter_start.date() - date.date()
            days_in = date.date() - autumn_start.date()
            next_date = winter_start

        if time_zone is not None:
            next_date = as_local(next_date.replace(tzinfo=get_time_zone("UTC")))

    last_update = as_local(date.replace(tzinfo=get_time_zone("UTC")))

    # If user is located in the southern hemisphere, swap the season
    if hemisphere == SOUTHERN:
        season = HEMISPHERE_SEASON_SWAP.get(season)

    # If user is located at the equator, no season
    if hemisphere == EQUATOR:
        self.data = {
            ENTITY_SEASON: STATE_NONE,
            ENTITY_DAYS_LEFT: STATE_NONE,
            ENTITY_DAYS_IN: STATE_NONE,
            ENTITY_NEXT_SEASON: STATE_NONE,
            ATTR_LAST_UPDATED: last_update.isoformat(),
        }
    else:
        self.data = {
            ENTITY_SEASON: season,
            ENTITY_DAYS_LEFT: days_left.days,
            ENTITY_DAYS_IN: abs(days_in.days) + 1,
            ENTITY_NEXT_SEASON: next_date.isoformat(),
            ATTR_LAST_UPDATED: last_update.isoformat(),
        }

    return data
=======
    if spring_start <= current_date < summer_start:
        season = STATE_SPRING
    elif summer_start <= current_date < autumn_start:
        season = STATE_SUMMER
    elif autumn_start <= current_date < winter_start:
        season = STATE_AUTUMN
    elif winter_start <= current_date or spring_start > current_date:
        season = STATE_WINTER

    # If user is located in the southern hemisphere swap the season
    if hemisphere == NORTHERN:
        return season
    return HEMISPHERE_SEASON_SWAP.get(season)


class Season(SensorEntity):
    """Representation of the current season."""

    _attr_device_class = "season__season"

    def __init__(self, hemisphere: str, season_tracking_type: str, name: str) -> None:
        """Initialize the season."""
        self._attr_name = name
        self.hemisphere = hemisphere
        self.type = season_tracking_type

    def update(self) -> None:
        """Update season."""
        self._attr_native_value = get_season(
            utcnow().replace(tzinfo=None), self.hemisphere, self.type
        )

        self._attr_icon = "mdi:cloud"
        if self._attr_native_value:
            self._attr_icon = SEASON_ICONS[self._attr_native_value]
>>>>>>> 84840609
<|MERGE_RESOLUTION|>--- conflicted
+++ resolved
@@ -1,29 +1,18 @@
 """Support for tracking which astronomical or meteorological season it is."""
 from __future__ import annotations
 
-<<<<<<< HEAD
 from datetime import datetime, timedelta
-=======
-from datetime import date, datetime
->>>>>>> 84840609
 import logging
 
 import ephem
 import voluptuous as vol
 
 from homeassistant.components.sensor import (
-<<<<<<< HEAD
-    PLATFORM_SCHEMA,
+    PLATFORM_SCHEMA as PARENT_PLATFORM_SCHEMA,
     SensorEntity,
     SensorEntityDescription,
 )
-from homeassistant.const import CONF_NAME, CONF_TYPE, DEVICE_CLASS_TIMESTAMP, TIME_DAYS
-=======
-    PLATFORM_SCHEMA as PARENT_PLATFORM_SCHEMA,
-    SensorEntity,
-)
-from homeassistant.const import CONF_NAME, CONF_TYPE
->>>>>>> 84840609
+from homeassistant.const import CONF_NAME, CONF_TYPE, TIME_DAYS
 from homeassistant.core import HomeAssistant
 from homeassistant.helpers import config_validation as cv
 from homeassistant.helpers.entity_platform import AddEntitiesCallback
@@ -109,7 +98,6 @@
         key=ENTITY_NEXT_SEASON,
         name="Next Start Date",
         icon=ICON_NEXT_SEASON,
-        device_class=DEVICE_CLASS_TIMESTAMP,
     ),
 )
 
@@ -129,14 +117,8 @@
     discovery_info: DiscoveryInfoType | None = None,
 ) -> None:
     """Display the current season."""
-<<<<<<< HEAD
-
-    _type = config.get(CONF_TYPE)
-    name = config.get(CONF_NAME)
-=======
     _type: str = config[CONF_TYPE]
     name: str = config[CONF_NAME]
->>>>>>> 84840609
 
     if hass.config.latitude < 0:
         hemisphere = SOUTHERN
@@ -151,17 +133,16 @@
         )
 
     _LOGGER.debug(_type)
-<<<<<<< HEAD
 
     season_data = SeasonData(hemisphere, _type, hass.config.time_zone)
-
+    
     await season_data.async_update()
 
     entities = []
     for description in SENSOR_TYPES:
-        if description.key == ENTITY_SEASON:
+        if description.key in ENTITY_SEASON:
             entities.append(Season(season_data, description, name))
-        elif hemisphere != EQUATOR:
+        elif hemisphere not in EQUATOR:
             entities.append(Season(season_data, description, name))
 
     async_add_entities(entities, True)
@@ -178,7 +159,7 @@
     ):
         """Initialize the sensor."""
         self.entity_description = description
-        if name == DEFAULT_NAME and description.key != ENTITY_SEASON:
+        if name in DEFAULT_NAME and description.key != ENTITY_SEASON:
             self._attr_name = f"{name} {description.name}"
         else:
             self._attr_name = f"{description.name}"
@@ -190,7 +171,7 @@
         await self.season_data.async_update()
         if self.entity_description.key in self.season_data.data:
             self._attr_native_value = self.season_data.data[self.entity_description.key]
-            if self.entity_description.key == ENTITY_SEASON:
+            if self.entity_description.key in ENTITY_SEASON:
                 self._attr_icon = SEASON_ICONS[
                     self.season_data.data[self.entity_description.key]
                 ]
@@ -215,26 +196,15 @@
     async def async_update(self):
         """Get the latest data from season."""
         # Update data
-        self.datetime = utcnow().replace(tzinfo=None)
-        self._data = get_season(self)
-
-
-def get_season(self):
-=======
-    add_entities([Season(hemisphere, _type, name)], True)
+        self._data = get_season(
+            self, utcnow().replace(tzinfo=None), self.hemisphere, self.type, self.time_zone, self._data
+        )
 
 
 def get_season(
-    current_date: date, hemisphere: str, season_tracking_type: str
+    self, current_date: date, hemisphere: str, season_tracking_type: str, time_zone: str, data
 ) -> str | None:
->>>>>>> 84840609
     """Calculate the current season."""
-
-    date = self.datetime
-    hemisphere = self.hemisphere
-    season_tracking_type = self.type
-    time_zone = self.time_zone
-    data = {}
 
     if season_tracking_type == TYPE_ASTRONOMICAL:
         spring_start = ephem.next_equinox(str(current_date.year)).datetime()
@@ -247,97 +217,63 @@
         autumn_start = spring_start.replace(month=9)
         winter_start = spring_start.replace(month=12)
 
-<<<<<<< HEAD
     if hemisphere != EQUATOR:
-        if date < spring_start or date >= winter_start:
+        if current_date < spring_start or current_date >= winter_start:
             season = STATE_WINTER
-            if date.month >= 12:
-                spring_start = ephem.next_equinox(str(date.year + 1)).datetime()
+            if current_date.month >= 12:
+                spring_start = ephem.next_equinox(str(current_date.year + 1)).datetime()
             else:
                 winter_start = ephem.next_solstice(
-                    summer_start.replace(year=date.year - 1)
+                    summer_start.replace(year=current_date.year - 1)
                 ).datetime()
-            days_left = spring_start.date() - date.date()
-            days_in = date.date() - winter_start.date()
+            days_left = spring_start.date() - current_date.date()
+            days_in = current_date.date() - winter_start.date()
             next_date = spring_start
-        elif date < summer_start:
+        elif current_date < summer_start:
             season = STATE_SPRING
-            days_left = summer_start.date() - date.date()
-            days_in = date.date() - spring_start.date()
+            days_left = summer_start.date() - current_date.date()
+            days_in = current_date.date() - spring_start.date()
             next_date = summer_start
-        elif date < autumn_start:
+        elif current_date < autumn_start:
             season = STATE_SUMMER
-            days_left = autumn_start.date() - date.date()
-            days_in = date.date() - summer_start.date()
+            days_left = autumn_start.date() - current_date.date()
+            days_in = current_date.date() - summer_start.date()
             next_date = autumn_start
-        elif date < winter_start:
+        elif current_date < winter_start:
             season = STATE_AUTUMN
-            days_left = winter_start.date() - date.date()
-            days_in = date.date() - autumn_start.date()
+            days_left = winter_start.date() - current_date.date()
+            days_in = current_date.date() - autumn_start.date()
             next_date = winter_start
 
         if time_zone is not None:
             next_date = as_local(next_date.replace(tzinfo=get_time_zone("UTC")))
-
-    last_update = as_local(date.replace(tzinfo=get_time_zone("UTC")))
-
-    # If user is located in the southern hemisphere, swap the season
+    else:
+        season = STATE_NONE
+        days_left = STATE_NONE
+        days_in = STATE_NONE
+        next_date = STATE_NONE
+
+    last_update = as_local(current_date.replace(tzinfo=get_time_zone("UTC")))
+
+    # If user is located in the southern hemisphere swap the season
     if hemisphere == SOUTHERN:
         season = HEMISPHERE_SEASON_SWAP.get(season)
 
-    # If user is located at the equator, no season
     if hemisphere == EQUATOR:
         self.data = {
-            ENTITY_SEASON: STATE_NONE,
-            ENTITY_DAYS_LEFT: STATE_NONE,
-            ENTITY_DAYS_IN: STATE_NONE,
-            ENTITY_NEXT_SEASON: STATE_NONE,
-            ATTR_LAST_UPDATED: last_update.isoformat(),
+            ENTITY_SEASON: season,
+            ENTITY_DAYS_LEFT: days_left,
+            ENTITY_DAYS_IN: days_in,
+            ENTITY_NEXT_SEASON: next_date,
+            ATTR_LAST_UPDATED: last_update,
         }
     else:
         self.data = {
             ENTITY_SEASON: season,
             ENTITY_DAYS_LEFT: days_left.days,
             ENTITY_DAYS_IN: abs(days_in.days) + 1,
-            ENTITY_NEXT_SEASON: next_date.isoformat(),
-            ATTR_LAST_UPDATED: last_update.isoformat(),
+            ENTITY_NEXT_SEASON: next_date.strftime("%Y-%m-%d, %H:%M:%S"),
+            ATTR_LAST_UPDATED: last_update,
         }
 
-    return data
-=======
-    if spring_start <= current_date < summer_start:
-        season = STATE_SPRING
-    elif summer_start <= current_date < autumn_start:
-        season = STATE_SUMMER
-    elif autumn_start <= current_date < winter_start:
-        season = STATE_AUTUMN
-    elif winter_start <= current_date or spring_start > current_date:
-        season = STATE_WINTER
-
-    # If user is located in the southern hemisphere swap the season
-    if hemisphere == NORTHERN:
-        return season
-    return HEMISPHERE_SEASON_SWAP.get(season)
-
-
-class Season(SensorEntity):
-    """Representation of the current season."""
-
-    _attr_device_class = "season__season"
-
-    def __init__(self, hemisphere: str, season_tracking_type: str, name: str) -> None:
-        """Initialize the season."""
-        self._attr_name = name
-        self.hemisphere = hemisphere
-        self.type = season_tracking_type
-
-    def update(self) -> None:
-        """Update season."""
-        self._attr_native_value = get_season(
-            utcnow().replace(tzinfo=None), self.hemisphere, self.type
-        )
-
-        self._attr_icon = "mdi:cloud"
-        if self._attr_native_value:
-            self._attr_icon = SEASON_ICONS[self._attr_native_value]
->>>>>>> 84840609
+    return data