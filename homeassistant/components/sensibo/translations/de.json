{
    "config": {
        "abort": {
            "already_configured": "Konto wurde bereits konfiguriert",
            "reauth_successful": "Die erneute Authentifizierung war erfolgreich"
        },
        "error": {
<<<<<<< HEAD
            "cannot_connect": "Verbindung fehlgeschlagen"
=======
            "cannot_connect": "Verbindung fehlgeschlagen",
            "incorrect_api_key": "Ung\u00fcltiger API-Schl\u00fcssel f\u00fcr ausgew\u00e4hltes Konto",
            "invalid_auth": "Ung\u00fcltige Authentifizierung",
            "no_devices": "Keine Ger\u00e4te gefunden",
            "no_username": "Benutzername konnte nicht ermittelt werden"
>>>>>>> c99bbbcd
        },
        "step": {
            "reauth_confirm": {
                "data": {
                    "api_key": "API-Schl\u00fcssel"
                }
            },
            "user": {
                "data": {
                    "api_key": "API-Schl\u00fcssel",
                    "name": "Name"
                }
            }
        }
    }
}<|MERGE_RESOLUTION|>--- conflicted
+++ resolved
@@ -5,15 +5,11 @@
             "reauth_successful": "Die erneute Authentifizierung war erfolgreich"
         },
         "error": {
-<<<<<<< HEAD
-            "cannot_connect": "Verbindung fehlgeschlagen"
-=======
             "cannot_connect": "Verbindung fehlgeschlagen",
             "incorrect_api_key": "Ung\u00fcltiger API-Schl\u00fcssel f\u00fcr ausgew\u00e4hltes Konto",
             "invalid_auth": "Ung\u00fcltige Authentifizierung",
             "no_devices": "Keine Ger\u00e4te gefunden",
             "no_username": "Benutzername konnte nicht ermittelt werden"
->>>>>>> c99bbbcd
         },
         "step": {
             "reauth_confirm": {
