{
    "config": {
        "abort": {
            "already_configured": "\u30a2\u30ab\u30a6\u30f3\u30c8\u306f\u3059\u3067\u306b\u8a2d\u5b9a\u3055\u308c\u3066\u3044\u307e\u3059",
            "reauth_successful": "\u518d\u8a8d\u8a3c\u306b\u6210\u529f\u3057\u307e\u3057\u305f"
        },
        "error": {
<<<<<<< HEAD
            "cannot_connect": "\u63a5\u7d9a\u306b\u5931\u6557\u3057\u307e\u3057\u305f"
=======
            "cannot_connect": "\u63a5\u7d9a\u306b\u5931\u6557\u3057\u307e\u3057\u305f",
            "incorrect_api_key": "\u9078\u629e\u3057\u305f\u30a2\u30ab\u30a6\u30f3\u30c8\u306eAPI\u30ad\u30fc\u304c\u7121\u52b9\u3067\u3059",
            "invalid_auth": "\u7121\u52b9\u306a\u8a8d\u8a3c",
            "no_devices": "\u30c7\u30d0\u30a4\u30b9\u306f\u691c\u51fa\u3055\u308c\u307e\u305b\u3093\u3067\u3057\u305f",
            "no_username": "\u30e6\u30fc\u30b6\u30fc\u540d\u3092\u53d6\u5f97\u3067\u304d\u307e\u305b\u3093\u3067\u3057\u305f"
>>>>>>> c99bbbcd
        },
        "step": {
            "reauth_confirm": {
                "data": {
                    "api_key": "API\u30ad\u30fc"
                }
            },
            "user": {
                "data": {
                    "api_key": "API\u30ad\u30fc",
                    "name": "\u540d\u524d"
                }
            }
        }
    }
}<|MERGE_RESOLUTION|>--- conflicted
+++ resolved
@@ -5,15 +5,11 @@
             "reauth_successful": "\u518d\u8a8d\u8a3c\u306b\u6210\u529f\u3057\u307e\u3057\u305f"
         },
         "error": {
-<<<<<<< HEAD
-            "cannot_connect": "\u63a5\u7d9a\u306b\u5931\u6557\u3057\u307e\u3057\u305f"
-=======
             "cannot_connect": "\u63a5\u7d9a\u306b\u5931\u6557\u3057\u307e\u3057\u305f",
             "incorrect_api_key": "\u9078\u629e\u3057\u305f\u30a2\u30ab\u30a6\u30f3\u30c8\u306eAPI\u30ad\u30fc\u304c\u7121\u52b9\u3067\u3059",
             "invalid_auth": "\u7121\u52b9\u306a\u8a8d\u8a3c",
             "no_devices": "\u30c7\u30d0\u30a4\u30b9\u306f\u691c\u51fa\u3055\u308c\u307e\u305b\u3093\u3067\u3057\u305f",
             "no_username": "\u30e6\u30fc\u30b6\u30fc\u540d\u3092\u53d6\u5f97\u3067\u304d\u307e\u305b\u3093\u3067\u3057\u305f"
->>>>>>> c99bbbcd
         },
         "step": {
             "reauth_confirm": {
