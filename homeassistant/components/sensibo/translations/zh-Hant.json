--- conflicted
+++ resolved
@@ -5,15 +5,11 @@
             "reauth_successful": "\u91cd\u65b0\u8a8d\u8b49\u6210\u529f"
         },
         "error": {
-<<<<<<< HEAD
-            "cannot_connect": "\u9023\u7dda\u5931\u6557"
-=======
             "cannot_connect": "\u9023\u7dda\u5931\u6557",
             "incorrect_api_key": "\u6240\u9078\u64c7\u5e33\u865f\u4e4b API \u91d1\u9470\u7121\u6548\u3002",
             "invalid_auth": "\u9a57\u8b49\u78bc\u7121\u6548",
             "no_devices": "\u672a\u767c\u73fe\u4efb\u4f55\u88dd\u7f6e",
             "no_username": "\u7121\u6cd5\u53d6\u5f97\u4f7f\u7528\u8005\u540d\u7a31"
->>>>>>> c99bbbcd
         },
         "step": {
             "reauth_confirm": {
