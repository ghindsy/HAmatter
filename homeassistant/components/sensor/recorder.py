"""Statistics helper for sensor."""
from __future__ import annotations

import datetime
import itertools
import logging

from homeassistant.components.recorder import history, statistics
from homeassistant.components.sensor import (
    ATTR_STATE_CLASS,
    DEVICE_CLASS_BATTERY,
    DEVICE_CLASS_ENERGY,
    DEVICE_CLASS_HUMIDITY,
    DEVICE_CLASS_MONETARY,
    DEVICE_CLASS_PRESSURE,
    DEVICE_CLASS_TEMPERATURE,
    STATE_CLASS_MEASUREMENT,
)
from homeassistant.const import (
    ATTR_DEVICE_CLASS,
    ATTR_UNIT_OF_MEASUREMENT,
    DEVICE_CLASS_POWER,
    ENERGY_KILO_WATT_HOUR,
    ENERGY_WATT_HOUR,
<<<<<<< HEAD
    PRESSURE_BAR,
    PRESSURE_HPA,
    PRESSURE_INHG,
    PRESSURE_MBAR,
    PRESSURE_PA,
    PRESSURE_PSI,
=======
    POWER_KILO_WATT,
    POWER_WATT,
>>>>>>> 6131ed09
)
from homeassistant.core import HomeAssistant, State
import homeassistant.util.dt as dt_util
import homeassistant.util.pressure as pressure_util

from . import DOMAIN

_LOGGER = logging.getLogger(__name__)

DEVICE_CLASS_STATISTICS = {
    DEVICE_CLASS_BATTERY: {"mean", "min", "max"},
    DEVICE_CLASS_ENERGY: {"sum"},
    DEVICE_CLASS_HUMIDITY: {"mean", "min", "max"},
    DEVICE_CLASS_MONETARY: {"sum"},
    DEVICE_CLASS_POWER: {"mean", "min", "max"},
    DEVICE_CLASS_PRESSURE: {"mean", "min", "max"},
    DEVICE_CLASS_TEMPERATURE: {"mean", "min", "max"},
}

UNIT_CONVERSIONS = {
    DEVICE_CLASS_ENERGY: {
        ENERGY_KILO_WATT_HOUR: lambda x: x,
        ENERGY_WATT_HOUR: lambda x: x / 1000,
    },
<<<<<<< HEAD
    DEVICE_CLASS_PRESSURE: {
        PRESSURE_BAR: lambda x: x / pressure_util.UNIT_CONVERSION[PRESSURE_BAR],
        PRESSURE_HPA: lambda x: x / pressure_util.UNIT_CONVERSION[PRESSURE_HPA],
        PRESSURE_INHG: lambda x: x / pressure_util.UNIT_CONVERSION[PRESSURE_INHG],
        PRESSURE_MBAR: lambda x: x / pressure_util.UNIT_CONVERSION[PRESSURE_MBAR],
        PRESSURE_PA: lambda x: x / pressure_util.UNIT_CONVERSION[PRESSURE_PA],
        PRESSURE_PSI: lambda x: x / pressure_util.UNIT_CONVERSION[PRESSURE_PSI],
=======
    DEVICE_CLASS_POWER: {
        POWER_WATT: lambda x: x,
        POWER_KILO_WATT: lambda x: x * 1000,
>>>>>>> 6131ed09
    },
}

WARN_UNSUPPORTED_UNIT = set()


def _get_entities(hass: HomeAssistant) -> list[tuple[str, str]]:
    """Get (entity_id, device_class) of all sensors for which to compile statistics."""
    all_sensors = hass.states.all(DOMAIN)
    entity_ids = []

    for state in all_sensors:
        device_class = state.attributes.get(ATTR_DEVICE_CLASS)
        state_class = state.attributes.get(ATTR_STATE_CLASS)
        if not state_class or state_class != STATE_CLASS_MEASUREMENT:
            continue
        if not device_class or device_class not in DEVICE_CLASS_STATISTICS:
            continue
        entity_ids.append((state.entity_id, device_class))
    return entity_ids


# Faster than try/except
# From https://stackoverflow.com/a/23639915
def _is_number(s: str) -> bool:  # pylint: disable=invalid-name
    """Return True if string is a number."""
    return s.replace(".", "", 1).isdigit()


def _time_weighted_average(
    fstates: list[tuple[float, State]], start: datetime.datetime, end: datetime.datetime
) -> float:
    """Calculate a time weighted average.

    The average is calculated by, weighting the states by duration in seconds between
    state changes.
    Note: there's no interpolation of values between state changes.
    """
    old_fstate: float | None = None
    old_start_time: datetime.datetime | None = None
    accumulated = 0.0

    for fstate, state in fstates:
        # The recorder will give us the last known state, which may be well
        # before the requested start time for the statistics
        start_time = start if state.last_updated < start else state.last_updated
        if old_start_time is None:
            # Adjust start time, if there was no last known state
            start = start_time
        else:
            duration = start_time - old_start_time
            # Accumulate the value, weighted by duration until next state change
            assert old_fstate is not None
            accumulated += old_fstate * duration.total_seconds()

        old_fstate = fstate
        old_start_time = start_time

    if old_fstate is not None:
        # Accumulate the value, weighted by duration until end of the period
        assert old_start_time is not None
        duration = end - old_start_time
        accumulated += old_fstate * duration.total_seconds()

    return accumulated / (end - start).total_seconds()


def _normalize_states(
    entity_history: list[State], device_class: str, entity_id: str
) -> list[tuple[float, State]]:
    """Normalize units."""

    if device_class not in UNIT_CONVERSIONS:
        # We're not normalizing this device class, return the state as they are
        return [(float(el.state), el) for el in entity_history if _is_number(el.state)]

    fstates = []

    for state in entity_history:
        # Exclude non numerical states from statistics
        if not _is_number(state.state):
            continue

        fstate = float(state.state)
        unit = state.attributes.get(ATTR_UNIT_OF_MEASUREMENT)
        # Exclude unsupported units from statistics
        if unit not in UNIT_CONVERSIONS[device_class]:
            if entity_id not in WARN_UNSUPPORTED_UNIT:
                WARN_UNSUPPORTED_UNIT.add(entity_id)
                _LOGGER.warning("%s has unknown unit %s", entity_id, unit)
            continue

        fstates.append((UNIT_CONVERSIONS[device_class][unit](fstate), state))  # type: ignore

    return fstates


def compile_statistics(
    hass: HomeAssistant, start: datetime.datetime, end: datetime.datetime
) -> dict:
    """Compile statistics for all entities during start-end.

    Note: This will query the database and must not be run in the event loop
    """
    result: dict = {}

    entities = _get_entities(hass)

    # Get history between start and end
    history_list = history.get_significant_states(  # type: ignore
        hass, start - datetime.timedelta.resolution, end, [i[0] for i in entities]
    )

    for entity_id, device_class in entities:
        wanted_statistics = DEVICE_CLASS_STATISTICS[device_class]

        if entity_id not in history_list:
            continue

        entity_history = history_list[entity_id]
        fstates = _normalize_states(entity_history, device_class, entity_id)

        if not fstates:
            continue

        result[entity_id] = {}

        # Make calculations
        if "max" in wanted_statistics:
            result[entity_id]["max"] = max(*itertools.islice(zip(*fstates), 1))
        if "min" in wanted_statistics:
            result[entity_id]["min"] = min(*itertools.islice(zip(*fstates), 1))

        if "mean" in wanted_statistics:
            result[entity_id]["mean"] = _time_weighted_average(fstates, start, end)

        if "sum" in wanted_statistics:
            last_reset = old_last_reset = None
            new_state = old_state = None
            _sum = 0
            last_stats = statistics.get_last_statistics(hass, 1, entity_id)  # type: ignore
            if entity_id in last_stats:
                # We have compiled history for this sensor before, use that as a starting point
                last_reset = old_last_reset = last_stats[entity_id][0]["last_reset"]
                new_state = old_state = last_stats[entity_id][0]["state"]
                _sum = last_stats[entity_id][0]["sum"]

            for fstate, state in fstates:
                if "last_reset" not in state.attributes:
                    continue
                if (last_reset := state.attributes["last_reset"]) != old_last_reset:
                    # The sensor has been reset, update the sum
                    if old_state is not None:
                        _sum += new_state - old_state
                    # ..and update the starting point
                    new_state = fstate
                    old_last_reset = last_reset
                    old_state = new_state
                else:
                    new_state = fstate

            if last_reset is None or new_state is None or old_state is None:
                # No valid updates
                result.pop(entity_id)
                continue

            # Update the sum with the last state
            _sum += new_state - old_state
            result[entity_id]["last_reset"] = dt_util.parse_datetime(last_reset)
            result[entity_id]["sum"] = _sum
            result[entity_id]["state"] = new_state

    return result<|MERGE_RESOLUTION|>--- conflicted
+++ resolved
@@ -22,17 +22,14 @@
     DEVICE_CLASS_POWER,
     ENERGY_KILO_WATT_HOUR,
     ENERGY_WATT_HOUR,
-<<<<<<< HEAD
+    POWER_KILO_WATT,
+    POWER_WATT,
     PRESSURE_BAR,
     PRESSURE_HPA,
     PRESSURE_INHG,
     PRESSURE_MBAR,
     PRESSURE_PA,
     PRESSURE_PSI,
-=======
-    POWER_KILO_WATT,
-    POWER_WATT,
->>>>>>> 6131ed09
 )
 from homeassistant.core import HomeAssistant, State
 import homeassistant.util.dt as dt_util
@@ -57,7 +54,10 @@
         ENERGY_KILO_WATT_HOUR: lambda x: x,
         ENERGY_WATT_HOUR: lambda x: x / 1000,
     },
-<<<<<<< HEAD
+    DEVICE_CLASS_POWER: {
+        POWER_WATT: lambda x: x,
+        POWER_KILO_WATT: lambda x: x * 1000,
+    },
     DEVICE_CLASS_PRESSURE: {
         PRESSURE_BAR: lambda x: x / pressure_util.UNIT_CONVERSION[PRESSURE_BAR],
         PRESSURE_HPA: lambda x: x / pressure_util.UNIT_CONVERSION[PRESSURE_HPA],
@@ -65,11 +65,6 @@
         PRESSURE_MBAR: lambda x: x / pressure_util.UNIT_CONVERSION[PRESSURE_MBAR],
         PRESSURE_PA: lambda x: x / pressure_util.UNIT_CONVERSION[PRESSURE_PA],
         PRESSURE_PSI: lambda x: x / pressure_util.UNIT_CONVERSION[PRESSURE_PSI],
-=======
-    DEVICE_CLASS_POWER: {
-        POWER_WATT: lambda x: x,
-        POWER_KILO_WATT: lambda x: x * 1000,
->>>>>>> 6131ed09
     },
 }
 
