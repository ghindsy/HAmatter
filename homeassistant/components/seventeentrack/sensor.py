--- conflicted
+++ resolved
@@ -51,7 +51,7 @@
 
     coordinator: SeventeenTrackDataCoordinator
     _attr_icon = ICON
-    _attr_unit_of_measurement = "packages"
+    _attr_native_unit_of_measurement = "packages"
 
     def __init__(self, coordinator: SeventeenTrackDataCoordinator) -> None:
         """Pass coordinator to CoordinatorEntity."""
@@ -81,42 +81,16 @@
         self._attr_unique_id = f"{self._username}-{slugify(self._attr_name)}"
 
     @property
-<<<<<<< HEAD
-    def state(self) -> int:
-=======
-    def native_value(self):
->>>>>>> 1f997fcd
+    def native_value(self) -> int:
         """Return the state."""
         return len(self.coordinator.data["packages"])
 
     @property
-<<<<<<< HEAD
     def extra_state_attributes(self):
         """Return the device state attributes."""
         package_data = {}
         for package in self.coordinator.data["packages"]:
             package_data.update(
-=======
-    def unique_id(self):
-        """Return a unique, Home Assistant friendly identifier for this entity."""
-        return f"summary_{self._data.account_id}_{slugify(self._status)}"
-
-    @property
-    def native_unit_of_measurement(self):
-        """Return the unit the value is expressed in."""
-        return "packages"
-
-    async def async_update(self):
-        """Update the sensor."""
-        await self._data.async_update()
-
-        package_data = []
-        for package in self._data.packages.values():
-            if package.status != self._status:
-                continue
-
-            package_data.append(
->>>>>>> 1f997fcd
                 {
                     package.tracking_number: {
                         ATTR_FRIENDLY_NAME: package.friendly_name,
@@ -151,14 +125,13 @@
         self.sensor_type = sensor_type
 
     @property
-    def state(self) -> str:
+    def native_value(self) -> str:
         """Return the state."""
         return self.coordinator.data["summary"][self.sensor_type]
 
     @property
     def extra_state_attributes(self):
         """Return the device state attributes."""
-<<<<<<< HEAD
         package_data = {}
         for package in self.coordinator.data["packages"]:
             if package.status == self.sensor_type:
@@ -176,140 +149,6 @@
                             ATTR_DESTINATION_COUNTRY: package.destination_country,
                         }
                     }
-=======
-        return self._attrs
-
-    @property
-    def icon(self):
-        """Return the icon."""
-        return "mdi:package"
-
-    @property
-    def name(self):
-        """Return the name."""
-        name = self._friendly_name
-        if not name:
-            name = self._tracking_number
-        return f"Seventeentrack Package: {name}"
-
-    @property
-    def native_value(self):
-        """Return the state."""
-        return self._state
-
-    @property
-    def unique_id(self):
-        """Return a unique, Home Assistant friendly identifier for this entity."""
-        return UNIQUE_ID_TEMPLATE.format(self._data.account_id, self._tracking_number)
-
-    async def async_update(self):
-        """Update the sensor."""
-        await self._data.async_update()
-
-        if not self.available:
-            # Entity cannot be removed while its being added
-            async_call_later(self.hass, 1, self._remove)
-            return
-
-        package = self._data.packages.get(self._tracking_number, None)
-
-        # If the user has elected to not see delivered packages and one gets
-        # delivered, post a notification:
-        if package.status == VALUE_DELIVERED and not self._data.show_delivered:
-            self._notify_delivered()
-            # Entity cannot be removed while its being added
-            async_call_later(self.hass, 1, self._remove)
-            return
-
-        self._attrs.update(
-            {
-                ATTR_INFO_TEXT: package.info_text,
-                ATTR_TIMESTAMP: package.timestamp,
-                ATTR_LOCATION: package.location,
-            }
-        )
-        self._state = package.status
-        self._friendly_name = package.friendly_name
-
-    async def _remove(self, *_):
-        """Remove entity itself."""
-        await self.async_remove(force_remove=True)
-
-        reg = await self.hass.helpers.entity_registry.async_get_registry()
-        entity_id = reg.async_get_entity_id(
-            "sensor",
-            "seventeentrack",
-            UNIQUE_ID_TEMPLATE.format(self._data.account_id, self._tracking_number),
-        )
-        if entity_id:
-            reg.async_remove(entity_id)
-
-    def _notify_delivered(self):
-        """Notify when package is delivered."""
-        _LOGGER.info("Package delivered: %s", self._tracking_number)
-
-        identification = (
-            self._friendly_name if self._friendly_name else self._tracking_number
-        )
-        message = NOTIFICATION_DELIVERED_MESSAGE.format(
-            identification, self._tracking_number
-        )
-        title = NOTIFICATION_DELIVERED_TITLE.format(identification)
-        notification_id = NOTIFICATION_DELIVERED_TITLE.format(self._tracking_number)
-
-        self.hass.components.persistent_notification.create(
-            message, title=title, notification_id=notification_id
-        )
-
-
-class SeventeenTrackData:
-    """Define a data handler for 17track.net."""
-
-    def __init__(
-        self,
-        client,
-        async_add_entities,
-        scan_interval,
-        show_archived,
-        show_delivered,
-        timezone,
-    ):
-        """Initialize."""
-        self._async_add_entities = async_add_entities
-        self._client = client
-        self._scan_interval = scan_interval
-        self._show_archived = show_archived
-        self.account_id = client.profile.account_id
-        self.packages = {}
-        self.show_delivered = show_delivered
-        self.timezone = timezone
-        self.summary = {}
-
-        self.async_update = Throttle(self._scan_interval)(self._async_update)
-        self.first_update = True
-
-    async def _async_update(self):
-        """Get updated data from 17track.net."""
-
-        try:
-            packages = await self._client.profile.packages(
-                show_archived=self._show_archived, tz=self.timezone
-            )
-            _LOGGER.debug("New package data received: %s", packages)
-
-            new_packages = {p.tracking_number: p for p in packages}
-
-            to_add = set(new_packages) - set(self.packages)
-
-            _LOGGER.debug("Will add new tracking numbers: %s", to_add)
-            if to_add:
-                self._async_add_entities(
-                    [
-                        SeventeenTrackPackageSensor(self, new_packages[tracking_number])
-                        for tracking_number in to_add
-                    ],
-                    True,
->>>>>>> 1f997fcd
                 )
 
         if package_data:
