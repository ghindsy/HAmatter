--- conflicted
+++ resolved
@@ -264,24 +264,6 @@
         else:
             device_update_info(self.hass, self.device, self.entry)
 
-<<<<<<< HEAD
-    @property
-    def model(self) -> str:
-        """Model of the device."""
-        return cast(str, self.entry.data.get("model", "dev"))
-
-    @property
-    def mac(self) -> str:
-        """Mac address of the device."""
-        return cast(str, self.entry.unique_id)
-
-    @property
-    def sw_version(self) -> str:
-        """Firmware version of the device."""
-        return self.device.firmware_version if self.device.initialized else ""
-
-=======
->>>>>>> 39396e60
     def async_setup(self) -> None:
         """Set up the coordinator."""
         super().async_setup()
