"""Coordinators for the Shelly integration."""
from __future__ import annotations

import asyncio
from collections.abc import Callable, Coroutine
from dataclasses import dataclass
from datetime import timedelta
from typing import Any, Generic, TypeVar, cast

import aioshelly
from aioshelly.ble import async_ensure_ble_enabled, async_stop_scanner
from aioshelly.block_device import BlockDevice
from aioshelly.exceptions import DeviceConnectionError, InvalidAuthError, RpcCallError
from aioshelly.rpc_device import RpcDevice, UpdateType
from awesomeversion import AwesomeVersion

from homeassistant import config_entries
from homeassistant.config_entries import ConfigEntry
from homeassistant.const import ATTR_DEVICE_ID, CONF_HOST, EVENT_HOMEASSISTANT_STOP
from homeassistant.core import CALLBACK_TYPE, Event, HomeAssistant, callback
from homeassistant.helpers import device_registry
from homeassistant.helpers.debounce import Debouncer
from homeassistant.helpers.update_coordinator import DataUpdateCoordinator, UpdateFailed

from .bluetooth import async_connect_scanner
from .const import (
    ATTR_CHANNEL,
    ATTR_CLICK_TYPE,
    ATTR_DEVICE,
    ATTR_GENERATION,
    BATTERY_DEVICES_WITH_PERMANENT_CONNECTION,
    BLE_MIN_VERSION,
    CONF_BLE_SCANNER_MODE,
    CONF_SLEEP_PERIOD,
    DATA_CONFIG_ENTRY,
    DOMAIN,
    DUAL_MODE_LIGHT_MODELS,
    ENTRY_RELOAD_COOLDOWN,
    EVENT_SHELLY_CLICK,
    INPUTS_EVENTS_DICT,
    LOGGER,
    MODELS_SUPPORTING_LIGHT_EFFECTS,
    REST_SENSORS_UPDATE_INTERVAL,
    RPC_INPUTS_EVENTS_TYPES,
    RPC_RECONNECT_INTERVAL,
    RPC_SENSORS_POLLING_INTERVAL,
    SHBTN_MODELS,
    SLEEP_PERIOD_MULTIPLIER,
    UPDATE_PERIOD_MULTIPLIER,
    BLEScannerMode,
)
from .utils import device_update_info, get_device_name, get_rpc_device_wakeup_period

_DeviceT = TypeVar("_DeviceT", bound="BlockDevice|RpcDevice")


@dataclass
class ShellyEntryData:
    """Class for sharing data within a given config entry."""

    block: ShellyBlockCoordinator | None = None
    device: BlockDevice | RpcDevice | None = None
    rest: ShellyRestCoordinator | None = None
    rpc: ShellyRpcCoordinator | None = None
    rpc_poll: ShellyRpcPollingCoordinator | None = None


def get_entry_data(hass: HomeAssistant) -> dict[str, ShellyEntryData]:
    """Return Shelly entry data for a given config entry."""
    return cast(dict[str, ShellyEntryData], hass.data[DOMAIN][DATA_CONFIG_ENTRY])


class ShellyCoordinatorBase(DataUpdateCoordinator[None], Generic[_DeviceT]):
    """Coordinator for a Shelly device."""

    def __init__(
        self,
        hass: HomeAssistant,
        entry: ConfigEntry,
        device: _DeviceT,
        update_interval: float,
    ) -> None:
        """Initialize the Shelly device coordinator."""
        self.entry = entry
        self.device = device
        self.device_id: str | None = None
        device_name = get_device_name(device) if device.initialized else entry.title
        interval_td = timedelta(seconds=update_interval)
        super().__init__(hass, LOGGER, name=device_name, update_interval=interval_td)

        self._debounced_reload: Debouncer[Coroutine[Any, Any, None]] = Debouncer(
            hass,
            LOGGER,
            cooldown=ENTRY_RELOAD_COOLDOWN,
            immediate=False,
            function=self._async_reload_entry,
        )
        entry.async_on_unload(self._debounced_reload.async_cancel)

    @property
    def model(self) -> str:
        """Model of the device."""
        return cast(str, self.entry.data["model"])

    @property
    def mac(self) -> str:
        """Mac address of the device."""
        return cast(str, self.entry.unique_id)

    @property
    def sw_version(self) -> str:
        """Firmware version of the device."""
        return self.device.firmware_version if self.device.initialized else ""

    @property
    def sleep_period(self) -> int:
        """Sleep period of the device."""
        return self.entry.data.get(CONF_SLEEP_PERIOD, 0)

    def async_setup(self) -> None:
        """Set up the coordinator."""
        dev_reg = device_registry.async_get(self.hass)
<<<<<<< HEAD
        entry = dev_reg.async_get_or_create(
=======
        device_entry = dev_reg.async_get_or_create(
>>>>>>> 5c8ae97b
            config_entry_id=self.entry.entry_id,
            name=self.name,
            connections={(device_registry.CONNECTION_NETWORK_MAC, self.mac)},
            manufacturer="Shelly",
            model=aioshelly.const.MODEL_NAMES.get(self.model, self.model),
            sw_version=self.sw_version,
            hw_version=f"gen{self.device.gen} ({self.model})",
            configuration_url=f"http://{self.entry.data[CONF_HOST]}",
        )
<<<<<<< HEAD
        self.device_id = entry.id
=======
        self.device_id = device_entry.id
>>>>>>> 5c8ae97b

    async def _async_reload_entry(self) -> None:
        """Reload entry."""
        self._debounced_reload.async_cancel()
        LOGGER.debug("Reloading entry %s", self.name)
        await self.hass.config_entries.async_reload(self.entry.entry_id)


class ShellyBlockCoordinator(ShellyCoordinatorBase[BlockDevice]):
    """Coordinator for a Shelly block based device."""

    def __init__(
        self, hass: HomeAssistant, entry: ConfigEntry, device: BlockDevice
    ) -> None:
        """Initialize the Shelly block device coordinator."""
        self.entry = entry
        if self.sleep_period:
            update_interval = SLEEP_PERIOD_MULTIPLIER * self.sleep_period
        else:
            update_interval = (
                UPDATE_PERIOD_MULTIPLIER * device.settings["coiot"]["update_period"]
            )
        super().__init__(hass, entry, device, update_interval)

        self._last_cfg_changed: int | None = None
        self._last_mode: str | None = None
        self._last_effect: int | None = None
        self._last_input_events_count: dict = {}

        entry.async_on_unload(
            self.async_add_listener(self._async_device_updates_handler)
        )
        entry.async_on_unload(
            hass.bus.async_listen_once(EVENT_HOMEASSISTANT_STOP, self._handle_ha_stop)
        )

    @callback
    def _async_device_updates_handler(self) -> None:
        """Handle device updates."""
        if not self.device.initialized:
            return

        assert self.device.blocks

        # For buttons which are battery powered - set initial value for last_event_count
        if self.model in SHBTN_MODELS and self._last_input_events_count.get(1) is None:
            for block in self.device.blocks:
                if block.type != "device":
                    continue

                if len(block.wakeupEvent) == 1 and block.wakeupEvent[0] == "button":
                    self._last_input_events_count[1] = -1

                break

        # Check for input events and config change
        cfg_changed = 0
        for block in self.device.blocks:
            if block.type == "device":
                cfg_changed = block.cfgChanged

            # For dual mode bulbs ignore change if it is due to mode/effect change
            if self.model in DUAL_MODE_LIGHT_MODELS:
                if "mode" in block.sensor_ids:
                    if self._last_mode != block.mode:
                        self._last_cfg_changed = None
                    self._last_mode = block.mode

            if self.model in MODELS_SUPPORTING_LIGHT_EFFECTS:
                if "effect" in block.sensor_ids:
                    if self._last_effect != block.effect:
                        self._last_cfg_changed = None
                    self._last_effect = block.effect

            if (
                "inputEvent" not in block.sensor_ids
                or "inputEventCnt" not in block.sensor_ids
            ):
                LOGGER.debug("Skipping non-input event block %s", block.description)
                continue

            channel = int(block.channel or 0) + 1
            event_type = block.inputEvent
            last_event_count = self._last_input_events_count.get(channel)
            self._last_input_events_count[channel] = block.inputEventCnt

            if (
                last_event_count is None
                or last_event_count == block.inputEventCnt
                or event_type == ""
            ):
                LOGGER.debug("Skipping block event %s", event_type)
                continue

            if event_type in INPUTS_EVENTS_DICT:
                self.hass.bus.async_fire(
                    EVENT_SHELLY_CLICK,
                    {
                        ATTR_DEVICE_ID: self.device_id,
                        ATTR_DEVICE: self.device.settings["device"]["hostname"],
                        ATTR_CHANNEL: channel,
                        ATTR_CLICK_TYPE: INPUTS_EVENTS_DICT[event_type],
                        ATTR_GENERATION: 1,
                    },
                )

        if self._last_cfg_changed is not None and cfg_changed > self._last_cfg_changed:
            LOGGER.info(
                "Config for %s changed, reloading entry in %s seconds",
                self.name,
                ENTRY_RELOAD_COOLDOWN,
            )
            self.hass.async_create_task(self._debounced_reload.async_call())
        self._last_cfg_changed = cfg_changed

    async def _async_update_data(self) -> None:
        """Fetch data."""
        if self.sleep_period:
            # Sleeping device, no point polling it, just mark it unavailable
            raise UpdateFailed(
                f"Sleeping device did not update within {self.sleep_period} seconds interval"
            )

        LOGGER.debug("Polling Shelly Block Device - %s", self.name)
        try:
            await self.device.update()
        except DeviceConnectionError as err:
            raise UpdateFailed(f"Error fetching data: {repr(err)}") from err
        except InvalidAuthError:
            self.entry.async_start_reauth(self.hass)
        else:
            device_update_info(self.hass, self.device, self.entry)

    def async_setup(self) -> None:
        """Set up the coordinator."""
        super().async_setup()
        self.device.subscribe_updates(self.async_set_updated_data)

    def shutdown(self) -> None:
        """Shutdown the coordinator."""
        self.device.shutdown()

    @callback
    def _handle_ha_stop(self, _event: Event) -> None:
        """Handle Home Assistant stopping."""
        LOGGER.debug("Stopping block device coordinator for %s", self.name)
        self.shutdown()


class ShellyRestCoordinator(ShellyCoordinatorBase[BlockDevice]):
    """Coordinator for a Shelly REST device."""

    def __init__(
        self, hass: HomeAssistant, device: BlockDevice, entry: ConfigEntry
    ) -> None:
        """Initialize the Shelly REST device coordinator."""
        update_interval = REST_SENSORS_UPDATE_INTERVAL
        if (
            device.settings["device"]["type"]
            in BATTERY_DEVICES_WITH_PERMANENT_CONNECTION
        ):
            update_interval = (
                SLEEP_PERIOD_MULTIPLIER * device.settings["coiot"]["update_period"]
            )
        super().__init__(hass, entry, device, update_interval)

    async def _async_update_data(self) -> None:
        """Fetch data."""
        LOGGER.debug("REST update for %s", self.name)
        try:
            await self.device.update_status()

            if self.device.status["uptime"] > 2 * REST_SENSORS_UPDATE_INTERVAL:
                return
            old_firmware = self.device.firmware_version
            await self.device.update_shelly()
            if self.device.firmware_version == old_firmware:
                return
        except DeviceConnectionError as err:
            raise UpdateFailed(f"Error fetching data: {repr(err)}") from err
        except InvalidAuthError:
            self.entry.async_start_reauth(self.hass)
        else:
            device_update_info(self.hass, self.device, self.entry)


class ShellyRpcCoordinator(ShellyCoordinatorBase[RpcDevice]):
    """Coordinator for a Shelly RPC based device."""

    def __init__(
        self, hass: HomeAssistant, entry: ConfigEntry, device: RpcDevice
    ) -> None:
        """Initialize the Shelly RPC device coordinator."""
        self.entry = entry
        if self.sleep_period:
            update_interval = SLEEP_PERIOD_MULTIPLIER * self.sleep_period
        else:
            update_interval = RPC_RECONNECT_INTERVAL
        super().__init__(hass, entry, device, update_interval)

        self.connected = False
        self._disconnected_callbacks: list[CALLBACK_TYPE] = []
        self._connection_lock = asyncio.Lock()
        self._event_listeners: list[Callable[[dict[str, Any]], None]] = []

        entry.async_on_unload(
            hass.bus.async_listen_once(EVENT_HOMEASSISTANT_STOP, self._handle_ha_stop)
        )
        entry.async_on_unload(entry.add_update_listener(self._async_update_listener))

    def update_sleep_period(self) -> bool:
        """Check device sleep period & update if changed."""
        if (
            not self.device.initialized
            or not (wakeup_period := get_rpc_device_wakeup_period(self.device.status))
            or wakeup_period == self.sleep_period
        ):
            return False

        data = {**self.entry.data}
        data[CONF_SLEEP_PERIOD] = wakeup_period
        self.hass.config_entries.async_update_entry(self.entry, data=data)

        update_interval = SLEEP_PERIOD_MULTIPLIER * wakeup_period
        self.update_interval = timedelta(seconds=update_interval)

        return True

    @callback
    def async_subscribe_events(
        self, event_callback: Callable[[dict[str, Any]], None]
    ) -> CALLBACK_TYPE:
        """Subscribe to events."""

        def _unsubscribe() -> None:
            self._event_listeners.remove(event_callback)

        self._event_listeners.append(event_callback)

        return _unsubscribe

    async def _async_update_listener(
        self, hass: HomeAssistant, entry: ConfigEntry
    ) -> None:
        """Reconfigure on update."""
        async with self._connection_lock:
            if self.connected:
                self._async_run_disconnected_events()
                await self._async_run_connected_events()

    @callback
    def _async_device_event_handler(self, event_data: dict[str, Any]) -> None:
        """Handle device events."""
        events: list[dict[str, Any]] = event_data["events"]
        for event in events:
            event_type = event.get("event")
            if event_type is None:
                continue

            for event_callback in self._event_listeners:
                event_callback(event)

            if event_type == "config_changed":
                self.update_sleep_period()
                LOGGER.info(
                    "Config for %s changed, reloading entry in %s seconds",
                    self.name,
                    ENTRY_RELOAD_COOLDOWN,
                )
                self.hass.async_create_task(self._debounced_reload.async_call())
            elif event_type in RPC_INPUTS_EVENTS_TYPES:
                self.hass.bus.async_fire(
                    EVENT_SHELLY_CLICK,
                    {
                        ATTR_DEVICE_ID: self.device_id,
                        ATTR_DEVICE: self.device.hostname,
                        ATTR_CHANNEL: event["id"] + 1,
                        ATTR_CLICK_TYPE: event["event"],
                        ATTR_GENERATION: 2,
                    },
                )

    async def _async_update_data(self) -> None:
        """Fetch data."""
        if self.update_sleep_period():
            return

        if self.sleep_period:
            # Sleeping device, no point polling it, just mark it unavailable
            raise UpdateFailed(
                f"Sleeping device did not update within {self.sleep_period} seconds interval"
            )
        if self.device.connected:
            return

        LOGGER.debug("Reconnecting to Shelly RPC Device - %s", self.name)
        try:
            await self.device.initialize()
            device_update_info(self.hass, self.device, self.entry)
        except DeviceConnectionError as err:
            raise UpdateFailed(f"Device disconnected: {repr(err)}") from err
        except InvalidAuthError:
            self.entry.async_start_reauth(self.hass)

    async def _async_disconnected(self) -> None:
        """Handle device disconnected."""
        # Sleeping devices send data and disconnect
        # There are no disconnect events for sleeping devices
        if self.sleep_period:
            return

        async with self._connection_lock:
            if not self.connected:  # Already disconnected
                return
            self.connected = False
            self._async_run_disconnected_events()
        # Try to reconnect right away if hass is not stopping
        if not self.hass.is_stopping:
            await self.async_request_refresh()

    @callback
    def _async_run_disconnected_events(self) -> None:
        """Run disconnected events.

        This will be executed on disconnect or when the config entry
        is updated.
        """
        for disconnected_callback in self._disconnected_callbacks:
            disconnected_callback()
        self._disconnected_callbacks.clear()

    async def _async_connected(self) -> None:
        """Handle device connected."""
        async with self._connection_lock:
            if self.connected:  # Already connected
                return
            self.connected = True
            await self._async_run_connected_events()

    async def _async_run_connected_events(self) -> None:
        """Run connected events.

        This will be executed on connect or when the config entry
        is updated.
        """
        if not self.sleep_period:
            await self._async_connect_ble_scanner()

    async def _async_connect_ble_scanner(self) -> None:
        """Connect BLE scanner."""
        ble_scanner_mode = self.entry.options.get(
            CONF_BLE_SCANNER_MODE, BLEScannerMode.DISABLED
        )
        if ble_scanner_mode == BLEScannerMode.DISABLED:
            await async_stop_scanner(self.device)
            return
        if AwesomeVersion(self.device.version) < BLE_MIN_VERSION:
            LOGGER.error(
                "BLE not supported on device %s with firmware %s; upgrade to %s",
                self.name,
                self.device.version,
                BLE_MIN_VERSION,
            )
            return
        if await async_ensure_ble_enabled(self.device):
            # BLE enable required a reboot, don't bother connecting
            # the scanner since it will be disconnected anyway
            return
        self._disconnected_callbacks.append(
            await async_connect_scanner(self.hass, self, ble_scanner_mode)
        )

    @callback
    def _async_handle_update(self, device_: RpcDevice, update_type: UpdateType) -> None:
        """Handle device update."""
        if update_type is UpdateType.INITIALIZED:
            self.hass.async_create_task(self._async_connected())
        elif update_type is UpdateType.DISCONNECTED:
            self.hass.async_create_task(self._async_disconnected())
        elif update_type is UpdateType.STATUS:
            self.async_set_updated_data(None)
        elif update_type is UpdateType.EVENT and (event := self.device.event):
            self._async_device_event_handler(event)

    def async_setup(self) -> None:
        """Set up the coordinator."""
        super().async_setup()
        self.device.subscribe_updates(self._async_handle_update)
        if self.device.initialized:
            # If we are already initialized, we are connected
            self.hass.async_create_task(self._async_connected())

    async def shutdown(self) -> None:
        """Shutdown the coordinator."""
        if self.device.connected:
            await async_stop_scanner(self.device)
        await self.device.shutdown()
        await self._async_disconnected()

    async def _handle_ha_stop(self, _event: Event) -> None:
        """Handle Home Assistant stopping."""
        LOGGER.debug("Stopping RPC device coordinator for %s", self.name)
        await self.shutdown()


class ShellyRpcPollingCoordinator(ShellyCoordinatorBase[RpcDevice]):
    """Polling coordinator for a Shelly RPC based device."""

    def __init__(
        self, hass: HomeAssistant, entry: ConfigEntry, device: RpcDevice
    ) -> None:
        """Initialize the RPC polling coordinator."""
        super().__init__(hass, entry, device, RPC_SENSORS_POLLING_INTERVAL)

    async def _async_update_data(self) -> None:
        """Fetch data."""
        if not self.device.connected:
            raise UpdateFailed("Device disconnected")

        LOGGER.debug("Polling Shelly RPC Device - %s", self.name)
        try:
            await self.device.update_status()
        except (DeviceConnectionError, RpcCallError) as err:
            raise UpdateFailed(f"Device disconnected: {repr(err)}") from err
        except InvalidAuthError:
            self.entry.async_start_reauth(self.hass)


def get_block_coordinator_by_device_id(
    hass: HomeAssistant, device_id: str
) -> ShellyBlockCoordinator | None:
    """Get a Shelly block device coordinator for the given device id."""
    dev_reg = device_registry.async_get(hass)
    if device := dev_reg.async_get(device_id):
        for config_entry in device.config_entries:
            if not (entry_data := get_entry_data(hass).get(config_entry)):
                continue

            if coordinator := entry_data.block:
                return coordinator

    return None


def get_rpc_coordinator_by_device_id(
    hass: HomeAssistant, device_id: str
) -> ShellyRpcCoordinator | None:
    """Get a Shelly RPC device coordinator for the given device id."""
    dev_reg = device_registry.async_get(hass)
    if device := dev_reg.async_get(device_id):
        for config_entry in device.config_entries:
            if not (entry_data := get_entry_data(hass).get(config_entry)):
                continue

            if coordinator := entry_data.rpc:
                return coordinator

    return None


async def async_reconnect_soon(
    hass: HomeAssistant, entry: config_entries.ConfigEntry
) -> None:
    """Try to reconnect soon."""
    if (
        not hass.is_stopping
        and entry.state == config_entries.ConfigEntryState.LOADED
        and (entry_data := get_entry_data(hass).get(entry.entry_id))
        and (coordinator := entry_data.rpc)
    ):
        hass.async_create_task(coordinator.async_request_refresh())<|MERGE_RESOLUTION|>--- conflicted
+++ resolved
@@ -120,11 +120,7 @@
     def async_setup(self) -> None:
         """Set up the coordinator."""
         dev_reg = device_registry.async_get(self.hass)
-<<<<<<< HEAD
-        entry = dev_reg.async_get_or_create(
-=======
         device_entry = dev_reg.async_get_or_create(
->>>>>>> 5c8ae97b
             config_entry_id=self.entry.entry_id,
             name=self.name,
             connections={(device_registry.CONNECTION_NETWORK_MAC, self.mac)},
@@ -134,11 +130,7 @@
             hw_version=f"gen{self.device.gen} ({self.model})",
             configuration_url=f"http://{self.entry.data[CONF_HOST]}",
         )
-<<<<<<< HEAD
-        self.device_id = entry.id
-=======
         self.device_id = device_entry.id
->>>>>>> 5c8ae97b
 
     async def _async_reload_entry(self) -> None:
         """Reload entry."""
