"""Support to manage a shopping list."""
import logging
import uuid

import voluptuous as vol

from homeassistant import config_entries
from homeassistant.components import http, websocket_api
from homeassistant.components.http.data_validator import RequestDataValidator
from homeassistant.const import ATTR_NAME, HTTP_BAD_REQUEST, HTTP_NOT_FOUND
from homeassistant.core import callback
import homeassistant.helpers.config_validation as cv
from homeassistant.util.json import load_json, save_json

from .const import DOMAIN

<<<<<<< HEAD
=======
ATTR_NAME = "name"
ATTR_COMPLETE = "complete"

>>>>>>> b147ba13
_LOGGER = logging.getLogger(__name__)
CONFIG_SCHEMA = vol.Schema({DOMAIN: {}}, extra=vol.ALLOW_EXTRA)
EVENT = "shopping_list_updated"
ITEM_UPDATE_SCHEMA = vol.Schema({ATTR_COMPLETE: bool, ATTR_NAME: str})
PERSISTENCE = ".shopping_list.json"

SERVICE_ADD_ITEM = "add_item"
SERVICE_COMPLETE_ITEM = "complete_item"
SERVICE_INCOMPLETE_ITEM = "incomplete_item"
SERVICE_COMPLETE_ALL = "complete_all"
SERVICE_INCOMPLETE_ALL = "incomplete_all"
SERVICE_ITEM_SCHEMA = vol.Schema({vol.Required(ATTR_NAME): vol.Any(None, cv.string)})
SERVICE_LIST_SCHEMA = vol.Schema({})

WS_TYPE_SHOPPING_LIST_ITEMS = "shopping_list/items"
WS_TYPE_SHOPPING_LIST_ADD_ITEM = "shopping_list/items/add"
WS_TYPE_SHOPPING_LIST_UPDATE_ITEM = "shopping_list/items/update"
WS_TYPE_SHOPPING_LIST_CLEAR_ITEMS = "shopping_list/items/clear"

SCHEMA_WEBSOCKET_ITEMS = websocket_api.BASE_COMMAND_MESSAGE_SCHEMA.extend(
    {vol.Required("type"): WS_TYPE_SHOPPING_LIST_ITEMS}
)

SCHEMA_WEBSOCKET_ADD_ITEM = websocket_api.BASE_COMMAND_MESSAGE_SCHEMA.extend(
    {vol.Required("type"): WS_TYPE_SHOPPING_LIST_ADD_ITEM, vol.Required("name"): str}
)

SCHEMA_WEBSOCKET_UPDATE_ITEM = websocket_api.BASE_COMMAND_MESSAGE_SCHEMA.extend(
    {
        vol.Required("type"): WS_TYPE_SHOPPING_LIST_UPDATE_ITEM,
        vol.Required("item_id"): str,
        vol.Optional("name"): str,
        vol.Optional("complete"): bool,
    }
)

SCHEMA_WEBSOCKET_CLEAR_ITEMS = websocket_api.BASE_COMMAND_MESSAGE_SCHEMA.extend(
    {vol.Required("type"): WS_TYPE_SHOPPING_LIST_CLEAR_ITEMS}
)


async def async_setup(hass, config):
    """Initialize the shopping list."""

    if DOMAIN not in config:
        return True

    hass.async_create_task(
        hass.config_entries.flow.async_init(
            DOMAIN, context={"source": config_entries.SOURCE_IMPORT}
        )
    )

    return True


async def async_setup_entry(hass, config_entry):
    """Set up shopping list from config flow."""

    async def add_item_service(call):
        """Add an item with `name`."""
        data = hass.data[DOMAIN]
        name = call.data.get(ATTR_NAME)
        if name is not None:
            await data.async_add(name)

    async def complete_item_service(call):
        """Mark the item provided via `name` as completed."""
        data = hass.data[DOMAIN]
        name = call.data.get(ATTR_NAME)
        if name is None:
            return
        try:
            item = [item for item in data.items if item["name"] == name][0]
        except IndexError:
            _LOGGER.error("Removing of item failed: %s cannot be found", name)
        else:
            await data.async_update(item["id"], {"name": name, "complete": True})

    async def incomplete_item_service(call):
        """Mark the item provided via `name` as incomplete."""
        data = hass.data[DOMAIN]
        name = call.data.get(ATTR_NAME)
        if name is None:
            return
        try:
            item = [item for item in data.items if item["name"] == name][0]
        except IndexError:
            _LOGGER.error("Restoring of item failed: %s cannot be found", name)
        else:
            await data.async_update(item["id"], {"name": name, "complete": False})

    async def complete_all_service(call):
        """Mark all items in the list as complete."""
        await data.async_update_list({"complete": True})

    async def incomplete_all_service(call):
        """Mark all items in the list as incomplete."""
        await data.async_update_list({"complete": False})

    data = hass.data[DOMAIN] = ShoppingData(hass)
    await data.async_load()

    hass.services.async_register(
        DOMAIN, SERVICE_ADD_ITEM, add_item_service, schema=SERVICE_ITEM_SCHEMA
    )
    hass.services.async_register(
        DOMAIN, SERVICE_COMPLETE_ITEM, complete_item_service, schema=SERVICE_ITEM_SCHEMA
    )
    hass.services.async_register(
        DOMAIN,
        SERVICE_INCOMPLETE_ITEM,
        incomplete_item_service,
        schema=SERVICE_ITEM_SCHEMA,
    )
    hass.services.async_register(
        DOMAIN,
        SERVICE_COMPLETE_ALL,
        complete_all_service,
        schema=SERVICE_LIST_SCHEMA,
    )
    hass.services.async_register(
        DOMAIN,
        SERVICE_INCOMPLETE_ALL,
        incomplete_all_service,
        schema=SERVICE_LIST_SCHEMA,
    )

    hass.http.register_view(ShoppingListView)
    hass.http.register_view(CreateShoppingListItemView)
    hass.http.register_view(UpdateShoppingListItemView)
    hass.http.register_view(ClearCompletedItemsView)

    hass.components.frontend.async_register_built_in_panel(
        "shopping-list", "shopping_list", "mdi:cart"
    )

    hass.components.websocket_api.async_register_command(
        WS_TYPE_SHOPPING_LIST_ITEMS, websocket_handle_items, SCHEMA_WEBSOCKET_ITEMS
    )
    hass.components.websocket_api.async_register_command(
        WS_TYPE_SHOPPING_LIST_ADD_ITEM, websocket_handle_add, SCHEMA_WEBSOCKET_ADD_ITEM
    )
    hass.components.websocket_api.async_register_command(
        WS_TYPE_SHOPPING_LIST_UPDATE_ITEM,
        websocket_handle_update,
        SCHEMA_WEBSOCKET_UPDATE_ITEM,
    )
    hass.components.websocket_api.async_register_command(
        WS_TYPE_SHOPPING_LIST_CLEAR_ITEMS,
        websocket_handle_clear,
        SCHEMA_WEBSOCKET_CLEAR_ITEMS,
    )

    websocket_api.async_register_command(hass, websocket_handle_reorder)

    return True


class ShoppingData:
    """Class to hold shopping list data."""

    def __init__(self, hass):
        """Initialize the shopping list."""
        self.hass = hass
        self.items = []

    async def async_add(self, name):
        """Add a shopping list item."""
        item = {"name": name, "id": uuid.uuid4().hex, "complete": False}
        self.items.append(item)
        await self.hass.async_add_executor_job(self.save)
        return item

    async def async_update(self, item_id, info):
        """Update a shopping list item."""
        item = next((itm for itm in self.items if itm["id"] == item_id), None)

        if item is None:
            raise KeyError

        info = ITEM_UPDATE_SCHEMA(info)
        item.update(info)
        await self.hass.async_add_executor_job(self.save)
        return item

    async def async_clear_completed(self):
        """Clear completed items."""
        self.items = [itm for itm in self.items if not itm["complete"]]
        await self.hass.async_add_executor_job(self.save)

    async def async_update_list(self, info):
        """Update all items in the list."""
        for item in self.items:
            item.update(info)
        await self.hass.async_add_executor_job(self.save)
        return self.items

    @callback
    def async_reorder(self, item_ids):
        """Reorder items."""
        # The array for sorted items.
        new_items = []
        all_items_mapping = {item["id"]: item for item in self.items}
        # Append items by the order of passed in array.
        for item_id in item_ids:
            if item_id not in all_items_mapping:
                raise KeyError
            new_items.append(all_items_mapping[item_id])
            # Remove the item from mapping after it's appended in the result array.
            del all_items_mapping[item_id]
        # Append the rest of the items
        for key in all_items_mapping:
            # All the unchecked items must be passed in the item_ids array,
            # so all items left in the mapping should be checked items.
            if all_items_mapping[key]["complete"] is False:
                raise vol.Invalid(
                    "The item ids array doesn't contain all the unchecked shopping list items."
                )
            new_items.append(all_items_mapping[key])
        self.items = new_items
        self.hass.async_add_executor_job(self.save)

    async def async_load(self):
        """Load items."""

        def load():
            """Load the items synchronously."""
            return load_json(self.hass.config.path(PERSISTENCE), default=[])

        self.items = await self.hass.async_add_executor_job(load)

    def save(self):
        """Save the items."""
        save_json(self.hass.config.path(PERSISTENCE), self.items)


class ShoppingListView(http.HomeAssistantView):
    """View to retrieve shopping list content."""

    url = "/api/shopping_list"
    name = "api:shopping_list"

    @callback
    def get(self, request):
        """Retrieve shopping list items."""
        return self.json(request.app["hass"].data[DOMAIN].items)


class UpdateShoppingListItemView(http.HomeAssistantView):
    """View to retrieve shopping list content."""

    url = "/api/shopping_list/item/{item_id}"
    name = "api:shopping_list:item:id"

    async def post(self, request, item_id):
        """Update a shopping list item."""
        data = await request.json()

        try:
            item = await request.app["hass"].data[DOMAIN].async_update(item_id, data)
            request.app["hass"].bus.async_fire(EVENT)
            return self.json(item)
        except KeyError:
            return self.json_message("Item not found", HTTP_NOT_FOUND)
        except vol.Invalid:
            return self.json_message("Item not found", HTTP_BAD_REQUEST)


class CreateShoppingListItemView(http.HomeAssistantView):
    """View to retrieve shopping list content."""

    url = "/api/shopping_list/item"
    name = "api:shopping_list:item"

    @RequestDataValidator(vol.Schema({vol.Required("name"): str}))
    async def post(self, request, data):
        """Create a new shopping list item."""
        item = await request.app["hass"].data[DOMAIN].async_add(data["name"])
        request.app["hass"].bus.async_fire(EVENT)
        return self.json(item)


class ClearCompletedItemsView(http.HomeAssistantView):
    """View to retrieve shopping list content."""

    url = "/api/shopping_list/clear_completed"
    name = "api:shopping_list:clear_completed"

    async def post(self, request):
        """Retrieve if API is running."""
        hass = request.app["hass"]
        await hass.data[DOMAIN].async_clear_completed()
        hass.bus.async_fire(EVENT)
        return self.json_message("Cleared completed items.")


@callback
def websocket_handle_items(hass, connection, msg):
    """Handle get shopping_list items."""
    connection.send_message(
        websocket_api.result_message(msg["id"], hass.data[DOMAIN].items)
    )


@websocket_api.async_response
async def websocket_handle_add(hass, connection, msg):
    """Handle add item to shopping_list."""
    item = await hass.data[DOMAIN].async_add(msg["name"])
    hass.bus.async_fire(EVENT, {"action": "add", "item": item})
    connection.send_message(websocket_api.result_message(msg["id"], item))


@websocket_api.async_response
async def websocket_handle_update(hass, connection, msg):
    """Handle update shopping_list item."""
    msg_id = msg.pop("id")
    item_id = msg.pop("item_id")
    msg.pop("type")
    data = msg

    try:
        item = await hass.data[DOMAIN].async_update(item_id, data)
        hass.bus.async_fire(EVENT, {"action": "update", "item": item})
        connection.send_message(websocket_api.result_message(msg_id, item))
    except KeyError:
        connection.send_message(
            websocket_api.error_message(msg_id, "item_not_found", "Item not found")
        )


@websocket_api.async_response
async def websocket_handle_clear(hass, connection, msg):
    """Handle clearing shopping_list items."""
    await hass.data[DOMAIN].async_clear_completed()
    hass.bus.async_fire(EVENT, {"action": "clear"})
    connection.send_message(websocket_api.result_message(msg["id"]))


@websocket_api.websocket_command(
    {
        vol.Required("type"): "shopping_list/items/reorder",
        vol.Required("item_ids"): [str],
    }
)
def websocket_handle_reorder(hass, connection, msg):
    """Handle reordering shopping_list items."""
    msg_id = msg.pop("id")
    try:
        hass.data[DOMAIN].async_reorder(msg.pop("item_ids"))
        hass.bus.async_fire(EVENT, {"action": "reorder"})
        connection.send_result(msg_id)
    except KeyError:
        connection.send_error(
            msg_id,
            websocket_api.const.ERR_NOT_FOUND,
            "One or more item id(s) not found.",
        )
    except vol.Invalid as err:
        connection.send_error(msg_id, websocket_api.const.ERR_INVALID_FORMAT, f"{err}")<|MERGE_RESOLUTION|>--- conflicted
+++ resolved
@@ -14,12 +14,8 @@
 
 from .const import DOMAIN
 
-<<<<<<< HEAD
-=======
-ATTR_NAME = "name"
 ATTR_COMPLETE = "complete"
 
->>>>>>> b147ba13
 _LOGGER = logging.getLogger(__name__)
 CONFIG_SCHEMA = vol.Schema({DOMAIN: {}}, extra=vol.ALLOW_EXTRA)
 EVENT = "shopping_list_updated"
