--- conflicted
+++ resolved
@@ -3,27 +3,34 @@
 
 import logging
 
+from aioskybell import Skybell
+from aioskybell.device import SkybellDevice
+from aioskybell.exceptions import SkybellAuthenticationException
 from requests.exceptions import ConnectTimeout, HTTPError
-from skybellpy import Skybell
-from skybellpy.device import SkybellDevice
-from skybellpy.exceptions import SkybellAuthenticationException
 import voluptuous as vol
 
-<<<<<<< HEAD
 from homeassistant.components.binary_sensor import DOMAIN as BINARY_SENSOR
 from homeassistant.components.camera import DOMAIN as CAMERA
 from homeassistant.components.light import DOMAIN as LIGHT
 from homeassistant.components.sensor import DOMAIN as SENSOR
+from homeassistant.components.skybell.const import (
+    AGENT_IDENTIFIER,
+    ATTRIBUTION,
+    DATA_COORDINATOR,
+    DATA_DEVICES,
+    DEFAULT_CACHEDB,
+    DEFAULT_NAME,
+    DOMAIN,
+    MIN_TIME_BETWEEN_UPDATES,
+)
 from homeassistant.components.switch import DOMAIN as SWITCH
 from homeassistant.config_entries import SOURCE_IMPORT, ConfigEntry
-=======
-from homeassistant.components import persistent_notification
->>>>>>> 9dc158f5
 from homeassistant.const import (
     ATTR_ATTRIBUTION,
     CONF_EMAIL,
     CONF_PASSWORD,
     CONF_USERNAME,
+    __version__,
 )
 from homeassistant.core import HomeAssistant
 from homeassistant.exceptions import ConfigEntryAuthFailed, ConfigEntryNotReady
@@ -36,22 +43,9 @@
     UpdateFailed,
 )
 
-from .const import (
-    AGENT_IDENTIFIER,
-    ATTRIBUTION,
-    DATA_COORDINATOR,
-    DATA_DEVICES,
-    DEFAULT_CACHEDB,
-    DEFAULT_NAME,
-    DOMAIN,
-    MIN_TIME_BETWEEN_UPDATES,
-)
-
-PLATFORMS = [BINARY_SENSOR, CAMERA, LIGHT, SENSOR, SWITCH]
-
 CONFIG_SCHEMA = vol.Schema(
     vol.All(
-        # Deprecated in Home Assistant 2022.2
+        # Deprecated in Home Assistant 2022.3
         cv.deprecated(DOMAIN),
         {
             DOMAIN: vol.Schema(
@@ -64,6 +58,8 @@
     ),
     extra=vol.ALLOW_EXTRA,
 )
+
+PLATFORMS = [BINARY_SENSOR, CAMERA, LIGHT, SENSOR, SWITCH]
 
 
 async def async_setup(hass: HomeAssistant, config: ConfigType) -> bool:
@@ -102,7 +98,6 @@
         await hass.async_add_executor_job(api.login, email, password, False)
         devices = await hass.async_add_executor_job(api.get_devices)
     except (ConnectTimeout, HTTPError) as ex:
-<<<<<<< HEAD
         raise ConfigEntryNotReady(f"Unable to connect to Skybell service: {ex}") from ex
     except SkybellAuthenticationException as ex:
         raise ConfigEntryAuthFailed(
@@ -133,20 +128,6 @@
         DATA_DEVICES: devices,
     }
 
-    hass.config_entries.async_setup_platforms(entry, PLATFORMS)
-
-=======
-        _LOGGER.error("Unable to connect to Skybell service: %s", str(ex))
-        persistent_notification.create(
-            hass,
-            "Error: {}<br />"
-            "You will need to restart hass after fixing."
-            "".format(ex),
-            title=NOTIFICATION_TITLE,
-            notification_id=NOTIFICATION_ID,
-        )
-        return False
->>>>>>> 9dc158f5
     return True
 
 
