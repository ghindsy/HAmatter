{
  "domain": "skybell",
  "name": "SkyBell",
  "config_flow": true,
  "documentation": "https://www.home-assistant.io/integrations/skybell",
  "requirements": ["skybellpy==0.6.3"],
<<<<<<< HEAD
  "codeowners": ["@tkdrob"],
  "iot_class": "cloud_polling"
=======
  "codeowners": [],
  "iot_class": "cloud_polling",
  "loggers": ["skybellpy"]
>>>>>>> 9dc158f5
}<|MERGE_RESOLUTION|>--- conflicted
+++ resolved
@@ -4,12 +4,7 @@
   "config_flow": true,
   "documentation": "https://www.home-assistant.io/integrations/skybell",
   "requirements": ["skybellpy==0.6.3"],
-<<<<<<< HEAD
   "codeowners": ["@tkdrob"],
-  "iot_class": "cloud_polling"
-=======
-  "codeowners": [],
   "iot_class": "cloud_polling",
   "loggers": ["skybellpy"]
->>>>>>> 9dc158f5
 }