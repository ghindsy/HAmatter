--- conflicted
+++ resolved
@@ -18,8 +18,5 @@
 DEFAULT_TIMEOUT_SECONDS = 15
 DOMAIN: Final = "slack"
 
-<<<<<<< HEAD
 SLACK_DATA = "data"
-=======
-DATA_HASS_CONFIG = "slack_hass_config"
->>>>>>> 4d615166
+DATA_HASS_CONFIG = "slack_hass_config"