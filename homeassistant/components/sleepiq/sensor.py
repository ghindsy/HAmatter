--- conflicted
+++ resolved
@@ -1,23 +1,15 @@
-<<<<<<< HEAD
 """Support for SleepIQ Sensor."""
 from __future__ import annotations
 
 from homeassistant.components.sensor import SensorEntity
+from homeassistant.config_entries import ConfigEntry
 from homeassistant.helpers.update_coordinator import CoordinatorEntity
+from homeassistant.helpers.entity_platform import AddEntitiesCallback
+from homeassistant.core import HomeAssistant
 
 from .const import DOMAIN, SLEEPIQ_DATA, SLEEPIQ_STATUS_COORDINATOR
+from .coordinator import SleepIQDataUpdateCoordinator
 
-=======
-"""Support for SleepIQ sensors."""
-from homeassistant.components.sensor import SensorEntity
-from homeassistant.config_entries import ConfigEntry
-from homeassistant.core import HomeAssistant, callback
-from homeassistant.helpers.entity_platform import AddEntitiesCallback
-
-from .const import BED, DOMAIN, SIDES, SLEEP_NUMBER
-from .coordinator import SleepIQDataUpdateCoordinator
-from .entity import SleepIQSensor
->>>>>>> de2734bd
 
 async def async_setup_platform(hass, config, async_add_entities, discovery_info=None):
     """Set up the sleep numbers."""
@@ -25,39 +17,30 @@
     data = hass.data[DOMAIN][entry_id][SLEEPIQ_DATA]
     status_coordinator = hass.data[DOMAIN][entry_id][SLEEPIQ_STATUS_COORDINATOR]
 
-<<<<<<< HEAD
-    entities: list[SleepNumberSensorEntity] = []
-    for bed in data.beds.values():
-        for sleeper in bed.sleepers:
-            entities.append(SleepNumberSensorEntity(sleeper, bed, status_coordinator))
-
-    async_add_entities(entities)
-
-=======
 async def async_setup_entry(
     hass: HomeAssistant,
     entry: ConfigEntry,
     async_add_entities: AddEntitiesCallback,
 ) -> None:
     """Set up the SleepIQ bed sensors."""
-    coordinator: SleepIQDataUpdateCoordinator = hass.data[DOMAIN][entry.entry_id]
-    async_add_entities(
-        SleepNumberSensor(coordinator, bed_id, side)
-        for side in SIDES
-        for bed_id in coordinator.data
-        if getattr(coordinator.data[bed_id][BED], side) is not None
-    )
->>>>>>> de2734bd
+    coordinator: SleepIQDataUpdateCoordinator = hass.data[DOMAIN][entry.entry_id][SLEEPIQ_STATUS_COORDINATOR]
+    data = hass.data[DOMAIN][entry.entry_id][SLEEPIQ_DATA]
+    entities: list[SleepNumberSensorEntity] = []
+    for bed in data.beds.values():
+        for sleeper in bed.sleepers:
+            entities.append(SleepNumberSensorEntity(sleeper, bed, coordinator))
+
+    async_add_entities(entities)
 
 class SleepNumberSensorEntity(CoordinatorEntity, SensorEntity):
     """Representation of an SleepIQ Entity with CoordinatorEntity."""
 
     _attr_icon = "mdi:gauge"
 
-<<<<<<< HEAD
-    def __init__(self, sleeper, bed, status_coordinator):
+    def __init__(self,
+        coordinator: SleepIQDataUpdateCoordinator, bed, sleeper):
         """Initialize the sensor."""
-        super().__init__(status_coordinator)
+        super().__init__(coordinator, bed, side, SLEEP_NUMBER)
         self._sleeper = sleeper
         self._attr_name = f"SleepNumber {bed.name} {sleeper.name} SleepNumber"
         self._attr_unique_id = f"{bed.id}-{sleeper.side}-SN"
@@ -65,20 +48,4 @@
     @property
     def native_value(self) -> int:
         """Return the current sleep number value."""
-        return self._sleeper.sleep_number
-=======
-    def __init__(
-        self,
-        coordinator: SleepIQDataUpdateCoordinator,
-        bed_id: str,
-        side: str,
-    ) -> None:
-        """Initialize the SleepIQ sleep number sensor."""
-        super().__init__(coordinator, bed_id, side, SLEEP_NUMBER)
-
-    @callback
-    def _async_update_attrs(self) -> None:
-        """Update sensor attributes."""
-        super()._async_update_attrs()
-        self._attr_native_value = self.side_data.sleep_number
->>>>>>> de2734bd
+        return self._sleeper.sleep_number