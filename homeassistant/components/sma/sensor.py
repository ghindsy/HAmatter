--- conflicted
+++ resolved
@@ -156,35 +156,19 @@
         self,
         coordinator: DataUpdateCoordinator,
         config_entry_unique_id: str,
-<<<<<<< HEAD
-        device_info: dict[str, Any],
         description: SensorEntityDescription,
-=======
         device_info: DeviceInfo,
->>>>>>> dec54488
         pysma_sensor: pysma.sensor.Sensor,
     ) -> None:
         """Initialize the sensor."""
         super().__init__(coordinator)
         self.entity_description = description
         self._sensor = pysma_sensor
-<<<<<<< HEAD
-        self._device_info = device_info
+
+        self._attr_device_info = device_info
         self._attr_unique_id = (
             f"{config_entry_unique_id}-{self._sensor.key}_{self._sensor.key_idx}"
         )
-=======
-        self._enabled_default = self._sensor.enabled
-        self._config_entry_unique_id = config_entry_unique_id
-        self._attr_device_info = device_info
-
-        if self.native_unit_of_measurement == ENERGY_KILO_WATT_HOUR:
-            self._attr_state_class = STATE_CLASS_TOTAL_INCREASING
-            self._attr_device_class = DEVICE_CLASS_ENERGY
-        if self.native_unit_of_measurement == POWER_WATT:
-            self._attr_state_class = STATE_CLASS_MEASUREMENT
-            self._attr_device_class = DEVICE_CLASS_POWER
->>>>>>> dec54488
 
         # Set sensor enabled to False.
         # Will be enabled by async_added_to_hass if actually used.
@@ -195,39 +179,6 @@
         """Return the state of the sensor."""
         return self._sensor.value
 
-    @property
-<<<<<<< HEAD
-    def device_info(self) -> DeviceInfo | None:
-        """Return the device information."""
-        if not self._device_info:
-            return None
-
-        return DeviceInfo(
-            identifiers={(DOMAIN, self._config_entry_unique_id)},
-            manufacturer=self._device_info["manufacturer"],
-            model=self._device_info["type"],
-            name=self._device_info["name"],
-            sw_version=self._device_info["sw_version"],
-        )
-
-=======
-    def native_unit_of_measurement(self) -> str | None:
-        """Return the unit the value is expressed in."""
-        return self._sensor.unit
-
-    @property
-    def unique_id(self) -> str:
-        """Return a unique identifier for this sensor."""
-        return (
-            f"{self._config_entry_unique_id}-{self._sensor.key}_{self._sensor.key_idx}"
-        )
-
-    @property
-    def entity_registry_enabled_default(self) -> bool:
-        """Return if the entity should be enabled when first added to the entity registry."""
-        return self._enabled_default
-
->>>>>>> dec54488
     async def async_added_to_hass(self) -> None:
         """Run when entity about to be added to hass."""
         await super().async_added_to_hass()
