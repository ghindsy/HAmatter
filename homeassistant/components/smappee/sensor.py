--- conflicted
+++ resolved
@@ -3,11 +3,8 @@
 import logging
 
 from homeassistant.const import (
-<<<<<<< HEAD
     ELECTRICAL_CURRENT_AMPERE,
-=======
     DEGREE,
->>>>>>> e7b9cece
     ENERGY_KILO_WATT_HOUR,
     POWER_WATT,
     UNIT_PERCENTAGE,
@@ -30,13 +27,8 @@
         POWER_WATT,
         "active_power",
     ],
-<<<<<<< HEAD
     "current": ["Current", "mdi:gauge", "local", ELECTRICAL_CURRENT_AMPERE, "current"],
-    "voltage": ["Voltage", "mdi:gauge", "local", UNIT_VOLT, "voltage"],
-=======
-    "current": ["Current", "mdi:gauge", "local", "A", "current"],
     "voltage": ["Voltage", "mdi:gauge", "local", VOLT, "voltage"],
->>>>>>> e7b9cece
     "active_cosfi": [
         "Power Factor",
         "mdi:gauge",
