--- conflicted
+++ resolved
@@ -77,11 +77,7 @@
     @property
     def percentage(self) -> str:
         """Return the current speed percentage."""
-<<<<<<< HEAD
-        return ranged_value_to_percentage(SPEED_RANGE, self._node.status)
-=======
         return ranged_value_to_percentage(SPEED_RANGE, self._device.status.fan_speed)
->>>>>>> 2eb68d75
 
     @property
     def supported_features(self) -> int:
