"""Platform for binary sensor integration."""
import logging

<<<<<<< HEAD
from smarttub import SpaReminder
=======
from smarttub import SpaError, SpaReminder
>>>>>>> 720d556a
import voluptuous as vol

from homeassistant.components.binary_sensor import (
    DEVICE_CLASS_CONNECTIVITY,
    DEVICE_CLASS_PROBLEM,
    BinarySensorEntity,
)
from homeassistant.helpers import entity_platform

from .const import ATTR_ERRORS, ATTR_REMINDERS, DOMAIN, SMARTTUB_CONTROLLER
from .entity import SmartTubEntity, SmartTubSensorBase

_LOGGER = logging.getLogger(__name__)

# whether the reminder has been snoozed (bool)
ATTR_REMINDER_SNOOZED = "snoozed"

<<<<<<< HEAD
=======
ATTR_ERROR_CODE = "error_code"
ATTR_ERROR_TITLE = "error_title"
ATTR_ERROR_DESCRIPTION = "error_description"
ATTR_ERROR_TYPE = "error_type"
ATTR_CREATED_AT = "created_at"
ATTR_UPDATED_AT = "updated_at"

>>>>>>> 720d556a
# how many days to snooze the reminder for
ATTR_SNOOZE_DAYS = "days"
SNOOZE_REMINDER_SCHEMA = {
    vol.Required(ATTR_SNOOZE_DAYS): vol.All(vol.Coerce(int), vol.Range(min=10, max=120))
}


async def async_setup_entry(hass, entry, async_add_entities):
    """Set up binary sensor entities for the binary sensors in the tub."""

    controller = hass.data[DOMAIN][entry.entry_id][SMARTTUB_CONTROLLER]

    entities = []
    for spa in controller.spas:
        entities.append(SmartTubOnline(controller.coordinator, spa))
        entities.append(SmartTubError(controller.coordinator, spa))
        entities.extend(
            SmartTubReminder(controller.coordinator, spa, reminder)
            for reminder in controller.coordinator.data[spa.id][ATTR_REMINDERS].values()
        )

    async_add_entities(entities)

    platform = entity_platform.current_platform.get()

    platform.async_register_entity_service(
        "snooze_reminder",
        SNOOZE_REMINDER_SCHEMA,
        "async_snooze",
    )


class SmartTubOnline(SmartTubSensorBase, BinarySensorEntity):
    """A binary sensor indicating whether the spa is currently online (connected to the cloud)."""

    def __init__(self, coordinator, spa):
        """Initialize the entity."""
        super().__init__(coordinator, spa, "Online", "online")

    @property
    def entity_registry_enabled_default(self) -> bool:
        """Return if the entity should be enabled when first added to the entity registry.

        This seems to be very noisy and not generally useful, so disable by default.
        """
        return False

    @property
    def is_on(self) -> bool:
        """Return true if the binary sensor is on."""
        return self._state is True

    @property
    def device_class(self) -> str:
        """Return the device class for this entity."""
        return DEVICE_CLASS_CONNECTIVITY


class SmartTubReminder(SmartTubEntity, BinarySensorEntity):
    """Reminders for maintenance actions."""

    def __init__(self, coordinator, spa, reminder):
        """Initialize the entity."""
        super().__init__(
            coordinator,
            spa,
            f"{reminder.name.title()} Reminder",
        )
        self.reminder_id = reminder.id

    @property
    def unique_id(self):
        """Return a unique id for this sensor."""
        return f"{self.spa.id}-reminder-{self.reminder_id}"

    @property
    def reminder(self) -> SpaReminder:
        """Return the underlying SpaReminder object for this entity."""
        return self.coordinator.data[self.spa.id][ATTR_REMINDERS][self.reminder_id]

    @property
    def is_on(self) -> bool:
        """Return whether the specified maintenance action needs to be taken."""
        return self.reminder.remaining_days == 0

    @property
    def extra_state_attributes(self):
        """Return the state attributes."""
        return {
            ATTR_REMINDER_SNOOZED: self.reminder.snoozed,
        }

    @property
    def device_class(self) -> str:
        """Return the device class for this entity."""
        return DEVICE_CLASS_PROBLEM

<<<<<<< HEAD
    async def async_snooze(self, **kwargs):
        """Snooze this reminder for the specified number of days."""
        days = kwargs[ATTR_SNOOZE_DAYS]
        await self.reminder.snooze(days)
        await self.coordinator.async_request_refresh()
=======
    async def async_snooze(self, days):
        """Snooze this reminder for the specified number of days."""
        await self.reminder.snooze(days)
        await self.coordinator.async_request_refresh()


class SmartTubError(SmartTubEntity, BinarySensorEntity):
    """Indicates whether an error code is present.

    There may be 0 or more errors. If there are >0, we show the first one.
    """

    def __init__(self, coordinator, spa):
        """Initialize the entity."""
        super().__init__(
            coordinator,
            spa,
            "Error",
        )

    @property
    def error(self) -> SpaError:
        """Return the underlying SpaError object for this entity."""
        errors = self.coordinator.data[self.spa.id][ATTR_ERRORS]
        if len(errors) == 0:
            return None
        return errors[0]

    @property
    def is_on(self) -> bool:
        """Return true if an error is signaled."""
        return self.error is not None

    @property
    def extra_state_attributes(self):
        """Return the state attributes."""

        error = self.error

        if error is None:
            return {}

        return {
            ATTR_ERROR_CODE: error.code,
            ATTR_ERROR_TITLE: error.title,
            ATTR_ERROR_DESCRIPTION: error.description,
            ATTR_ERROR_TYPE: error.error_type,
            ATTR_CREATED_AT: error.created_at.isoformat(),
            ATTR_UPDATED_AT: error.updated_at.isoformat(),
        }

    @property
    def device_class(self) -> str:
        """Return the device class for this entity."""
        return DEVICE_CLASS_PROBLEM
>>>>>>> 720d556a
<|MERGE_RESOLUTION|>--- conflicted
+++ resolved
@@ -1,11 +1,7 @@
 """Platform for binary sensor integration."""
 import logging
 
-<<<<<<< HEAD
-from smarttub import SpaReminder
-=======
 from smarttub import SpaError, SpaReminder
->>>>>>> 720d556a
 import voluptuous as vol
 
 from homeassistant.components.binary_sensor import (
@@ -23,8 +19,6 @@
 # whether the reminder has been snoozed (bool)
 ATTR_REMINDER_SNOOZED = "snoozed"
 
-<<<<<<< HEAD
-=======
 ATTR_ERROR_CODE = "error_code"
 ATTR_ERROR_TITLE = "error_title"
 ATTR_ERROR_DESCRIPTION = "error_description"
@@ -32,7 +26,6 @@
 ATTR_CREATED_AT = "created_at"
 ATTR_UPDATED_AT = "updated_at"
 
->>>>>>> 720d556a
 # how many days to snooze the reminder for
 ATTR_SNOOZE_DAYS = "days"
 SNOOZE_REMINDER_SCHEMA = {
@@ -130,13 +123,6 @@
         """Return the device class for this entity."""
         return DEVICE_CLASS_PROBLEM
 
-<<<<<<< HEAD
-    async def async_snooze(self, **kwargs):
-        """Snooze this reminder for the specified number of days."""
-        days = kwargs[ATTR_SNOOZE_DAYS]
-        await self.reminder.snooze(days)
-        await self.coordinator.async_request_refresh()
-=======
     async def async_snooze(self, days):
         """Snooze this reminder for the specified number of days."""
         await self.reminder.snooze(days)
@@ -191,5 +177,4 @@
     @property
     def device_class(self) -> str:
         """Return the device class for this entity."""
-        return DEVICE_CLASS_PROBLEM
->>>>>>> 720d556a
+        return DEVICE_CLASS_PROBLEM