"""Support for the Swedish weather institute weather service."""
from __future__ import annotations

import asyncio
from collections.abc import Mapping
from datetime import datetime, timedelta
import logging
from typing import Any, Final

import aiohttp
from smhi import Smhi
from smhi.smhi_lib import SmhiForecast, SmhiForecastException

from homeassistant.components.weather import (
    ATTR_CONDITION_CLOUDY,
    ATTR_CONDITION_EXCEPTIONAL,
    ATTR_CONDITION_FOG,
    ATTR_CONDITION_HAIL,
    ATTR_CONDITION_LIGHTNING,
    ATTR_CONDITION_LIGHTNING_RAINY,
    ATTR_CONDITION_PARTLYCLOUDY,
    ATTR_CONDITION_POURING,
    ATTR_CONDITION_RAINY,
    ATTR_CONDITION_SNOWY,
    ATTR_CONDITION_SNOWY_RAINY,
    ATTR_CONDITION_SUNNY,
    ATTR_CONDITION_WINDY,
    ATTR_CONDITION_WINDY_VARIANT,
    ATTR_FORECAST_CLOUD_COVERAGE,
    ATTR_FORECAST_CONDITION,
    ATTR_FORECAST_HUMIDITY,
    ATTR_FORECAST_NATIVE_PRECIPITATION,
    ATTR_FORECAST_NATIVE_PRESSURE,
    ATTR_FORECAST_NATIVE_TEMP,
    ATTR_FORECAST_NATIVE_TEMP_LOW,
    ATTR_FORECAST_NATIVE_WIND_GUST_SPEED,
    ATTR_FORECAST_NATIVE_WIND_SPEED,
    ATTR_FORECAST_TIME,
    ATTR_FORECAST_WIND_BEARING,
    Forecast,
    WeatherEntity,
    WeatherEntityFeature,
)
from homeassistant.config_entries import ConfigEntry
from homeassistant.const import (
    CONF_LATITUDE,
    CONF_LOCATION,
    CONF_LONGITUDE,
    CONF_NAME,
    UnitOfLength,
    UnitOfPrecipitationDepth,
    UnitOfPressure,
    UnitOfSpeed,
    UnitOfTemperature,
)
from homeassistant.core import HomeAssistant, callback
from homeassistant.helpers import aiohttp_client
from homeassistant.helpers.device_registry import DeviceEntryType, DeviceInfo
from homeassistant.helpers.entity_platform import AddEntitiesCallback
from homeassistant.helpers.event import async_call_later
from homeassistant.util import Throttle, slugify

from .const import ATTR_SMHI_THUNDER_PROBABILITY, DOMAIN, ENTITY_ID_SENSOR_FORMAT
<<<<<<< HEAD
from .smhi_geolocation_event import SmhiGeolocationEvent
=======
from .firerisk.fire_risk_data_fetcher import get_grassfire_risk
>>>>>>> f6206c92
from .warnings import SmhiWarnings

_LOGGER = logging.getLogger(__name__)

# Used to map condition from API results
CONDITION_CLASSES: Final[dict[str, list[int]]] = {
    ATTR_CONDITION_CLOUDY: [5, 6],
    ATTR_CONDITION_FOG: [7],
    ATTR_CONDITION_HAIL: [],
    ATTR_CONDITION_LIGHTNING: [21],
    ATTR_CONDITION_LIGHTNING_RAINY: [11],
    ATTR_CONDITION_PARTLYCLOUDY: [3, 4],
    ATTR_CONDITION_POURING: [10, 20],
    ATTR_CONDITION_RAINY: [8, 9, 18, 19],
    ATTR_CONDITION_SNOWY: [15, 16, 17, 25, 26, 27],
    ATTR_CONDITION_SNOWY_RAINY: [12, 13, 14, 22, 23, 24],
    ATTR_CONDITION_SUNNY: [1, 2],
    ATTR_CONDITION_WINDY: [],
    ATTR_CONDITION_WINDY_VARIANT: [],
    ATTR_CONDITION_EXCEPTIONAL: [],
}
CONDITION_MAP = {
    cond_code: cond_ha
    for cond_ha, cond_codes in CONDITION_CLASSES.items()
    for cond_code in cond_codes
}

TIMEOUT = 10
# 5 minutes between retrying connect to API again
RETRY_TIMEOUT = 5 * 60

MIN_TIME_BETWEEN_UPDATES = timedelta(minutes=31)

# List for referencing entities
warning_entities: list[SmhiGeolocationEvent] = []


@callback
def input_select_changed(event: Any) -> None:
    """Handle the input select state change."""

    # State
    state: str = ""
    if event.data.get("entity_id") == "input_boolean.display_lightning":
        new_state = event.data.get("new_state")
        if new_state is not None:
            # Handle the new state of the input select here
            state = new_state

    elif event.data.get("entity_id") == "input_boolean.display_fire_risk":
        new_state = event.data.get("new_state")
        if new_state is not None:
            # Handle the new state of the input select here
            state = new_state

    elif event.data.get("entity_id") == "input_boolean.display_weather":
        new_state = event.data.get("new_state")
        if new_state is not None:
            # Handle the new state of the input select here
            state = new_state

    elif event.data.get("entity_id") == "input_boolean.display_warnings":
        new_state = event.data.get("new_state")
        if new_state is not None:
            # Handle the new state of the input select here
            # print(f"Input select changed to: {new_state.state}")
            state = new_state
            # for entity in warning_entities:
            # print(entity)
            # entity.remove_self()

    # Temporary use of state variable to bypass linting error
    _ = state  # This line effectively uses the state variable


async def async_setup_entry(
    hass: HomeAssistant,
    config_entry: ConfigEntry,
    async_add_entities: AddEntitiesCallback,
) -> None:
    """Add a weather entity from map location."""
    location = config_entry.data
    name = slugify(location[CONF_NAME])

    session = aiohttp_client.async_get_clientsession(hass)

    entity = SmhiWeather(
        location[CONF_NAME],
        location[CONF_LOCATION][CONF_LATITUDE],
        location[CONF_LOCATION][CONF_LONGITUDE],
        session=session,
    )
    entity.entity_id = ENTITY_ID_SENSOR_FORMAT.format(name)

    async_add_entities([entity], True)

    warnings = SmhiWarnings()
    data = await warnings.get_warnings()
<<<<<<< HEAD
    warning_entities.extend(data)
=======
    data.extend(await get_grassfire_risk())

>>>>>>> f6206c92
    async_add_entities(data, True)

    hass.bus.async_listen("state_changed", input_select_changed)


class SmhiWeather(WeatherEntity):
    """Representation of a weather entity."""

    _attr_attribution = "Swedish weather institute (SMHI)"
    _attr_native_temperature_unit = UnitOfTemperature.CELSIUS
    _attr_native_visibility_unit = UnitOfLength.KILOMETERS
    _attr_native_precipitation_unit = UnitOfPrecipitationDepth.MILLIMETERS
    _attr_native_wind_speed_unit = UnitOfSpeed.METERS_PER_SECOND
    _attr_native_pressure_unit = UnitOfPressure.HPA

    _attr_has_entity_name = True
    _attr_name = None
    _attr_supported_features = (
        WeatherEntityFeature.FORECAST_DAILY | WeatherEntityFeature.FORECAST_HOURLY
    )

    def __init__(
        self,
        name: str,
        latitude: str,
        longitude: str,
        session: aiohttp.ClientSession,
    ) -> None:
        """Initialize the SMHI weather entity."""
        self._attr_unique_id = f"{latitude}, {longitude}"
        self._forecast_daily: list[SmhiForecast] | None = None
        self._forecast_hourly: list[SmhiForecast] | None = None
        self._fail_count = 0
        self._smhi_api = Smhi(longitude, latitude, session=session)
        self._attr_device_info = DeviceInfo(
            entry_type=DeviceEntryType.SERVICE,
            identifiers={(DOMAIN, f"{latitude}, {longitude}")},
            manufacturer="SMHI",
            model="v2",
            name=name,
            configuration_url="http://opendata.smhi.se/apidocs/metfcst/parameters.html",
        )

    @property
    def extra_state_attributes(self) -> Mapping[str, Any] | None:
        """Return additional attributes."""
        if self._forecast_daily:
            return {
                ATTR_SMHI_THUNDER_PROBABILITY: self._forecast_daily[0].thunder,
            }
        return None

    @Throttle(MIN_TIME_BETWEEN_UPDATES)
    async def async_update(self) -> None:
        """Refresh the forecast data from SMHI weather API."""
        try:
            async with asyncio.timeout(TIMEOUT):
                self._forecast_daily = await self._smhi_api.async_get_forecast()
                self._forecast_hourly = await self._smhi_api.async_get_forecast_hour()
                self._fail_count = 0
        except (asyncio.TimeoutError, SmhiForecastException):
            _LOGGER.error("Failed to connect to SMHI API, retry in 5 minutes")
            self._fail_count += 1
            if self._fail_count < 3:
                async_call_later(self.hass, RETRY_TIMEOUT, self.retry_update)
                return

        if self._forecast_daily:
            self._attr_native_temperature = self._forecast_daily[0].temperature
            self._attr_humidity = self._forecast_daily[0].humidity
            self._attr_native_wind_speed = self._forecast_daily[0].wind_speed
            self._attr_wind_bearing = self._forecast_daily[0].wind_direction
            self._attr_native_visibility = self._forecast_daily[0].horizontal_visibility
            self._attr_native_pressure = self._forecast_daily[0].pressure
            self._attr_native_wind_gust_speed = self._forecast_daily[0].wind_gust
            self._attr_cloud_coverage = self._forecast_daily[0].cloudiness
            self._attr_condition = CONDITION_MAP.get(self._forecast_daily[0].symbol)
        await self.async_update_listeners(("daily", "hourly"))

    async def retry_update(self, _: datetime) -> None:
        """Retry refresh weather forecast."""
        await self.async_update(no_throttle=True)

    @property
    def forecast(self) -> list[Forecast] | None:
        """Return the forecast."""
        if self._forecast_daily is None or len(self._forecast_daily) < 2:
            return None

        data: list[Forecast] = []

        for forecast in self._forecast_daily[1:]:
            condition = CONDITION_MAP.get(forecast.symbol)

            data.append(
                {
                    ATTR_FORECAST_TIME: forecast.valid_time.isoformat(),
                    ATTR_FORECAST_NATIVE_TEMP: forecast.temperature_max,
                    ATTR_FORECAST_NATIVE_TEMP_LOW: forecast.temperature_min,
                    ATTR_FORECAST_NATIVE_PRECIPITATION: forecast.total_precipitation,
                    ATTR_FORECAST_CONDITION: condition,
                    ATTR_FORECAST_NATIVE_PRESSURE: forecast.pressure,
                    ATTR_FORECAST_WIND_BEARING: forecast.wind_direction,
                    ATTR_FORECAST_NATIVE_WIND_SPEED: forecast.wind_speed,
                    ATTR_FORECAST_HUMIDITY: forecast.humidity,
                    ATTR_FORECAST_NATIVE_WIND_GUST_SPEED: forecast.wind_gust,
                    ATTR_FORECAST_CLOUD_COVERAGE: forecast.cloudiness,
                }
            )

        return data

    def _get_forecast_data(
        self, forecast_data: list[SmhiForecast] | None
    ) -> list[Forecast] | None:
        """Get forecast data."""
        if forecast_data is None or len(forecast_data) < 3:
            return None

        data: list[Forecast] = []

        for forecast in forecast_data[1:]:
            condition = CONDITION_MAP.get(forecast.symbol)

            data.append(
                {
                    ATTR_FORECAST_TIME: forecast.valid_time.isoformat(),
                    ATTR_FORECAST_NATIVE_TEMP: forecast.temperature_max,
                    ATTR_FORECAST_NATIVE_TEMP_LOW: forecast.temperature_min,
                    ATTR_FORECAST_NATIVE_PRECIPITATION: forecast.total_precipitation,
                    ATTR_FORECAST_CONDITION: condition,
                    ATTR_FORECAST_NATIVE_PRESSURE: forecast.pressure,
                    ATTR_FORECAST_WIND_BEARING: forecast.wind_direction,
                    ATTR_FORECAST_NATIVE_WIND_SPEED: forecast.wind_speed,
                    ATTR_FORECAST_HUMIDITY: forecast.humidity,
                    ATTR_FORECAST_NATIVE_WIND_GUST_SPEED: forecast.wind_gust,
                    ATTR_FORECAST_CLOUD_COVERAGE: forecast.cloudiness,
                }
            )

        return data

    async def async_forecast_daily(self) -> list[Forecast] | None:
        """Service to retrieve the daily forecast."""
        return self._get_forecast_data(self._forecast_daily)

    async def async_forecast_hourly(self) -> list[Forecast] | None:
        """Service to retrieve the hourly forecast."""
        return self._get_forecast_data(self._forecast_hourly)<|MERGE_RESOLUTION|>--- conflicted
+++ resolved
@@ -61,11 +61,8 @@
 from homeassistant.util import Throttle, slugify
 
 from .const import ATTR_SMHI_THUNDER_PROBABILITY, DOMAIN, ENTITY_ID_SENSOR_FORMAT
-<<<<<<< HEAD
 from .smhi_geolocation_event import SmhiGeolocationEvent
-=======
 from .firerisk.fire_risk_data_fetcher import get_grassfire_risk
->>>>>>> f6206c92
 from .warnings import SmhiWarnings
 
 _LOGGER = logging.getLogger(__name__)
@@ -164,12 +161,10 @@
 
     warnings = SmhiWarnings()
     data = await warnings.get_warnings()
-<<<<<<< HEAD
+    
     warning_entities.extend(data)
-=======
+
     data.extend(await get_grassfire_risk())
-
->>>>>>> f6206c92
     async_add_entities(data, True)
 
     hass.bus.async_listen("state_changed", input_select_changed)
