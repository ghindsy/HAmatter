"""The sms component."""
<<<<<<< HEAD
from datetime import timedelta
import logging

import async_timeout
import gammu  # pylint: disable=import-error
=======
import logging

>>>>>>> 34323ce6
import voluptuous as vol

from homeassistant.config_entries import SOURCE_IMPORT, ConfigEntry
from homeassistant.const import CONF_DEVICE, Platform
from homeassistant.core import HomeAssistant
from homeassistant.helpers import config_validation as cv
from homeassistant.helpers.typing import ConfigType
from homeassistant.helpers.update_coordinator import DataUpdateCoordinator, UpdateFailed

<<<<<<< HEAD
from .const import (
    DEFAULT_SCAN_INTERVAL,
    DOMAIN,
    GATEWAY,
    NETWORK_COORDINATOR,
    SIGNAL_COORDINATOR,
    SMS_GATEWAY,
)
=======
from .const import CONF_BAUD_SPEED, DEFAULT_BAUD_SPEED, DOMAIN, SMS_GATEWAY
>>>>>>> 34323ce6
from .gateway import create_sms_gateway

_LOGGER = logging.getLogger(__name__)

PLATFORMS = [Platform.SENSOR]

SMS_CONFIG_SCHEMA = {vol.Required(CONF_DEVICE): cv.isdevice}

CONFIG_SCHEMA = vol.Schema(
    {
        DOMAIN: vol.Schema(
            vol.All(
                cv.deprecated(CONF_DEVICE),
                SMS_CONFIG_SCHEMA,
            ),
        )
    },
    extra=vol.ALLOW_EXTRA,
)

_LOGGER = logging.getLogger(__name__)


async def async_setup(hass: HomeAssistant, config: ConfigType) -> bool:
    """Configure Gammu state machine."""
    hass.data.setdefault(DOMAIN, {})
    if not (sms_config := config.get(DOMAIN, {})):
        return True

    hass.async_create_task(
        hass.config_entries.flow.async_init(
            DOMAIN,
            context={"source": SOURCE_IMPORT},
            data=sms_config,
        )
    )

    return True


async def async_setup_entry(hass: HomeAssistant, entry: ConfigEntry) -> bool:
    """Configure Gammu state machine."""

    device = entry.data[CONF_DEVICE]
    connection_mode = "at"
    baud_speed = entry.data.get(CONF_BAUD_SPEED, DEFAULT_BAUD_SPEED)
    if baud_speed != DEFAULT_BAUD_SPEED:
        connection_mode += baud_speed
    config = {"Device": device, "Connection": connection_mode}
    _LOGGER.debug("Connecting mode:%s", connection_mode)
    gateway = await create_sms_gateway(config, hass)
    if not gateway:
        return False

    signal_coordinator = SignalCoordinator(hass, gateway)
    network_coordinator = NetworkCoordinator(hass, gateway)

    # Fetch initial data so we have data when entities subscribe
    await signal_coordinator.async_config_entry_first_refresh()
    await network_coordinator.async_config_entry_first_refresh()

    hass.data.setdefault(DOMAIN, {})
    hass.data[DOMAIN][SMS_GATEWAY] = {
        SIGNAL_COORDINATOR: signal_coordinator,
        NETWORK_COORDINATOR: network_coordinator,
        GATEWAY: gateway,
    }

    hass.config_entries.async_setup_platforms(entry, PLATFORMS)

    return True


async def async_unload_entry(hass: HomeAssistant, entry: ConfigEntry) -> bool:
    """Unload a config entry."""
    unload_ok = await hass.config_entries.async_unload_platforms(entry, PLATFORMS)
    if unload_ok:
        gateway = hass.data[DOMAIN].pop(SMS_GATEWAY)[GATEWAY]
        await gateway.terminate_async()

    return unload_ok


class SignalCoordinator(DataUpdateCoordinator):
    """Signal strength coordinator."""

    def __init__(self, hass, gateway):
        """Initialize signal strength coordinator."""
        super().__init__(
            hass,
            _LOGGER,
            name="Device signal state",
            update_interval=timedelta(seconds=DEFAULT_SCAN_INTERVAL),
        )
        self._gateway = gateway

    async def _async_update_data(self):
        """Fetch device signal quality."""
        try:
            async with async_timeout.timeout(10):
                return await self._gateway.get_signal_quality_async()
        except gammu.GSMError as exc:
            raise UpdateFailed(f"Error communicating with device: {exc}") from exc


class NetworkCoordinator(DataUpdateCoordinator):
    """Network info coordinator."""

    def __init__(self, hass, gateway):
        """Initialize network info coordinator."""
        super().__init__(
            hass,
            _LOGGER,
            name="Device network state",
            update_interval=timedelta(seconds=DEFAULT_SCAN_INTERVAL),
        )
        self._gateway = gateway

    async def _async_update_data(self):
        """Fetch device network info."""
        try:
            async with async_timeout.timeout(10):
                return await self._gateway.get_network_info_async()
        except gammu.GSMError as exc:
            raise UpdateFailed(f"Error communicating with device: {exc}") from exc<|MERGE_RESOLUTION|>--- conflicted
+++ resolved
@@ -1,14 +1,9 @@
 """The sms component."""
-<<<<<<< HEAD
 from datetime import timedelta
 import logging
 
 import async_timeout
 import gammu  # pylint: disable=import-error
-=======
-import logging
-
->>>>>>> 34323ce6
 import voluptuous as vol
 
 from homeassistant.config_entries import SOURCE_IMPORT, ConfigEntry
@@ -18,8 +13,9 @@
 from homeassistant.helpers.typing import ConfigType
 from homeassistant.helpers.update_coordinator import DataUpdateCoordinator, UpdateFailed
 
-<<<<<<< HEAD
 from .const import (
+    CONF_BAUD_SPEED,
+    DEFAULT_BAUD_SPEED,
     DEFAULT_SCAN_INTERVAL,
     DOMAIN,
     GATEWAY,
@@ -27,9 +23,6 @@
     SIGNAL_COORDINATOR,
     SMS_GATEWAY,
 )
-=======
-from .const import CONF_BAUD_SPEED, DEFAULT_BAUD_SPEED, DOMAIN, SMS_GATEWAY
->>>>>>> 34323ce6
 from .gateway import create_sms_gateway
 
 _LOGGER = logging.getLogger(__name__)
