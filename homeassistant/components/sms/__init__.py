--- conflicted
+++ resolved
@@ -76,10 +76,6 @@
     gateway = await create_sms_gateway(config, hass)
     if not gateway:
         return False
-<<<<<<< HEAD
-    hass.data[DOMAIN][SMS_GATEWAY] = gateway
-    await hass.config_entries.async_forward_entry_setups(entry, PLATFORMS)
-=======
 
     signal_coordinator = SignalCoordinator(hass, gateway)
     network_coordinator = NetworkCoordinator(hass, gateway)
@@ -95,8 +91,7 @@
         GATEWAY: gateway,
     }
 
-    hass.config_entries.async_setup_platforms(entry, PLATFORMS)
->>>>>>> 4e079c44
+    await hass.config_entries.async_forward_entry_setups(entry, PLATFORMS)
 
     return True
 
