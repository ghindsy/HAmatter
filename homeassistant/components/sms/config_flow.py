--- conflicted
+++ resolved
@@ -2,24 +2,13 @@
 import logging
 
 import gammu  # pylint: disable=import-error
-import voluptuous as vol  # pylint: disable=wrong-import-order, import-error
+import voluptuous as vol
 
 from homeassistant import config_entries, core, exceptions
 from homeassistant.const import CONF_DEVICE
-<<<<<<< HEAD
-import homeassistant.helpers.config_validation as cv
-
-from .const import CONF_BAUD_SPEED, DEFAULT_BAUD_SPEED, DOMAIN
-=======
 from homeassistant.helpers import selector
 
-from .const import (  # pylint: disable=unused-import
-    CONF_BAUD_SPEED,
-    DEFAULT_BAUD_SPEED,
-    DEFAULT_BAUD_SPEEDS,
-    DOMAIN,
-)
->>>>>>> 56d08d5e
+from .const import CONF_BAUD_SPEED, DEFAULT_BAUD_SPEED, DEFAULT_BAUD_SPEEDS, DOMAIN
 from .gateway import create_sms_gateway
 
 _LOGGER = logging.getLogger(__name__)
@@ -27,13 +16,9 @@
 DATA_SCHEMA = vol.Schema(
     {
         vol.Required(CONF_DEVICE): str,
-<<<<<<< HEAD
-        vol.Optional(CONF_BAUD_SPEED, default=DEFAULT_BAUD_SPEED): cv.positive_int,
-=======
         vol.Optional(CONF_BAUD_SPEED, default=DEFAULT_BAUD_SPEED): selector.selector(
             {"select": {"options": DEFAULT_BAUD_SPEEDS}}
         ),
->>>>>>> 56d08d5e
     }
 )
 
@@ -44,17 +29,10 @@
     Data has the keys from DATA_SCHEMA with values provided by the user.
     """
     device = data[CONF_DEVICE]
-<<<<<<< HEAD
-    baud_speed = data[CONF_BAUD_SPEED]
-    connection_mode = "at"
-    if baud_speed is not DEFAULT_BAUD_SPEED:
-        connection_mode += str(baud_speed)
-=======
     connection_mode = "at"
     baud_speed = data.get(CONF_BAUD_SPEED, DEFAULT_BAUD_SPEED)
     if baud_speed != DEFAULT_BAUD_SPEED:
         connection_mode += baud_speed
->>>>>>> 56d08d5e
     config = {"Device": device, "Connection": connection_mode}
     gateway = await create_sms_gateway(config, hass)
     if not gateway:
