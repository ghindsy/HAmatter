--- conflicted
+++ resolved
@@ -8,7 +8,7 @@
 from homeassistant.const import CONF_NAME, CONF_RECIPIENT, CONF_TARGET
 import homeassistant.helpers.config_validation as cv
 
-from .const import CONF_UNICODE, DOMAIN, GATEWAY, SMS_GATEWAY
+from .const import DOMAIN, GATEWAY, SMS_GATEWAY
 
 _LOGGER = logging.getLogger(__name__)
 
@@ -47,17 +47,13 @@
         gateway = self.hass.data[DOMAIN][SMS_GATEWAY][GATEWAY]
 
         targets = kwargs.get(CONF_TARGET, [self.number])
-<<<<<<< HEAD
-        is_unicode = kwargs.get(CONF_UNICODE, True)
-=======
         if targets == [None]:
             _LOGGER.error("No target number specified, cannot send message")
             return
 
->>>>>>> 364dc9cf
         smsinfo = {
             "Class": -1,
-            "Unicode": is_unicode,
+            "Unicode": True,
             "Entries": [{"ID": "ConcatenatedTextLong", "Buffer": message}],
         }
         try:
