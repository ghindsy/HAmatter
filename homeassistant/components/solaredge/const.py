--- conflicted
+++ resolved
@@ -2,9 +2,6 @@
 from datetime import timedelta
 import logging
 
-<<<<<<< HEAD
-from homeassistant.const import ENERGY_WATT_HOUR, PERCENTAGE, POWER_WATT, ENERGY_KILO_WATT_HOUR, POWER_KILO_WATT, ENERGY_MEGA_WATT_HOUR
-=======
 from homeassistant.components.sensor import (
     STATE_CLASS_MEASUREMENT,
     STATE_CLASS_TOTAL_INCREASING,
@@ -15,10 +12,12 @@
     ENERGY_WATT_HOUR,
     PERCENTAGE,
     POWER_WATT,
+    ENERGY_KILO_WATT_HOUR, 
+    POWER_KILO_WATT, 
+    ENERGY_MEGA_WATT_HOUR
 )
 
 from .models import SolarEdgeSensorEntityDescription
->>>>>>> 9ffdc259
 
 DOMAIN = "solaredge"
 
@@ -38,69 +37,8 @@
 
 SCAN_INTERVAL = timedelta(minutes=15)
 
-<<<<<<< HEAD
 # Supported overview sensor types:
 # Key: ['json_key', 'name', unit, icon, default]
-SENSOR_TYPES = {
-    "lifetime_energy": [
-        "lifeTimeData",
-        "Lifetime energy",
-        ENERGY_MEGA_WATT_HOUR,
-        "mdi:solar-power",
-        False,
-    ],
-    "energy_this_year": [
-        "lastYearData",
-        "Energy this year",
-        ENERGY_MEGA_WATT_HOUR,
-        "mdi:solar-power",
-        False,
-    ],
-    "energy_this_month": [
-        "lastMonthData",
-        "Energy this month",
-        ENERGY_KILO_WATT_HOUR,
-        "mdi:solar-power",
-        False,
-    ],
-    "energy_today": [
-        "lastDayData",
-        "Energy today",
-        ENERGY_KILO_WATT_HOUR,
-        "mdi:solar-power",
-        False,
-    ],
-    "current_power": [
-        "currentPower",
-        "Current Power",
-        POWER_KILO_WATT,
-        "mdi:solar-power",
-        True,
-    ],
-    "site_details": [None, "Site details", None, None, False],
-    "meters": ["meters", "Meters", None, None, False],
-    "sensors": ["sensors", "Sensors", None, None, False],
-    "gateways": ["gateways", "Gateways", None, None, False],
-    "batteries": ["batteries", "Batteries", None, None, False],
-    "inverters": ["inverters", "Inverters", None, None, False],
-    "power_consumption": ["LOAD", "Power Consumption", None, "mdi:flash", False],
-    "solar_power": ["PV", "Solar Power", None, "mdi:solar-power", False],
-    "grid_power": ["GRID", "Grid Power", None, "mdi:power-plug", False],
-    "storage_power": ["STORAGE", "Storage Power", None, "mdi:car-battery", False],
-    "purchased_power": ["Purchased", "Imported Power", None, "mdi:flash", False],
-    "production_power": ["Production", "Production Power", None, "mdi:flash", False],
-    "consumption_power": ["Consumption", "Consumption Power", None, "mdi:flash", False],
-    "selfconsumption_power": [
-        "SelfConsumption",
-        "SelfConsumption Power",
-        None,
-        "mdi:flash",
-        False,
-    ],
-    "feedin_power": ["FeedIn", "Exported Power", None, "mdi:flash", False],
-    "storage_level": ["STORAGE", "Storage Level", PERCENTAGE, None, False],
-}
-=======
 
 # Supported overview sensors
 SENSOR_TYPES = [
@@ -110,7 +48,7 @@
         name="Lifetime energy",
         icon="mdi:solar-power",
         state_class=STATE_CLASS_TOTAL_INCREASING,
-        native_unit_of_measurement=ENERGY_WATT_HOUR,
+        native_unit_of_measurement=ENERGY_MEGA_WATT_HOUR,
         device_class=DEVICE_CLASS_ENERGY,
     ),
     SolarEdgeSensorEntityDescription(
@@ -119,7 +57,7 @@
         name="Energy this year",
         entity_registry_enabled_default=False,
         icon="mdi:solar-power",
-        native_unit_of_measurement=ENERGY_WATT_HOUR,
+        native_unit_of_measurement=ENERGY_MEGA_WATT_HOUR,
         device_class=DEVICE_CLASS_ENERGY,
     ),
     SolarEdgeSensorEntityDescription(
@@ -128,7 +66,7 @@
         name="Energy this month",
         entity_registry_enabled_default=False,
         icon="mdi:solar-power",
-        native_unit_of_measurement=ENERGY_WATT_HOUR,
+        native_unit_of_measurement=ENERGY_KILO_WATT_HOUR,
         device_class=DEVICE_CLASS_ENERGY,
     ),
     SolarEdgeSensorEntityDescription(
@@ -137,7 +75,7 @@
         name="Energy today",
         entity_registry_enabled_default=False,
         icon="mdi:solar-power",
-        native_unit_of_measurement=ENERGY_WATT_HOUR,
+        native_unit_of_measurement=ENERGY_KILO_WATT_HOUR,
         device_class=DEVICE_CLASS_ENERGY,
     ),
     SolarEdgeSensorEntityDescription(
@@ -255,5 +193,4 @@
         state_class=STATE_CLASS_MEASUREMENT,
         native_unit_of_measurement=PERCENTAGE,
     ),
-]
->>>>>>> 9ffdc259
+]