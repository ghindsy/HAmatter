"""Support for SolarEdge Monitoring API."""
from abc import abstractmethod
from datetime import date, datetime
import logging

from requests.exceptions import ConnectTimeout, HTTPError
import solaredge
from stringcase import snakecase

from homeassistant.const import CONF_API_KEY, DEVICE_CLASS_BATTERY, DEVICE_CLASS_POWER
from homeassistant.core import callback
from homeassistant.exceptions import ConfigEntryNotReady
from homeassistant.helpers.entity import Entity
from homeassistant.helpers.update_coordinator import (
    CoordinatorEntity,
    DataUpdateCoordinator,
    UpdateFailed,
)

from .const import (
    CONF_SITE_ID,
    DETAILS_UPDATE_DELAY,
    ENERGY_DETAILS_DELAY,
    INVENTORY_UPDATE_DELAY,
    OVERVIEW_UPDATE_DELAY,
    POWER_FLOW_UPDATE_DELAY,
    SENSOR_TYPES,
)

_LOGGER = logging.getLogger(__name__)


async def async_setup_entry(hass, entry, async_add_entities):
    """Add an solarEdge entry."""
    # Add the needed sensors to hass
    api = solaredge.Solaredge(entry.data[CONF_API_KEY])

    # Check if api can be reached and site is active
    try:
        response = await hass.async_add_executor_job(
            api.get_details, entry.data[CONF_SITE_ID]
        )
        if response["details"]["status"].lower() != "active":
            _LOGGER.error("SolarEdge site is not active")
            return
        _LOGGER.debug("Credentials correct and site is active")
    except KeyError as ex:
        _LOGGER.error("Missing details data in SolarEdge response")
        raise ConfigEntryNotReady from ex
    except (ConnectTimeout, HTTPError) as ex:
        _LOGGER.error("Could not retrieve details from SolarEdge API")
        raise ConfigEntryNotReady from ex

    sensor_factory = SolarEdgeSensorFactory(
        hass, entry.title, entry.data[CONF_SITE_ID], api
    )
    for service in sensor_factory.all_services:
        service.async_setup()
        await service.coordinator.async_refresh()

    entities = []
    for sensor_key in SENSOR_TYPES:
        sensor = sensor_factory.create_sensor(sensor_key)
        if sensor is not None:
            entities.append(sensor)
    async_add_entities(entities)


class SolarEdgeSensorFactory:
    """Factory which creates sensors based on the sensor_key."""

    def __init__(self, hass, platform_name, site_id, api):
        """Initialize the factory."""
        self.platform_name = platform_name

        details = SolarEdgeDetailsDataService(hass, api, site_id)
        overview = SolarEdgeOverviewDataService(hass, api, site_id)
        inventory = SolarEdgeInventoryDataService(hass, api, site_id)
        flow = SolarEdgePowerFlowDataService(hass, api, site_id)
        energy = SolarEdgeEnergyDetailsService(hass, api, site_id)

        self.all_services = (details, overview, inventory, flow, energy)

        self.services = {"site_details": (SolarEdgeDetailsSensor, details)}

        for key in [
            "lifetime_energy",
            "energy_this_year",
            "energy_this_month",
            "energy_today",
            "current_power",
        ]:
            self.services[key] = (SolarEdgeOverviewSensor, overview)

        for key in ["meters", "sensors", "gateways", "batteries", "inverters"]:
            self.services[key] = (SolarEdgeInventorySensor, inventory)

        for key in ["power_consumption", "solar_power", "grid_power", "storage_power"]:
            self.services[key] = (SolarEdgePowerFlowSensor, flow)

        for key in ["storage_level"]:
            self.services[key] = (SolarEdgeStorageLevelSensor, flow)

        for key in [
            "purchased_power",
            "production_power",
            "feedin_power",
            "consumption_power",
            "selfconsumption_power",
        ]:
            self.services[key] = (SolarEdgeEnergyDetailsSensor, energy)

    def create_sensor(self, sensor_key):
        """Create and return a sensor based on the sensor_key."""
        sensor_class, service = self.services[sensor_key]

        return sensor_class(self.platform_name, sensor_key, service)


class SolarEdgeSensor(CoordinatorEntity, Entity):
    """Abstract class for a solaredge sensor."""

    def __init__(self, platform_name, sensor_key, data_service):
        """Initialize the sensor."""
        super().__init__(data_service.coordinator)
        self.platform_name = platform_name
        self.sensor_key = sensor_key
        self.data_service = data_service

    @property
    def unit_of_measurement(self):
        """Return the unit of measurement."""
        return SENSOR_TYPES[self.sensor_key][2]

    @property
    def name(self):
        """Return the name."""
        return "{} ({})".format(self.platform_name, SENSOR_TYPES[self.sensor_key][1])

    @property
    def icon(self):
        """Return the sensor icon."""
        return SENSOR_TYPES[self.sensor_key][3]


class SolarEdgeOverviewSensor(SolarEdgeSensor):
    """Representation of an SolarEdge Monitoring API overview sensor."""

    def __init__(self, platform_name, sensor_key, data_service):
        """Initialize the overview sensor."""
        super().__init__(platform_name, sensor_key, data_service)

        self._json_key = SENSOR_TYPES[self.sensor_key][0]

    @property
    def state(self):
        """Return the state of the sensor."""
        return self.data_service.data.get(self._json_key)


class SolarEdgeDetailsSensor(SolarEdgeSensor):
    """Representation of an SolarEdge Monitoring API details sensor."""

    @property
    def device_state_attributes(self):
        """Return the state attributes."""
        return self.data_service.attributes

    @property
    def state(self):
        """Return the state of the sensor."""
        return self.data_service.data


class SolarEdgeInventorySensor(SolarEdgeSensor):
    """Representation of an SolarEdge Monitoring API inventory sensor."""

    def __init__(self, platform_name, sensor_key, data_service):
        """Initialize the inventory sensor."""
        super().__init__(platform_name, sensor_key, data_service)

        self._json_key = SENSOR_TYPES[self.sensor_key][0]

    @property
    def device_state_attributes(self):
        """Return the state attributes."""
        return self.data_service.attributes.get(self._json_key)

    @property
    def state(self):
        """Return the state of the sensor."""
        return self.data_service.data.get(self._json_key)


class SolarEdgeEnergyDetailsSensor(SolarEdgeSensor):
    """Representation of an SolarEdge Monitoring API power flow sensor."""

    def __init__(self, platform_name, sensor_key, data_service):
        """Initialize the power flow sensor."""
        super().__init__(platform_name, sensor_key, data_service)

        self._json_key = SENSOR_TYPES[self.sensor_key][0]

    @property
    def device_state_attributes(self):
        """Return the state attributes."""
        return self.data_service.attributes.get(self._json_key)

    @property
    def state(self):
        """Return the state of the sensor."""
        return self.data_service.data.get(self._json_key)

    @property
    def unit_of_measurement(self):
        """Return the unit of measurement."""
        return self.data_service.unit


class SolarEdgePowerFlowSensor(SolarEdgeSensor):
    """Representation of an SolarEdge Monitoring API power flow sensor."""

    def __init__(self, platform_name, sensor_key, data_service):
        """Initialize the power flow sensor."""
        super().__init__(platform_name, sensor_key, data_service)

        self._json_key = SENSOR_TYPES[self.sensor_key][0]

    @property
    def device_class(self):
        """Device Class."""
        return DEVICE_CLASS_POWER

    @property
    def device_state_attributes(self):
        """Return the state attributes."""
        return self.data_service.attributes.get(self._json_key)

    @property
    def state(self):
        """Return the state of the sensor."""
        return self.data_service.data.get(self._json_key)

    @property
    def unit_of_measurement(self):
        """Return the unit of measurement."""
        return self.data_service.unit


class SolarEdgeStorageLevelSensor(SolarEdgeSensor):
    """Representation of an SolarEdge Monitoring API storage level sensor."""

    def __init__(self, platform_name, sensor_key, data_service):
        """Initialize the storage level sensor."""
        super().__init__(platform_name, sensor_key, data_service)

        self._json_key = SENSOR_TYPES[self.sensor_key][0]

    @property
    def device_class(self):
        """Return the device_class of the device."""
        return DEVICE_CLASS_BATTERY

    @property
    def state(self):
        """Return the state of the sensor."""
        attr = self.data_service.attributes.get(self._json_key)
        if attr and "soc" in attr:
            return attr["soc"]
<<<<<<< HEAD
        return
=======
        return None
>>>>>>> 09643930


class SolarEdgeDataService:
    """Get and update the latest data."""

    def __init__(self, hass, api, site_id):
        """Initialize the data object."""
        self.api = api
        self.site_id = site_id

        self.data = {}
        self.attributes = {}

        self.hass = hass
        self.coordinator = None

    @callback
    def async_setup(self):
        """Coordinator creation."""
        self.coordinator = DataUpdateCoordinator(
            self.hass,
            _LOGGER,
            name=str(self),
            update_method=self.async_update_data,
            update_interval=self.update_interval,
        )

    @property
    @abstractmethod
    def update_interval(self):
        """Update interval."""

    @abstractmethod
    def update(self):
        """Update data in executor."""

    async def async_update_data(self):
        """Update data."""
        await self.hass.async_add_executor_job(self.update)


class SolarEdgeOverviewDataService(SolarEdgeDataService):
    """Get and update the latest overview data."""

    @property
    def update_interval(self):
        """Update interval."""
        return OVERVIEW_UPDATE_DELAY

    def update(self):
        """Update the data from the SolarEdge Monitoring API."""
        try:
            data = self.api.get_overview(self.site_id)
            overview = data["overview"]
        except KeyError as ex:
            raise UpdateFailed("Missing overview data, skipping update") from ex

        self.data = {}

        for key, value in overview.items():
            if key in ["lifeTimeData", "lastYearData", "lastMonthData", "lastDayData"]:
                data = value["energy"]
            elif key in ["currentPower"]:
                data = value["power"]
            else:
                data = value
            self.data[key] = data

        _LOGGER.debug("Updated SolarEdge overview: %s", self.data)


class SolarEdgeDetailsDataService(SolarEdgeDataService):
    """Get and update the latest details data."""

    def __init__(self, hass, api, site_id):
        """Initialize the details data service."""
        super().__init__(hass, api, site_id)

        self.data = None

    @property
    def update_interval(self):
        """Update interval."""
        return DETAILS_UPDATE_DELAY

    def update(self):
        """Update the data from the SolarEdge Monitoring API."""

        try:
            data = self.api.get_details(self.site_id)
            details = data["details"]
        except KeyError as ex:
            raise UpdateFailed("Missing details data, skipping update") from ex

        self.data = None
        self.attributes = {}

        for key, value in details.items():
            key = snakecase(key)

            if key in ["primary_module"]:
                for module_key, module_value in value.items():
                    self.attributes[snakecase(module_key)] = module_value
            elif key in [
                "peak_power",
                "type",
                "name",
                "last_update_time",
                "installation_date",
            ]:
                self.attributes[key] = value
            elif key == "status":
                self.data = value

        _LOGGER.debug("Updated SolarEdge details: %s, %s", self.data, self.attributes)


class SolarEdgeInventoryDataService(SolarEdgeDataService):
    """Get and update the latest inventory data."""

    @property
    def update_interval(self):
        """Update interval."""
        return INVENTORY_UPDATE_DELAY

    def update(self):
        """Update the data from the SolarEdge Monitoring API."""
        try:
            data = self.api.get_inventory(self.site_id)
            inventory = data["Inventory"]
        except KeyError as ex:
            raise UpdateFailed("Missing inventory data, skipping update") from ex

        self.data = {}
        self.attributes = {}

        for key, value in inventory.items():
            self.data[key] = len(value)
            self.attributes[key] = {key: value}

        _LOGGER.debug("Updated SolarEdge inventory: %s, %s", self.data, self.attributes)


class SolarEdgeEnergyDetailsService(SolarEdgeDataService):
    """Get and update the latest power flow data."""

    def __init__(self, hass, api, site_id):
        """Initialize the power flow data service."""
        super().__init__(hass, api, site_id)

        self.unit = None

    @property
    def update_interval(self):
        """Update interval."""
        return ENERGY_DETAILS_DELAY

    def update(self):
        """Update the data from the SolarEdge Monitoring API."""
        try:
            now = datetime.now()
            today = date.today()
            midnight = datetime.combine(today, datetime.min.time())
            data = self.api.get_energy_details(
                self.site_id,
                midnight,
                now.strftime("%Y-%m-%d %H:%M:%S"),
                meters=None,
                time_unit="DAY",
            )
            energy_details = data["energyDetails"]
        except KeyError as ex:
            raise UpdateFailed("Missing power flow data, skipping update") from ex

        if "meters" not in energy_details:
            _LOGGER.debug(
                "Missing meters in energy details data. Assuming site does not have any"
            )
            return

        self.data = {}
        self.attributes = {}
        self.unit = energy_details["unit"]

        for meter in energy_details["meters"]:
            if "type" not in meter or "values" not in meter:
                continue
            if meter["type"] not in [
                "Production",
                "SelfConsumption",
                "FeedIn",
                "Purchased",
                "Consumption",
            ]:
                continue
            if len(meter["values"][0]) == 2:
                self.data[meter["type"]] = meter["values"][0]["value"]
                self.attributes[meter["type"]] = {"date": meter["values"][0]["date"]}

        _LOGGER.debug(
            "Updated SolarEdge energy details: %s, %s", self.data, self.attributes
        )


class SolarEdgePowerFlowDataService(SolarEdgeDataService):
    """Get and update the latest power flow data."""

    def __init__(self, hass, api, site_id):
        """Initialize the power flow data service."""
        super().__init__(hass, api, site_id)

        self.unit = None

    @property
    def update_interval(self):
        """Update interval."""
        return POWER_FLOW_UPDATE_DELAY

    def update(self):
        """Update the data from the SolarEdge Monitoring API."""
        try:
            data = self.api.get_current_power_flow(self.site_id)
            power_flow = data["siteCurrentPowerFlow"]
        except KeyError as ex:
            raise UpdateFailed("Missing power flow data, skipping update") from ex

        power_from = []
        power_to = []

        if "connections" not in power_flow:
            _LOGGER.debug(
                "Missing connections in power flow data. Assuming site does not have any"
            )
            return

        for connection in power_flow["connections"]:
            power_from.append(connection["from"].lower())
            power_to.append(connection["to"].lower())

        self.data = {}
        self.attributes = {}
        self.unit = power_flow["unit"]

        for key, value in power_flow.items():
            if key in ["LOAD", "PV", "GRID", "STORAGE"]:
                self.data[key] = value["currentPower"]
                self.attributes[key] = {"status": value["status"]}

            if key in ["GRID"]:
                export = key.lower() in power_to
                self.data[key] *= -1 if export else 1
                self.attributes[key]["flow"] = "export" if export else "import"

            if key in ["STORAGE"]:
                charge = key.lower() in power_to
                self.data[key] *= -1 if charge else 1
                self.attributes[key]["flow"] = "charge" if charge else "discharge"
                self.attributes[key]["soc"] = value["chargeLevel"]

        _LOGGER.debug(
            "Updated SolarEdge power flow: %s, %s", self.data, self.attributes
        )<|MERGE_RESOLUTION|>--- conflicted
+++ resolved
@@ -267,11 +267,7 @@
         attr = self.data_service.attributes.get(self._json_key)
         if attr and "soc" in attr:
             return attr["soc"]
-<<<<<<< HEAD
-        return
-=======
         return None
->>>>>>> 09643930
 
 
 class SolarEdgeDataService:
