--- conflicted
+++ resolved
@@ -17,11 +17,7 @@
     POWER_WATT,
     TEMP_CELSIUS,
     TEMP_FAHRENHEIT,
-<<<<<<< HEAD
-    UNIT_VOLT,
-=======
     VOLT,
->>>>>>> dbd1ca45
 )
 import homeassistant.helpers.config_validation as cv
 from homeassistant.helpers.entity import Entity
@@ -46,25 +42,8 @@
 # Supported sensor types:
 # Key: ['json_key', 'name', unit, icon, attribute name]
 SENSOR_TYPES = {
-<<<<<<< HEAD
-    "current_AC_voltage": [
-        "gridvoltage",
-        "Grid Voltage",
-        UNIT_VOLT,
-        "mdi:current-ac",
-        None,
-    ],
-    "current_DC_voltage": [
-        "dcvoltage",
-        "DC Voltage",
-        UNIT_VOLT,
-        "mdi:current-dc",
-        None,
-    ],
-=======
     "current_AC_voltage": ["gridvoltage", "Grid Voltage", VOLT, "mdi:current-ac", None],
     "current_DC_voltage": ["dcvoltage", "DC Voltage", VOLT, "mdi:current-dc", None],
->>>>>>> dbd1ca45
     "current_frequency": [
         "gridfrequency",
         "Grid Frequency",
@@ -145,11 +124,7 @@
     "optimizer_voltage": [
         "optimizervoltage",
         "Average Optimizer Voltage",
-<<<<<<< HEAD
-        UNIT_VOLT,
-=======
         VOLT,
->>>>>>> dbd1ca45
         "mdi:solar-panel",
         None,
     ],
