--- conflicted
+++ resolved
@@ -143,27 +143,16 @@
 class SomfyEntity(CoordinatorEntity, Entity):
     """Representation of a generic Somfy device."""
 
-<<<<<<< HEAD
-    def __init__(self, coordinator, id, somfy_api):
-        """Initialize the Somfy device."""
-        super().__init__(coordinator)
-        self.id = id
-=======
     def __init__(self, coordinator, device_id, somfy_api):
         """Initialize the Somfy device."""
         super().__init__(coordinator)
         self._id = device_id
->>>>>>> 2ac61133
         self.api = somfy_api
 
     @property
     def device(self):
         """Return data for the device id."""
-<<<<<<< HEAD
-        return self.coordinator.data[self.id]
-=======
         return self.coordinator.data[self._id]
->>>>>>> 2ac61133
 
     @property
     def unique_id(self):
