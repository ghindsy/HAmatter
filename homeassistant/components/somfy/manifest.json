{
  "domain": "somfy",
  "name": "Somfy",
  "config_flow": true,
  "documentation": "https://www.home-assistant.io/integrations/somfy",
<<<<<<< HEAD
  "dependencies": [
    "http"
  ],
  "codeowners": [
    "@tetienne"
  ],
  "requirements": [
    "pymfy==0.9.3"
  ]
=======
  "dependencies": ["http"],
  "codeowners": ["@tetienne"],
  "requirements": ["pymfy==0.9.1"]
>>>>>>> 78a69ef2
}<|MERGE_RESOLUTION|>--- conflicted
+++ resolved
@@ -3,19 +3,7 @@
   "name": "Somfy",
   "config_flow": true,
   "documentation": "https://www.home-assistant.io/integrations/somfy",
-<<<<<<< HEAD
-  "dependencies": [
-    "http"
-  ],
-  "codeowners": [
-    "@tetienne"
-  ],
-  "requirements": [
-    "pymfy==0.9.3"
-  ]
-=======
   "dependencies": ["http"],
   "codeowners": ["@tetienne"],
-  "requirements": ["pymfy==0.9.1"]
->>>>>>> 78a69ef2
+  "requirements": ["pymfy==0.9.3"]
 }