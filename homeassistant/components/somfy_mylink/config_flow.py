"""Config flow for Somfy MyLink integration."""
import asyncio
import logging

from somfy_mylink_synergy import SomfyMyLinkSynergy
import voluptuous as vol

from homeassistant import config_entries, core, exceptions
from homeassistant.const import CONF_HOST, CONF_PORT
from homeassistant.core import callback

from .const import (
    CONF_REVERSE,
    CONF_REVERSED_TARGET_IDS,
    CONF_SYSTEM_ID,
    CONF_TARGET_ID,
    CONF_TARGET_NAME,
    DEFAULT_PORT,
    MYLINK_STATUS,
)
from .const import DOMAIN  # pylint:disable=unused-import

_LOGGER = logging.getLogger(__name__)

TARGET_CONFIG_VERSION = "target_config_version"

STEP_USER_DATA_SCHEMA = vol.Schema(
    {
        vol.Required(CONF_HOST): str,
        vol.Required(CONF_SYSTEM_ID): int,
        vol.Optional(CONF_PORT, default=DEFAULT_PORT): int,
    }
)


async def validate_input(hass: core.HomeAssistant, data):
    """Validate the user input allows us to connect.

    Data has the keys from STEP_USER_DATA_SCHEMA with values provided by the user.
    """
    somfy_mylink = SomfyMyLinkSynergy(
        data[CONF_SYSTEM_ID], data[CONF_HOST], data[CONF_PORT]
    )

    try:
        status_info = await somfy_mylink.status_info()
    except asyncio.TimeoutError as ex:
        raise CannotConnect from ex

    if not status_info or "error" in status_info:
        raise InvalidAuth

    return {"title": f"MyLink {data[CONF_HOST]}"}


class ConfigFlow(config_entries.ConfigFlow, domain=DOMAIN):
    """Handle a config flow for Somfy MyLink."""

    VERSION = 1
    CONNECTION_CLASS = config_entries.CONN_CLASS_ASSUMED

    async def async_step_user(self, user_input=None):
        """Handle the initial step."""
        errors = {}

        if user_input is None:
            return self.async_show_form(
                step_id="user", data_schema=STEP_USER_DATA_SCHEMA, errors=errors
            )

        if self._host_already_configured(user_input[CONF_HOST]):
            return self.async_abort(reason="already_configured")

        try:
            info = await validate_input(self.hass, user_input)
        except CannotConnect:
            errors["base"] = "cannot_connect"
        except InvalidAuth:
            errors["base"] = "invalid_auth"
        except Exception:  # pylint: disable=broad-except
            _LOGGER.exception("Unexpected exception")
            errors["base"] = "unknown"
        else:
            return self.async_create_entry(title=info["title"], data=user_input)

        return self.async_show_form(
            step_id="user", data_schema=STEP_USER_DATA_SCHEMA, errors=errors
        )

    async def async_step_import(self, user_input):
        """Handle import."""
        if self._host_already_configured(user_input[CONF_HOST]):
            return self.async_abort(reason="already_configured")

        return await self.async_step_user(user_input)

    def _host_already_configured(self, host):
        """See if we already have an entry matching the host."""
        for entry in self._async_current_entries():
            if entry.data[CONF_HOST] == host:
                return True
        return False

    @staticmethod
    @callback
    def async_get_options_flow(config_entry):
        """Get the options flow for this handler."""
        return OptionsFlowHandler(config_entry)


class OptionsFlowHandler(config_entries.OptionsFlow):
    """Handle a option flow for somfy_mylink."""

    def __init__(self, config_entry: config_entries.ConfigEntry):
        """Initialize options flow."""
        self.config_entry = config_entry
        self.options = config_entry.options.copy()
        self._target_id = None

    @callback
    def _async_callback_targets(self):
        """Return the list of targets."""
        return self.hass.data[DOMAIN][self.config_entry.entry_id][MYLINK_STATUS][
            "result"
        ]

    @callback
    def _async_get_target_name(self, target_id) -> None:
        """Find the name of a target in the api data."""
        mylink_targets = self._async_callback_targets()
        for cover in mylink_targets:
            if cover["targetID"] == target_id:
                return cover["name"]
        raise KeyError

    async def async_step_init(self, user_input=None):
        """Handle options flow."""

        if self.config_entry.state != config_entries.ENTRY_STATE_LOADED:
            _LOGGER.error("MyLink must be connected to manage device options")
            return self.async_abort(reason="cannot_connect")

        if user_input is not None:
            target_id = user_input.get(CONF_TARGET_ID)
            if target_id:
                return await self.async_step_target_config(None, target_id)

            return self.async_create_entry(title="", data=self.options)

        cover_dict = {None: None}
        mylink_targets = self._async_callback_targets()
        if mylink_targets:
            for cover in mylink_targets:
                cover_dict[cover["targetID"]] = cover["name"]

        data_schema = vol.Schema({vol.Optional(CONF_TARGET_ID): vol.In(cover_dict)})

        return self.async_show_form(step_id="init", data_schema=data_schema, errors={})

    async def async_step_target_config(self, user_input=None, target_id=None):
        """Handle options flow for target."""
        reversed_target_ids = self.options.setdefault(CONF_REVERSED_TARGET_IDS, {})

        if user_input is not None:
<<<<<<< HEAD
            target_reversed = reversed_target_ids.get(self._target_id)
            if user_input[CONF_REVERSE] != target_reversed:
=======
            if user_input[CONF_REVERSE] != reversed_target_ids.get(self._target_id):
>>>>>>> c554f16b
                reversed_target_ids[self._target_id] = user_input[CONF_REVERSE]
                # If we do not modify a top level key
                # the target config will never be written
                self.options.setdefault(TARGET_CONFIG_VERSION, 0)
                self.options[TARGET_CONFIG_VERSION] += 1
            return await self.async_step_init()

        self._target_id = target_id

        return self.async_show_form(
            step_id="target_config",
            data_schema=vol.Schema(
                {
                    vol.Optional(
                        CONF_REVERSE,
                        default=reversed_target_ids.get(target_id, False),
                    ): bool
                }
            ),
            description_placeholders={
                CONF_TARGET_NAME: self._async_get_target_name(target_id),
            },
            errors={},
        )


class CannotConnect(exceptions.HomeAssistantError):
    """Error to indicate we cannot connect."""


class InvalidAuth(exceptions.HomeAssistantError):
    """Error to indicate there is invalid auth."""<|MERGE_RESOLUTION|>--- conflicted
+++ resolved
@@ -162,12 +162,7 @@
         reversed_target_ids = self.options.setdefault(CONF_REVERSED_TARGET_IDS, {})
 
         if user_input is not None:
-<<<<<<< HEAD
-            target_reversed = reversed_target_ids.get(self._target_id)
-            if user_input[CONF_REVERSE] != target_reversed:
-=======
             if user_input[CONF_REVERSE] != reversed_target_ids.get(self._target_id):
->>>>>>> c554f16b
                 reversed_target_ids[self._target_id] = user_input[CONF_REVERSE]
                 # If we do not modify a top level key
                 # the target config will never be written
