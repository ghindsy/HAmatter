"""Config flow for Somfy MyLink integration."""
import asyncio
from copy import deepcopy
import logging

from somfy_mylink_synergy import SomfyMyLinkSynergy
import voluptuous as vol

from homeassistant import config_entries, core, exceptions
from homeassistant.components.dhcp import HOSTNAME, IP_ADDRESS, MAC_ADDRESS
from homeassistant.const import CONF_HOST, CONF_PORT
from homeassistant.core import callback
from homeassistant.helpers.device_registry import format_mac

from .const import (
    CONF_REVERSE,
    CONF_REVERSED_TARGET_IDS,
    CONF_SYSTEM_ID,
    CONF_TARGET_ID,
    CONF_TARGET_NAME,
    DEFAULT_PORT,
    MYLINK_STATUS,
)
from .const import DOMAIN  # pylint:disable=unused-import

_LOGGER = logging.getLogger(__name__)


async def validate_input(hass: core.HomeAssistant, data):
    """Validate the user input allows us to connect.

    Data has the keys from schema with values provided by the user.
    """
    somfy_mylink = SomfyMyLinkSynergy(
        data[CONF_SYSTEM_ID], data[CONF_HOST], data[CONF_PORT]
    )

    try:
        status_info = await somfy_mylink.status_info()
    except asyncio.TimeoutError as ex:
        raise CannotConnect from ex

    if not status_info or "error" in status_info:
        _LOGGER.debug("Auth error: %s", status_info)
        raise InvalidAuth

    return {"title": f"MyLink {data[CONF_HOST]}"}


class ConfigFlow(config_entries.ConfigFlow, domain=DOMAIN):
    """Handle a config flow for Somfy MyLink."""

    VERSION = 1
    CONNECTION_CLASS = config_entries.CONN_CLASS_ASSUMED

    def __init__(self):
        """Initialize the somfy_mylink flow."""
        self.host = None
        self.mac = None
<<<<<<< HEAD
        self.ip = None
=======
        self.ip_address = None
>>>>>>> cffb1458

    async def async_step_dhcp(self, dhcp_discovery):
        """Handle dhcp discovery."""
        if self._host_already_configured(dhcp_discovery[IP_ADDRESS]):
            return self.async_abort(reason="already_configured")

        formatted_mac = format_mac(dhcp_discovery[MAC_ADDRESS])
        await self.async_set_unique_id(format_mac(formatted_mac))
        self._abort_if_unique_id_configured(
            updates={CONF_HOST: dhcp_discovery[IP_ADDRESS]}
        )
        self.host = dhcp_discovery[HOSTNAME]
        self.mac = formatted_mac
<<<<<<< HEAD
        self.ip = dhcp_discovery[IP_ADDRESS]
        # pylint: disable=no-member # https://github.com/PyCQA/pylint/issues/3167
        self.context["title_placeholders"] = {"ip": self.ip, "mac": self.mac}
=======
        self.ip_address = dhcp_discovery[IP_ADDRESS]
        # pylint: disable=no-member # https://github.com/PyCQA/pylint/issues/3167
        self.context["title_placeholders"] = {"ip": self.ip_address, "mac": self.mac}
>>>>>>> cffb1458
        return await self.async_step_user()

    async def async_step_user(self, user_input=None):
        """Handle the initial step."""
        errors = {}

        if user_input is not None:
            if self._host_already_configured(user_input[CONF_HOST]):
                return self.async_abort(reason="already_configured")

            try:
                info = await validate_input(self.hass, user_input)
            except CannotConnect:
                errors["base"] = "cannot_connect"
            except InvalidAuth:
                errors["base"] = "invalid_auth"
            except Exception:  # pylint: disable=broad-except
                _LOGGER.exception("Unexpected exception")
                errors["base"] = "unknown"
            else:
                return self.async_create_entry(title=info["title"], data=user_input)

        return self.async_show_form(
            step_id="user",
            data_schema=vol.Schema(
                {
<<<<<<< HEAD
                    vol.Required(CONF_HOST, default=self.ip): str,
=======
                    vol.Required(CONF_HOST, default=self.ip_address): str,
>>>>>>> cffb1458
                    vol.Required(CONF_SYSTEM_ID): str,
                    vol.Optional(CONF_PORT, default=DEFAULT_PORT): int,
                }
            ),
            errors=errors,
        )

    async def async_step_import(self, user_input):
        """Handle import."""
        if self._host_already_configured(user_input[CONF_HOST]):
            return self.async_abort(reason="already_configured")

        return await self.async_step_user(user_input)

    def _host_already_configured(self, host):
        """See if we already have an entry matching the host."""
        for entry in self._async_current_entries():
            if entry.data[CONF_HOST] == host:
                return True
        return False

    @staticmethod
    @callback
    def async_get_options_flow(config_entry):
        """Get the options flow for this handler."""
        return OptionsFlowHandler(config_entry)


class OptionsFlowHandler(config_entries.OptionsFlow):
    """Handle a option flow for somfy_mylink."""

    def __init__(self, config_entry: config_entries.ConfigEntry):
        """Initialize options flow."""
        self.config_entry = config_entry
        self.options = deepcopy(dict(config_entry.options))
        self._target_id = None

    @callback
    def _async_callback_targets(self):
        """Return the list of targets."""
        return self.hass.data[DOMAIN][self.config_entry.entry_id][MYLINK_STATUS][
            "result"
        ]

    @callback
    def _async_get_target_name(self, target_id) -> str:
        """Find the name of a target in the api data."""
        mylink_targets = self._async_callback_targets()
        for cover in mylink_targets:
            if cover["targetID"] == target_id:
                return cover["name"]
        raise KeyError

    async def async_step_init(self, user_input=None):
        """Handle options flow."""

        if self.config_entry.state != config_entries.ENTRY_STATE_LOADED:
            _LOGGER.error("MyLink must be connected to manage device options")
            return self.async_abort(reason="cannot_connect")

        if user_input is not None:
            target_id = user_input.get(CONF_TARGET_ID)
            if target_id:
                return await self.async_step_target_config(None, target_id)

            return self.async_create_entry(title="", data=self.options)

        cover_dict = {None: None}
        mylink_targets = self._async_callback_targets()
        if mylink_targets:
            for cover in mylink_targets:
                cover_dict[cover["targetID"]] = cover["name"]

        data_schema = vol.Schema({vol.Optional(CONF_TARGET_ID): vol.In(cover_dict)})

        return self.async_show_form(step_id="init", data_schema=data_schema, errors={})

    async def async_step_target_config(self, user_input=None, target_id=None):
        """Handle options flow for target."""
        reversed_target_ids = self.options.setdefault(CONF_REVERSED_TARGET_IDS, {})

        if user_input is not None:
            if user_input[CONF_REVERSE] != reversed_target_ids.get(self._target_id):
                reversed_target_ids[self._target_id] = user_input[CONF_REVERSE]
            return await self.async_step_init()

        self._target_id = target_id

        return self.async_show_form(
            step_id="target_config",
            data_schema=vol.Schema(
                {
                    vol.Optional(
                        CONF_REVERSE,
                        default=reversed_target_ids.get(target_id, False),
                    ): bool
                }
            ),
            description_placeholders={
                CONF_TARGET_NAME: self._async_get_target_name(target_id),
            },
            errors={},
        )


class CannotConnect(exceptions.HomeAssistantError):
    """Error to indicate we cannot connect."""


class InvalidAuth(exceptions.HomeAssistantError):
    """Error to indicate there is invalid auth."""<|MERGE_RESOLUTION|>--- conflicted
+++ resolved
@@ -57,11 +57,7 @@
         """Initialize the somfy_mylink flow."""
         self.host = None
         self.mac = None
-<<<<<<< HEAD
-        self.ip = None
-=======
         self.ip_address = None
->>>>>>> cffb1458
 
     async def async_step_dhcp(self, dhcp_discovery):
         """Handle dhcp discovery."""
@@ -75,15 +71,9 @@
         )
         self.host = dhcp_discovery[HOSTNAME]
         self.mac = formatted_mac
-<<<<<<< HEAD
-        self.ip = dhcp_discovery[IP_ADDRESS]
-        # pylint: disable=no-member # https://github.com/PyCQA/pylint/issues/3167
-        self.context["title_placeholders"] = {"ip": self.ip, "mac": self.mac}
-=======
         self.ip_address = dhcp_discovery[IP_ADDRESS]
         # pylint: disable=no-member # https://github.com/PyCQA/pylint/issues/3167
         self.context["title_placeholders"] = {"ip": self.ip_address, "mac": self.mac}
->>>>>>> cffb1458
         return await self.async_step_user()
 
     async def async_step_user(self, user_input=None):
@@ -110,11 +100,7 @@
             step_id="user",
             data_schema=vol.Schema(
                 {
-<<<<<<< HEAD
-                    vol.Required(CONF_HOST, default=self.ip): str,
-=======
                     vol.Required(CONF_HOST, default=self.ip_address): str,
->>>>>>> cffb1458
                     vol.Required(CONF_SYSTEM_ID): str,
                     vol.Optional(CONF_PORT, default=DEFAULT_PORT): int,
                 }
