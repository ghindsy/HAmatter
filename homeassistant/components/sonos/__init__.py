"""Support to embed Sonos."""
from __future__ import annotations

import asyncio
from collections import OrderedDict
import datetime
from enum import Enum
import logging
import socket
from urllib.parse import urlparse

import pysonos
from pysonos import events_asyncio
from pysonos.core import SoCo
from pysonos.exceptions import SoCoException
import voluptuous as vol

from homeassistant import config_entries
from homeassistant.components import ssdp
from homeassistant.components.media_player import DOMAIN as MP_DOMAIN
from homeassistant.config_entries import ConfigEntry
from homeassistant.const import (
    CONF_HOSTS,
    EVENT_HOMEASSISTANT_START,
    EVENT_HOMEASSISTANT_STOP,
)
from homeassistant.core import Event, HomeAssistant, callback
from homeassistant.helpers import config_validation as cv
from homeassistant.helpers.dispatcher import async_dispatcher_send, dispatcher_send

from .alarms import SonosAlarms
from .const import (
    DATA_SONOS,
    DATA_SONOS_DISCOVERY_MANAGER,
    DISCOVERY_INTERVAL,
    DOMAIN,
    PLATFORMS,
    SONOS_GROUP_UPDATE,
    SONOS_REBOOTED,
    SONOS_SEEN,
    UPNP_ST,
)
from .favorites import SonosFavorites
from .speaker import SonosSpeaker

_LOGGER = logging.getLogger(__name__)

CONF_ADVERTISE_ADDR = "advertise_addr"
CONF_INTERFACE_ADDR = "interface_addr"


CONFIG_SCHEMA = vol.Schema(
    {
        DOMAIN: vol.Schema(
            {
                MP_DOMAIN: vol.All(
                    cv.deprecated(CONF_INTERFACE_ADDR),
                    vol.Schema(
                        {
                            vol.Optional(CONF_ADVERTISE_ADDR): cv.string,
                            vol.Optional(CONF_INTERFACE_ADDR): cv.string,
                            vol.Optional(CONF_HOSTS): vol.All(
                                cv.ensure_list_csv, [cv.string]
                            ),
                        }
                    ),
                )
            }
        )
    },
    extra=vol.ALLOW_EXTRA,
)


class SoCoCreationSource(Enum):
    """Represent the creation source of a SoCo instance."""

    CONFIGURED = "configured"
    DISCOVERED = "discovered"
    REBOOTED = "rebooted"


class SonosData:
    """Storage class for platform global data."""

    def __init__(self) -> None:
        """Initialize the data."""
        # OrderedDict behavior used by SonosAlarms and SonosFavorites
        self.discovered: OrderedDict[str, SonosSpeaker] = OrderedDict()
        self.favorites: dict[str, SonosFavorites] = {}
        self.alarms: dict[str, SonosAlarms] = {}
        self.topology_condition = asyncio.Condition()
        self.hosts_heartbeat = None
        self.discovery_known: set[str] = set()
        self.boot_counts: dict[str, int] = {}


async def async_setup(hass, config):
    """Set up the Sonos component."""
    conf = config.get(DOMAIN)

    hass.data[DOMAIN] = conf or {}

    if conf is not None:
        hass.async_create_task(
            hass.config_entries.flow.async_init(
                DOMAIN, context={"source": config_entries.SOURCE_IMPORT}
            )
        )

    return True


async def async_setup_entry(hass: HomeAssistant, entry: ConfigEntry) -> bool:
    """Set up Sonos from a config entry."""
    pysonos.config.EVENTS_MODULE = events_asyncio

    if DATA_SONOS not in hass.data:
        hass.data[DATA_SONOS] = SonosData()

    data = hass.data[DATA_SONOS]
    config = hass.data[DOMAIN].get("media_player", {})
    hosts = config.get(CONF_HOSTS, [])
    _LOGGER.debug("Reached async_setup_entry, config=%s", config)

    advertise_addr = config.get(CONF_ADVERTISE_ADDR)
    if advertise_addr:
        pysonos.config.EVENT_ADVERTISE_IP = advertise_addr

<<<<<<< HEAD
=======
    if deprecated_address := config.get(CONF_INTERFACE_ADDR):
        _LOGGER.warning(
            "'%s' is deprecated, enable %s in the Network integration (https://www.home-assistant.io/integrations/network/)",
            CONF_INTERFACE_ADDR,
            deprecated_address,
        )

>>>>>>> 206c9da8
    manager = hass.data[DATA_SONOS_DISCOVERY_MANAGER] = SonosDiscoveryManager(
        hass, entry, data, hosts
    )
    hass.async_create_task(manager.setup_platforms_and_discovery())
    return True


def _create_soco(ip_address: str, source: SoCoCreationSource) -> SoCo | None:
    """Create a soco instance and return if successful."""
    try:
        soco = pysonos.SoCo(ip_address)
        # Ensure that the player is available and UID is cached
        _ = soco.uid
        _ = soco.volume
        return soco
    except (OSError, SoCoException) as ex:
        _LOGGER.warning(
            "Failed to connect to %s player '%s': %s", source.value, ip_address, ex
        )
    return None


class SonosDiscoveryManager:
    """Manage sonos discovery."""

    def __init__(
        self, hass: HomeAssistant, entry: ConfigEntry, data: SonosData, hosts: list[str]
    ) -> None:
        """Init discovery manager."""
        self.hass = hass
        self.entry = entry
        self.data = data
        self.hosts = hosts
        self.discovery_lock = asyncio.Lock()

    async def _async_stop_event_listener(self, event: Event) -> None:
        await asyncio.gather(
            *[speaker.async_unsubscribe() for speaker in self.data.discovered.values()],
            return_exceptions=True,
        )
        if events_asyncio.event_listener:
            await events_asyncio.event_listener.async_stop()

    def _stop_manual_heartbeat(self, event: Event) -> None:
        if self.data.hosts_heartbeat:
            self.data.hosts_heartbeat()
            self.data.hosts_heartbeat = None

    def _discovered_player(self, soco: SoCo) -> None:
        """Handle a (re)discovered player."""
        try:
            speaker_info = soco.get_speaker_info(True)
            _LOGGER.debug("Adding new speaker: %s", speaker_info)
            speaker = SonosSpeaker(self.hass, soco, speaker_info)
            self.data.discovered[soco.uid] = speaker
            for coordinator, coord_dict in [
                (SonosAlarms, self.data.alarms),
                (SonosFavorites, self.data.favorites),
            ]:
                if soco.household_id not in coord_dict:
                    new_coordinator = coordinator(self.hass, soco.household_id)
                    new_coordinator.setup(soco)
                    coord_dict[soco.household_id] = new_coordinator
            speaker.setup()
        except (OSError, SoCoException):
            _LOGGER.warning("Failed to add SonosSpeaker using %s", soco, exc_info=True)

    def _manual_hosts(self, now: datetime.datetime | None = None) -> None:
        """Players from network configuration."""
        for host in self.hosts:
            ip_addr = socket.gethostbyname(host)
            known_uid = next(
                (
                    uid
                    for uid, speaker in self.data.discovered.items()
                    if speaker.soco.ip_address == ip_addr
                ),
                None,
            )

            if known_uid:
                dispatcher_send(self.hass, f"{SONOS_SEEN}-{known_uid}")
            else:
                soco = self._create_soco(ip_addr, SoCoCreationSource.CONFIGURED)
                if soco and soco.is_visible:
                    self._discovered_player(soco)

        self.data.hosts_heartbeat = self.hass.helpers.event.call_later(
            DISCOVERY_INTERVAL.total_seconds(), self._manual_hosts
        )

    @callback
    def _async_signal_update_groups(self, _event):
        async_dispatcher_send(self.hass, SONOS_GROUP_UPDATE)

    def _discovered_ip(self, ip_address):
        soco = _create_soco(ip_address, SoCoCreationSource.DISCOVERED)
        if soco and soco.is_visible:
            self._discovered_player(soco)

    async def _async_create_discovered_player(self, uid, discovered_ip, boot_seqnum):
        """Only create one player at a time."""
        async with self.discovery_lock:
            if uid not in self.data.discovered:
                await self.hass.async_add_executor_job(
                    self._discovered_ip, discovered_ip
                )
                return

            if boot_seqnum and boot_seqnum > self.data.boot_counts[uid]:
                self.data.boot_counts[uid] = boot_seqnum
                if soco := await self.hass.async_add_executor_job(
                    _create_soco, discovered_ip, SoCoCreationSource.REBOOTED
                ):
                    async_dispatcher_send(self.hass, f"{SONOS_REBOOTED}-{uid}", soco)
            else:
                async_dispatcher_send(self.hass, f"{SONOS_SEEN}-{uid}")

    @callback
    def _async_ssdp_discovered_player(self, info):
        discovered_ip = urlparse(info[ssdp.ATTR_SSDP_LOCATION]).hostname
        boot_seqnum = info.get("X-RINCON-BOOTSEQ")
        uid = info.get(ssdp.ATTR_UPNP_UDN)
        if uid.startswith("uuid:"):
            uid = uid[5:]
        self.async_discovered_player(info, discovered_ip, uid, boot_seqnum)

    @callback
    def async_discovered_player(self, info, discovered_ip, uid, boot_seqnum):
        """Handle discovery via ssdp or zeroconf."""
        if boot_seqnum:
            boot_seqnum = int(boot_seqnum)
            self.data.boot_counts.setdefault(uid, boot_seqnum)
        if uid not in self.data.discovery_known:
            _LOGGER.debug("New discovery uid=%s: %s", uid, info)
            self.data.discovery_known.add(uid)
        asyncio.create_task(
            self._async_create_discovered_player(uid, discovered_ip, boot_seqnum)
        )

    async def setup_platforms_and_discovery(self):
        """Set up platforms and discovery."""
        await asyncio.gather(
            *[
                self.hass.config_entries.async_forward_entry_setup(self.entry, platform)
                for platform in PLATFORMS
            ]
        )
        self.entry.async_on_unload(
            self.hass.bus.async_listen_once(
                EVENT_HOMEASSISTANT_START, self._async_signal_update_groups
            )
        )
        self.entry.async_on_unload(
            self.hass.bus.async_listen_once(
                EVENT_HOMEASSISTANT_STOP, self._async_stop_event_listener
            )
        )
        _LOGGER.debug("Adding discovery job")
        if self.hosts:
            self.entry.async_on_unload(
                self.hass.bus.async_listen_once(
                    EVENT_HOMEASSISTANT_STOP, self._stop_manual_heartbeat
                )
            )
            await self.hass.async_add_executor_job(self._manual_hosts)
            return

        self.entry.async_on_unload(
            ssdp.async_register_callback(
                self.hass, self._async_ssdp_discovered_player, {"st": UPNP_ST}
            )
        )<|MERGE_RESOLUTION|>--- conflicted
+++ resolved
@@ -127,8 +127,6 @@
     if advertise_addr:
         pysonos.config.EVENT_ADVERTISE_IP = advertise_addr
 
-<<<<<<< HEAD
-=======
     if deprecated_address := config.get(CONF_INTERFACE_ADDR):
         _LOGGER.warning(
             "'%s' is deprecated, enable %s in the Network integration (https://www.home-assistant.io/integrations/network/)",
@@ -136,7 +134,6 @@
             deprecated_address,
         )
 
->>>>>>> 206c9da8
     manager = hass.data[DATA_SONOS_DISCOVERY_MANAGER] = SonosDiscoveryManager(
         hass, entry, data, hosts
     )
@@ -220,7 +217,7 @@
             if known_uid:
                 dispatcher_send(self.hass, f"{SONOS_SEEN}-{known_uid}")
             else:
-                soco = self._create_soco(ip_addr, SoCoCreationSource.CONFIGURED)
+                soco = _create_soco(ip_addr, SoCoCreationSource.CONFIGURED)
                 if soco and soco.is_visible:
                     self._discovered_player(soco)
 
