"""Helper methods for common tasks."""
from __future__ import annotations

from collections.abc import Callable
import logging
from typing import TYPE_CHECKING, Any, TypeVar, overload

from soco import SoCo
from soco.exceptions import SoCoException, SoCoUPnPException
from typing_extensions import Concatenate, ParamSpec

from homeassistant.helpers.dispatcher import dispatcher_send

from .const import SONOS_SPEAKER_ACTIVITY
from .exception import SonosUpdateError

if TYPE_CHECKING:
    from .entity import SonosEntity
    from .household_coordinator import SonosHouseholdCoordinator
    from .media import SonosMedia
    from .speaker import SonosSpeaker

UID_PREFIX = "RINCON_"
UID_POSTFIX = "01400"

_LOGGER = logging.getLogger(__name__)

_T = TypeVar(
    "_T", bound="SonosSpeaker | SonosMedia | SonosEntity | SonosHouseholdCoordinator"
)
_R = TypeVar("_R")
_P = ParamSpec("_P")


@overload
def soco_error(
    errorcodes: None = ...,
) -> Callable[  # type: ignore[misc]
    [Callable[Concatenate[_T, _P], _R]], Callable[Concatenate[_T, _P], _R]
]:
    ...


@overload
def soco_error(
    errorcodes: list[str],
) -> Callable[  # type: ignore[misc]
    [Callable[Concatenate[_T, _P], _R]], Callable[Concatenate[_T, _P], _R | None]
]:
    ...


def soco_error(
    errorcodes: list[str] | None = None,
) -> Callable[  # type: ignore[misc]
    [Callable[Concatenate[_T, _P], _R]], Callable[Concatenate[_T, _P], _R | None]
]:
    """Filter out specified UPnP errors and raise exceptions for service calls."""

    def decorator(
        funct: Callable[Concatenate[_T, _P], _R]  # type: ignore[misc]
    ) -> Callable[Concatenate[_T, _P], _R | None]:  # type: ignore[misc]
        """Decorate functions."""

        def wrapper(self: _T, *args: _P.args, **kwargs: _P.kwargs) -> _R | None:
            """Wrap for all soco UPnP exception."""
<<<<<<< HEAD
            args_soco = next(
                (
                    arg
                    for arg in args  # type:ignore[attr-defined]
                    if isinstance(arg, SoCo)
                ),
                None,
            )
=======
            args_soco = next((arg for arg in args if isinstance(arg, SoCo)), None)  # type: ignore[attr-defined]
>>>>>>> 1a270257
            try:
                result = funct(self, *args, **kwargs)
            except (OSError, SoCoException, SoCoUPnPException) as err:
                error_code = getattr(err, "error_code", None)
                function = funct.__qualname__
                if errorcodes and error_code in errorcodes:
                    _LOGGER.debug(
                        "Error code %s ignored in call to %s", error_code, function
                    )
                    return None

                if (target := _find_target_identifier(self, args_soco)) is None:
                    raise RuntimeError("Unexpected use of soco_error") from err

                message = f"Error calling {function} on {target}: {err}"
                raise SonosUpdateError(message) from err

<<<<<<< HEAD
            dispatch_soco = args_soco or self.soco  # type:ignore[union-attr]
=======
            dispatch_soco = args_soco or self.soco  # type: ignore[union-attr]
>>>>>>> 1a270257
            dispatcher_send(
                self.hass,
                f"{SONOS_SPEAKER_ACTIVITY}-{dispatch_soco.uid}",
                funct.__qualname__,
            )
            return result

        return wrapper

    return decorator


def _find_target_identifier(instance: Any, fallback_soco: SoCo | None) -> str | None:
    """Extract the the best available target identifier from the provided instance object."""
    if entity_id := getattr(instance, "entity_id", None):
        # SonosEntity instance
        return entity_id
    if zone_name := getattr(instance, "zone_name", None):
        # SonosSpeaker instance
        return zone_name
    if speaker := getattr(instance, "speaker", None):
        # Holds a SonosSpeaker instance attribute
        return speaker.zone_name
    if soco := getattr(instance, "soco", fallback_soco):
        # Holds a SoCo instance attribute
        # Only use attributes with no I/O
        return soco._player_name or soco.ip_address  # pylint: disable=protected-access
    return None


def hostname_to_uid(hostname: str) -> str:
    """Convert a Sonos hostname to a uid."""
    if hostname.startswith("Sonos-"):
        baseuid = hostname.split("-")[1].replace(".local.", "")
    elif hostname.startswith("sonos"):
        baseuid = hostname[5:].replace(".local.", "")
    else:
        raise ValueError(f"{hostname} is not a sonos device.")
    return f"{UID_PREFIX}{baseuid}{UID_POSTFIX}"<|MERGE_RESOLUTION|>--- conflicted
+++ resolved
@@ -64,7 +64,6 @@
 
         def wrapper(self: _T, *args: _P.args, **kwargs: _P.kwargs) -> _R | None:
             """Wrap for all soco UPnP exception."""
-<<<<<<< HEAD
             args_soco = next(
                 (
                     arg
@@ -73,9 +72,6 @@
                 ),
                 None,
             )
-=======
-            args_soco = next((arg for arg in args if isinstance(arg, SoCo)), None)  # type: ignore[attr-defined]
->>>>>>> 1a270257
             try:
                 result = funct(self, *args, **kwargs)
             except (OSError, SoCoException, SoCoUPnPException) as err:
@@ -93,11 +89,7 @@
                 message = f"Error calling {function} on {target}: {err}"
                 raise SonosUpdateError(message) from err
 
-<<<<<<< HEAD
             dispatch_soco = args_soco or self.soco  # type:ignore[union-attr]
-=======
-            dispatch_soco = args_soco or self.soco  # type: ignore[union-attr]
->>>>>>> 1a270257
             dispatcher_send(
                 self.hass,
                 f"{SONOS_SPEAKER_ACTIVITY}-{dispatch_soco.uid}",
