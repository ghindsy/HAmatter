--- conflicted
+++ resolved
@@ -300,275 +300,6 @@
         except SoCoException:
             pass
 
-<<<<<<< HEAD
-    @callback
-    def async_update_media(self, event: SonosEvent | None = None) -> None:
-        """Update information about currently playing media."""
-        self.hass.async_add_executor_job(self.update_media, event)
-
-    def update_media(self, event: SonosEvent | None = None) -> None:
-        """Update information about currently playing media."""
-        variables = event and event.variables
-
-        if variables and "transport_state" in variables:
-            # If the transport has an error then transport_state will
-            # not be set
-            new_status = variables["transport_state"]
-        else:
-            transport_info = self.soco.get_current_transport_info()
-            new_status = transport_info["current_transport_state"]
-
-        # Ignore transitions, we should get the target state soon
-        if new_status == "TRANSITIONING":
-            return
-
-        if variables and "transport_state" in variables:
-            self._play_mode = variables["current_play_mode"]
-            track_uri = variables["current_track_uri"]
-            music_source = self.soco.music_source_from_uri(track_uri)
-        else:
-            self._play_mode = self.soco.play_mode
-            music_source = self.soco.music_source
-
-        self._uri = None
-        self._media_duration = None
-        self._media_image_url = None
-        self._media_channel = None
-        self._media_artist = None
-        self._media_album_name = None
-        self._media_title = None
-        self._queue_position = None
-        self._source_name = None
-
-        update_position = new_status != self._status
-        self._status = new_status
-
-        if music_source == MUSIC_SRC_TV:
-            self.update_media_linein(SOURCE_TV)
-        elif music_source == MUSIC_SRC_LINE_IN:
-            self.update_media_linein(SOURCE_LINEIN)
-        else:
-            track_info = self.soco.get_current_track_info()
-            if not track_info["uri"]:
-                self._clear_media_position()
-            else:
-                self._uri = track_info["uri"]
-                self._media_artist = track_info.get("artist")
-                self._media_album_name = track_info.get("album")
-                self._media_title = track_info.get("title")
-
-                if music_source == MUSIC_SRC_RADIO:
-                    self.update_media_radio(variables)
-                else:
-                    self.update_media_music(update_position, track_info)
-
-        self.schedule_update_ha_state()
-
-        # Also update slaves
-        entities = self.hass.data[DATA_SONOS].media_player_entities.values()
-        for entity in entities:
-            coordinator = entity.coordinator
-            if coordinator and coordinator.unique_id == self.unique_id:
-                entity.schedule_update_ha_state()
-
-    def update_media_linein(self, source: str) -> None:
-        """Update state when playing from line-in/tv."""
-        self._clear_media_position()
-
-        self._media_title = source
-        self._source_name = source
-
-    def update_media_radio(self, variables: dict | None) -> None:
-        """Update state when streaming radio."""
-        self._clear_media_position()
-
-        try:
-            album_art_uri = variables["current_track_meta_data"].album_art_uri
-            self._media_image_url = self._media_library.build_album_art_full_uri(
-                album_art_uri
-            )
-        except (TypeError, KeyError, AttributeError):
-            pass
-
-        # Non-playing radios will not have a current title. Radios without tagging
-        # can have part of the radio URI as title. In these cases we try to use the
-        # radio name instead.
-        try:
-            uri_meta_data = variables["enqueued_transport_uri_meta_data"]
-            if isinstance(
-                uri_meta_data, pysonos.data_structures.DidlAudioBroadcast
-            ) and (
-                self.state != STATE_PLAYING
-                or self.soco.music_source_from_uri(self._media_title) == MUSIC_SRC_RADIO
-                or (
-                    isinstance(self._media_title, str)
-                    and isinstance(self._uri, str)
-                    and self._media_title in self._uri
-                )
-            ):
-                self._media_title = uri_meta_data.title
-        except (TypeError, KeyError, AttributeError):
-            pass
-
-        media_info = self.soco.get_current_media_info()
-
-        self._media_channel = media_info["channel"]
-
-        # Check if currently playing radio station is in favorites
-        for fav in self._favorites:
-            if fav.reference.get_uri() == media_info["uri"]:
-                self._source_name = fav.title
-
-    def update_media_music(self, update_media_position: bool, track_info: dict) -> None:
-        """Update state when playing music tracks."""
-        self._media_duration = _timespan_secs(track_info.get("duration"))
-        current_position = _timespan_secs(track_info.get("position"))
-
-        # player started reporting position?
-        if current_position is not None and self._media_position is None:
-            update_media_position = True
-
-        # position jumped?
-        if current_position is not None and self._media_position is not None:
-            if self.state == STATE_PLAYING:
-                assert self._media_position_updated_at is not None
-                time_delta = utcnow() - self._media_position_updated_at
-                time_diff = time_delta.total_seconds()
-            else:
-                time_diff = 0
-
-            calculated_position = self._media_position + time_diff
-
-            if abs(calculated_position - current_position) > 1.5:
-                update_media_position = True
-
-        if current_position is None:
-            self._clear_media_position()
-        elif update_media_position:
-            self._media_position = current_position
-            self._media_position_updated_at = utcnow()
-
-        self._media_image_url = track_info.get("album_art")
-
-        playlist_position = int(track_info.get("playlist_position"))  # type: ignore
-        if playlist_position > 0:
-            self._queue_position = playlist_position - 1
-
-    @callback
-    def async_update_volume(self, event: SonosEvent) -> None:
-        """Update information about currently volume settings."""
-        variables = event.variables
-
-        if "volume" in variables:
-            self._player_volume = int(variables["volume"]["Master"])
-
-        if "mute" in variables:
-            self._player_muted = variables["mute"]["Master"] == "1"
-
-        if "night_mode" in variables:
-            self._night_sound = variables["night_mode"] == "1"
-
-        if "dialog_level" in variables:
-            self._speech_enhance = variables["dialog_level"] == "1"
-
-        self.async_write_ha_state()
-
-    def update_volume(self) -> None:
-        """Update information about currently volume settings."""
-        self._player_volume = self.soco.volume
-        self._player_muted = self.soco.mute
-        self._night_sound = self.soco.night_mode
-        self._speech_enhance = self.soco.dialog_mode
-
-    def update_groups(self, event: SonosEvent | None = None) -> None:
-        """Handle callback for topology change event."""
-        coro = self.create_update_groups_coro(event)
-        if coro:
-            self.hass.add_job(coro)  # type: ignore
-
-    @callback
-    def async_update_groups(self, event: SonosEvent | None = None) -> None:
-        """Handle callback for topology change event."""
-        coro = self.create_update_groups_coro(event)
-        if coro:
-            self.hass.async_add_job(coro)  # type: ignore
-
-    def create_update_groups_coro(
-        self, event: SonosEvent | None = None
-    ) -> Coroutine | None:
-        """Handle callback for topology change event."""
-
-        def _get_soco_group() -> list[str]:
-            """Ask SoCo cache for existing topology."""
-            coordinator_uid = self.unique_id
-            slave_uids = []
-
-            with suppress(SoCoException):
-                if self.soco.group and self.soco.group.coordinator:
-                    coordinator_uid = self.soco.group.coordinator.uid
-                    slave_uids = [
-                        p.uid
-                        for p in self.soco.group.members
-                        if p.uid != coordinator_uid
-                    ]
-
-            return [coordinator_uid] + slave_uids
-
-        async def _async_extract_group(event: SonosEvent) -> list[str]:
-            """Extract group layout from a topology event."""
-            group = event and event.zone_player_uui_ds_in_group
-            if group:
-                assert isinstance(group, str)
-                return group.split(",")
-
-            return await self.hass.async_add_executor_job(_get_soco_group)
-
-        @callback
-        def _async_regroup(group: list[str]) -> None:
-            """Rebuild internal group layout."""
-            sonos_group = []
-            for uid in group:
-                entity = _get_entity_from_soco_uid(self.hass, uid)
-                if entity:
-                    sonos_group.append(entity)
-
-            self._coordinator = None
-            self._sonos_group = sonos_group
-            self.async_write_ha_state()
-
-            for slave_uid in group[1:]:
-                slave = _get_entity_from_soco_uid(self.hass, slave_uid)
-                if slave:
-                    # pylint: disable=protected-access
-                    slave._coordinator = self
-                    slave._sonos_group = sonos_group
-                    slave.async_write_ha_state()
-
-        async def _async_handle_group_event(event: SonosEvent) -> None:
-            """Get async lock and handle event."""
-
-            async with self.hass.data[DATA_SONOS].topology_condition:
-                group = await _async_extract_group(event)
-
-                if self.unique_id == group[0]:
-                    _async_regroup(group)
-
-                    self.hass.data[DATA_SONOS].topology_condition.notify_all()
-
-        if event and not hasattr(event, "zone_player_uui_ds_in_group"):
-            return None
-
-        return _async_handle_group_event(event)
-
-    @callback
-    def async_update_content(self, event: SonosEvent | None = None) -> None:
-        """Update information about available content."""
-        if event and "favorites_update_id" in event.variables:
-            self.hass.async_add_job(self._set_favorites)
-            self.async_write_ha_state()
-
-=======
->>>>>>> d6a202bd
     @property
     def volume_level(self) -> float | None:
         """Volume level of the media player (0..1)."""
