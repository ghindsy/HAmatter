--- conflicted
+++ resolved
@@ -17,7 +17,6 @@
       "description": "Falling back to polling, functionality may be limited.\n\nSonos device at {device_ip} cannot reach Home Assistant at {listener_address}.\n\nSee our [documentation]({sub_fail_url}) for more information on how to solve this issue."
     }
   },
-<<<<<<< HEAD
   "entity": {
     "binary_sensor": {
       "microphone": {
@@ -27,7 +26,9 @@
     "sensor": {
       "audio_input_format": {
         "name": "Audio input format"
-=======
+      }
+    }
+  },
   "services": {
     "snapshot": {
       "name": "Snapshot",
@@ -115,7 +116,6 @@
           "name": "Include linked zones",
           "description": "Enable or disable including grouped rooms."
         }
->>>>>>> 1b7632a6
       }
     }
   }
