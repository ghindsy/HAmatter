--- conflicted
+++ resolved
@@ -333,92 +333,4 @@
     def _handle_switch_on_off(self, turn_on: bool) -> None:
         """Handle turn on/off of alarm switch."""
         self.alarm.enabled = turn_on
-<<<<<<< HEAD
-        self.alarm.save()
-
-
-@callback
-def async_migrate_alarm_unique_ids(
-    hass: HomeAssistant,
-    config_entry: ConfigEntry,
-    household_id: str,
-    alarm_ids: list[str],
-) -> None:
-    """Migrate alarm switch unique_ids in the entity registry to the new format."""
-    entity_registry = er.async_get(hass)
-    registry_entries = er.async_entries_for_config_entry(
-        entity_registry, config_entry.entry_id
-    )
-
-    alarm_entries = [
-        (entry.unique_id, entry)
-        for entry in registry_entries
-        if entry.domain == Platform.SWITCH and entry.original_icon == "mdi:alarm"
-    ]
-
-    for old_unique_id, alarm_entry in alarm_entries:
-        if ":" in old_unique_id:
-            continue
-
-        entry_alarm_id = old_unique_id.split("-")[-1]
-        if entry_alarm_id in alarm_ids:
-            new_unique_id = f"alarm-{household_id}:{entry_alarm_id}"
-            _LOGGER.debug(
-                "Migrating unique_id for %s from %s to %s",
-                alarm_entry.entity_id,
-                old_unique_id,
-                new_unique_id,
-            )
-            entity_registry.async_update_entity(
-                alarm_entry.entity_id, new_unique_id=new_unique_id
-            )
-
-
-@callback
-def async_migrate_speech_enhancement_entity_unique_id(
-    hass: HomeAssistant,
-    config_entry: ConfigEntry,
-    speaker: SonosSpeaker,
-) -> None:
-    """Migrate Speech Enhancement switch entity unique_id."""
-    entity_registry = er.async_get(hass)
-    registry_entries = er.async_entries_for_config_entry(
-        entity_registry, config_entry.entry_id
-    )
-
-    speech_enhancement_entries = [
-        entry
-        for entry in registry_entries
-        if entry.domain == Platform.SWITCH
-        and entry.unique_id.startswith(speaker.soco.uid)
-    ]
-
-    if len(speech_enhancement_entries) > 1:
-        _LOGGER.warning(
-            (
-                "Migration of Speech Enhancement switches on %s failed,"
-                " manual cleanup required: %s"
-            ),
-            speaker.zone_name,
-            [e.entity_id for e in speech_enhancement_entries],
-        )
-        return
-
-    if len(speech_enhancement_entries) == 1:
-        old_entry = speech_enhancement_entries[0]
-        if old_entry.unique_id.endswith("dialog_level"):
-            return
-
-        new_unique_id = f"{speaker.soco.uid}-{ATTR_SPEECH_ENHANCEMENT}"
-        _LOGGER.debug(
-            "Migrating unique_id for %s from %s to %s",
-            old_entry.entity_id,
-            old_entry.unique_id,
-            new_unique_id,
-        )
-        entity_registry.async_update_entity(
-            old_entry.entity_id, new_unique_id=new_unique_id
-        )
-=======
-        self.alarm.save()
->>>>>>> 1ff049cc
+        self.alarm.save()