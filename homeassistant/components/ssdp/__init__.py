--- conflicted
+++ resolved
@@ -39,10 +39,7 @@
 # Attributes for accessing info from SSDP response
 ATTR_SSDP_LOCATION = "ssdp_location"
 ATTR_SSDP_ST = "ssdp_st"
-<<<<<<< HEAD
-=======
 ATTR_SSDP_NT = "ssdp_nt"
->>>>>>> e44a8c3c
 ATTR_SSDP_UDN = "ssdp_udn"
 ATTR_SSDP_USN = "ssdp_usn"
 ATTR_SSDP_EXT = "ssdp_ext"
@@ -72,10 +69,7 @@
     "st": ATTR_SSDP_ST,
     "location": ATTR_SSDP_LOCATION,
     "_udn": ATTR_SSDP_UDN,
-<<<<<<< HEAD
-=======
     "nt": ATTR_SSDP_NT,
->>>>>>> e44a8c3c
 }
 
 SsdpChange = Enum("SsdpChange", "ALIVE BYEBYE UPDATE")
