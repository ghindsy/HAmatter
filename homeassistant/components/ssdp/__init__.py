--- conflicted
+++ resolved
@@ -198,13 +198,7 @@
         for key, matchers_by_key in self._match_by_key.items():
             if not (match_value := info_with_desc.get(key)):
                 continue
-<<<<<<< HEAD
-            if not (matchers := matchers_by_key.get(match_value)):
-                continue
-            for domain, matcher in matchers:
-=======
             for domain, matcher in matchers_by_key.get(match_value, []):
->>>>>>> 1565d5e6
                 if all(info_with_desc.get(k) == v for (k, v) in matcher.items()):
                     domains.add(domain)
         return domains
@@ -411,11 +405,7 @@
         ssdp_change = SSDP_SOURCE_SSDP_CHANGE_MAPPING[source]
         await _async_process_callbacks(callbacks, discovery_info, ssdp_change)
 
-<<<<<<< HEAD
         for domain in matching_domains:
-=======
-        for domain in self.integration_matchers.async_matching_domains(info_with_desc):
->>>>>>> 1565d5e6
             _LOGGER.debug("Discovered %s at %s", domain, location)
             flow: SSDPFlow = {
                 "domain": domain,
