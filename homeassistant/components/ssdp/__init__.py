"""The SSDP integration."""
from __future__ import annotations

import asyncio
from collections.abc import Mapping
from datetime import timedelta
from ipaddress import IPv4Address, IPv6Address
import logging
from typing import Any, Callable

from async_upnp_client.search import SSDPListener
from async_upnp_client.utils import CaseInsensitiveDict

from homeassistant import config_entries
from homeassistant.components import network
from homeassistant.const import (
    EVENT_HOMEASSISTANT_STARTED,
    EVENT_HOMEASSISTANT_STOP,
    MATCH_ALL,
)
from homeassistant.core import CoreState, HomeAssistant, callback as core_callback
from homeassistant.helpers.event import async_track_time_interval
from homeassistant.helpers.typing import ConfigType
from homeassistant.loader import async_get_ssdp, bind_hass

from .descriptions import DescriptionManager
from .flow import FlowDispatcher, SSDPFlow

DOMAIN = "ssdp"
SCAN_INTERVAL = timedelta(seconds=60)

IPV4_BROADCAST = IPv4Address("255.255.255.255")

# Attributes for accessing info from SSDP response
ATTR_SSDP_LOCATION = "ssdp_location"
ATTR_SSDP_ST = "ssdp_st"
ATTR_SSDP_USN = "ssdp_usn"
ATTR_SSDP_EXT = "ssdp_ext"
ATTR_SSDP_SERVER = "ssdp_server"
# Attributes for accessing info from retrieved UPnP device description
ATTR_UPNP_DEVICE_TYPE = "deviceType"
ATTR_UPNP_FRIENDLY_NAME = "friendlyName"
ATTR_UPNP_MANUFACTURER = "manufacturer"
ATTR_UPNP_MANUFACTURER_URL = "manufacturerURL"
ATTR_UPNP_MODEL_DESCRIPTION = "modelDescription"
ATTR_UPNP_MODEL_NAME = "modelName"
ATTR_UPNP_MODEL_NUMBER = "modelNumber"
ATTR_UPNP_MODEL_URL = "modelURL"
ATTR_UPNP_SERIAL = "serialNumber"
ATTR_UPNP_UDN = "UDN"
ATTR_UPNP_UPC = "UPC"
ATTR_UPNP_PRESENTATION_URL = "presentationURL"


DISCOVERY_MAPPING = {
    "usn": ATTR_SSDP_USN,
    "ext": ATTR_SSDP_EXT,
    "server": ATTR_SSDP_SERVER,
    "st": ATTR_SSDP_ST,
    "location": ATTR_SSDP_LOCATION,
}


_LOGGER = logging.getLogger(__name__)


@bind_hass
def async_register_callback(
    hass: HomeAssistant,
    callback: Callable[[dict], None],
    match_dict: None | dict[str, str] = None,
) -> Callable[[], None]:
    """Register to receive a callback on ssdp broadcast.

    Returns a callback that can be used to cancel the registration.
    """
    scanner: Scanner = hass.data[DOMAIN]
    return scanner.async_register_callback(callback, match_dict)


@bind_hass
def async_get_discovery_info_by_udn_st(  # pylint: disable=invalid-name
    hass: HomeAssistant, udn: str, st: str
) -> dict[str, str] | None:
    """Fetch the discovery info cache."""
    scanner: Scanner = hass.data[DOMAIN]
    return scanner.async_get_discovery_info_by_udn_st(udn, st)


@bind_hass
def async_get_discovery_info_by_st(  # pylint: disable=invalid-name
    hass: HomeAssistant, st: str
) -> list[dict[str, str]]:
    """Fetch all the entries matching the st."""
    scanner: Scanner = hass.data[DOMAIN]
    return scanner.async_get_discovery_info_by_st(st)


@bind_hass
def async_get_discovery_info_by_udn(
    hass: HomeAssistant, udn: str
) -> list[dict[str, str]]:
    """Fetch all the entries matching the udn."""
    scanner: Scanner = hass.data[DOMAIN]
    return scanner.async_get_discovery_info_by_udn(udn)


async def async_setup(hass: HomeAssistant, config: ConfigType) -> bool:
    """Set up the SSDP integration."""

    scanner = hass.data[DOMAIN] = Scanner(hass, await async_get_ssdp(hass))
    asyncio.create_task(scanner.async_start())

    return True


@core_callback
def _async_use_default_interface(adapters: list[network.Adapter]) -> bool:
    for adapter in adapters:
        if adapter["enabled"] and not adapter["default"]:
            return False
    return True


@core_callback
def _async_process_callbacks(
    callbacks: list[Callable[[dict], None]], discovery_info: dict[str, str]
) -> None:
    for callback in callbacks:
        try:
            callback(discovery_info)
        except Exception:  # pylint: disable=broad-except
            _LOGGER.exception("Failed to callback info: %s", discovery_info)


@core_callback
def _async_headers_match(
    headers: Mapping[str, str], match_dict: dict[str, str]
) -> bool:
    for header, val in match_dict.items():
        if val == MATCH_ALL:
            if header not in headers:
                return False
        elif headers.get(header) != val:
            return False
    return True


class Scanner:
    """Class to manage SSDP scanning."""

    def __init__(
        self, hass: HomeAssistant, integration_matchers: dict[str, list[dict[str, str]]]
    ) -> None:
        """Initialize class."""
        self.hass = hass
        self.seen: set[tuple[str, str | None]] = set()
        self.cache: dict[tuple[str, str], Mapping[str, str]] = {}
        self._integration_matchers = integration_matchers
        self._cancel_scan: Callable[[], None] | None = None
        self._ssdp_listeners: list[SSDPListener] = []
        self._callbacks: list[tuple[Callable[[dict], None], dict[str, str]]] = []
        self.flow_dispatcher: FlowDispatcher | None = None
        self.description_manager: DescriptionManager | None = None

    @core_callback
    def async_register_callback(
        self, callback: Callable[[dict], None], match_dict: None | dict[str, str] = None
    ) -> Callable[[], None]:
        """Register a callback."""
        if match_dict is None:
            match_dict = {}

        # Make sure any entries that happened
        # before the callback was registered are fired
        if self.hass.state != CoreState.running:
            for headers in self.cache.values():
                if _async_headers_match(headers, match_dict):
                    _async_process_callbacks(
                        [callback], self._async_headers_to_discovery_info(headers)
                    )

        callback_entry = (callback, match_dict)
        self._callbacks.append(callback_entry)

        @core_callback
        def _async_remove_callback() -> None:
            self._callbacks.remove(callback_entry)

        return _async_remove_callback

    @core_callback
    def async_stop(self, *_: Any) -> None:
        """Stop the scanner."""
        assert self._cancel_scan is not None
        self._cancel_scan()
        for listener in self._ssdp_listeners:
            listener.async_stop()
        self._ssdp_listeners = []

    async def _async_build_source_set(self) -> set[IPv4Address | IPv6Address]:
        """Build the list of ssdp sources."""
        adapters = await network.async_get_adapters(self.hass)
        sources: set[IPv4Address | IPv6Address] = set()
        if _async_use_default_interface(adapters):
            sources.add(IPv4Address("0.0.0.0"))
            return sources

        for adapter in adapters:
            if not adapter["enabled"]:
                continue
            if adapter["ipv4"]:
                ipv4 = adapter["ipv4"][0]
                sources.add(IPv4Address(ipv4["address"]))
            if adapter["ipv6"]:
                ipv6 = adapter["ipv6"][0]
                # With python 3.9 add scope_ids can be
                # added by enumerating adapter["ipv6"]s
                # IPv6Address(f"::%{ipv6['scope_id']}")
                sources.add(IPv6Address(ipv6["address"]))

        return sources

    @core_callback
    def async_scan(self, *_: Any) -> None:
        """Scan for new entries."""
        for listener in self._ssdp_listeners:
            listener.async_search()

    async def async_start(self) -> None:
        """Start the scanner."""
        self.description_manager = DescriptionManager(self.hass)
        self.flow_dispatcher = FlowDispatcher(self.hass)
        for source_ip in await self._async_build_source_set():
            self._ssdp_listeners.append(
                SSDPListener(
                    async_callback=self._async_process_entry, source_ip=source_ip
                )
            )
            try:
                IPv4Address(source_ip)
            except ValueError:
                continue
            # Some sonos devices only seem to respond if we send to the broadcast
            # address. This matches pysonos' behavior
<<<<<<< HEAD
            # https://github.com/amelchio/pysonos/blob/master/pysonos/discovery.py#L120
=======
            # https://github.com/amelchio/pysonos/blob/d4329b4abb657d106394ae69357805269708c996/pysonos/discovery.py#L120
>>>>>>> 3d7912cf
            self._ssdp_listeners.append(
                SSDPListener(
                    async_callback=self._async_process_entry,
                    source_ip=source_ip,
                    target_ip=IPV4_BROADCAST,
                )
            )
        self.hass.bus.async_listen_once(EVENT_HOMEASSISTANT_STOP, self.async_stop)
        self.hass.bus.async_listen_once(
            EVENT_HOMEASSISTANT_STARTED, self.flow_dispatcher.async_start
        )
        await asyncio.gather(
            *[listener.async_start() for listener in self._ssdp_listeners]
        )
        self._cancel_scan = async_track_time_interval(
            self.hass, self.async_scan, SCAN_INTERVAL
        )

    @core_callback
    def _async_get_matching_callbacks(
        self, headers: Mapping[str, str]
    ) -> list[Callable[[dict], None]]:
        """Return a list of callbacks that match."""
        return [
            callback
            for callback, match_dict in self._callbacks
            if _async_headers_match(headers, match_dict)
        ]

    @core_callback
    def _async_matching_domains(self, info_with_req: CaseInsensitiveDict) -> set[str]:
        domains = set()
        for domain, matchers in self._integration_matchers.items():
            for matcher in matchers:
                if all(info_with_req.get(k) == v for (k, v) in matcher.items()):
                    domains.add(domain)
        return domains

    def _async_seen(self, header_st: str | None, header_location: str | None) -> bool:
        """Check if we have seen a specific st and optional location."""
        if header_st is None:
            return True
        return (header_st, header_location) in self.seen

    def _async_see(self, header_st: str | None, header_location: str | None) -> None:
        """Mark a specific st and optional location as seen."""
        if header_st is not None:
            self.seen.add((header_st, header_location))

    async def _async_process_entry(self, headers: Mapping[str, str]) -> None:
        """Process SSDP entries."""
        _LOGGER.debug("_async_process_entry: %s", headers)
        h_st = headers.get("st")
        h_location = headers.get("location")

        if h_st and (udn := _udn_from_usn(headers.get("usn"))):
            self.cache[(udn, h_st)] = headers

        callbacks = self._async_get_matching_callbacks(headers)
        if self._async_seen(h_st, h_location) and not callbacks:
            return

        assert self.description_manager is not None
        info_req = await self.description_manager.fetch_description(h_location) or {}
        info_with_req = CaseInsensitiveDict(**headers, **info_req)
        discovery_info = discovery_info_from_headers_and_request(info_with_req)

        _async_process_callbacks(callbacks, discovery_info)

        if self._async_seen(h_st, h_location):
            return
        self._async_see(h_st, h_location)

        for domain in self._async_matching_domains(info_with_req):
            _LOGGER.debug("Discovered %s at %s", domain, h_location)
            flow: SSDPFlow = {
                "domain": domain,
                "context": {"source": config_entries.SOURCE_SSDP},
                "data": discovery_info,
            }
            assert self.flow_dispatcher is not None
            self.flow_dispatcher.create(flow)

    @core_callback
    def _async_headers_to_discovery_info(
        self, headers: Mapping[str, str]
    ) -> dict[str, str]:
        """Combine the headers and description into discovery_info.

        Building this is a bit expensive so we only do it on demand.
        """
        assert self.description_manager is not None
        location = headers["location"]
        info_req = self.description_manager.async_cached_description(location) or {}
        return discovery_info_from_headers_and_request(
            CaseInsensitiveDict(**headers, **info_req)
        )

    @core_callback
    def async_get_discovery_info_by_udn_st(  # pylint: disable=invalid-name
        self, udn: str, st: str
    ) -> dict[str, str] | None:
        """Return discovery_info for a udn and st."""
        if headers := self.cache.get((udn, st)):
            return self._async_headers_to_discovery_info(headers)
        return None

    @core_callback
    def async_get_discovery_info_by_st(  # pylint: disable=invalid-name
        self, st: str
    ) -> list[dict[str, str]]:
        """Return matching discovery_infos for a st."""
        return [
            self._async_headers_to_discovery_info(headers)
            for udn_st, headers in self.cache.items()
            if udn_st[1] == st
        ]

    @core_callback
    def async_get_discovery_info_by_udn(self, udn: str) -> list[dict[str, str]]:
        """Return matching discovery_infos for a udn."""
        return [
            self._async_headers_to_discovery_info(headers)
            for udn_st, headers in self.cache.items()
            if udn_st[0] == udn
        ]


def discovery_info_from_headers_and_request(
    info_with_req: CaseInsensitiveDict,
) -> dict[str, str]:
    """Convert headers and description to discovery_info."""
    info = {DISCOVERY_MAPPING.get(k.lower(), k): v for k, v in info_with_req.items()}

    if ATTR_UPNP_UDN not in info and ATTR_SSDP_USN in info:
        if udn := _udn_from_usn(info[ATTR_SSDP_USN]):
            info[ATTR_UPNP_UDN] = udn

    return info


def _udn_from_usn(usn: str | None) -> str | None:
    """Get the UDN from the USN."""
    if usn is None:
        return None
    if usn.startswith("uuid:"):
        return usn.split("::")[0]
    return None<|MERGE_RESOLUTION|>--- conflicted
+++ resolved
@@ -109,6 +109,7 @@
     """Set up the SSDP integration."""
 
     scanner = hass.data[DOMAIN] = Scanner(hass, await async_get_ssdp(hass))
+
     asyncio.create_task(scanner.async_start())
 
     return True
@@ -243,11 +244,7 @@
                 continue
             # Some sonos devices only seem to respond if we send to the broadcast
             # address. This matches pysonos' behavior
-<<<<<<< HEAD
-            # https://github.com/amelchio/pysonos/blob/master/pysonos/discovery.py#L120
-=======
             # https://github.com/amelchio/pysonos/blob/d4329b4abb657d106394ae69357805269708c996/pysonos/discovery.py#L120
->>>>>>> 3d7912cf
             self._ssdp_listeners.append(
                 SSDPListener(
                     async_callback=self._async_process_entry,
