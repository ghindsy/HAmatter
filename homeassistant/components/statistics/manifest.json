--- conflicted
+++ resolved
@@ -4,15 +4,6 @@
   "documentation": "https://www.home-assistant.io/integrations/statistics",
   "requirements": [],
   "dependencies": [],
-<<<<<<< HEAD
-  "after_dependencies": [
-      "recorder"
-  ],
-  "codeowners": [
-    "@fabaff"
-  ]
-=======
   "after_dependencies": ["recorder"],
   "codeowners": ["@fabaff"]
->>>>>>> 5bdb2009
 }