"""Support for statistics for sensor values."""
from __future__ import annotations

from collections import deque
from collections.abc import Callable
import contextlib
from datetime import datetime, timedelta
import logging
import statistics
from typing import Any, Literal, cast

import voluptuous as vol

from homeassistant.components.binary_sensor import DOMAIN as BINARY_SENSOR_DOMAIN
from homeassistant.components.recorder import get_instance, history
from homeassistant.components.sensor import (
    PLATFORM_SCHEMA,
    SensorDeviceClass,
    SensorEntity,
    SensorStateClass,
)
from homeassistant.const import (
    ATTR_DEVICE_CLASS,
    ATTR_UNIT_OF_MEASUREMENT,
    CONF_ENTITY_ID,
    CONF_NAME,
    CONF_UNIQUE_ID,
    STATE_UNAVAILABLE,
    STATE_UNKNOWN,
)
from homeassistant.core import (
    CALLBACK_TYPE,
    Event,
    HomeAssistant,
    State,
    callback,
    split_entity_id,
)
from homeassistant.helpers import config_validation as cv
from homeassistant.helpers.entity_platform import AddEntitiesCallback
from homeassistant.helpers.event import (
    async_track_point_in_utc_time,
    async_track_state_change_event,
)
from homeassistant.helpers.reload import async_setup_reload_service
from homeassistant.helpers.start import async_at_start
from homeassistant.helpers.typing import ConfigType, DiscoveryInfoType, StateType
from homeassistant.util import dt as dt_util

from . import DOMAIN, PLATFORMS

_LOGGER = logging.getLogger(__name__)

# Stats for attributes only
STAT_AGE_COVERAGE_RATIO = "age_coverage_ratio"
STAT_BUFFER_USAGE_RATIO = "buffer_usage_ratio"
STAT_SOURCE_VALUE_VALID = "source_value_valid"

# All sensor statistics
STAT_AVERAGE_LINEAR = "average_linear"
STAT_AVERAGE_STEP = "average_step"
STAT_AVERAGE_TIMELESS = "average_timeless"
STAT_CHANGE = "change"
STAT_CHANGE_SAMPLE = "change_sample"
STAT_CHANGE_SECOND = "change_second"
STAT_COUNT = "count"
STAT_COUNT_BINARY_ON = "count_on"
STAT_COUNT_BINARY_OFF = "count_off"
STAT_DATETIME_NEWEST = "datetime_newest"
STAT_DATETIME_OLDEST = "datetime_oldest"
STAT_DATETIME_VALUE_MAX = "datetime_value_max"
STAT_DATETIME_VALUE_MIN = "datetime_value_min"
STAT_DISTANCE_95P = "distance_95_percent_of_values"
STAT_DISTANCE_99P = "distance_99_percent_of_values"
STAT_DISTANCE_ABSOLUTE = "distance_absolute"
STAT_MEAN = "mean"
STAT_MEDIAN = "median"
STAT_NOISINESS = "noisiness"
STAT_QUANTILES = "quantiles"
STAT_STANDARD_DEVIATION = "standard_deviation"
STAT_TOTAL = "total"
STAT_VALUE_MAX = "value_max"
STAT_VALUE_MIN = "value_min"
STAT_VARIANCE = "variance"

DEPRECATION_WARNING_CHARACTERISTIC = (
    "The configuration parameter 'state_characteristic' will become "
    "mandatory in a future release of the statistics integration. "
    "Please add 'state_characteristic: %s' to the configuration of "
    "sensor '%s' to keep the current behavior. Read the documentation "
    "for further details: "
    "https://www.home-assistant.io/integrations/statistics/"
)

# Statistics supported by a sensor source (numeric)
STATS_NUMERIC_SUPPORT = {
    STAT_AVERAGE_LINEAR,
    STAT_AVERAGE_STEP,
    STAT_AVERAGE_TIMELESS,
    STAT_CHANGE_SAMPLE,
    STAT_CHANGE_SECOND,
    STAT_CHANGE,
    STAT_COUNT,
    STAT_DATETIME_NEWEST,
    STAT_DATETIME_OLDEST,
    STAT_DATETIME_VALUE_MAX,
    STAT_DATETIME_VALUE_MIN,
    STAT_DISTANCE_95P,
    STAT_DISTANCE_99P,
    STAT_DISTANCE_ABSOLUTE,
    STAT_MEAN,
    STAT_MEDIAN,
    STAT_NOISINESS,
    STAT_QUANTILES,
    STAT_STANDARD_DEVIATION,
    STAT_TOTAL,
    STAT_VALUE_MAX,
    STAT_VALUE_MIN,
    STAT_VARIANCE,
}

# Statistics supported by a binary_sensor source
STATS_BINARY_SUPPORT = {
    STAT_AVERAGE_STEP,
    STAT_AVERAGE_TIMELESS,
    STAT_COUNT,
    STAT_COUNT_BINARY_ON,
    STAT_COUNT_BINARY_OFF,
    STAT_DATETIME_NEWEST,
    STAT_DATETIME_OLDEST,
    STAT_MEAN,
}

STATS_NOT_A_NUMBER = {
    STAT_DATETIME_NEWEST,
    STAT_DATETIME_OLDEST,
    STAT_DATETIME_VALUE_MAX,
    STAT_DATETIME_VALUE_MIN,
    STAT_QUANTILES,
}

STATS_DATETIME = {
    STAT_DATETIME_NEWEST,
    STAT_DATETIME_OLDEST,
<<<<<<< HEAD
    STAT_DATETIME_VALUE_MAX,
    STAT_DATETIME_VALUE_MIN,
)
=======
}

# Statistics which retain the unit of the source entity
STAT_NUMERIC_RETAIN_UNIT = {
    STAT_AVERAGE_LINEAR,
    STAT_AVERAGE_STEP,
    STAT_AVERAGE_TIMELESS,
    STAT_CHANGE,
    STAT_DISTANCE_95P,
    STAT_DISTANCE_99P,
    STAT_DISTANCE_ABSOLUTE,
    STAT_MEAN,
    STAT_MEDIAN,
    STAT_NOISINESS,
    STAT_STANDARD_DEVIATION,
    STAT_TOTAL,
    STAT_VALUE_MAX,
    STAT_VALUE_MIN,
}

# Statistics which produce percentage ratio from binary_sensor source entity
STAT_BINARY_PERCENTAGE = {
    STAT_AVERAGE_STEP,
    STAT_AVERAGE_TIMELESS,
    STAT_MEAN,
}
>>>>>>> c5d69ab1

CONF_STATE_CHARACTERISTIC = "state_characteristic"
CONF_SAMPLES_MAX_BUFFER_SIZE = "sampling_size"
CONF_MAX_AGE = "max_age"
CONF_PRECISION = "precision"
CONF_QUANTILE_INTERVALS = "quantile_intervals"
CONF_QUANTILE_METHOD = "quantile_method"

DEFAULT_NAME = "Stats"
DEFAULT_BUFFER_SIZE = 20
DEFAULT_PRECISION = 2
DEFAULT_QUANTILE_INTERVALS = 4
DEFAULT_QUANTILE_METHOD = "exclusive"
ICON = "mdi:calculator"


def valid_state_characteristic_configuration(config: dict[str, Any]) -> dict[str, Any]:
    """Validate that the characteristic selected is valid for the source sensor type, throw if it isn't."""
    is_binary = split_entity_id(config[CONF_ENTITY_ID])[0] == BINARY_SENSOR_DOMAIN

    if config.get(CONF_STATE_CHARACTERISTIC) is None:
        config[CONF_STATE_CHARACTERISTIC] = STAT_COUNT if is_binary else STAT_MEAN
        _LOGGER.warning(
            DEPRECATION_WARNING_CHARACTERISTIC,
            config[CONF_STATE_CHARACTERISTIC],
            config[CONF_NAME],
        )

    characteristic = cast(str, config[CONF_STATE_CHARACTERISTIC])
    if (is_binary and characteristic not in STATS_BINARY_SUPPORT) or (
        not is_binary and characteristic not in STATS_NUMERIC_SUPPORT
    ):
        raise vol.ValueInvalid(
            "The configured characteristic '{}' is not supported for the configured source sensor".format(
                characteristic
            )
        )
    return config


_PLATFORM_SCHEMA_BASE = PLATFORM_SCHEMA.extend(
    {
        vol.Required(CONF_ENTITY_ID): cv.entity_id,
        vol.Optional(CONF_NAME, default=DEFAULT_NAME): cv.string,
        vol.Optional(CONF_UNIQUE_ID): cv.string,
        vol.Optional(CONF_STATE_CHARACTERISTIC): cv.string,
        vol.Optional(
            CONF_SAMPLES_MAX_BUFFER_SIZE, default=DEFAULT_BUFFER_SIZE
        ): vol.All(vol.Coerce(int), vol.Range(min=1)),
        vol.Optional(CONF_MAX_AGE): cv.time_period,
        vol.Optional(CONF_PRECISION, default=DEFAULT_PRECISION): vol.Coerce(int),
        vol.Optional(
            CONF_QUANTILE_INTERVALS, default=DEFAULT_QUANTILE_INTERVALS
        ): vol.All(vol.Coerce(int), vol.Range(min=2)),
        vol.Optional(CONF_QUANTILE_METHOD, default=DEFAULT_QUANTILE_METHOD): vol.In(
            ["exclusive", "inclusive"]
        ),
    }
)
PLATFORM_SCHEMA = vol.All(
    _PLATFORM_SCHEMA_BASE,
    valid_state_characteristic_configuration,
)


async def async_setup_platform(
    hass: HomeAssistant,
    config: ConfigType,
    async_add_entities: AddEntitiesCallback,
    discovery_info: DiscoveryInfoType | None = None,
) -> None:
    """Set up the Statistics sensor."""

    await async_setup_reload_service(hass, DOMAIN, PLATFORMS)

    async_add_entities(
        new_entities=[
            StatisticsSensor(
                source_entity_id=config[CONF_ENTITY_ID],
                name=config[CONF_NAME],
                unique_id=config.get(CONF_UNIQUE_ID),
                state_characteristic=config[CONF_STATE_CHARACTERISTIC],
                samples_max_buffer_size=config[CONF_SAMPLES_MAX_BUFFER_SIZE],
                samples_max_age=config.get(CONF_MAX_AGE),
                precision=config[CONF_PRECISION],
                quantile_intervals=config[CONF_QUANTILE_INTERVALS],
                quantile_method=config[CONF_QUANTILE_METHOD],
            )
        ],
        update_before_add=True,
    )


class StatisticsSensor(SensorEntity):
    """Representation of a Statistics sensor."""

    def __init__(
        self,
        source_entity_id: str,
        name: str,
        unique_id: str | None,
        state_characteristic: str,
        samples_max_buffer_size: int,
        samples_max_age: timedelta | None,
        precision: int,
        quantile_intervals: int,
        quantile_method: Literal["exclusive", "inclusive"],
    ) -> None:
        """Initialize the Statistics sensor."""
        self._attr_icon: str = ICON
        self._attr_name: str = name
        self._attr_should_poll: bool = False
        self._attr_unique_id: str | None = unique_id
        self._source_entity_id: str = source_entity_id
        self.is_binary: bool = (
            split_entity_id(self._source_entity_id)[0] == BINARY_SENSOR_DOMAIN
        )
        self._state_characteristic: str = state_characteristic
        self._samples_max_buffer_size: int = samples_max_buffer_size
        self._samples_max_age: timedelta | None = samples_max_age
        self._precision: int = precision
        self._quantile_intervals: int = quantile_intervals
        self._quantile_method: Literal["exclusive", "inclusive"] = quantile_method
        self._value: StateType | datetime = None
        self._unit_of_measurement: str | None = None
        self._available: bool = False
        self.states: deque[float | bool] = deque(maxlen=self._samples_max_buffer_size)
        self.ages: deque[datetime] = deque(maxlen=self._samples_max_buffer_size)
        self.attributes: dict[str, StateType] = {
            STAT_AGE_COVERAGE_RATIO: None,
            STAT_BUFFER_USAGE_RATIO: None,
            STAT_SOURCE_VALUE_VALID: None,
        }

        self._state_characteristic_fn: Callable[[], StateType | datetime]
        if self.is_binary:
            self._state_characteristic_fn = getattr(
                self, f"_stat_binary_{self._state_characteristic}"
            )
        else:
            self._state_characteristic_fn = getattr(
                self, f"_stat_{self._state_characteristic}"
            )

        self._update_listener: CALLBACK_TYPE | None = None

    async def async_added_to_hass(self) -> None:
        """Register callbacks."""

        @callback
        def async_stats_sensor_state_listener(event: Event) -> None:
            """Handle the sensor state changes."""
            if (new_state := event.data.get("new_state")) is None:
                return
            self._add_state_to_queue(new_state)
            self.async_schedule_update_ha_state(True)

        async def async_stats_sensor_startup(_: HomeAssistant) -> None:
            """Add listener and get recorded state."""
            _LOGGER.debug("Startup for %s", self.entity_id)

            self.async_on_remove(
                async_track_state_change_event(
                    self.hass,
                    [self._source_entity_id],
                    async_stats_sensor_state_listener,
                )
            )

            if "recorder" in self.hass.config.components:
                self.hass.async_create_task(self._initialize_from_database())

        self.async_on_remove(async_at_start(self.hass, async_stats_sensor_startup))

    def _add_state_to_queue(self, new_state: State) -> None:
        """Add the state to the queue."""
        self._available = new_state.state != STATE_UNAVAILABLE
        if new_state.state == STATE_UNAVAILABLE:
            self.attributes[STAT_SOURCE_VALUE_VALID] = None
            return
        if new_state.state in (STATE_UNKNOWN, None):
            self.attributes[STAT_SOURCE_VALUE_VALID] = False
            return

        try:
            if self.is_binary:
                assert new_state.state in ("on", "off")
                self.states.append(new_state.state == "on")
            else:
                self.states.append(float(new_state.state))
            self.ages.append(new_state.last_updated)
            self.attributes[STAT_SOURCE_VALUE_VALID] = True
        except ValueError:
            self.attributes[STAT_SOURCE_VALUE_VALID] = False
            _LOGGER.error(
                "%s: parsing error. Expected number or binary state, but received '%s'",
                self.entity_id,
                new_state.state,
            )
            return

        self._unit_of_measurement = self._derive_unit_of_measurement(new_state)

    def _derive_unit_of_measurement(self, new_state: State) -> str | None:
        base_unit: str | None = new_state.attributes.get(ATTR_UNIT_OF_MEASUREMENT)
        unit: str | None
        if self.is_binary and self._state_characteristic in STAT_BINARY_PERCENTAGE:
            unit = "%"
        elif not base_unit:
            unit = None
        elif self._state_characteristic in STAT_NUMERIC_RETAIN_UNIT:
            unit = base_unit
        elif self._state_characteristic in STATS_NOT_A_NUMBER:
            unit = None
        elif self._state_characteristic in (
            STAT_COUNT,
            STAT_COUNT_BINARY_ON,
            STAT_COUNT_BINARY_OFF,
        ):
            unit = None
        elif self._state_characteristic == STAT_VARIANCE:
            unit = base_unit + "²"
        elif self._state_characteristic == STAT_CHANGE_SAMPLE:
            unit = base_unit + "/sample"
        elif self._state_characteristic == STAT_CHANGE_SECOND:
            unit = base_unit + "/s"
        return unit

    @property
    def device_class(self) -> SensorDeviceClass | None:
        """Return the class of this device."""
        if self._state_characteristic in STAT_NUMERIC_RETAIN_UNIT:
            _state = self.hass.states.get(self._source_entity_id)
            return None if _state is None else _state.attributes.get(ATTR_DEVICE_CLASS)
        if self._state_characteristic in STATS_DATETIME:
            return SensorDeviceClass.TIMESTAMP
        return None

    @property
    def state_class(self) -> Literal[SensorStateClass.MEASUREMENT] | None:
        """Return the state class of this entity."""
        if self._state_characteristic in STATS_NOT_A_NUMBER:
            return None
        return SensorStateClass.MEASUREMENT

    @property
    def native_value(self) -> StateType | datetime:
        """Return the state of the sensor."""
        return self._value

    @property
    def native_unit_of_measurement(self) -> str | None:
        """Return the unit the value is expressed in."""
        return self._unit_of_measurement

    @property
    def available(self) -> bool:
        """Return the availability of the sensor linked to the source sensor."""
        return self._available

    @property
    def extra_state_attributes(self) -> dict[str, StateType] | None:
        """Return the state attributes of the sensor."""
        return {
            key: value for key, value in self.attributes.items() if value is not None
        }

    def _purge_old_states(self, max_age: timedelta) -> None:
        """Remove states which are older than a given age."""
        now = dt_util.utcnow()

        _LOGGER.debug(
            "%s: purging records older then %s(%s)",
            self.entity_id,
            dt_util.as_local(now - max_age),
            self._samples_max_age,
        )

        while self.ages and (now - self.ages[0]) > max_age:
            _LOGGER.debug(
                "%s: purging record with datetime %s(%s)",
                self.entity_id,
                dt_util.as_local(self.ages[0]),
                (now - self.ages[0]),
            )
            self.ages.popleft()
            self.states.popleft()

    def _next_to_purge_timestamp(self) -> datetime | None:
        """Find the timestamp when the next purge would occur."""
        if self.ages and self._samples_max_age:
            # Take the oldest entry from the ages list and add the configured max_age.
            # If executed after purging old states, the result is the next timestamp
            # in the future when the oldest state will expire.
            return self.ages[0] + self._samples_max_age
        return None

    async def async_update(self) -> None:
        """Get the latest data and updates the states."""
        _LOGGER.debug("%s: updating statistics", self.entity_id)
        if self._samples_max_age is not None:
            self._purge_old_states(self._samples_max_age)

        self._update_attributes()
        self._update_value()

        # If max_age is set, ensure to update again after the defined interval.
        next_to_purge_timestamp = self._next_to_purge_timestamp()
        if next_to_purge_timestamp:
            _LOGGER.debug(
                "%s: scheduling update at %s", self.entity_id, next_to_purge_timestamp
            )
            if self._update_listener:
                self._update_listener()
                self._update_listener = None

            @callback
            def _scheduled_update(now: datetime) -> None:
                """Timer callback for sensor update."""
                _LOGGER.debug("%s: executing scheduled update", self.entity_id)
                self.async_schedule_update_ha_state(True)
                self._update_listener = None

            self._update_listener = async_track_point_in_utc_time(
                self.hass, _scheduled_update, next_to_purge_timestamp
            )

    def _fetch_states_from_database(self) -> list[State]:
        """Fetch the states from the database."""
        _LOGGER.debug("%s: initializing values from the database", self.entity_id)
        lower_entity_id = self._source_entity_id.lower()
        if self._samples_max_age is not None:
            start_date = (
                dt_util.utcnow() - self._samples_max_age - timedelta(microseconds=1)
            )
            _LOGGER.debug(
                "%s: retrieve records not older then %s",
                self.entity_id,
                start_date,
            )
        else:
            start_date = datetime.fromtimestamp(0, tz=dt_util.UTC)
            _LOGGER.debug("%s: retrieving all records", self.entity_id)
        return history.state_changes_during_period(
            self.hass,
            start_date,
            entity_id=lower_entity_id,
            descending=True,
            limit=self._samples_max_buffer_size,
            include_start_time_state=False,
        ).get(lower_entity_id, [])

    async def _initialize_from_database(self) -> None:
        """Initialize the list of states from the database.

        The query will get the list of states in DESCENDING order so that we
        can limit the result to self._sample_size. Afterwards reverse the
        list so that we get it in the right order again.

        If MaxAge is provided then query will restrict to entries younger then
        current datetime - MaxAge.
        """
        if states := await get_instance(self.hass).async_add_executor_job(
            self._fetch_states_from_database
        ):
            for state in reversed(states):
                self._add_state_to_queue(state)

        self.async_schedule_update_ha_state(True)

        _LOGGER.debug("%s: initializing from database completed", self.entity_id)

    def _update_attributes(self) -> None:
        """Calculate and update the various attributes."""
        self.attributes[STAT_BUFFER_USAGE_RATIO] = round(
            len(self.states) / self._samples_max_buffer_size, 2
        )

        if len(self.states) >= 1 and self._samples_max_age is not None:
            self.attributes[STAT_AGE_COVERAGE_RATIO] = round(
                (self.ages[-1] - self.ages[0]).total_seconds()
                / self._samples_max_age.total_seconds(),
                2,
            )
        else:
            self.attributes[STAT_AGE_COVERAGE_RATIO] = None

    def _update_value(self) -> None:
        """Front to call the right statistical characteristics functions.

        One of the _stat_*() functions is represented by self._state_characteristic_fn().
        """

        value = self._state_characteristic_fn()

        if self._state_characteristic not in STATS_NOT_A_NUMBER:
            with contextlib.suppress(TypeError):
                value = round(cast(float, value), self._precision)
                if self._precision == 0:
                    value = int(value)
        self._value = value

    # Statistics for numeric sensor

    def _stat_average_linear(self) -> StateType:
        if len(self.states) >= 2:
            area: float = 0
            for i in range(1, len(self.states)):
                area += (
                    0.5
                    * (self.states[i] + self.states[i - 1])
                    * (self.ages[i] - self.ages[i - 1]).total_seconds()
                )
            age_range_seconds = (self.ages[-1] - self.ages[0]).total_seconds()
            return area / age_range_seconds
        return None

    def _stat_average_step(self) -> StateType:
        if len(self.states) >= 2:
            area: float = 0
            for i in range(1, len(self.states)):
                area += (
                    self.states[i - 1]
                    * (self.ages[i] - self.ages[i - 1]).total_seconds()
                )
            age_range_seconds = (self.ages[-1] - self.ages[0]).total_seconds()
            return area / age_range_seconds
        return None

    def _stat_average_timeless(self) -> StateType:
        return self._stat_mean()

    def _stat_change(self) -> StateType:
        if len(self.states) > 0:
            return self.states[-1] - self.states[0]
        return None

    def _stat_change_sample(self) -> StateType:
        if len(self.states) > 1:
            return (self.states[-1] - self.states[0]) / (len(self.states) - 1)
        return None

    def _stat_change_second(self) -> StateType:
        if len(self.states) > 1:
            age_range_seconds = (self.ages[-1] - self.ages[0]).total_seconds()
            if age_range_seconds > 0:
                return (self.states[-1] - self.states[0]) / age_range_seconds
        return None

    def _stat_count(self) -> StateType:
        return len(self.states)

    def _stat_datetime_newest(self) -> datetime | None:
        if len(self.states) > 0:
            return self.ages[-1]
        return None

    def _stat_datetime_oldest(self) -> datetime | None:
        if len(self.states) > 0:
            return self.ages[0]
        return None

    def _stat_datetime_value_max(self) -> datetime | None:
        if len(self.states) > 0:
            return self.ages[self.states.index(max(self.states))]
        return None

    def _stat_datetime_value_min(self) -> datetime | None:
        if len(self.states) > 0:
            return self.ages[self.states.index(min(self.states))]
        return None

    def _stat_distance_95_percent_of_values(self) -> StateType:
        if len(self.states) >= 2:
            return 2 * 1.96 * cast(float, self._stat_standard_deviation())
        return None

    def _stat_distance_99_percent_of_values(self) -> StateType:
        if len(self.states) >= 2:
            return 2 * 2.58 * cast(float, self._stat_standard_deviation())
        return None

    def _stat_distance_absolute(self) -> StateType:
        if len(self.states) > 0:
            return max(self.states) - min(self.states)
        return None

    def _stat_mean(self) -> StateType:
        if len(self.states) > 0:
            return statistics.mean(self.states)
        return None

    def _stat_median(self) -> StateType:
        if len(self.states) > 0:
            return statistics.median(self.states)
        return None

    def _stat_noisiness(self) -> StateType:
        if len(self.states) >= 2:
            diff_sum = sum(
                abs(j - i) for i, j in zip(list(self.states), list(self.states)[1:])
            )
            return diff_sum / (len(self.states) - 1)
        return None

    def _stat_quantiles(self) -> StateType:
        if len(self.states) > self._quantile_intervals:
            return str(
                [
                    round(quantile, self._precision)
                    for quantile in statistics.quantiles(
                        self.states,
                        n=self._quantile_intervals,
                        method=self._quantile_method,
                    )
                ]
            )
        return None

    def _stat_standard_deviation(self) -> StateType:
        if len(self.states) >= 2:
            return statistics.stdev(self.states)
        return None

    def _stat_total(self) -> StateType:
        if len(self.states) > 0:
            return sum(self.states)
        return None

    def _stat_value_max(self) -> StateType:
        if len(self.states) > 0:
            return max(self.states)
        return None

    def _stat_value_min(self) -> StateType:
        if len(self.states) > 0:
            return min(self.states)
        return None

    def _stat_variance(self) -> StateType:
        if len(self.states) >= 2:
            return statistics.variance(self.states)
        return None

    # Statistics for binary sensor

    def _stat_binary_average_step(self) -> StateType:
        if len(self.states) >= 2:
            on_seconds: float = 0
            for i in range(1, len(self.states)):
                if self.states[i - 1] is True:
                    on_seconds += (self.ages[i] - self.ages[i - 1]).total_seconds()
            age_range_seconds = (self.ages[-1] - self.ages[0]).total_seconds()
            return 100 / age_range_seconds * on_seconds
        return None

    def _stat_binary_average_timeless(self) -> StateType:
        return self._stat_binary_mean()

    def _stat_binary_count(self) -> StateType:
        return len(self.states)

    def _stat_binary_count_on(self) -> StateType:
        return self.states.count(True)

    def _stat_binary_count_off(self) -> StateType:
        return self.states.count(False)

    def _stat_binary_datetime_newest(self) -> datetime | None:
        return self._stat_datetime_newest()

    def _stat_binary_datetime_oldest(self) -> datetime | None:
        return self._stat_datetime_oldest()

    def _stat_binary_mean(self) -> StateType:
        if len(self.states) > 0:
            return 100.0 / len(self.states) * self.states.count(True)
        return None<|MERGE_RESOLUTION|>--- conflicted
+++ resolved
@@ -142,11 +142,8 @@
 STATS_DATETIME = {
     STAT_DATETIME_NEWEST,
     STAT_DATETIME_OLDEST,
-<<<<<<< HEAD
     STAT_DATETIME_VALUE_MAX,
     STAT_DATETIME_VALUE_MIN,
-)
-=======
 }
 
 # Statistics which retain the unit of the source entity
@@ -173,7 +170,6 @@
     STAT_AVERAGE_TIMELESS,
     STAT_MEAN,
 }
->>>>>>> c5d69ab1
 
 CONF_STATE_CHARACTERISTIC = "state_characteristic"
 CONF_SAMPLES_MAX_BUFFER_SIZE = "sampling_size"
