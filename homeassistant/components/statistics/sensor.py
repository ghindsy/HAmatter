"""Support for statistics for sensor values."""
from __future__ import annotations

from collections import deque
from collections.abc import Callable
import contextlib
from datetime import datetime, timedelta
import logging
import statistics
from typing import Any, Literal, cast

import voluptuous as vol

from homeassistant.components.binary_sensor import DOMAIN as BINARY_SENSOR_DOMAIN
<<<<<<< HEAD
from homeassistant.components.recorder.models import StateAttributes, States
=======
from homeassistant.components.recorder import get_instance
from homeassistant.components.recorder.models import States
>>>>>>> 961d584f
from homeassistant.components.recorder.util import execute, session_scope
from homeassistant.components.sensor import (
    PLATFORM_SCHEMA,
    SensorDeviceClass,
    SensorEntity,
    SensorStateClass,
)
from homeassistant.const import (
    ATTR_UNIT_OF_MEASUREMENT,
    CONF_ENTITY_ID,
    CONF_NAME,
    CONF_UNIQUE_ID,
    STATE_UNAVAILABLE,
    STATE_UNKNOWN,
)
from homeassistant.core import (
    CALLBACK_TYPE,
    Event,
    HomeAssistant,
    State,
    callback,
    split_entity_id,
)
from homeassistant.helpers import config_validation as cv
from homeassistant.helpers.entity_platform import AddEntitiesCallback
from homeassistant.helpers.event import (
    async_track_point_in_utc_time,
    async_track_state_change_event,
)
from homeassistant.helpers.reload import async_setup_reload_service
from homeassistant.helpers.start import async_at_start
from homeassistant.helpers.typing import ConfigType, DiscoveryInfoType, StateType
from homeassistant.util import dt as dt_util

from . import DOMAIN, PLATFORMS

_LOGGER = logging.getLogger(__name__)

# Stats for attributes only
STAT_AGE_COVERAGE_RATIO = "age_coverage_ratio"
STAT_BUFFER_USAGE_RATIO = "buffer_usage_ratio"
STAT_SOURCE_VALUE_VALID = "source_value_valid"

# All sensor statistics
STAT_AVERAGE_LINEAR = "average_linear"
STAT_AVERAGE_STEP = "average_step"
STAT_AVERAGE_TIMELESS = "average_timeless"
STAT_CHANGE = "change"
STAT_CHANGE_SAMPLE = "change_sample"
STAT_CHANGE_SECOND = "change_second"
STAT_COUNT = "count"
STAT_DATETIME_NEWEST = "datetime_newest"
STAT_DATETIME_OLDEST = "datetime_oldest"
STAT_DISTANCE_95P = "distance_95_percent_of_values"
STAT_DISTANCE_99P = "distance_99_percent_of_values"
STAT_DISTANCE_ABSOLUTE = "distance_absolute"
STAT_MEAN = "mean"
STAT_MEDIAN = "median"
STAT_NOISINESS = "noisiness"
STAT_QUANTILES = "quantiles"
STAT_STANDARD_DEVIATION = "standard_deviation"
STAT_TOTAL = "total"
STAT_VALUE_MAX = "value_max"
STAT_VALUE_MIN = "value_min"
STAT_VARIANCE = "variance"

DEPRECATION_WARNING_CHARACTERISTIC = (
    "The configuration parameter 'state_characteristic' will become "
    "mandatory in a future release of the statistics integration. "
    "Please add 'state_characteristic: %s' to the configuration of "
    "sensor '%s' to keep the current behavior. Read the documentation "
    "for further details: "
    "https://www.home-assistant.io/integrations/statistics/"
)

# Statistics supported by a sensor source (numeric)
STATS_NUMERIC_SUPPORT = (
    STAT_AVERAGE_LINEAR,
    STAT_AVERAGE_STEP,
    STAT_AVERAGE_TIMELESS,
    STAT_CHANGE_SAMPLE,
    STAT_CHANGE_SECOND,
    STAT_CHANGE,
    STAT_COUNT,
    STAT_DATETIME_NEWEST,
    STAT_DATETIME_OLDEST,
    STAT_DISTANCE_95P,
    STAT_DISTANCE_99P,
    STAT_DISTANCE_ABSOLUTE,
    STAT_MEAN,
    STAT_MEDIAN,
    STAT_NOISINESS,
    STAT_QUANTILES,
    STAT_STANDARD_DEVIATION,
    STAT_TOTAL,
    STAT_VALUE_MAX,
    STAT_VALUE_MIN,
    STAT_VARIANCE,
)

# Statistics supported by a binary_sensor source
STATS_BINARY_SUPPORT = (
    STAT_AVERAGE_STEP,
    STAT_AVERAGE_TIMELESS,
    STAT_COUNT,
    STAT_MEAN,
)

STATS_NOT_A_NUMBER = (
    STAT_DATETIME_NEWEST,
    STAT_DATETIME_OLDEST,
    STAT_QUANTILES,
)

STATS_DATETIME = (
    STAT_DATETIME_NEWEST,
    STAT_DATETIME_OLDEST,
)

CONF_STATE_CHARACTERISTIC = "state_characteristic"
CONF_SAMPLES_MAX_BUFFER_SIZE = "sampling_size"
CONF_MAX_AGE = "max_age"
CONF_PRECISION = "precision"
CONF_QUANTILE_INTERVALS = "quantile_intervals"
CONF_QUANTILE_METHOD = "quantile_method"

DEFAULT_NAME = "Stats"
DEFAULT_BUFFER_SIZE = 20
DEFAULT_PRECISION = 2
DEFAULT_QUANTILE_INTERVALS = 4
DEFAULT_QUANTILE_METHOD = "exclusive"
ICON = "mdi:calculator"


def valid_state_characteristic_configuration(config: dict[str, Any]) -> dict[str, Any]:
    """Validate that the characteristic selected is valid for the source sensor type, throw if it isn't."""
    is_binary = split_entity_id(config[CONF_ENTITY_ID])[0] == BINARY_SENSOR_DOMAIN

    if config.get(CONF_STATE_CHARACTERISTIC) is None:
        config[CONF_STATE_CHARACTERISTIC] = STAT_COUNT if is_binary else STAT_MEAN
        _LOGGER.warning(
            DEPRECATION_WARNING_CHARACTERISTIC,
            config[CONF_STATE_CHARACTERISTIC],
            config[CONF_NAME],
        )

    characteristic = cast(str, config[CONF_STATE_CHARACTERISTIC])
    if (is_binary and characteristic not in STATS_BINARY_SUPPORT) or (
        not is_binary and characteristic not in STATS_NUMERIC_SUPPORT
    ):
        raise vol.ValueInvalid(
            "The configured characteristic '{}' is not supported for the configured source sensor".format(
                characteristic
            )
        )
    return config


_PLATFORM_SCHEMA_BASE = PLATFORM_SCHEMA.extend(
    {
        vol.Required(CONF_ENTITY_ID): cv.entity_id,
        vol.Optional(CONF_NAME, default=DEFAULT_NAME): cv.string,
        vol.Optional(CONF_UNIQUE_ID): cv.string,
        vol.Optional(CONF_STATE_CHARACTERISTIC): cv.string,
        vol.Optional(
            CONF_SAMPLES_MAX_BUFFER_SIZE, default=DEFAULT_BUFFER_SIZE
        ): vol.All(vol.Coerce(int), vol.Range(min=1)),
        vol.Optional(CONF_MAX_AGE): cv.time_period,
        vol.Optional(CONF_PRECISION, default=DEFAULT_PRECISION): vol.Coerce(int),
        vol.Optional(
            CONF_QUANTILE_INTERVALS, default=DEFAULT_QUANTILE_INTERVALS
        ): vol.All(vol.Coerce(int), vol.Range(min=2)),
        vol.Optional(CONF_QUANTILE_METHOD, default=DEFAULT_QUANTILE_METHOD): vol.In(
            ["exclusive", "inclusive"]
        ),
    }
)
PLATFORM_SCHEMA = vol.All(
    _PLATFORM_SCHEMA_BASE,
    valid_state_characteristic_configuration,
)


async def async_setup_platform(
    hass: HomeAssistant,
    config: ConfigType,
    async_add_entities: AddEntitiesCallback,
    discovery_info: DiscoveryInfoType | None = None,
) -> None:
    """Set up the Statistics sensor."""

    await async_setup_reload_service(hass, DOMAIN, PLATFORMS)

    async_add_entities(
        new_entities=[
            StatisticsSensor(
                source_entity_id=config[CONF_ENTITY_ID],
                name=config[CONF_NAME],
                unique_id=config.get(CONF_UNIQUE_ID),
                state_characteristic=config[CONF_STATE_CHARACTERISTIC],
                samples_max_buffer_size=config[CONF_SAMPLES_MAX_BUFFER_SIZE],
                samples_max_age=config.get(CONF_MAX_AGE),
                precision=config[CONF_PRECISION],
                quantile_intervals=config[CONF_QUANTILE_INTERVALS],
                quantile_method=config[CONF_QUANTILE_METHOD],
            )
        ],
        update_before_add=True,
    )


class StatisticsSensor(SensorEntity):
    """Representation of a Statistics sensor."""

    def __init__(
        self,
        source_entity_id: str,
        name: str,
        unique_id: str | None,
        state_characteristic: str,
        samples_max_buffer_size: int,
        samples_max_age: timedelta | None,
        precision: int,
        quantile_intervals: int,
        quantile_method: str,
    ) -> None:
        """Initialize the Statistics sensor."""
        self._attr_icon: str = ICON
        self._attr_name: str = name
        self._attr_should_poll: bool = False
        self._attr_unique_id: str | None = unique_id
        self._source_entity_id: str = source_entity_id
        self.is_binary: bool = (
            split_entity_id(self._source_entity_id)[0] == BINARY_SENSOR_DOMAIN
        )
        self._state_characteristic: str = state_characteristic
        self._samples_max_buffer_size: int = samples_max_buffer_size
        self._samples_max_age: timedelta | None = samples_max_age
        self._precision: int = precision
        self._quantile_intervals: int = quantile_intervals
        self._quantile_method: str = quantile_method
        self._value: StateType | datetime = None
        self._unit_of_measurement: str | None = None
        self._available: bool = False
        self.states: deque[float | bool] = deque(maxlen=self._samples_max_buffer_size)
        self.ages: deque[datetime] = deque(maxlen=self._samples_max_buffer_size)
        self.attributes: dict[str, StateType] = {
            STAT_AGE_COVERAGE_RATIO: None,
            STAT_BUFFER_USAGE_RATIO: None,
            STAT_SOURCE_VALUE_VALID: None,
        }

        self._state_characteristic_fn: Callable[[], StateType | datetime]
        if self.is_binary:
            self._state_characteristic_fn = getattr(
                self, f"_stat_binary_{self._state_characteristic}"
            )
        else:
            self._state_characteristic_fn = getattr(
                self, f"_stat_{self._state_characteristic}"
            )

        self._update_listener: CALLBACK_TYPE | None = None

    async def async_added_to_hass(self) -> None:
        """Register callbacks."""

        @callback
        def async_stats_sensor_state_listener(event: Event) -> None:
            """Handle the sensor state changes."""
            if (new_state := event.data.get("new_state")) is None:
                return
            self._add_state_to_queue(new_state)
            self.async_schedule_update_ha_state(True)

        async def async_stats_sensor_startup(_: HomeAssistant) -> None:
            """Add listener and get recorded state."""
            _LOGGER.debug("Startup for %s", self.entity_id)

            self.async_on_remove(
                async_track_state_change_event(
                    self.hass,
                    [self._source_entity_id],
                    async_stats_sensor_state_listener,
                )
            )

            if "recorder" in self.hass.config.components:
                self.hass.async_create_task(self._initialize_from_database())

        async_at_start(self.hass, async_stats_sensor_startup)

    def _add_state_to_queue(self, new_state: State) -> None:
        """Add the state to the queue."""
        self._available = new_state.state != STATE_UNAVAILABLE
        if new_state.state == STATE_UNAVAILABLE:
            self.attributes[STAT_SOURCE_VALUE_VALID] = None
            return
        if new_state.state in (STATE_UNKNOWN, None):
            self.attributes[STAT_SOURCE_VALUE_VALID] = False
            return

        try:
            if self.is_binary:
                assert new_state.state in ("on", "off")
                self.states.append(new_state.state == "on")
            else:
                self.states.append(float(new_state.state))
            self.ages.append(new_state.last_updated)
            self.attributes[STAT_SOURCE_VALUE_VALID] = True
        except ValueError:
            self.attributes[STAT_SOURCE_VALUE_VALID] = False
            _LOGGER.error(
                "%s: parsing error, expected number and received %s",
                self.entity_id,
                new_state.state,
            )
            return

        self._unit_of_measurement = self._derive_unit_of_measurement(new_state)

    def _derive_unit_of_measurement(self, new_state: State) -> str | None:
        base_unit: str | None = new_state.attributes.get(ATTR_UNIT_OF_MEASUREMENT)
        unit: str | None
        if self.is_binary and self._state_characteristic in (
            STAT_AVERAGE_STEP,
            STAT_AVERAGE_TIMELESS,
            STAT_MEAN,
        ):
            unit = "%"
        elif not base_unit:
            unit = None
        elif self._state_characteristic in (
            STAT_AVERAGE_LINEAR,
            STAT_AVERAGE_STEP,
            STAT_AVERAGE_TIMELESS,
            STAT_CHANGE,
            STAT_DISTANCE_95P,
            STAT_DISTANCE_99P,
            STAT_DISTANCE_ABSOLUTE,
            STAT_MEAN,
            STAT_MEDIAN,
            STAT_NOISINESS,
            STAT_STANDARD_DEVIATION,
            STAT_TOTAL,
            STAT_VALUE_MAX,
            STAT_VALUE_MIN,
        ):
            unit = base_unit
        elif self._state_characteristic in STATS_NOT_A_NUMBER:
            unit = None
        elif self._state_characteristic == STAT_COUNT:
            unit = None
        elif self._state_characteristic == STAT_VARIANCE:
            unit = base_unit + "²"
        elif self._state_characteristic == STAT_CHANGE_SAMPLE:
            unit = base_unit + "/sample"
        elif self._state_characteristic == STAT_CHANGE_SECOND:
            unit = base_unit + "/s"
        return unit

    @property
    def device_class(self) -> Literal[SensorDeviceClass.TIMESTAMP] | None:
        """Return the class of this device."""
        if self._state_characteristic in STATS_DATETIME:
            return SensorDeviceClass.TIMESTAMP
        return None

    @property
    def state_class(self) -> Literal[SensorStateClass.MEASUREMENT] | None:
        """Return the state class of this entity."""
        if self._state_characteristic in STATS_NOT_A_NUMBER:
            return None
        return SensorStateClass.MEASUREMENT

    @property
    def native_value(self) -> StateType | datetime:
        """Return the state of the sensor."""
        return self._value

    @property
    def native_unit_of_measurement(self) -> str | None:
        """Return the unit the value is expressed in."""
        return self._unit_of_measurement

    @property
    def available(self) -> bool:
        """Return the availability of the sensor linked to the source sensor."""
        return self._available

    @property
    def extra_state_attributes(self) -> dict[str, StateType] | None:
        """Return the state attributes of the sensor."""
        return {
            key: value for key, value in self.attributes.items() if value is not None
        }

    def _purge_old_states(self, max_age: timedelta) -> None:
        """Remove states which are older than a given age."""
        now = dt_util.utcnow()

        _LOGGER.debug(
            "%s: purging records older then %s(%s)",
            self.entity_id,
            dt_util.as_local(now - max_age),
            self._samples_max_age,
        )

        while self.ages and (now - self.ages[0]) > max_age:
            _LOGGER.debug(
                "%s: purging record with datetime %s(%s)",
                self.entity_id,
                dt_util.as_local(self.ages[0]),
                (now - self.ages[0]),
            )
            self.ages.popleft()
            self.states.popleft()

    def _next_to_purge_timestamp(self) -> datetime | None:
        """Find the timestamp when the next purge would occur."""
        if self.ages and self._samples_max_age:
            # Take the oldest entry from the ages list and add the configured max_age.
            # If executed after purging old states, the result is the next timestamp
            # in the future when the oldest state will expire.
            return self.ages[0] + self._samples_max_age
        return None

    async def async_update(self) -> None:
        """Get the latest data and updates the states."""
        _LOGGER.debug("%s: updating statistics", self.entity_id)
        if self._samples_max_age is not None:
            self._purge_old_states(self._samples_max_age)

        self._update_attributes()
        self._update_value()

        # If max_age is set, ensure to update again after the defined interval.
        next_to_purge_timestamp = self._next_to_purge_timestamp()
        if next_to_purge_timestamp:
            _LOGGER.debug(
                "%s: scheduling update at %s", self.entity_id, next_to_purge_timestamp
            )
            if self._update_listener:
                self._update_listener()
                self._update_listener = None

            @callback
            def _scheduled_update(now: datetime) -> None:
                """Timer callback for sensor update."""
                _LOGGER.debug("%s: executing scheduled update", self.entity_id)
                self.async_schedule_update_ha_state(True)
                self._update_listener = None

            self._update_listener = async_track_point_in_utc_time(
                self.hass, _scheduled_update, next_to_purge_timestamp
            )

    def _fetch_states_from_database(self) -> list[State]:
        """Fetch the states from the database."""
        _LOGGER.debug("%s: initializing values from the database", self.entity_id)
<<<<<<< HEAD
        states = []

=======
>>>>>>> 961d584f
        with session_scope(hass=self.hass) as session:
            query = session.query(States, StateAttributes).filter(
                States.entity_id == self._source_entity_id.lower()
            )

            if self._samples_max_age is not None:
                records_older_then = dt_util.utcnow() - self._samples_max_age
                _LOGGER.debug(
                    "%s: retrieve records not older then %s",
                    self.entity_id,
                    records_older_then,
                )
                query = query.filter(States.last_updated >= records_older_then)
            else:
                _LOGGER.debug("%s: retrieving all records", self.entity_id)

            query = query.outerjoin(
                StateAttributes, States.attributes_id == StateAttributes.attributes_id
            )
            query = query.order_by(States.last_updated.desc()).limit(
                self._samples_max_buffer_size
            )
            if results := execute(query, to_native=False, validate_entity_ids=False):
<<<<<<< HEAD
                # After 2023.8 make state.to_native require StateAttributes
                for state, attributes in results:
                    native = state.to_native()
                    if not native.attributes:
                        native.attributes = attributes.to_native()
                    states.append(native)
            return states
=======
                return [state.to_native() for state in results]
        return []
>>>>>>> 961d584f

    async def _initialize_from_database(self) -> None:
        """Initialize the list of states from the database.

        The query will get the list of states in DESCENDING order so that we
        can limit the result to self._sample_size. Afterwards reverse the
        list so that we get it in the right order again.

        If MaxAge is provided then query will restrict to entries younger then
        current datetime - MaxAge.
        """
<<<<<<< HEAD
        if states := await self.hass.async_add_executor_job(
=======
        if states := await get_instance(self.hass).async_add_executor_job(
>>>>>>> 961d584f
            self._fetch_states_from_database
        ):
            for state in reversed(states):
                self._add_state_to_queue(state)

        self.async_schedule_update_ha_state(True)

        _LOGGER.debug("%s: initializing from database completed", self.entity_id)

    def _update_attributes(self) -> None:
        """Calculate and update the various attributes."""
        self.attributes[STAT_BUFFER_USAGE_RATIO] = round(
            len(self.states) / self._samples_max_buffer_size, 2
        )

        if len(self.states) >= 1 and self._samples_max_age is not None:
            self.attributes[STAT_AGE_COVERAGE_RATIO] = round(
                (self.ages[-1] - self.ages[0]).total_seconds()
                / self._samples_max_age.total_seconds(),
                2,
            )
        else:
            self.attributes[STAT_AGE_COVERAGE_RATIO] = None

    def _update_value(self) -> None:
        """Front to call the right statistical characteristics functions.

        One of the _stat_*() functions is represented by self._state_characteristic_fn().
        """

        value = self._state_characteristic_fn()

        if self._state_characteristic not in STATS_NOT_A_NUMBER:
            with contextlib.suppress(TypeError):
                value = round(cast(float, value), self._precision)
                if self._precision == 0:
                    value = int(value)
        self._value = value

    # Statistics for numeric sensor

    def _stat_average_linear(self) -> StateType:
        if len(self.states) >= 2:
            area: float = 0
            for i in range(1, len(self.states)):
                area += (
                    0.5
                    * (self.states[i] + self.states[i - 1])
                    * (self.ages[i] - self.ages[i - 1]).total_seconds()
                )
            age_range_seconds = (self.ages[-1] - self.ages[0]).total_seconds()
            return area / age_range_seconds
        return None

    def _stat_average_step(self) -> StateType:
        if len(self.states) >= 2:
            area: float = 0
            for i in range(1, len(self.states)):
                area += (
                    self.states[i - 1]
                    * (self.ages[i] - self.ages[i - 1]).total_seconds()
                )
            age_range_seconds = (self.ages[-1] - self.ages[0]).total_seconds()
            return area / age_range_seconds
        return None

    def _stat_average_timeless(self) -> StateType:
        return self._stat_mean()

    def _stat_change(self) -> StateType:
        if len(self.states) > 0:
            return self.states[-1] - self.states[0]
        return None

    def _stat_change_sample(self) -> StateType:
        if len(self.states) > 1:
            return (self.states[-1] - self.states[0]) / (len(self.states) - 1)
        return None

    def _stat_change_second(self) -> StateType:
        if len(self.states) > 1:
            age_range_seconds = (self.ages[-1] - self.ages[0]).total_seconds()
            if age_range_seconds > 0:
                return (self.states[-1] - self.states[0]) / age_range_seconds
        return None

    def _stat_count(self) -> StateType:
        return len(self.states)

    def _stat_datetime_newest(self) -> datetime | None:
        if len(self.states) > 0:
            return self.ages[-1]
        return None

    def _stat_datetime_oldest(self) -> datetime | None:
        if len(self.states) > 0:
            return self.ages[0]
        return None

    def _stat_distance_95_percent_of_values(self) -> StateType:
        if len(self.states) >= 2:
            return 2 * 1.96 * cast(float, self._stat_standard_deviation())
        return None

    def _stat_distance_99_percent_of_values(self) -> StateType:
        if len(self.states) >= 2:
            return 2 * 2.58 * cast(float, self._stat_standard_deviation())
        return None

    def _stat_distance_absolute(self) -> StateType:
        if len(self.states) > 0:
            return max(self.states) - min(self.states)
        return None

    def _stat_mean(self) -> StateType:
        if len(self.states) > 0:
            return statistics.mean(self.states)
        return None

    def _stat_median(self) -> StateType:
        if len(self.states) > 0:
            return statistics.median(self.states)
        return None

    def _stat_noisiness(self) -> StateType:
        if len(self.states) >= 2:
            diff_sum = sum(
                abs(j - i) for i, j in zip(list(self.states), list(self.states)[1:])
            )
            return diff_sum / (len(self.states) - 1)
        return None

    def _stat_quantiles(self) -> StateType:
        if len(self.states) > self._quantile_intervals:
            return str(
                [
                    round(quantile, self._precision)
                    for quantile in statistics.quantiles(
                        self.states,
                        n=self._quantile_intervals,
                        method=self._quantile_method,
                    )
                ]
            )
        return None

    def _stat_standard_deviation(self) -> StateType:
        if len(self.states) >= 2:
            return statistics.stdev(self.states)
        return None

    def _stat_total(self) -> StateType:
        if len(self.states) > 0:
            return sum(self.states)
        return None

    def _stat_value_max(self) -> StateType:
        if len(self.states) > 0:
            return max(self.states)
        return None

    def _stat_value_min(self) -> StateType:
        if len(self.states) > 0:
            return min(self.states)
        return None

    def _stat_variance(self) -> StateType:
        if len(self.states) >= 2:
            return statistics.variance(self.states)
        return None

    # Statistics for binary sensor

    def _stat_binary_average_step(self) -> StateType:
        if len(self.states) >= 2:
            on_seconds: float = 0
            for i in range(1, len(self.states)):
                if self.states[i - 1] is True:
                    on_seconds += (self.ages[i] - self.ages[i - 1]).total_seconds()
            age_range_seconds = (self.ages[-1] - self.ages[0]).total_seconds()
            return 100 / age_range_seconds * on_seconds
        return None

    def _stat_binary_average_timeless(self) -> StateType:
        return self._stat_binary_mean()

    def _stat_binary_count(self) -> StateType:
        return len(self.states)

    def _stat_binary_mean(self) -> StateType:
        if len(self.states) > 0:
            return 100.0 / len(self.states) * self.states.count(True)
        return None<|MERGE_RESOLUTION|>--- conflicted
+++ resolved
@@ -12,12 +12,8 @@
 import voluptuous as vol
 
 from homeassistant.components.binary_sensor import DOMAIN as BINARY_SENSOR_DOMAIN
-<<<<<<< HEAD
+from homeassistant.components.recorder import get_instance
 from homeassistant.components.recorder.models import StateAttributes, States
-=======
-from homeassistant.components.recorder import get_instance
-from homeassistant.components.recorder.models import States
->>>>>>> 961d584f
 from homeassistant.components.recorder.util import execute, session_scope
 from homeassistant.components.sensor import (
     PLATFORM_SCHEMA,
@@ -478,11 +474,8 @@
     def _fetch_states_from_database(self) -> list[State]:
         """Fetch the states from the database."""
         _LOGGER.debug("%s: initializing values from the database", self.entity_id)
-<<<<<<< HEAD
         states = []
 
-=======
->>>>>>> 961d584f
         with session_scope(hass=self.hass) as session:
             query = session.query(States, StateAttributes).filter(
                 States.entity_id == self._source_entity_id.lower()
@@ -506,7 +499,6 @@
                 self._samples_max_buffer_size
             )
             if results := execute(query, to_native=False, validate_entity_ids=False):
-<<<<<<< HEAD
                 # After 2023.8 make state.to_native require StateAttributes
                 for state, attributes in results:
                     native = state.to_native()
@@ -514,10 +506,6 @@
                         native.attributes = attributes.to_native()
                     states.append(native)
             return states
-=======
-                return [state.to_native() for state in results]
-        return []
->>>>>>> 961d584f
 
     async def _initialize_from_database(self) -> None:
         """Initialize the list of states from the database.
@@ -529,11 +517,7 @@
         If MaxAge is provided then query will restrict to entries younger then
         current datetime - MaxAge.
         """
-<<<<<<< HEAD
-        if states := await self.hass.async_add_executor_job(
-=======
         if states := await get_instance(self.hass).async_add_executor_job(
->>>>>>> 961d584f
             self._fetch_states_from_database
         ):
             for state in reversed(states):
