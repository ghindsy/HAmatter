--- conflicted
+++ resolved
@@ -12,10 +12,7 @@
 import voluptuous as vol
 
 from homeassistant.components.binary_sensor import DOMAIN as BINARY_SENSOR_DOMAIN
-<<<<<<< HEAD
 from homeassistant.components.recorder import get_instance
-=======
->>>>>>> 45f7c059
 from homeassistant.components.recorder.models import StateAttributes, States
 from homeassistant.components.recorder.util import execute, session_scope
 from homeassistant.components.sensor import (
@@ -502,19 +499,12 @@
                 self._samples_max_buffer_size
             )
             if results := execute(query, to_native=False, validate_entity_ids=False):
-<<<<<<< HEAD
-                # After 2023.8 make state.to_native require StateAttributes
-=======
->>>>>>> 45f7c059
                 for state, attributes in results:
                     native = state.to_native()
                     if not native.attributes:
                         native.attributes = attributes.to_native()
                     states.append(native)
-<<<<<<< HEAD
             return states
-=======
->>>>>>> 45f7c059
 
     async def _initialize_from_database(self) -> None:
         """Initialize the list of states from the database.
