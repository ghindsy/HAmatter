--- conflicted
+++ resolved
@@ -59,33 +59,9 @@
             **options,
         }
 
-<<<<<<< HEAD
-    options["fflags"] = "nobuffer"
-
-    try:
-        streams = hass.data[DOMAIN][ATTR_STREAMS]
-        stream = streams.get(stream_source)
-        if not stream:
-            stream = Stream(hass, stream_source, options=options, keepalive=keepalive)
-            streams[stream_source] = stream
-        else:
-            # Update keepalive option on existing stream
-            stream.keepalive = keepalive
-
-        # Add provider
-        stream.add_provider(fmt)
-
-        if not stream.access_token:
-            stream.access_token = secrets.token_hex()
-            stream.start()
-        return hass.data[DOMAIN][ATTR_ENDPOINTS][fmt].format(stream.access_token)
-    except Exception as err:
-        raise HomeAssistantError("Unable to get stream") from err
-=======
     stream = Stream(hass, stream_source, options=options)
     hass.data[DOMAIN][ATTR_STREAMS].append(stream)
     return stream
->>>>>>> 4d8dc589
 
 
 async def async_setup(hass, config):
