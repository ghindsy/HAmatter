"""SunWEG Sensor definitions for Totals."""

from __future__ import annotations

from homeassistant.components.sensor import SensorDeviceClass, SensorStateClass
from homeassistant.const import UnitOfEnergy, UnitOfPower

from .sensor_entity_description import SunWEGSensorEntityDescription

TOTAL_SENSOR_TYPES: tuple[SunWEGSensorEntityDescription, ...] = (
    SunWEGSensorEntityDescription(
        key="total_money_total",
        name="Money lifetime",
        api_variable_key="saving",
        icon="mdi:cash",
        native_unit_of_measurement="R$",
        suggested_display_precision=2,
    ),
    SunWEGSensorEntityDescription(
        key="total_energy_today",
        name="Energy Today",
        api_variable_key="today_energy",
        api_variable_unit="today_energy_metric",
        native_unit_of_measurement=UnitOfEnergy.KILO_WATT_HOUR,
        device_class=SensorDeviceClass.ENERGY,
        state_class=SensorStateClass.TOTAL_INCREASING,
    ),
    SunWEGSensorEntityDescription(
        key="total_output_power",
        name="Output Power",
        api_variable_key="total_power",
        native_unit_of_measurement=UnitOfPower.KILO_WATT,
        device_class=SensorDeviceClass.POWER,
    ),
    SunWEGSensorEntityDescription(
        key="total_energy_output",
        name="Lifetime energy output",
        api_variable_key="total_energy",
        native_unit_of_measurement=UnitOfEnergy.KILO_WATT_HOUR,
        device_class=SensorDeviceClass.ENERGY,
        state_class=SensorStateClass.TOTAL,
        never_resets=True,
    ),
    SunWEGSensorEntityDescription(
<<<<<<< HEAD
        key="kwh_per_kwp",
        name="kWh per kWp",
        api_variable_key="kwh_per_kwp",
    ),
    SunWEGSensorEntityDescription(
=======
>>>>>>> 79403031
        key="last_update",
        name="Last Update",
        api_variable_key="last_update",
        device_class=SensorDeviceClass.DATE,
    ),
)<|MERGE_RESOLUTION|>--- conflicted
+++ resolved
@@ -42,14 +42,6 @@
         never_resets=True,
     ),
     SunWEGSensorEntityDescription(
-<<<<<<< HEAD
-        key="kwh_per_kwp",
-        name="kWh per kWp",
-        api_variable_key="kwh_per_kwp",
-    ),
-    SunWEGSensorEntityDescription(
-=======
->>>>>>> 79403031
         key="last_update",
         name="Last Update",
         api_variable_key="last_update",
