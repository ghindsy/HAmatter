--- conflicted
+++ resolved
@@ -31,11 +31,10 @@
 ATTR_TODAY_MWH = "today_mwh"
 ATTR_TOTAL_CONSUMPTION_KWH = "Total energy (kWh)"
 ATTR_CURRENT_POWER_MWH = "current_power_mwh"
-<<<<<<< HEAD
+
 ATTR_CURRENT_POWER_W = "Current power (W)"
 ATTR_SENSOR_STATE = "sensor_state"
-=======
->>>>>>> 9a092654
+
 
 MIN_TIME_BETWEEN_SCANS = timedelta(seconds=10)
 
