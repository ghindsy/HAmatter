"""SwitchBee integration Coordinator."""

from __future__ import annotations

from collections.abc import Mapping
from datetime import timedelta
import logging

from switchbee.api import CentralUnitAPI, SwitchBeeError
from switchbee.device import DeviceType, SwitchBeeBaseDevice

from homeassistant.core import HomeAssistant
from homeassistant.helpers.device_registry import format_mac
from homeassistant.helpers.update_coordinator import DataUpdateCoordinator, UpdateFailed

from .const import DOMAIN, SCAN_INTERVAL_SEC

_LOGGER = logging.getLogger(__name__)


class SwitchBeeCoordinator(DataUpdateCoordinator[Mapping[int, SwitchBeeBaseDevice]]):
    """Class to manage fetching Freedompro data API."""

    def __init__(
        self,
        hass: HomeAssistant,
        swb_api: CentralUnitAPI,
    ) -> None:
        """Initialize."""
        self.api: CentralUnitAPI = swb_api
        self._reconnect_counts: int = 0
<<<<<<< HEAD

=======
>>>>>>> 24c26dc0
        self.mac_formatted: str | None = (
            None if self.api.mac is None else format_mac(self.api.mac)
        )

        super().__init__(
            hass,
            _LOGGER,
            name=DOMAIN,
            update_interval=timedelta(seconds=SCAN_INTERVAL_SEC),
        )

    async def _async_update_data(self) -> Mapping[int, SwitchBeeBaseDevice]:
        """Update data via library."""

        if self._reconnect_counts != self.api.reconnect_count:
            self._reconnect_counts = self.api.reconnect_count
            _LOGGER.debug(
                "Central Unit re-connected again due to invalid token, total %i",
                self._reconnect_counts,
            )

        # The devices are loaded once during the config_entry
        if not self.api.devices:
            # Try to load the devices from the CU for the first time
            try:
                await self.api.fetch_configuration(
                    [
                        DeviceType.Switch,
                        DeviceType.TimedSwitch,
                        DeviceType.GroupSwitch,
                        DeviceType.TimedPowerSwitch,
                        DeviceType.Scenario,
                        DeviceType.Dimmer,
                    ]
                )
            except SwitchBeeError as exp:
                raise UpdateFailed(
                    f"Error communicating with API: {exp}"
                ) from SwitchBeeError
            else:
                _LOGGER.debug("Loaded devices")

        # Get the state of the devices
        try:
            await self.api.fetch_states()
        except SwitchBeeError as exp:
            raise UpdateFailed(
                f"Error communicating with API: {exp}"
            ) from SwitchBeeError

        return self.api.devices<|MERGE_RESOLUTION|>--- conflicted
+++ resolved
@@ -29,10 +29,6 @@
         """Initialize."""
         self.api: CentralUnitAPI = swb_api
         self._reconnect_counts: int = 0
-<<<<<<< HEAD
-
-=======
->>>>>>> 24c26dc0
         self.mac_formatted: str | None = (
             None if self.api.mac is None else format_mac(self.api.mac)
         )
