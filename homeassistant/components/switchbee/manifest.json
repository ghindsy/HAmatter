--- conflicted
+++ resolved
@@ -4,12 +4,6 @@
   "codeowners": ["@jafar-atili"],
   "config_flow": true,
   "documentation": "https://www.home-assistant.io/integrations/switchbee",
-<<<<<<< HEAD
-  "requirements": ["pyswitchbee==1.7.21"],
-  "codeowners": ["@jafar-atili"],
-  "iot_class": "local_push"
-=======
   "iot_class": "local_push",
-  "requirements": ["pyswitchbee==1.7.19"]
->>>>>>> 0b8fb36a
+  "requirements": ["pyswitchbee==1.7.21"]
 }