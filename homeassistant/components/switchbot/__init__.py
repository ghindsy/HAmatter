--- conflicted
+++ resolved
@@ -1,9 +1,6 @@
 """Support for Switchbot devices."""
 
-<<<<<<< HEAD
-=======
 from collections.abc import Mapping
->>>>>>> f29bc146
 import logging
 from types import MappingProxyType
 from typing import Any
@@ -85,11 +82,7 @@
     if COMMON_OPTIONS not in domain_data:
         domain_data[COMMON_OPTIONS] = entry.options
 
-<<<<<<< HEAD
-    common_options: dict[str, int] = domain_data[COMMON_OPTIONS]
-=======
     common_options: Mapping[str, int] = domain_data[COMMON_OPTIONS]
->>>>>>> f29bc146
     switchbot.DEFAULT_RETRY_TIMEOUT = common_options[CONF_RETRY_TIMEOUT]
 
     cls = CLASS_BY_DEVICE.get(sensor_type, switchbot.SwitchbotDevice)
