--- conflicted
+++ resolved
@@ -2,10 +2,6 @@
 from __future__ import annotations
 
 import asyncio
-<<<<<<< HEAD
-from collections.abc import Callable
-=======
->>>>>>> 8f124f6e
 import logging
 from typing import Any, cast
 
@@ -14,14 +10,10 @@
 from switchbot import parse_advertisement_data
 
 from homeassistant.components import bluetooth
-<<<<<<< HEAD
-from homeassistant.core import CALLBACK_TYPE, HomeAssistant, callback
-=======
 from homeassistant.components.bluetooth.passive_update_coordinator import (
     PassiveBluetoothDataUpdateCoordinator,
 )
 from homeassistant.core import HomeAssistant, callback
->>>>>>> 8f124f6e
 
 from .const import CONF_RETRY_COUNT
 
@@ -36,41 +28,24 @@
     return sensor
 
 
-<<<<<<< HEAD
-class SwitchbotCoordinator:
-=======
 class SwitchbotCoordinator(PassiveBluetoothDataUpdateCoordinator):
->>>>>>> 8f124f6e
     """Class to manage fetching switchbot data."""
 
     def __init__(
         self,
         hass: HomeAssistant,
-<<<<<<< HEAD
-=======
         logger: logging.Logger,
->>>>>>> 8f124f6e
         ble_device: BLEDevice,
         device: switchbot.SwitchbotDevice,
         common_options: dict[str, int],
     ) -> None:
         """Initialize global switchbot data updater."""
-<<<<<<< HEAD
-        self.hass = hass
-=======
         super().__init__(hass, logger, ble_device.address)
->>>>>>> 8f124f6e
         self.ble_device = ble_device
         self.device = device
         self.common_options = common_options
         self.data: dict[str, Any] = {}
-<<<<<<< HEAD
-        self._listeners: list[Callable[[], None]] = []
-        self.ready_event = asyncio.Event()
-        self.available = False
-=======
         self._ready_event = asyncio.Event()
->>>>>>> 8f124f6e
 
     @property
     def retry_count(self) -> int:
@@ -84,22 +59,14 @@
         change: bluetooth.BluetoothChange,
     ) -> None:
         """Handle a Bluetooth event."""
-<<<<<<< HEAD
-        self.available = True
-=======
         super()._async_handle_bluetooth_event(service_info, change)
->>>>>>> 8f124f6e
         discovery_info_bleak = cast(bluetooth.BluetoothServiceInfoBleak, service_info)
         if adv := parse_advertisement_data(
             discovery_info_bleak.device, discovery_info_bleak.advertisement
         ):
             self.data = flatten_sensors_data(adv.data)
             if "modelName" in self.data:
-<<<<<<< HEAD
-                self.ready_event.set()
-=======
                 self._ready_event.set()
->>>>>>> 8f124f6e
             _LOGGER.debug("%s: Switchbot data: %s", self.ble_device.address, self.data)
             self.device.update_from_advertisement(adv)
         self._async_call_listeners()
@@ -107,54 +74,7 @@
     async def async_wait_ready(self) -> bool:
         """Wait for the device to be ready."""
         try:
-<<<<<<< HEAD
-            await asyncio.wait_for(self.ready_event.wait(), timeout=55)
-        except asyncio.TimeoutError:
-            return False
-        return True
-
-    def _async_call_listeners(self) -> None:
-        for listener in self._listeners:
-            listener()
-
-    def _async_mark_unavailable(self, address: str) -> None:
-        self.available = False
-        self._async_call_listeners()
-
-    def async_start(self) -> CALLBACK_TYPE:
-        """Start the data updater."""
-        cancels = [
-            bluetooth.async_register_callback(
-                self.hass,
-                self._async_handle_bluetooth_event,
-                bluetooth.BluetoothCallbackMatcher(address=self.ble_device.address),
-            ),
-            bluetooth.async_track_unavailable(
-                self.hass, self._async_mark_unavailable, self.ble_device.address
-            ),
-        ]
-
-        @callback
-        def _cancel() -> None:
-            for cancel in cancels:
-                cancel()
-
-        return _cancel
-
-    @callback
-    def async_add_listener(self, update_callback: CALLBACK_TYPE) -> Callable[[], None]:
-        """Listen for data updates."""
-
-        @callback
-        def remove_listener() -> None:
-            """Remove update listener."""
-            self._listeners.remove(update_callback)
-
-        self._listeners.append(update_callback)
-        return remove_listener
-=======
             await asyncio.wait_for(self._ready_event.wait(), timeout=55)
         except asyncio.TimeoutError:
             return False
-        return True
->>>>>>> 8f124f6e
+        return True