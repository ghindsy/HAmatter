--- conflicted
+++ resolved
@@ -112,24 +112,16 @@
 class SwitchBotBlindTiltEntity(SwitchbotEntity, CoverEntity, RestoreEntity):
     """Representation of a Switchbot."""
 
-<<<<<<< HEAD
-    _device: switchbot.SwitchbotCurtain
-    _attr_device_class = CoverDeviceClass.CURTAIN
-=======
     _device: switchbot.SwitchbotBlindTilt
     _attr_device_class = CoverDeviceClass.BLIND
->>>>>>> f3444820
     _attr_supported_features = (
         CoverEntityFeature.OPEN_TILT
         | CoverEntityFeature.CLOSE_TILT
         | CoverEntityFeature.STOP_TILT
         | CoverEntityFeature.SET_TILT_POSITION
     )
-<<<<<<< HEAD
-=======
     CLOSED_UP_THRESHOLD = 80
     CLOSED_DOWN_THRESHOLD = 20
->>>>>>> f3444820
 
     def __init__(self, coordinator: SwitchbotDataUpdateCoordinator) -> None:
         """Initialize the Switchbot."""
@@ -147,13 +139,10 @@
             ATTR_CURRENT_TILT_POSITION
         )
         self._last_run_success = last_state.attributes.get("last_run_success")
-<<<<<<< HEAD
-=======
         if (_tilt := self._attr_current_cover_position) is not None:
             self._attr_is_closed = (_tilt < self.CLOSED_DOWN_THRESHOLD) or (
                 _tilt > self.CLOSED_UP_THRESHOLD
             )
->>>>>>> f3444820
 
     async def async_open_cover_tilt(self, **kwargs: Any) -> None:
         """Open the tilt."""
@@ -187,9 +176,6 @@
     @callback
     def _handle_coordinator_update(self) -> None:
         """Handle updated data from the coordinator."""
-<<<<<<< HEAD
-        self._attr_current_cover_tilt_position = self.parsed_data["tilt"]
-=======
         _tilt = self.parsed_data["tilt"]
         self._attr_current_cover_tilt_position = _tilt
         self._attr_is_closed = (_tilt < self.CLOSED_DOWN_THRESHOLD) or (
@@ -197,5 +183,4 @@
         )
         self._attr_is_opening = self.parsed_data["motionDirection"]["opening"]
         self._attr_is_closing = self.parsed_data["motionDirection"]["closing"]
->>>>>>> f3444820
         self.async_write_ha_state()