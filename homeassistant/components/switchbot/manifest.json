--- conflicted
+++ resolved
@@ -5,11 +5,7 @@
   "requirements": ["PySwitchbot==0.15.1"],
   "config_flow": true,
   "dependencies": ["bluetooth"],
-<<<<<<< HEAD
-  "codeowners": ["@danielhiversen", "@RenierM26", "@murtas"],
-=======
   "codeowners": ["@bdraco", "@danielhiversen", "@RenierM26", "@murtas"],
->>>>>>> f6897c6e
   "bluetooth": [
     {
       "service_data_uuid": "0000fd3d-0000-1000-8000-00805f9b34fb"
