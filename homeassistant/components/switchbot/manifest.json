{
  "domain": "switchbot",
  "name": "SwitchBot",
  "documentation": "https://www.home-assistant.io/integrations/switchbot",
<<<<<<< HEAD
  "requirements": ["PySwitchbot==0.23.0"],
=======
  "requirements": ["PySwitchbot==0.23.1"],
>>>>>>> eb642f65
  "config_flow": true,
  "dependencies": ["bluetooth"],
  "codeowners": [
    "@bdraco",
    "@danielhiversen",
    "@RenierM26",
    "@murtas",
    "@Eloston"
  ],
  "bluetooth": [
    {
      "service_data_uuid": "00000d00-0000-1000-8000-00805f9b34fb",
      "connectable": false
    },
    {
      "service_data_uuid": "0000fd3d-0000-1000-8000-00805f9b34fb",
      "connectable": false
    },
    {
      "service_uuid": "cba20d00-224d-11e6-9fb8-0002a5d5c51b",
      "connectable": false
    }
  ],
  "iot_class": "local_push",
  "loggers": ["switchbot"]
}<|MERGE_RESOLUTION|>--- conflicted
+++ resolved
@@ -2,11 +2,7 @@
   "domain": "switchbot",
   "name": "SwitchBot",
   "documentation": "https://www.home-assistant.io/integrations/switchbot",
-<<<<<<< HEAD
-  "requirements": ["PySwitchbot==0.23.0"],
-=======
   "requirements": ["PySwitchbot==0.23.1"],
->>>>>>> eb642f65
   "config_flow": true,
   "dependencies": ["bluetooth"],
   "codeowners": [
