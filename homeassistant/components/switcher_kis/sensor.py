"""Switcher integration Sensor platform."""
from __future__ import annotations

from aioswitcher.device import DeviceCategory

from homeassistant.components.sensor import (
    SensorDeviceClass,
    SensorEntity,
    SensorEntityDescription,
    SensorStateClass,
)
from homeassistant.config_entries import ConfigEntry
from homeassistant.const import UnitOfElectricCurrent, UnitOfPower
from homeassistant.core import HomeAssistant, callback
from homeassistant.helpers import device_registry as dr
from homeassistant.helpers.device_registry import DeviceInfo
from homeassistant.helpers.dispatcher import async_dispatcher_connect
from homeassistant.helpers.entity_platform import AddEntitiesCallback
from homeassistant.helpers.typing import StateType
from homeassistant.helpers.update_coordinator import CoordinatorEntity

from . import SwitcherDataUpdateCoordinator
from .const import SIGNAL_DEVICE_ADD

POWER_SENSORS: list[SensorEntityDescription] = [
    SensorEntityDescription(
        key="power_consumption",
        name="Power Consumption",
        native_unit_of_measurement=UnitOfPower.WATT,
        device_class=SensorDeviceClass.POWER,
        state_class=SensorStateClass.MEASUREMENT,
    ),
    SensorEntityDescription(
        key="electric_current",
        name="Electric Current",
        native_unit_of_measurement=UnitOfElectricCurrent.AMPERE,
        device_class=SensorDeviceClass.CURRENT,
        state_class=SensorStateClass.MEASUREMENT,
    ),
]
TIME_SENSORS: list[SensorEntityDescription] = [
    SensorEntityDescription(
        key="remaining_time", name="Remaining Time", icon="mdi:av-timer"
    ),
    SensorEntityDescription(
        key="auto_off_set",
        name="Auto Shutdown",
        icon="mdi:progress-clock",
        entity_registry_enabled_default=False,
    ),
]

POWER_PLUG_SENSORS = POWER_SENSORS
WATER_HEATER_SENSORS = [*POWER_SENSORS, *TIME_SENSORS]


async def async_setup_entry(
    hass: HomeAssistant,
    config_entry: ConfigEntry,
    async_add_entities: AddEntitiesCallback,
) -> None:
    """Set up Switcher sensor from config entry."""

    @callback
    def async_add_sensors(coordinator: SwitcherDataUpdateCoordinator) -> None:
        """Add sensors from Switcher device."""
        if coordinator.data.device_type.category == DeviceCategory.POWER_PLUG:
            async_add_entities(
                SwitcherSensorEntity(coordinator, description)
                for description in POWER_PLUG_SENSORS
            )
        elif coordinator.data.device_type.category == DeviceCategory.WATER_HEATER:
            async_add_entities(
                SwitcherSensorEntity(coordinator, description)
                for description in WATER_HEATER_SENSORS
            )

    config_entry.async_on_unload(
        async_dispatcher_connect(hass, SIGNAL_DEVICE_ADD, async_add_sensors)
    )


class SwitcherSensorEntity(
    CoordinatorEntity[SwitcherDataUpdateCoordinator], SensorEntity
):
    """Representation of a Switcher sensor entity."""

    _attr_has_entity_name = True

    def __init__(
        self,
        coordinator: SwitcherDataUpdateCoordinator,
        description: SensorEntityDescription,
    ) -> None:
        """Initialize the entity."""
        super().__init__(coordinator)
        self.entity_description = description

        # Entity class attributes
<<<<<<< HEAD
        self._attr_icon = description.icon
        self._attr_native_unit_of_measurement = description.unit
        self._attr_device_class = description.device_class
        self._attr_entity_registry_enabled_default = description.default_enabled
=======
        self._attr_name = f"{coordinator.name} {description.name}"
>>>>>>> fc6f48e0

        self._attr_unique_id = (
            f"{coordinator.device_id}-{coordinator.mac_address}-{description.key}"
        )
        self._attr_device_info = DeviceInfo(
            connections={(dr.CONNECTION_NETWORK_MAC, coordinator.mac_address)}
        )

    @property
    def native_value(self) -> StateType:
        """Return value of sensor."""
        return getattr(self.coordinator.data, self.entity_description.key)  # type: ignore[no-any-return]<|MERGE_RESOLUTION|>--- conflicted
+++ resolved
@@ -96,16 +96,6 @@
         super().__init__(coordinator)
         self.entity_description = description
 
-        # Entity class attributes
-<<<<<<< HEAD
-        self._attr_icon = description.icon
-        self._attr_native_unit_of_measurement = description.unit
-        self._attr_device_class = description.device_class
-        self._attr_entity_registry_enabled_default = description.default_enabled
-=======
-        self._attr_name = f"{coordinator.name} {description.name}"
->>>>>>> fc6f48e0
-
         self._attr_unique_id = (
             f"{coordinator.device_id}-{coordinator.mac_address}-{description.key}"
         )
