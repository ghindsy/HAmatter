--- conflicted
+++ resolved
@@ -41,13 +41,10 @@
 _LOGGER = logging.getLogger(__name__)
 
 API_CONTROL_DEVICE = "control_device"
-<<<<<<< HEAD
+API_SET_AUTO_SHUTDOWN = "set_auto_shutdown"
 API_SET_LIGHT = "set_light"
 LIGHT1_ID = "light"
 LIGHT2_ID = "light2"
-=======
-API_SET_AUTO_SHUTDOWN = "set_auto_shutdown"
->>>>>>> 3a281254
 
 SERVICE_SET_AUTO_OFF_SCHEMA = {
     vol.Required(CONF_AUTO_OFF): cv.time_period_str,
