--- conflicted
+++ resolved
@@ -2,12 +2,7 @@
   "domain": "synology_dsm",
   "name": "Synology DSM",
   "documentation": "https://www.home-assistant.io/integrations/synology_dsm",
-<<<<<<< HEAD
-  "dependencies": ["http"],
-  "requirements": ["py-synologydsm-api==1.0.9"],
-=======
   "requirements": ["py-synologydsm-api==2.0.2"],
->>>>>>> 661f7e15
   "codeowners": ["@hacf-fr", "@Quentame", "@mib1185"],
   "config_flow": true,
   "ssdp": [
