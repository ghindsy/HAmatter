--- conflicted
+++ resolved
@@ -446,12 +446,9 @@
 
     def set_meter_reading(self, reading: int) -> Any | None:
         """Send meter reading to Tado."""
-<<<<<<< HEAD
         if self.tado is None:
             raise HomeAssistantError("Tado object is not initialized")
-=======
         dt: str = datetime.now().strftime("%Y-%m-%d")
->>>>>>> 7cb01f75
         try:
             return self.tado.set_eiq_meter_readings(date=dt, reading=reading)
         except RequestException as exc:
