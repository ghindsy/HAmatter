"""Support for Tado sensors for each zone."""
import logging

from homeassistant.const import TEMP_CELSIUS
from homeassistant.core import callback
from homeassistant.helpers.dispatcher import async_dispatcher_connect
from homeassistant.helpers.entity import Entity

from . import DOMAIN, SIGNAL_TADO_UPDATE_RECEIVED
from .const import TYPE_AIR_CONDITIONING, TYPE_HEATING, TYPE_HOT_WATER

_LOGGER = logging.getLogger(__name__)

<<<<<<< HEAD
ATTR_DATA_ID = "data_id"
ATTR_DEVICE = "device"
ATTR_ZONE = "zone"

CLIMATE_HEAT_SENSOR_TYPES = [
    "temperature",
    "humidity",
    "power",
    "link",
    "heating",
    "tado mode",
    "overlay",
    "early start",
    "open window",
]

CLIMATE_COOL_SENSOR_TYPES = [
    "temperature",
    "humidity",
    "power",
    "link",
    "ac",
    "tado mode",
    "overlay",
]

HOT_WATER_SENSOR_TYPES = ["power", "link", "tado mode", "overlay"]
=======
ZONE_SENSORS = {
    TYPE_HEATING: [
        "temperature",
        "humidity",
        "power",
        "link",
        "heating",
        "tado mode",
        "overlay",
        "early start",
    ],
    TYPE_AIR_CONDITIONING: [
        "temperature",
        "humidity",
        "power",
        "link",
        "ac",
        "tado mode",
        "overlay",
    ],
    TYPE_HOT_WATER: ["power", "link", "tado mode", "overlay"],
}

DEVICE_SENSORS = ["tado bridge status"]
>>>>>>> 04b5d6c6


def setup_platform(hass, config, add_entities, discovery_info=None):
    """Set up the sensor platform."""
    tado = hass.data[DOMAIN]

    # Create zone sensors
    entities = []
    for zone in tado.zones:
        entities.extend(
            [
                create_zone_sensor(tado, zone["name"], zone["id"], variable)
                for variable in ZONE_SENSORS.get(zone["type"])
            ]
        )

    # Create device sensors
    for home in tado.devices:
        entities.extend(
            [
                create_device_sensor(tado, home["name"], home["id"], variable)
                for variable in DEVICE_SENSORS
            ]
        )

    add_entities(entities, True)


def create_zone_sensor(tado, name, zone_id, variable):
    """Create a zone sensor."""
    return TadoSensor(tado, name, "zone", zone_id, variable)


def create_device_sensor(tado, name, device_id, variable):
    """Create a device sensor."""
    return TadoSensor(tado, name, "device", device_id, variable)


class TadoSensor(Entity):
    """Representation of a tado Sensor."""

    def __init__(self, tado, zone_name, sensor_type, zone_id, zone_variable):
        """Initialize of the Tado Sensor."""
        self._tado = tado

        self.zone_name = zone_name
        self.zone_id = zone_id
        self.zone_variable = zone_variable
        self.sensor_type = sensor_type

        self._unique_id = f"{zone_variable} {zone_id}"

        self._state = None
        self._state_attributes = None

    async def async_added_to_hass(self):
        """Register for sensor updates."""

        @callback
        def async_update_callback():
            """Schedule an entity update."""
            self.async_schedule_update_ha_state(True)

        async_dispatcher_connect(
            self.hass,
            SIGNAL_TADO_UPDATE_RECEIVED.format(self.sensor_type, self.zone_id),
            async_update_callback,
        )

    @property
    def unique_id(self):
        """Return the unique id."""
        return self._unique_id

    @property
    def name(self):
        """Return the name of the sensor."""
        return f"{self.zone_name} {self.zone_variable}"

    @property
    def state(self):
        """Return the state of the sensor."""
        return self._state

    @property
    def device_state_attributes(self):
        """Return the state attributes."""
        return self._state_attributes

    @property
    def unit_of_measurement(self):
        """Return the unit of measurement."""
        if self.zone_variable == "temperature":
            return self.hass.config.units.temperature_unit
        if self.zone_variable == "humidity":
            return "%"
        if self.zone_variable == "heating":
            return "%"
        if self.zone_variable == "ac":
            return ""

    @property
    def icon(self):
        """Icon for the sensor."""
        if self.zone_variable == "temperature":
            return "mdi:thermometer"
        if self.zone_variable == "humidity":
            return "mdi:water-percent"

    @property
    def should_poll(self) -> bool:
        """Do not poll."""
        return False

    def update(self):
        """Handle update callbacks."""
        try:
            data = self._tado.data[self.sensor_type][self.zone_id]
        except KeyError:
            return

        unit = TEMP_CELSIUS

        if self.zone_variable == "temperature":
            if "sensorDataPoints" in data:
                sensor_data = data["sensorDataPoints"]
                temperature = float(sensor_data["insideTemperature"]["celsius"])

                self._state = self.hass.config.units.temperature(temperature, unit)
                self._state_attributes = {
                    "time": sensor_data["insideTemperature"]["timestamp"],
                    "setting": 0,  # setting is used in climate device
                }

                # temperature setting will not exist when device is off
                if (
                    "temperature" in data["setting"]
                    and data["setting"]["temperature"] is not None
                ):
                    temperature = float(data["setting"]["temperature"]["celsius"])

                    self._state_attributes[
                        "setting"
                    ] = self.hass.config.units.temperature(temperature, unit)

        elif self.zone_variable == "humidity":
            if "sensorDataPoints" in data:
                sensor_data = data["sensorDataPoints"]
                self._state = float(sensor_data["humidity"]["percentage"])
                self._state_attributes = {"time": sensor_data["humidity"]["timestamp"]}

        elif self.zone_variable == "power":
            if "setting" in data:
                self._state = data["setting"]["power"]

        elif self.zone_variable == "link":
            if "link" in data:
                self._state = data["link"]["state"]

        elif self.zone_variable == "heating":
            if "activityDataPoints" in data:
                activity_data = data["activityDataPoints"]

                if (
                    "heatingPower" in activity_data
                    and activity_data["heatingPower"] is not None
                ):
                    self._state = float(activity_data["heatingPower"]["percentage"])
                    self._state_attributes = {
                        "time": activity_data["heatingPower"]["timestamp"]
                    }

        elif self.zone_variable == "ac":
            if "activityDataPoints" in data:
                activity_data = data["activityDataPoints"]

                if "acPower" in activity_data and activity_data["acPower"] is not None:
                    self._state = activity_data["acPower"]["value"]
                    self._state_attributes = {
                        "time": activity_data["acPower"]["timestamp"]
                    }

        elif self.zone_variable == "tado bridge status":
            if "connectionState" in data:
                self._state = data["connectionState"]["value"]

        elif self.zone_variable == "tado mode":
            if "tadoMode" in data:
                self._state = data["tadoMode"]

        elif self.zone_variable == "overlay":
            if "overlay" in data and data["overlay"] is not None:
                self._state = True
                self._state_attributes = {
                    "termination": data["overlay"]["termination"]["type"]
                }
            else:
                self._state = False
                self._state_attributes = {}

        elif self.zone_variable == "early start":
            if "preparation" in data and data["preparation"] is not None:
                self._state = True
            else:
                self._state = False

        elif self.zone_variable == "open window":
            if "openWindowDetected" in data:
                self._state = data["openWindowDetected"]
            else:
                self._state = False<|MERGE_RESOLUTION|>--- conflicted
+++ resolved
@@ -11,35 +11,6 @@
 
 _LOGGER = logging.getLogger(__name__)
 
-<<<<<<< HEAD
-ATTR_DATA_ID = "data_id"
-ATTR_DEVICE = "device"
-ATTR_ZONE = "zone"
-
-CLIMATE_HEAT_SENSOR_TYPES = [
-    "temperature",
-    "humidity",
-    "power",
-    "link",
-    "heating",
-    "tado mode",
-    "overlay",
-    "early start",
-    "open window",
-]
-
-CLIMATE_COOL_SENSOR_TYPES = [
-    "temperature",
-    "humidity",
-    "power",
-    "link",
-    "ac",
-    "tado mode",
-    "overlay",
-]
-
-HOT_WATER_SENSOR_TYPES = ["power", "link", "tado mode", "overlay"]
-=======
 ZONE_SENSORS = {
     TYPE_HEATING: [
         "temperature",
@@ -50,6 +21,7 @@
         "tado mode",
         "overlay",
         "early start",
+        "open window",
     ],
     TYPE_AIR_CONDITIONING: [
         "temperature",
@@ -64,7 +36,6 @@
 }
 
 DEVICE_SENSORS = ["tado bridge status"]
->>>>>>> 04b5d6c6
 
 
 def setup_platform(hass, config, add_entities, discovery_info=None):
