"""Support for Tado sensors for each zone."""
import logging

from homeassistant.const import ATTR_ID, ATTR_NAME, TEMP_CELSIUS
from homeassistant.helpers.entity import Entity

from . import DATA_TADO

_LOGGER = logging.getLogger(__name__)

ATTR_DATA_ID = "data_id"
ATTR_DEVICE = "device"
ATTR_ZONE = "zone"

<<<<<<< HEAD
CLIMATE_HEAT_SENSOR_TYPES = ['temperature', 'humidity', 'power',
                        'link', 'heating', 'tado mode', 'overlay']
CLIMATE_COOL_SENSOR_TYPES = ['temperature', 'humidity', 'power',
                        'link', 'ac', 'tado mode', 'overlay']
=======
CLIMATE_SENSOR_TYPES = [
    "temperature",
    "humidity",
    "power",
    "link",
    "heating",
    "tado mode",
    "overlay",
]
>>>>>>> 2f7c57b2

HOT_WATER_SENSOR_TYPES = ["power", "link", "tado mode", "overlay"]


def setup_platform(hass, config, add_entities, discovery_info=None):
    """Set up the sensor platform."""
    tado = hass.data[DATA_TADO]

    try:
        zones = tado.get_zones()
    except RuntimeError:
        _LOGGER.error("Unable to get zone info from mytado")
        return

    sensor_items = []
    for zone in zones:
<<<<<<< HEAD
        if zone['type'] == 'HEATING':
            for variable in CLIMATE_HEAT_SENSOR_TYPES:
                sensor_items.append(create_zone_sensor(
                    tado, zone, zone['name'], zone['id'], variable))
        elif zone['type'] == 'HOT_WATER':
            for variable in HOT_WATER_SENSOR_TYPES:
                sensor_items.append(create_zone_sensor(
                    tado, zone, zone['name'], zone['id'], variable))
        elif zone['type'] == 'AIR_CONDITIONING':
            for variable in CLIMATE_COOL_SENSOR_TYPES:
                sensor_items.append(create_zone_sensor(
                    tado, zone, zone['name'], zone['id'], variable))
=======
        if zone["type"] == "HEATING":
            for variable in CLIMATE_SENSOR_TYPES:
                sensor_items.append(
                    create_zone_sensor(tado, zone, zone["name"], zone["id"], variable)
                )
        elif zone["type"] == "HOT_WATER":
            for variable in HOT_WATER_SENSOR_TYPES:
                sensor_items.append(
                    create_zone_sensor(tado, zone, zone["name"], zone["id"], variable)
                )
>>>>>>> 2f7c57b2

    me_data = tado.get_me()
    sensor_items.append(
        create_device_sensor(
            tado,
            me_data,
            me_data["homes"][0]["name"],
            me_data["homes"][0]["id"],
            "tado bridge status",
        )
    )

    if sensor_items:
        add_entities(sensor_items, True)


def create_zone_sensor(tado, zone, name, zone_id, variable):
    """Create a zone sensor."""
    data_id = "zone {} {}".format(name, zone_id)

    tado.add_sensor(
        data_id,
        {ATTR_ZONE: zone, ATTR_NAME: name, ATTR_ID: zone_id, ATTR_DATA_ID: data_id},
    )

    return TadoSensor(tado, name, zone_id, variable, data_id)


def create_device_sensor(tado, device, name, device_id, variable):
    """Create a device sensor."""
    data_id = "device {} {}".format(name, device_id)

    tado.add_sensor(
        data_id,
        {
            ATTR_DEVICE: device,
            ATTR_NAME: name,
            ATTR_ID: device_id,
            ATTR_DATA_ID: data_id,
        },
    )

    return TadoSensor(tado, name, device_id, variable, data_id)


class TadoSensor(Entity):
    """Representation of a tado Sensor."""

    def __init__(self, store, zone_name, zone_id, zone_variable, data_id):
        """Initialize of the Tado Sensor."""
        self._store = store

        self.zone_name = zone_name
        self.zone_id = zone_id
        self.zone_variable = zone_variable

        self._unique_id = "{} {}".format(zone_variable, zone_id)
        self._data_id = data_id

        self._state = None
        self._state_attributes = None

    @property
    def unique_id(self):
        """Return the unique id."""
        return self._unique_id

    @property
    def name(self):
        """Return the name of the sensor."""
        return "{} {}".format(self.zone_name, self.zone_variable)

    @property
    def state(self):
        """Return the state of the sensor."""
        return self._state

    @property
    def device_state_attributes(self):
        """Return the state attributes."""
        return self._state_attributes

    @property
    def unit_of_measurement(self):
        """Return the unit of measurement."""
        if self.zone_variable == "temperature":
            return self.hass.config.units.temperature_unit
        if self.zone_variable == "humidity":
            return "%"
        if self.zone_variable == "heating":
<<<<<<< HEAD
            return '%'
        if self.zone_variable == "ac":
            return ''
=======
            return "%"
>>>>>>> 2f7c57b2

    @property
    def icon(self):
        """Icon for the sensor."""
        if self.zone_variable == "temperature":
            return "mdi:thermometer"
        if self.zone_variable == "humidity":
            return "mdi:water-percent"

    def update(self):
        """Update method called when should_poll is true."""
        self._store.update()

        data = self._store.get_data(self._data_id)

        if data is None:
            _LOGGER.debug("Received no data for zone %s", self.zone_name)
            return

        unit = TEMP_CELSIUS

        if self.zone_variable == "temperature":
            if "sensorDataPoints" in data:
                sensor_data = data["sensorDataPoints"]
                temperature = float(sensor_data["insideTemperature"]["celsius"])

                self._state = self.hass.config.units.temperature(temperature, unit)
                self._state_attributes = {
                    "time": sensor_data["insideTemperature"]["timestamp"],
                    "setting": 0,  # setting is used in climate device
                }

                # temperature setting will not exist when device is off
<<<<<<< HEAD
                if 'temperature' in data['setting'] and \
                        data['setting']['temperature'] is not None:
                    temperature = float(
                        data['setting']['temperature']['celsius'])

                    self._state_attributes["setting"] = \
                        self.hass.config.units.temperature(
                            temperature, unit)

        elif self.zone_variable == 'humidity':
            if 'sensorDataPoints' in data:
                sensor_data = data['sensorDataPoints']
                self._state = float(
                    sensor_data['humidity']['percentage'])
                self._state_attributes = {
                    "time": sensor_data['humidity']['timestamp'],
                }

        elif self.zone_variable == 'power':
            if 'setting' in data:
                self._state = data['setting']['power']

        elif self.zone_variable == 'link':
            if 'link' in data:
                self._state = data['link']['state']

        elif self.zone_variable == 'heating':
            if 'activityDataPoints' in data:
                activity_data = data['activityDataPoints']
                
                if 'heatingPower' in activity_data and activity_data['heatingPower'] is not None:
                    self._state = float(
                        activity_data['heatingPower']['percentage'])
                    self._state_attributes = {
                        "time": activity_data['heatingPower']['timestamp'],
                    }

        elif self.zone_variable == 'ac':
            if 'activityDataPoints' in data:
                activity_data = data['activityDataPoints']
                
                if 'acPower' in activity_data and activity_data['acPower'] is not None:
                    self._state = activity_data['acPower']['value']
                    self._state_attributes = {
                        "time": activity_data['acPower']['timestamp'],
                    }
=======
                if (
                    "temperature" in data["setting"]
                    and data["setting"]["temperature"] is not None
                ):
                    temperature = float(data["setting"]["temperature"]["celsius"])

                    self._state_attributes[
                        "setting"
                    ] = self.hass.config.units.temperature(temperature, unit)

        elif self.zone_variable == "humidity":
            if "sensorDataPoints" in data:
                sensor_data = data["sensorDataPoints"]
                self._state = float(sensor_data["humidity"]["percentage"])
                self._state_attributes = {"time": sensor_data["humidity"]["timestamp"]}

        elif self.zone_variable == "power":
            if "setting" in data:
                self._state = data["setting"]["power"]

        elif self.zone_variable == "link":
            if "link" in data:
                self._state = data["link"]["state"]

        elif self.zone_variable == "heating":
            if "activityDataPoints" in data:
                activity_data = data["activityDataPoints"]
                self._state = float(activity_data["heatingPower"]["percentage"])
                self._state_attributes = {
                    "time": activity_data["heatingPower"]["timestamp"]
                }
>>>>>>> 2f7c57b2

        elif self.zone_variable == "tado bridge status":
            if "connectionState" in data:
                self._state = data["connectionState"]["value"]

        elif self.zone_variable == "tado mode":
            if "tadoMode" in data:
                self._state = data["tadoMode"]

        elif self.zone_variable == "overlay":
            if "overlay" in data and data["overlay"] is not None:
                self._state = True
                self._state_attributes = {
                    "termination": data["overlay"]["termination"]["type"]
                }
            else:
                self._state = False
                self._state_attributes = {}<|MERGE_RESOLUTION|>--- conflicted
+++ resolved
@@ -12,13 +12,7 @@
 ATTR_DEVICE = "device"
 ATTR_ZONE = "zone"
 
-<<<<<<< HEAD
-CLIMATE_HEAT_SENSOR_TYPES = ['temperature', 'humidity', 'power',
-                        'link', 'heating', 'tado mode', 'overlay']
-CLIMATE_COOL_SENSOR_TYPES = ['temperature', 'humidity', 'power',
-                        'link', 'ac', 'tado mode', 'overlay']
-=======
-CLIMATE_SENSOR_TYPES = [
+CLIMATE_HEAT_SENSOR_TYPES = [
     "temperature",
     "humidity",
     "power",
@@ -27,7 +21,16 @@
     "tado mode",
     "overlay",
 ]
->>>>>>> 2f7c57b2
+
+CLIMATE_COOL_SENSOR_TYPES = [
+    "temperature",
+    "humidity",
+    "power",
+    "link",
+    "ac",
+    "tado mode",
+    "overlay",
+]
 
 HOT_WATER_SENSOR_TYPES = ["power", "link", "tado mode", "overlay"]
 
@@ -44,31 +47,18 @@
 
     sensor_items = []
     for zone in zones:
-<<<<<<< HEAD
-        if zone['type'] == 'HEATING':
+        if zone["type"] == "HEATING":
             for variable in CLIMATE_HEAT_SENSOR_TYPES:
                 sensor_items.append(create_zone_sensor(
-                    tado, zone, zone['name'], zone['id'], variable))
-        elif zone['type'] == 'HOT_WATER':
+                    tado, zone, zone["name"], zone["id"], variable))
+        elif zone["type"] == "HOT_WATER":
             for variable in HOT_WATER_SENSOR_TYPES:
                 sensor_items.append(create_zone_sensor(
-                    tado, zone, zone['name'], zone['id'], variable))
-        elif zone['type'] == 'AIR_CONDITIONING':
+                    tado, zone, zone["name"], zone["id"], variable))
+        elif zone["type"] == "AIR_CONDITIONING":
             for variable in CLIMATE_COOL_SENSOR_TYPES:
-                sensor_items.append(create_zone_sensor(
-                    tado, zone, zone['name'], zone['id'], variable))
-=======
-        if zone["type"] == "HEATING":
-            for variable in CLIMATE_SENSOR_TYPES:
-                sensor_items.append(
-                    create_zone_sensor(tado, zone, zone["name"], zone["id"], variable)
-                )
-        elif zone["type"] == "HOT_WATER":
-            for variable in HOT_WATER_SENSOR_TYPES:
-                sensor_items.append(
-                    create_zone_sensor(tado, zone, zone["name"], zone["id"], variable)
-                )
->>>>>>> 2f7c57b2
+                sensor_items.append(createzone_sensor(
+                    tado, zone, zone["name"], zone["id"], variable))
 
     me_data = tado.get_me()
     sensor_items.append(
@@ -159,13 +149,9 @@
         if self.zone_variable == "humidity":
             return "%"
         if self.zone_variable == "heating":
-<<<<<<< HEAD
-            return '%'
+            return "%"
         if self.zone_variable == "ac":
-            return ''
-=======
-            return "%"
->>>>>>> 2f7c57b2
+            return ""
 
     @property
     def icon(self):
@@ -199,54 +185,6 @@
                 }
 
                 # temperature setting will not exist when device is off
-<<<<<<< HEAD
-                if 'temperature' in data['setting'] and \
-                        data['setting']['temperature'] is not None:
-                    temperature = float(
-                        data['setting']['temperature']['celsius'])
-
-                    self._state_attributes["setting"] = \
-                        self.hass.config.units.temperature(
-                            temperature, unit)
-
-        elif self.zone_variable == 'humidity':
-            if 'sensorDataPoints' in data:
-                sensor_data = data['sensorDataPoints']
-                self._state = float(
-                    sensor_data['humidity']['percentage'])
-                self._state_attributes = {
-                    "time": sensor_data['humidity']['timestamp'],
-                }
-
-        elif self.zone_variable == 'power':
-            if 'setting' in data:
-                self._state = data['setting']['power']
-
-        elif self.zone_variable == 'link':
-            if 'link' in data:
-                self._state = data['link']['state']
-
-        elif self.zone_variable == 'heating':
-            if 'activityDataPoints' in data:
-                activity_data = data['activityDataPoints']
-                
-                if 'heatingPower' in activity_data and activity_data['heatingPower'] is not None:
-                    self._state = float(
-                        activity_data['heatingPower']['percentage'])
-                    self._state_attributes = {
-                        "time": activity_data['heatingPower']['timestamp'],
-                    }
-
-        elif self.zone_variable == 'ac':
-            if 'activityDataPoints' in data:
-                activity_data = data['activityDataPoints']
-                
-                if 'acPower' in activity_data and activity_data['acPower'] is not None:
-                    self._state = activity_data['acPower']['value']
-                    self._state_attributes = {
-                        "time": activity_data['acPower']['timestamp'],
-                    }
-=======
                 if (
                     "temperature" in data["setting"]
                     and data["setting"]["temperature"] is not None
@@ -274,11 +212,23 @@
         elif self.zone_variable == "heating":
             if "activityDataPoints" in data:
                 activity_data = data["activityDataPoints"]
-                self._state = float(activity_data["heatingPower"]["percentage"])
-                self._state_attributes = {
-                    "time": activity_data["heatingPower"]["timestamp"]
-                }
->>>>>>> 2f7c57b2
+                
+                if "heatingPower" in activity_data and activity_data["heatingPower"] is not None:
+                    self._state = float(
+                        activity_data["heatingPower"]["percentage"])
+                    self._state_attributes = {
+                        "time": activity_data["heatingPower"]["timestamp"],
+                    }
+
+        elif self.zone_variable == "ac":
+            if "activityDataPoints" in data:
+                activity_data = data["activityDataPoints"]
+                
+                if "acPower" in activity_data and activity_data["acPower"] is not None:
+                    self._state = activity_data["acPower"]["value"]
+                    self._state_attributes = {
+                        "time": activity_data["acPower"]["timestamp"],
+                    }
 
         elif self.zone_variable == "tado bridge status":
             if "connectionState" in data:
