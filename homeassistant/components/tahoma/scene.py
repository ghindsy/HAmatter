<<<<<<< HEAD
"""Support for TaHoma scenes."""
import logging
=======
"""Support for Tahoma scenes."""
>>>>>>> 65796eee
from typing import Any

from pyhoma.client import TahomaClient
from pyhoma.models import Scenario

from homeassistant.components.scene import DOMAIN as SCENE, Scene

from .const import DOMAIN


async def async_setup_platform(hass, config, async_add_entities, discovery_info=None):
    """Set up the TaHoma scenes from a config entry."""
    data = hass.data[DOMAIN]
    coordinator = data["coordinator"]

    entities = [
        TahomaScene(scene, coordinator.client) for scene in data["entities"].get(SCENE)
    ]
    async_add_entities(entities)


class TahomaScene(Scene):
    """Representation of a TaHoma scene entity."""

    def __init__(self, scenario: Scenario, client: TahomaClient):
        """Initialize the scene."""
        self.scenario = scenario
        self.client = client

    async def async_activate(self, **_: Any) -> None:
        """Activate the scene."""
        await self.client.execute_scenario(self.scenario.oid)

    @property
    def unique_id(self) -> str:
        """Return a unique ID."""
        return self.scenario.oid

    @property
    def name(self):
        """Return the name of the scene."""
        return self.scenario.label<|MERGE_RESOLUTION|>--- conflicted
+++ resolved
@@ -1,9 +1,4 @@
-<<<<<<< HEAD
-"""Support for TaHoma scenes."""
-import logging
-=======
 """Support for Tahoma scenes."""
->>>>>>> 65796eee
 from typing import Any
 
 from pyhoma.client import TahomaClient
