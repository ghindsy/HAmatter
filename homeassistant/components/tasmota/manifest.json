{
  "domain": "tasmota",
  "name": "Tasmota (beta)",
  "config_flow": true,
  "documentation": "https://www.home-assistant.io/integrations/tasmota",
<<<<<<< HEAD
  "requirements": ["hatasmota==0.1.0"],
=======
  "requirements": ["hatasmota==0.1.1"],
>>>>>>> 1de2554f
  "dependencies": ["mqtt"],
  "mqtt": ["tasmota/discovery/#"],
  "codeowners": ["@emontnemery"]
}<|MERGE_RESOLUTION|>--- conflicted
+++ resolved
@@ -3,11 +3,7 @@
   "name": "Tasmota (beta)",
   "config_flow": true,
   "documentation": "https://www.home-assistant.io/integrations/tasmota",
-<<<<<<< HEAD
-  "requirements": ["hatasmota==0.1.0"],
-=======
   "requirements": ["hatasmota==0.1.1"],
->>>>>>> 1de2554f
   "dependencies": ["mqtt"],
   "mqtt": ["tasmota/discovery/#"],
   "codeowners": ["@emontnemery"]
