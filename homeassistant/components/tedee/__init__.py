--- conflicted
+++ resolved
@@ -1,9 +1,4 @@
 """Init the tedee component."""
-<<<<<<< HEAD
-=======
-
-import logging
->>>>>>> 34b1f848
 
 from collections.abc import Awaitable, Callable
 from http import HTTPStatus
@@ -35,8 +30,6 @@
     Platform.LOCK,
     Platform.SENSOR,
 ]
-
-_LOGGER = logging.getLogger(__name__)
 
 
 async def async_setup_entry(hass: HomeAssistant, entry: ConfigEntry) -> bool:
