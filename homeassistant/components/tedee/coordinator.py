--- conflicted
+++ resolved
@@ -52,10 +52,7 @@
 
         self._next_get_locks = time.time()
         self._current_locks: set[int] = set()
-<<<<<<< HEAD
-=======
         self.new_lock_callbacks: list[Callable[[int], None]] = []
->>>>>>> 7385da62
 
     @property
     def bridge(self) -> TedeeBridge:
@@ -91,7 +88,6 @@
         if not self._current_locks:
             self._current_locks = set(self.tedee_client.locks_dict.keys())
 
-<<<<<<< HEAD
         if removed_locks := self._current_locks - set(
             self.tedee_client.locks_dict.keys()
         ):
@@ -102,13 +98,11 @@
                     identifiers={(DOMAIN, str(lock_id))}
                 ):
                     device_registry.async_remove_device(device.id)
-=======
         if new_locks := set(self.tedee_client.locks_dict.keys()) - self._current_locks:
             _LOGGER.debug("New locks found: %s", ", ".join(map(str, new_locks)))
             for lock_id in new_locks:
                 for callback in self.new_lock_callbacks:
                     callback(lock_id)
->>>>>>> 7385da62
 
         return self.tedee_client.locks_dict
 
