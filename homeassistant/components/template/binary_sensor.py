--- conflicted
+++ resolved
@@ -27,11 +27,8 @@
 CONF_DELAY_ON = 'delay_on'
 CONF_DELAY_OFF = 'delay_off'
 CONF_ATTRIBUTE_TEMPLATES = 'attribute_templates'
-<<<<<<< HEAD
 
 ATTRIBUTES_PREFIX = '_attributes.'
-=======
->>>>>>> 3fdaecb7
 
 SENSOR_SCHEMA = vol.Schema({
     vol.Required(CONF_VALUE_TEMPLATE): cv.template,
@@ -226,28 +223,19 @@
         ))
 
         if self._attribute_templates is not None:
-<<<<<<< HEAD
             templates.update({'{}{}'.format(ATTRIBUTES_PREFIX,key): value}
                                   for key, value
                                   in self._attribute_templates.items()})
-=======
-            templates.update(dict(('_attributes.' + key, value)
-                                  for key, value
-                                  in self._attribute_templates.items()))
->>>>>>> 3fdaecb7
+
 
         for property_name, template in templates.items():
             if template is None:
                 continue
 
             try:
-<<<<<<< HEAD
                 if property_name.startswith(ATTRIBUTES_PREFIX):
                     attribute_name = property_name.replace(ATTRIBUTES_PREFIX, '')
-=======
-                if property_name.startswith("_attributes."):
-                    attribute_name = property_name.replace("_attributes.", "")
->>>>>>> 3fdaecb7
+
                     self._attributes[attribute_name] = template.async_render()
                 else:
                     setattr(self, property_name, template.async_render())
