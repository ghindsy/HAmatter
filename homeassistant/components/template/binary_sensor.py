--- conflicted
+++ resolved
@@ -39,11 +39,8 @@
         vol.Required(CONF_VALUE_TEMPLATE): cv.template,
         vol.Optional(CONF_ICON_TEMPLATE): cv.template,
         vol.Optional(CONF_ENTITY_PICTURE_TEMPLATE): cv.template,
-<<<<<<< HEAD
         vol.Optional(CONF_AVAILABILITY_TEMPLATE): cv.template,
-=======
         vol.Optional(CONF_ATTRIBUTE_TEMPLATES): vol.Schema({cv.string: cv.template}),
->>>>>>> e204d22a
         vol.Optional(ATTR_FRIENDLY_NAME): cv.string,
         vol.Optional(ATTR_ENTITY_ID): cv.entity_ids,
         vol.Optional(CONF_DEVICE_CLASS): DEVICE_CLASSES_SCHEMA,
@@ -72,22 +69,14 @@
 
         invalid_templates = []
 
-<<<<<<< HEAD
-        for tpl_name, template in (
-            (CONF_VALUE_TEMPLATE, value_template),
-            (CONF_ICON_TEMPLATE, icon_template),
-            (CONF_ENTITY_PICTURE_TEMPLATE, entity_picture_template),
-            (CONF_AVAILABILITY_TEMPLATE, availability_template),
-        ):
-=======
         templates = {
             CONF_VALUE_TEMPLATE: value_template,
             CONF_ICON_TEMPLATE: icon_template,
             CONF_ENTITY_PICTURE_TEMPLATE: entity_picture_template,
+            CONF_AVAILABILITY_TEMPLATE: availability_template,
         }
 
         for tpl_name, template in chain(templates.items(), attribute_templates.items()):
->>>>>>> e204d22a
             if template is None:
                 continue
             template.hass = hass
@@ -180,12 +169,9 @@
         self._entities = entity_ids
         self._delay_on = delay_on
         self._delay_off = delay_off
-<<<<<<< HEAD
         self._available = True
-=======
         self._attribute_templates = attribute_templates
         self._attributes = {}
->>>>>>> e204d22a
 
     async def async_added_to_hass(self):
         """Register callbacks."""
@@ -267,24 +253,20 @@
                 return
             _LOGGER.error("Could not render template %s: %s", self._name, ex)
 
-<<<<<<< HEAD
-        if self._availability_template is not None:
-            try:
-                result = self._availability_template.async_render()
-                self._available = result == "true"
-            except (TemplateError, ValueError) as err:
-                _LOGGER.error(err)
-                self._available = True
-
-        for property_name, template in (
-            ("_icon", self._icon_template),
-            ("_entity_picture", self._entity_picture_template),
-        ):
-=======
-        templates = {
-            "_icon": self._icon_template,
-            "_entity_picture": self._entity_picture_template,
-        }
+        try:
+            self._available = (
+                self._availability_template.async_render().lower() == "true"
+            )
+        except TemplateError as ex:
+            if ex.args and ex.args[0].startswith(
+                "UndefinedError: 'None' has no attribute"
+            ):
+                # Common during HA startup - so just a warning
+                _LOGGER.warning(
+                    "Could not render template %s, " "the state is unknown", self._name
+                )
+                return
+            _LOGGER.error("Could not render template %s: %s", self._name, ex)
 
         attrs = {}
         if self._attribute_templates is not None:
@@ -295,8 +277,12 @@
                     _LOGGER.error("Error rendering attribute %s: %s", key, err)
             self._attributes = attrs
 
+        templates = {
+            "_icon": self._icon_template,
+            "_entity_picture": self._entity_picture_template,
+        }
+
         for property_name, template in templates.items():
->>>>>>> e204d22a
             if template is None:
                 continue
 
