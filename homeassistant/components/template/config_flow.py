"""Config flow for the Template integration."""

from __future__ import annotations

from collections.abc import Callable, Coroutine, Mapping
from functools import partial
from typing import Any, cast

import voluptuous as vol

from homeassistant.components import websocket_api
from homeassistant.components.binary_sensor import BinarySensorDeviceClass
from homeassistant.components.button import ButtonDeviceClass
from homeassistant.components.sensor import (
    CONF_STATE_CLASS,
    DEVICE_CLASS_STATE_CLASSES,
    DEVICE_CLASS_UNITS,
    SensorDeviceClass,
    SensorStateClass,
)
from homeassistant.const import (
    CONF_DEVICE_CLASS,
    CONF_DEVICE_ID,
    CONF_NAME,
    CONF_STATE,
    CONF_UNIT_OF_MEASUREMENT,
    Platform,
)
from homeassistant.core import HomeAssistant, callback
from homeassistant.exceptions import HomeAssistantError
from homeassistant.helpers import entity_registry as er, selector
from homeassistant.helpers.schema_config_entry_flow import (
    SchemaCommonFlowHandler,
    SchemaConfigFlowHandler,
    SchemaFlowFormStep,
    SchemaFlowMenuStep,
)

from .binary_sensor import async_create_preview_binary_sensor
from .const import CONF_PRESS, DOMAIN
from .sensor import async_create_preview_sensor
from .template_entity import TemplateEntity

<<<<<<< HEAD
_SCHEMA_STATE = {
=======
_SCHEMA_STATE: dict[vol.Marker, Any] = {
>>>>>>> 4d68ae11
    vol.Required(CONF_STATE): selector.TemplateSelector(),
}


def generate_schema(domain: str, flow_type: str) -> vol.Schema:
    """Generate schema."""
    schema: dict[vol.Marker, Any] = {}

    if flow_type == "config":
        schema = {vol.Required(CONF_NAME): selector.TextSelector()}

    if domain == Platform.BINARY_SENSOR:
        schema |= _SCHEMA_STATE
        if flow_type == "config":
            schema |= {
                vol.Optional(CONF_DEVICE_CLASS): selector.SelectSelector(
                    selector.SelectSelectorConfig(
                        options=[cls.value for cls in BinarySensorDeviceClass],
                        mode=selector.SelectSelectorMode.DROPDOWN,
                        translation_key="binary_sensor_device_class",
                        sort=True,
                    ),
                ),
            }
<<<<<<< HEAD

    if domain == Platform.BUTTON:
        schema |= {
            vol.Optional(CONF_PRESS): selector.ActionSelector(),
        }
        if flow_type == "config":
            schema |= {
                vol.Optional(CONF_DEVICE_CLASS): selector.SelectSelector(
                    selector.SelectSelectorConfig(
                        options=[cls.value for cls in ButtonDeviceClass],
                        mode=selector.SelectSelectorMode.DROPDOWN,
                        translation_key="button_device_class",
                        sort=True,
                    ),
                )
            }
=======
>>>>>>> 4d68ae11

    if domain == Platform.SENSOR:
        schema |= _SCHEMA_STATE | {
            vol.Optional(CONF_UNIT_OF_MEASUREMENT): selector.SelectSelector(
                selector.SelectSelectorConfig(
                    options=list(
                        {
                            str(unit)
                            for units in DEVICE_CLASS_UNITS.values()
                            for unit in units
                            if unit is not None
                        }
                    ),
                    mode=selector.SelectSelectorMode.DROPDOWN,
                    translation_key="sensor_unit_of_measurement",
                    custom_value=True,
                    sort=True,
                ),
            ),
            vol.Optional(CONF_DEVICE_CLASS): selector.SelectSelector(
                selector.SelectSelectorConfig(
                    options=[
                        cls.value
                        for cls in SensorDeviceClass
                        if cls != SensorDeviceClass.ENUM
                    ],
                    mode=selector.SelectSelectorMode.DROPDOWN,
                    translation_key="sensor_device_class",
                    sort=True,
                ),
            ),
            vol.Optional(CONF_STATE_CLASS): selector.SelectSelector(
                selector.SelectSelectorConfig(
                    options=[cls.value for cls in SensorStateClass],
                    mode=selector.SelectSelectorMode.DROPDOWN,
                    translation_key="sensor_state_class",
                    sort=True,
                ),
            ),
        }

    schema[vol.Optional(CONF_DEVICE_ID)] = selector.DeviceSelector()

    return vol.Schema(schema)
<<<<<<< HEAD


def options_schema(domain: str) -> vol.Schema:
    """Generate options schema."""
    return generate_schema(domain, "option")
=======

>>>>>>> 4d68ae11

options_schema = partial(generate_schema, flow_type="options")

<<<<<<< HEAD
def config_schema(domain: str) -> vol.Schema:
    """Generate config schema."""
    return generate_schema(domain, "config")
=======
config_schema = partial(generate_schema, flow_type="config")
>>>>>>> 4d68ae11


async def choose_options_step(options: dict[str, Any]) -> str:
    """Return next step_id for options flow according to template_type."""
    return cast(str, options["template_type"])


def _validate_unit(options: dict[str, Any]) -> None:
    """Validate unit of measurement."""
    if (
        (device_class := options.get(CONF_DEVICE_CLASS))
        and (units := DEVICE_CLASS_UNITS.get(device_class)) is not None
        and (unit := options.get(CONF_UNIT_OF_MEASUREMENT)) not in units
    ):
        sorted_units = sorted(
            [f"'{unit!s}'" if unit else "no unit of measurement" for unit in units],
            key=str.casefold,
        )
        if len(sorted_units) == 1:
            units_string = sorted_units[0]
        else:
            units_string = f"one of {', '.join(sorted_units)}"

        raise vol.Invalid(
            f"'{unit}' is not a valid unit for device class '{device_class}'; "
            f"expected {units_string}"
        )


def _validate_state_class(options: dict[str, Any]) -> None:
    """Validate state class."""
    if (
        (state_class := options.get(CONF_STATE_CLASS))
        and (device_class := options.get(CONF_DEVICE_CLASS))
        and (state_classes := DEVICE_CLASS_STATE_CLASSES.get(device_class)) is not None
        and state_class not in state_classes
    ):
        sorted_state_classes = sorted(
            [f"'{state_class!s}'" for state_class in state_classes],
            key=str.casefold,
        )
        if len(sorted_state_classes) == 0:
            state_classes_string = "no state class"
        elif len(sorted_state_classes) == 1:
            state_classes_string = sorted_state_classes[0]
        else:
            state_classes_string = f"one of {', '.join(sorted_state_classes)}"

        raise vol.Invalid(
            f"'{state_class}' is not a valid state class for device class "
            f"'{device_class}'; expected {state_classes_string}"
        )


def validate_user_input(
    template_type: str,
) -> Callable[
    [SchemaCommonFlowHandler, dict[str, Any]],
    Coroutine[Any, Any, dict[str, Any]],
]:
    """Do post validation of user input.

    For sensors: Validate unit of measurement.
    For all domaines: Set template type.
    """

    async def _validate_user_input(
        _: SchemaCommonFlowHandler,
        user_input: dict[str, Any],
    ) -> dict[str, Any]:
        """Add template type to user input."""
        if template_type == Platform.SENSOR:
            _validate_unit(user_input)
            _validate_state_class(user_input)
        return {"template_type": template_type} | user_input

    return _validate_user_input


TEMPLATE_TYPES = [
    "binary_sensor",
    "button",
    "sensor",
]

CONFIG_FLOW = {
    "user": SchemaFlowMenuStep(TEMPLATE_TYPES),
    Platform.BINARY_SENSOR: SchemaFlowFormStep(
        config_schema(Platform.BINARY_SENSOR),
        preview="template",
        validate_user_input=validate_user_input(Platform.BINARY_SENSOR),
    ),
    Platform.BUTTON: SchemaFlowFormStep(
        config_schema(Platform.BUTTON),
        validate_user_input=validate_user_input(Platform.BUTTON),
    ),
    Platform.SENSOR: SchemaFlowFormStep(
        config_schema(Platform.SENSOR),
        preview="template",
        validate_user_input=validate_user_input(Platform.SENSOR),
    ),
}


OPTIONS_FLOW = {
    "init": SchemaFlowFormStep(next_step=choose_options_step),
    Platform.BINARY_SENSOR: SchemaFlowFormStep(
        options_schema(Platform.BINARY_SENSOR),
        preview="template",
        validate_user_input=validate_user_input(Platform.BINARY_SENSOR),
    ),
    Platform.BUTTON: SchemaFlowFormStep(
        options_schema(Platform.BUTTON),
        validate_user_input=validate_user_input(Platform.BUTTON),
    ),
    Platform.SENSOR: SchemaFlowFormStep(
        options_schema(Platform.SENSOR),
        preview="template",
        validate_user_input=validate_user_input(Platform.SENSOR),
    ),
}

CREATE_PREVIEW_ENTITY: dict[
    str,
    Callable[[HomeAssistant, str, dict[str, Any]], TemplateEntity],
] = {
    "binary_sensor": async_create_preview_binary_sensor,
    "sensor": async_create_preview_sensor,
}


class TemplateConfigFlowHandler(SchemaConfigFlowHandler, domain=DOMAIN):
    """Handle config flow for template helper."""

    config_flow = CONFIG_FLOW
    options_flow = OPTIONS_FLOW

    @callback
    def async_config_entry_title(self, options: Mapping[str, Any]) -> str:
        """Return config entry title."""
        return cast(str, options["name"])

    @staticmethod
    async def async_setup_preview(hass: HomeAssistant) -> None:
        """Set up preview WS API."""
        websocket_api.async_register_command(hass, ws_start_preview)


@websocket_api.websocket_command(
    {
        vol.Required("type"): "template/start_preview",
        vol.Required("flow_id"): str,
        vol.Required("flow_type"): vol.Any("config_flow", "options_flow"),
        vol.Required("user_input"): dict,
    }
)
@callback
def ws_start_preview(
    hass: HomeAssistant,
    connection: websocket_api.ActiveConnection,
    msg: dict[str, Any],
) -> None:
    """Generate a preview."""

    def _validate(schema: vol.Schema, domain: str, user_input: dict[str, Any]) -> Any:
        errors = {}
        key: vol.Marker
        for key, validator in schema.schema.items():
            if key.schema not in user_input:
                continue
            try:
                validator(user_input[key.schema])
            except vol.Invalid as ex:
                errors[key.schema] = str(ex.msg)

        if domain == Platform.SENSOR:
            try:
                _validate_unit(user_input)
            except vol.Invalid as ex:
                errors[CONF_UNIT_OF_MEASUREMENT] = str(ex.msg)
            try:
                _validate_state_class(user_input)
            except vol.Invalid as ex:
                errors[CONF_STATE_CLASS] = str(ex.msg)

        return errors

    entity_registry_entry: er.RegistryEntry | None = None
    if msg["flow_type"] == "config_flow":
        flow_status = hass.config_entries.flow.async_get(msg["flow_id"])
        template_type = flow_status["step_id"]
        form_step = cast(SchemaFlowFormStep, CONFIG_FLOW[template_type])
        schema = cast(vol.Schema, form_step.schema)
        name = msg["user_input"]["name"]
    else:
        flow_status = hass.config_entries.options.async_get(msg["flow_id"])
        config_entry = hass.config_entries.async_get_entry(flow_status["handler"])
        if not config_entry:
            raise HomeAssistantError
        template_type = config_entry.options["template_type"]
        name = config_entry.options["name"]
        schema = cast(vol.Schema, OPTIONS_FLOW[template_type].schema)
        entity_registry = er.async_get(hass)
        entries = er.async_entries_for_config_entry(
            entity_registry, flow_status["handler"]
        )
        if entries:
            entity_registry_entry = entries[0]

    errors = _validate(schema, template_type, msg["user_input"])

    @callback
    def async_preview_updated(
        state: str | None,
        attributes: Mapping[str, Any] | None,
        listeners: dict[str, bool | set[str]] | None,
        error: str | None,
    ) -> None:
        """Forward config entry state events to websocket."""
        if error is not None:
            connection.send_message(
                websocket_api.event_message(
                    msg["id"],
                    {"error": error},
                )
            )
            return
        connection.send_message(
            websocket_api.event_message(
                msg["id"],
                {"attributes": attributes, "listeners": listeners, "state": state},
            )
        )

    if errors:
        connection.send_message(
            {
                "id": msg["id"],
                "type": websocket_api.TYPE_RESULT,
                "success": False,
                "error": {"code": "invalid_user_input", "message": errors},
            }
        )
        return

    preview_entity = CREATE_PREVIEW_ENTITY[template_type](hass, name, msg["user_input"])
    preview_entity.hass = hass
    preview_entity.registry_entry = entity_registry_entry

    connection.send_result(msg["id"])
    connection.subscriptions[msg["id"]] = preview_entity.async_start_preview(
        async_preview_updated
    )<|MERGE_RESOLUTION|>--- conflicted
+++ resolved
@@ -41,11 +41,7 @@
 from .sensor import async_create_preview_sensor
 from .template_entity import TemplateEntity
 
-<<<<<<< HEAD
-_SCHEMA_STATE = {
-=======
 _SCHEMA_STATE: dict[vol.Marker, Any] = {
->>>>>>> 4d68ae11
     vol.Required(CONF_STATE): selector.TemplateSelector(),
 }
 
@@ -70,7 +66,6 @@
                     ),
                 ),
             }
-<<<<<<< HEAD
 
     if domain == Platform.BUTTON:
         schema |= {
@@ -87,8 +82,6 @@
                     ),
                 )
             }
-=======
->>>>>>> 4d68ae11
 
     if domain == Platform.SENSOR:
         schema |= _SCHEMA_STATE | {
@@ -133,25 +126,11 @@
     schema[vol.Optional(CONF_DEVICE_ID)] = selector.DeviceSelector()
 
     return vol.Schema(schema)
-<<<<<<< HEAD
-
-
-def options_schema(domain: str) -> vol.Schema:
-    """Generate options schema."""
-    return generate_schema(domain, "option")
-=======
-
->>>>>>> 4d68ae11
+
 
 options_schema = partial(generate_schema, flow_type="options")
 
-<<<<<<< HEAD
-def config_schema(domain: str) -> vol.Schema:
-    """Generate config schema."""
-    return generate_schema(domain, "config")
-=======
 config_schema = partial(generate_schema, flow_type="config")
->>>>>>> 4d68ae11
 
 
 async def choose_options_step(options: dict[str, Any]) -> str:
