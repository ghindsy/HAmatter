--- conflicted
+++ resolved
@@ -11,7 +11,6 @@
     CONF_NAME,
     CONF_OPTIMISTIC,
     CONF_VALUE_TEMPLATE,
-    CONF_AVAILABILITY_TEMPLATE,
     EVENT_HOMEASSISTANT_START,
     STATE_ON,
     STATE_LOCKED,
@@ -20,11 +19,8 @@
 from homeassistant.exceptions import TemplateError
 from homeassistant.helpers.event import async_track_state_change
 from homeassistant.helpers.script import Script
-<<<<<<< HEAD
 from . import extract_entities, initialise_templates
-=======
 from .const import CONF_AVAILABILITY_TEMPLATE
->>>>>>> 10a32502
 
 _LOGGER = logging.getLogger(__name__)
 
@@ -51,7 +47,6 @@
     device = config.get(CONF_NAME)
 
     value_template = config.get(CONF_VALUE_TEMPLATE)
-<<<<<<< HEAD
     availability_template = config.get(CONF_AVAILABILITY_TEMPLATE)
 
     templates = {
@@ -61,30 +56,6 @@
 
     initialise_templates(hass, templates)
     entity_ids = extract_entities(device, "lock", None, templates)
-=======
-    value_template.hass = hass
-    value_template_entity_ids = value_template.extract_entities()
-
-    if value_template_entity_ids == MATCH_ALL:
-        _LOGGER.warning(
-            "Template lock '%s' has no entity ids configured to track nor "
-            "were we able to extract the entities to track from the '%s' "
-            "template. This entity will only be able to be updated "
-            "manually.",
-            name,
-            CONF_VALUE_TEMPLATE,
-        )
->>>>>>> 10a32502
-
-    template_entity_ids = set()
-    template_entity_ids |= set(value_template_entity_ids)
-
-    availability_template = config.get(CONF_AVAILABILITY_TEMPLATE)
-    if availability_template is not None:
-        availability_template.hass = hass
-        temp_ids = availability_template.extract_entities()
-        if str(temp_ids) != MATCH_ALL:
-            template_entity_ids |= set(temp_ids)
 
     async_add_devices(
         [
@@ -93,11 +64,7 @@
                 device,
                 value_template,
                 availability_template,
-<<<<<<< HEAD
                 entity_ids,
-=======
-                template_entity_ids,
->>>>>>> 10a32502
                 config.get(CONF_LOCK),
                 config.get(CONF_UNLOCK),
                 config.get(CONF_OPTIMISTIC),
@@ -195,11 +162,6 @@
             try:
                 result = self._availability_template.async_render()
                 self._available = result == "true"
-<<<<<<< HEAD
-            except (TemplateError, ValueError) as err:
-                _LOGGER.error(err)
-                self._available = True
-=======
             except (TemplateError, ValueError) as ex:
                 _LOGGER.error(
                     "Could not render %s template %s: %s",
@@ -207,7 +169,6 @@
                     self._name,
                     ex,
                 )
->>>>>>> 10a32502
 
     async def async_lock(self, **kwargs):
         """Lock the device."""
