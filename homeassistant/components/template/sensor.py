--- conflicted
+++ resolved
@@ -80,38 +80,6 @@
             CONF_AVAILABILITY_TEMPLATE: availability_template,
         }
 
-<<<<<<< HEAD
-        for tpl_name, template in chain(templates.items(), attribute_templates.items()):
-            if template is None:
-                continue
-            template.hass = hass
-
-            if manual_entity_ids is not None:
-                continue
-
-            template_entity_ids = template.extract_entities()
-            if template_entity_ids == MATCH_ALL:
-                entity_ids = MATCH_ALL
-                # Cut off _template from name
-                invalid_templates.append(tpl_name.replace("_template", ""))
-            elif entity_ids != MATCH_ALL:
-                entity_ids |= set(template_entity_ids)
-
-        if invalid_templates:
-            _LOGGER.info(
-                "Template sensor %s has no entity ids configured to track nor"
-                " were we able to extract the entities to track from the %s "
-                "template(s). This entity will only be able to be updated "
-                "manually.",
-                device,
-                ", ".join(invalid_templates),
-            )
-
-        if manual_entity_ids is not None:
-            entity_ids = manual_entity_ids
-        elif entity_ids != MATCH_ALL:
-            entity_ids = list(entity_ids)
-=======
         initialise_templates(hass, templates, attribute_templates)
         entity_ids = extract_entities(
             device,
@@ -120,7 +88,6 @@
             templates,
             attribute_templates,
         )
->>>>>>> 56718218
 
         sensors.append(
             SensorTemplate(
