{
  "config": {
    "step": {
      "binary_sensor": {
        "data": {
          "device_id": "[%key:common::config_flow::data::device%]",
          "device_class": "[%key:component::template::config::step::sensor::data::device_class%]",
          "name": "[%key:common::config_flow::data::name%]",
          "state": "[%key:component::template::config::step::sensor::data::state%]"
        },
        "data_description": {
          "device_id": "[%key:component::template::config::step::sensor::data_description::device_id%]"
        },
        "title": "Template binary sensor"
      },
      "button": {
        "data": {
          "device_id": "[%key:common::config_flow::data::device%]",
          "device_class": "[%key:component::template::config::step::sensor::data::device_class%]",
          "name": "[%key:common::config_flow::data::name%]",
          "press": "Actions on press"
        },
        "data_description": {
          "device_id": "[%key:component::template::config::step::sensor::data_description::device_id%]"
        },
        "title": "Template button"
      },
      "image": {
        "data": {
          "device_id": "[%key:common::config_flow::data::device%]",
          "name": "[%key:common::config_flow::data::name%]",
          "url": "[%key:common::config_flow::data::url%]",
          "verify_ssl": "[%key:common::config_flow::data::verify_ssl%]"
        },
        "data_description": {
          "device_id": "[%key:component::template::config::step::sensor::data_description::device_id%]"
        },
        "title": "Template image"
      },
      "sensor": {
        "data": {
          "device_id": "[%key:common::config_flow::data::device%]",
          "device_class": "Device class",
          "name": "[%key:common::config_flow::data::name%]",
          "state_class": "[%key:component::sensor::entity_component::_::state_attributes::state_class::name%]",
          "state": "State template",
          "unit_of_measurement": "Unit of measurement"
        },
        "data_description": {
          "device_id": "Select a device to link to this entity."
        },
        "title": "Template sensor"
      },
      "user": {
        "description": "This helper allows you to create helper entities that define their state using a template.",
        "menu_options": {
          "binary_sensor": "Template a binary sensor",
          "button": "Template a button",
<<<<<<< HEAD
          "sensor": "Template a sensor",
          "switch": "Template a switch"
=======
          "image": "Template a image",
          "sensor": "Template a sensor"
>>>>>>> 2fce71ea
        },
        "title": "Template helper"
      },
      "switch": {
        "data": {
          "device_id": "[%key:common::config_flow::data::device%]",
          "name": "[%key:common::config_flow::data::name%]",
          "turn_off": "Actions on turn off",
          "turn_on": "Actions on turn on",
          "state": "[%key:component::template::config::step::sensor::data::state%]"
        },
        "data_description": {
          "device_id": "[%key:component::template::config::step::sensor::data_description::device_id%]"
        },
        "title": "Template switch"
      }
    }
  },
  "options": {
    "step": {
      "binary_sensor": {
        "data": {
          "device_id": "[%key:common::config_flow::data::device%]",
          "state": "[%key:component::template::config::step::sensor::data::state%]"
        },
        "data_description": {
          "device_id": "[%key:component::template::config::step::sensor::data_description::device_id%]"
        },
        "title": "[%key:component::template::config::step::binary_sensor::title%]"
      },
      "button": {
        "data": {
          "device_id": "[%key:common::config_flow::data::device%]",
          "press": "[%key:component::template::config::step::button::data::press%]"
        },
        "data_description": {
          "device_id": "[%key:component::template::config::step::sensor::data_description::device_id%]"
        },
        "title": "[%key:component::template::config::step::button::title%]"
      },
      "image": {
        "data": {
          "device_id": "[%key:common::config_flow::data::device%]",
          "url": "[%key:common::config_flow::data::url%]",
          "verify_ssl": "[%key:common::config_flow::data::verify_ssl%]"
        },
        "data_description": {
          "device_id": "[%key:component::template::config::step::sensor::data_description::device_id%]"
        },
        "title": "[%key:component::template::config::step::image::title%]"
      },
      "sensor": {
        "data": {
          "device_id": "[%key:common::config_flow::data::device%]",
          "device_class": "[%key:component::template::config::step::sensor::data::device_class%]",
          "state_class": "[%key:component::sensor::entity_component::_::state_attributes::state_class::name%]",
          "state": "[%key:component::template::config::step::sensor::data::state%]",
          "unit_of_measurement": "[%key:component::template::config::step::sensor::data::unit_of_measurement%]"
        },
        "data_description": {
          "device_id": "[%key:component::template::config::step::sensor::data_description::device_id%]"
        },
        "title": "[%key:component::template::config::step::sensor::title%]"
      },
      "switch": {
        "data": {
          "device_id": "[%key:common::config_flow::data::device%]",
          "name": "[%key:common::config_flow::data::name%]",
          "state": "[%key:component::template::config::step::sensor::data::state%]",
          "turn_off": "[%key:component::template::config::step::switch::data::turn_off%]",
          "turn_on": "[%key:component::template::config::step::switch::data::turn_on%]"
        },
        "data_description": {
          "device_id": "[%key:component::template::config::step::sensor::data_description::device_id%]"
        },
        "title": "[%key:component::template::config::step::switch::title%]"
      }
    }
  },
  "selector": {
    "binary_sensor_device_class": {
      "options": {
        "battery": "[%key:component::binary_sensor::entity_component::battery::name%]",
        "battery_charging": "[%key:component::binary_sensor::entity_component::battery_charging::name%]",
        "carbon_monoxide": "[%key:component::binary_sensor::entity_component::carbon_monoxide::name%]",
        "cold": "[%key:component::binary_sensor::entity_component::cold::name%]",
        "connectivity": "[%key:component::binary_sensor::entity_component::connectivity::name%]",
        "door": "[%key:component::binary_sensor::entity_component::door::name%]",
        "garage_door": "[%key:component::binary_sensor::entity_component::garage_door::name%]",
        "gas": "[%key:component::binary_sensor::entity_component::gas::name%]",
        "heat": "[%key:component::binary_sensor::entity_component::heat::name%]",
        "light": "[%key:component::binary_sensor::entity_component::light::name%]",
        "lock": "[%key:component::binary_sensor::entity_component::lock::name%]",
        "moisture": "[%key:component::binary_sensor::entity_component::moisture::name%]",
        "motion": "[%key:component::binary_sensor::entity_component::motion::name%]",
        "moving": "[%key:component::binary_sensor::entity_component::moving::name%]",
        "occupancy": "[%key:component::binary_sensor::entity_component::occupancy::name%]",
        "opening": "[%key:component::binary_sensor::entity_component::opening::name%]",
        "plug": "[%key:component::binary_sensor::entity_component::plug::name%]",
        "power": "[%key:component::binary_sensor::entity_component::power::name%]",
        "presence": "[%key:component::binary_sensor::entity_component::presence::name%]",
        "problem": "[%key:component::binary_sensor::entity_component::problem::name%]",
        "running": "[%key:component::binary_sensor::entity_component::running::name%]",
        "safety": "[%key:component::binary_sensor::entity_component::safety::name%]",
        "smoke": "[%key:component::binary_sensor::entity_component::smoke::name%]",
        "sound": "[%key:component::binary_sensor::entity_component::sound::name%]",
        "tamper": "[%key:component::binary_sensor::entity_component::tamper::name%]",
        "update": "[%key:component::binary_sensor::entity_component::update::name%]",
        "vibration": "[%key:component::binary_sensor::entity_component::vibration::name%]",
        "window": "[%key:component::binary_sensor::entity_component::window::name%]"
      }
    },
    "button_device_class": {
      "options": {
        "identify": "[%key:component::button::entity_component::identify::name%]",
        "restart": "[%key:common::action::restart%]",
        "update": "[%key:component::button::entity_component::update::name%]"
      }
    },
    "sensor_device_class": {
      "options": {
        "apparent_power": "[%key:component::sensor::entity_component::apparent_power::name%]",
        "aqi": "[%key:component::sensor::entity_component::aqi::name%]",
        "atmospheric_pressure": "[%key:component::sensor::entity_component::atmospheric_pressure::name%]",
        "battery": "[%key:component::sensor::entity_component::battery::name%]",
        "carbon_dioxide": "[%key:component::sensor::entity_component::carbon_dioxide::name%]",
        "carbon_monoxide": "[%key:component::sensor::entity_component::carbon_monoxide::name%]",
        "conductivity": "[%key:component::sensor::entity_component::conductivity::name%]",
        "current": "[%key:component::sensor::entity_component::current::name%]",
        "data_rate": "[%key:component::sensor::entity_component::data_rate::name%]",
        "data_size": "[%key:component::sensor::entity_component::data_size::name%]",
        "date": "[%key:component::sensor::entity_component::date::name%]",
        "distance": "[%key:component::sensor::entity_component::distance::name%]",
        "duration": "[%key:component::sensor::entity_component::duration::name%]",
        "energy": "[%key:component::sensor::entity_component::energy::name%]",
        "energy_storage": "[%key:component::sensor::entity_component::energy_storage::name%]",
        "frequency": "[%key:component::sensor::entity_component::frequency::name%]",
        "gas": "[%key:component::sensor::entity_component::gas::name%]",
        "humidity": "[%key:component::sensor::entity_component::humidity::name%]",
        "illuminance": "[%key:component::sensor::entity_component::illuminance::name%]",
        "irradiance": "[%key:component::sensor::entity_component::irradiance::name%]",
        "moisture": "[%key:component::sensor::entity_component::moisture::name%]",
        "monetary": "[%key:component::sensor::entity_component::monetary::name%]",
        "nitrogen_dioxide": "[%key:component::sensor::entity_component::nitrogen_dioxide::name%]",
        "nitrogen_monoxide": "[%key:component::sensor::entity_component::nitrogen_monoxide::name%]",
        "nitrous_oxide": "[%key:component::sensor::entity_component::nitrous_oxide::name%]",
        "ozone": "[%key:component::sensor::entity_component::ozone::name%]",
        "ph": "[%key:component::sensor::entity_component::ph::name%]",
        "pm1": "[%key:component::sensor::entity_component::pm1::name%]",
        "pm10": "[%key:component::sensor::entity_component::pm10::name%]",
        "pm25": "[%key:component::sensor::entity_component::pm25::name%]",
        "power": "[%key:component::sensor::entity_component::power::name%]",
        "power_factor": "[%key:component::sensor::entity_component::power_factor::name%]",
        "precipitation": "[%key:component::sensor::entity_component::precipitation::name%]",
        "precipitation_intensity": "[%key:component::sensor::entity_component::precipitation_intensity::name%]",
        "pressure": "[%key:component::sensor::entity_component::pressure::name%]",
        "reactive_power": "[%key:component::sensor::entity_component::reactive_power::name%]",
        "signal_strength": "[%key:component::sensor::entity_component::signal_strength::name%]",
        "sound_pressure": "[%key:component::sensor::entity_component::sound_pressure::name%]",
        "speed": "[%key:component::sensor::entity_component::speed::name%]",
        "sulphur_dioxide": "[%key:component::sensor::entity_component::sulphur_dioxide::name%]",
        "temperature": "[%key:component::sensor::entity_component::temperature::name%]",
        "timestamp": "[%key:component::sensor::entity_component::timestamp::name%]",
        "volatile_organic_compounds": "[%key:component::sensor::entity_component::volatile_organic_compounds::name%]",
        "volatile_organic_compounds_parts": "[%key:component::sensor::entity_component::volatile_organic_compounds::name%]",
        "voltage": "[%key:component::sensor::entity_component::voltage::name%]",
        "volume": "[%key:component::sensor::entity_component::volume::name%]",
        "volume_flow_rate": "[%key:component::sensor::entity_component::volume_flow_rate::name%]",
        "volume_storage": "[%key:component::sensor::entity_component::volume_storage::name%]",
        "water": "[%key:component::sensor::entity_component::water::name%]",
        "weight": "[%key:component::sensor::entity_component::weight::name%]",
        "wind_speed": "[%key:component::sensor::entity_component::wind_speed::name%]"
      }
    },
    "sensor_state_class": {
      "options": {
        "measurement": "[%key:component::sensor::entity_component::_::state_attributes::state_class::state::measurement%]",
        "total": "[%key:component::sensor::entity_component::_::state_attributes::state_class::state::total%]",
        "total_increasing": "[%key:component::sensor::entity_component::_::state_attributes::state_class::state::total_increasing%]"
      }
    },
    "sensor_unit_of_measurement": {
      "options": {
        "none": "No unit of measurement"
      }
    }
  },
  "services": {
    "reload": {
      "name": "[%key:common::action::reload%]",
      "description": "Reloads template entities from the YAML-configuration."
    }
  },
  "exceptions": {
    "code_format_template_error": {
      "message": "Error evaluating code format template \"{code_format_template}\" for {entity_id}: {cause}"
    }
  }
}<|MERGE_RESOLUTION|>--- conflicted
+++ resolved
@@ -56,13 +56,9 @@
         "menu_options": {
           "binary_sensor": "Template a binary sensor",
           "button": "Template a button",
-<<<<<<< HEAD
+          "image": "Template a image",
           "sensor": "Template a sensor",
           "switch": "Template a switch"
-=======
-          "image": "Template a image",
-          "sensor": "Template a sensor"
->>>>>>> 2fce71ea
         },
         "title": "Template helper"
       },
