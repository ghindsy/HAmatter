{
  "domain": "tensorflow",
  "name": "TensorFlow",
  "documentation": "https://www.home-assistant.io/integrations/tensorflow",
  "requirements": [
    "tensorflow==2.3.0",
    "tf-models-official==2.3.0",
    "pycocotools==2.0.1",
    "numpy==1.19.2",
<<<<<<< HEAD
    "pillow==8.1.1"
=======
    "pillow==8.1.2"
>>>>>>> 3ae94601
  ],
  "codeowners": []
}<|MERGE_RESOLUTION|>--- conflicted
+++ resolved
@@ -7,11 +7,7 @@
     "tf-models-official==2.3.0",
     "pycocotools==2.0.1",
     "numpy==1.19.2",
-<<<<<<< HEAD
-    "pillow==8.1.1"
-=======
     "pillow==8.1.2"
->>>>>>> 3ae94601
   ],
   "codeowners": []
 }