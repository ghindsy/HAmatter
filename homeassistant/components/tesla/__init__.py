"""Support for Tesla cars."""
import asyncio
from collections import defaultdict
from datetime import timedelta
import logging

import async_timeout
from teslajsonpy import Controller as TeslaAPI
from teslajsonpy.exceptions import IncompleteCredentials, TeslaException

from homeassistant.config_entries import SOURCE_IMPORT
from homeassistant.const import (
    CONF_ACCESS_TOKEN,
    CONF_PASSWORD,
    CONF_SCAN_INTERVAL,
    CONF_TOKEN,
    CONF_USERNAME,
    HTTP_UNAUTHORIZED,
)
<<<<<<< HEAD
from homeassistant.core import HomeAssistant, callback
from homeassistant.helpers import aiohttp_client
from homeassistant.helpers.update_coordinator import DataUpdateCoordinator, UpdateFailed
=======
from homeassistant.core import callback
from homeassistant.exceptions import ConfigEntryAuthFailed
from homeassistant.helpers import aiohttp_client, config_validation as cv
from homeassistant.helpers.update_coordinator import (
    CoordinatorEntity,
    DataUpdateCoordinator,
    UpdateFailed,
)
from homeassistant.util import slugify
>>>>>>> 7e4be921

from .config_flow import CannotConnect, InvalidAuth, validate_input
from .const import (
    CONF_EXPIRATION,
    CONF_WAKE_ON_START,
    DATA_LISTENER,
    DEFAULT_SCAN_INTERVAL,
    DEFAULT_WAKE_ON_START,
    DOMAIN,
    MIN_SCAN_INTERVAL,
    PLATFORMS,
)

_LOGGER = logging.getLogger(__name__)


@callback
def _async_save_tokens(hass, config_entry, access_token, refresh_token, expiration):
    hass.config_entries.async_update_entry(
        config_entry,
        data={
            **config_entry.data,
            CONF_ACCESS_TOKEN: access_token,
            CONF_TOKEN: refresh_token,
            CONF_EXPIRATION: expiration,
        },
    )


@callback
def _async_configured_emails(hass):
    """Return a set of configured Tesla emails."""
    return {entry.title for entry in hass.config_entries.async_entries(DOMAIN)}


async def async_setup(hass, base_config):
    """Set up of Tesla component."""

    def _update_entry(email, data=None, options=None):
        data = data or {}
        options = options or {
            CONF_SCAN_INTERVAL: DEFAULT_SCAN_INTERVAL,
            CONF_WAKE_ON_START: DEFAULT_WAKE_ON_START,
        }
        for entry in hass.config_entries.async_entries(DOMAIN):
            if email != entry.title:
                continue
            hass.config_entries.async_update_entry(entry, data=data, options=options)

    config = base_config.get(DOMAIN)
    if not config:
        return True
    email = config[CONF_USERNAME]
    password = config[CONF_PASSWORD]
    scan_interval = config[CONF_SCAN_INTERVAL]
    if email in _async_configured_emails(hass):
        try:
            info = await validate_input(hass, config)
        except (CannotConnect, InvalidAuth):
            return False
        _update_entry(
            email,
            data={
                CONF_ACCESS_TOKEN: info[CONF_ACCESS_TOKEN],
                CONF_TOKEN: info[CONF_TOKEN],
                CONF_EXPIRATION: info[CONF_EXPIRATION],
            },
            options={CONF_SCAN_INTERVAL: scan_interval},
        )
    else:
        hass.async_create_task(
            hass.config_entries.flow.async_init(
                DOMAIN,
                context={"source": SOURCE_IMPORT},
                data={CONF_USERNAME: email, CONF_PASSWORD: password},
            )
        )
        hass.data.setdefault(DOMAIN, {})
        hass.data[DOMAIN][email] = {CONF_SCAN_INTERVAL: scan_interval}
    return True


async def async_setup_entry(hass, config_entry):
    """Set up Tesla as config entry."""
    hass.data.setdefault(DOMAIN, {})
    config = config_entry.data
    # Because users can have multiple accounts, we always create a new session so they have separate cookies
    websession = aiohttp_client.async_create_clientsession(hass)
    email = config_entry.title
    if email in hass.data[DOMAIN] and CONF_SCAN_INTERVAL in hass.data[DOMAIN][email]:
        scan_interval = hass.data[DOMAIN][email][CONF_SCAN_INTERVAL]
        hass.config_entries.async_update_entry(
            config_entry, options={CONF_SCAN_INTERVAL: scan_interval}
        )
        hass.data[DOMAIN].pop(email)
    try:
        controller = TeslaAPI(
            websession,
            email=config.get(CONF_USERNAME),
            password=config.get(CONF_PASSWORD),
            refresh_token=config[CONF_TOKEN],
            access_token=config[CONF_ACCESS_TOKEN],
            expiration=config.get(CONF_EXPIRATION, 0),
            update_interval=config_entry.options.get(
                CONF_SCAN_INTERVAL, DEFAULT_SCAN_INTERVAL
            ),
        )
        result = await controller.connect(
            wake_if_asleep=config_entry.options.get(
                CONF_WAKE_ON_START, DEFAULT_WAKE_ON_START
            )
        )
<<<<<<< HEAD
        refresh_token = result["refresh_token"]
        access_token = result["access_token"]
        expiration = result["expiration"]
    except IncompleteCredentials:
        _async_start_reauth(hass, config_entry)
        return False
=======
    except IncompleteCredentials as ex:
        raise ConfigEntryAuthFailed from ex
>>>>>>> 7e4be921
    except TeslaException as ex:
        if ex.code == HTTP_UNAUTHORIZED:
            raise ConfigEntryAuthFailed from ex
        _LOGGER.error("Unable to communicate with Tesla API: %s", ex.message)
        return False
    _async_save_tokens(hass, config_entry, access_token, refresh_token, expiration)
    coordinator = TeslaDataUpdateCoordinator(
        hass, config_entry=config_entry, controller=controller
    )
    # Fetch initial data so we have data when entities subscribe
    entry_data = hass.data[DOMAIN][config_entry.entry_id] = {
        "coordinator": coordinator,
        "devices": defaultdict(list),
        DATA_LISTENER: [config_entry.add_update_listener(update_listener)],
    }
    _LOGGER.debug("Connected to the Tesla API")

    await coordinator.async_config_entry_first_refresh()

    all_devices = controller.get_homeassistant_components()

    if not all_devices:
        return False

    for device in all_devices:
        entry_data["devices"][device.hass_type].append(device)

    for platform in PLATFORMS:
        _LOGGER.debug("Loading %s", platform)
        hass.async_create_task(
            hass.config_entries.async_forward_entry_setup(config_entry, platform)
        )
    return True


async def async_unload_entry(hass, config_entry) -> bool:
    """Unload a config entry."""
    unload_ok = all(
        await asyncio.gather(
            *[
                hass.config_entries.async_forward_entry_unload(config_entry, platform)
                for platform in PLATFORMS
            ]
        )
    )
    for listener in hass.data[DOMAIN][config_entry.entry_id][DATA_LISTENER]:
        listener()
    username = config_entry.title
    if unload_ok:
        hass.data[DOMAIN].pop(config_entry.entry_id)
        _LOGGER.debug("Unloaded entry for %s", username)
        return True
    return False


async def update_listener(hass, config_entry):
    """Update when config_entry options update."""
    controller = hass.data[DOMAIN][config_entry.entry_id]["coordinator"].controller
    old_update_interval = controller.update_interval
    controller.update_interval = config_entry.options.get(CONF_SCAN_INTERVAL)
    if old_update_interval != controller.update_interval:
        _LOGGER.debug(
            "Changing scan_interval from %s to %s",
            old_update_interval,
            controller.update_interval,
        )


class TeslaDataUpdateCoordinator(DataUpdateCoordinator):
    """Class to manage fetching Tesla data."""

    def __init__(self, hass, *, config_entry, controller):
        """Initialize global Tesla data updater."""
        self.controller = controller
        self.config_entry = config_entry

        update_interval = timedelta(seconds=MIN_SCAN_INTERVAL)

        super().__init__(
            hass,
            _LOGGER,
            name=DOMAIN,
            update_interval=update_interval,
        )

    async def _async_update_data(self):
        """Fetch data from API endpoint."""
        if self.controller.is_token_refreshed():
            result = self.controller.get_tokens()
            refresh_token = result["refresh_token"]
            access_token = result["access_token"]
            expiration = result["expiration"]
            _async_save_tokens(
                self.hass, self.config_entry, access_token, refresh_token, expiration
            )
            _LOGGER.debug("Saving new tokens in config_entry")

        try:
            # Note: asyncio.TimeoutError and aiohttp.ClientError are already
            # handled by the data update coordinator.
            async with async_timeout.timeout(30):
                return await self.controller.update()
        except IncompleteCredentials:
            await self.hass.config_entries.async_reload(self.config_entry.entry_id)
        except TeslaException as err:
            raise UpdateFailed(f"Error communicating with API: {err}") from err<|MERGE_RESOLUTION|>--- conflicted
+++ resolved
@@ -17,21 +17,10 @@
     CONF_USERNAME,
     HTTP_UNAUTHORIZED,
 )
-<<<<<<< HEAD
-from homeassistant.core import HomeAssistant, callback
+from homeassistant.core import callback
+from homeassistant.exceptions import ConfigEntryAuthFailed
 from homeassistant.helpers import aiohttp_client
 from homeassistant.helpers.update_coordinator import DataUpdateCoordinator, UpdateFailed
-=======
-from homeassistant.core import callback
-from homeassistant.exceptions import ConfigEntryAuthFailed
-from homeassistant.helpers import aiohttp_client, config_validation as cv
-from homeassistant.helpers.update_coordinator import (
-    CoordinatorEntity,
-    DataUpdateCoordinator,
-    UpdateFailed,
-)
-from homeassistant.util import slugify
->>>>>>> 7e4be921
 
 from .config_flow import CannotConnect, InvalidAuth, validate_input
 from .const import (
@@ -144,17 +133,11 @@
                 CONF_WAKE_ON_START, DEFAULT_WAKE_ON_START
             )
         )
-<<<<<<< HEAD
         refresh_token = result["refresh_token"]
         access_token = result["access_token"]
         expiration = result["expiration"]
-    except IncompleteCredentials:
-        _async_start_reauth(hass, config_entry)
-        return False
-=======
     except IncompleteCredentials as ex:
         raise ConfigEntryAuthFailed from ex
->>>>>>> 7e4be921
     except TeslaException as ex:
         if ex.code == HTTP_UNAUTHORIZED:
             raise ConfigEntryAuthFailed from ex
