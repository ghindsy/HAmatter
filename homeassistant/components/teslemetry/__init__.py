--- conflicted
+++ resolved
@@ -28,11 +28,8 @@
 
 PLATFORMS: Final = [
     Platform.CLIMATE,
-<<<<<<< HEAD
     Platform.DEVICE_TRACKER,
-=======
     Platform.LOCK,
->>>>>>> 301c484e
     Platform.SELECT,
     Platform.SENSOR,
     Platform.SWITCH,
