--- conflicted
+++ resolved
@@ -46,9 +46,8 @@
         )
 
     @property
-<<<<<<< HEAD
-    def native_value(self) -> Any:
-        """Return own value from coordinator data."""
+    def _value(self) -> Any:
+        """Return value from coordinator data."""
         return self.coordinator.data[self.key]
 
     async def run(self, func: Callable, **kargs: Any):
@@ -80,9 +79,4 @@
         """Set a value in coordinator data."""
         for key, value in args:
             self.coordinator.data[key] = value
-        self.async_write_ha_state()
-=======
-    def _value(self) -> Any:
-        """Return value from coordinator data."""
-        return self.coordinator.data[self.key]
->>>>>>> f5f9b898
+        self.async_write_ha_state()