"""Tessie parent entity class."""


from typing import Any

from homeassistant.helpers.device_registry import DeviceInfo
from homeassistant.helpers.update_coordinator import CoordinatorEntity

from .const import DOMAIN, MODELS
from .coordinator import TessieDataUpdateCoordinator


class TessieEntity(CoordinatorEntity[TessieDataUpdateCoordinator]):
    """Parent class for Tessie Entities."""

    _attr_has_entity_name = True

    def __init__(
        self,
        coordinator: TessieDataUpdateCoordinator,
        key: str,
    ) -> None:
        """Initialize common aspects of a Tessie entity."""
        super().__init__(coordinator)
        self.vin = coordinator.vin
        self.key = key

        car_type = coordinator.data["vehicle_config_car_type"]

        self._attr_translation_key = key
        self._attr_unique_id = f"{self.vin}-{key}"
        self._attr_device_info = DeviceInfo(
            identifiers={(DOMAIN, self.vin)},
            manufacturer="Tesla",
            configuration_url="https://my.tessie.com/",
            name=coordinator.data["display_name"],
            model=MODELS.get(car_type, car_type),
            sw_version=coordinator.data["vehicle_state_car_version"],
            hw_version=coordinator.data["vehicle_config_driver_assist"],
        )

<<<<<<< HEAD
    def get(self, key: str | None = None, default: Any | None = None) -> Any:
=======
    @property
    def _value(self) -> Any:
>>>>>>> 2c54f8bf
        """Return value from coordinator data."""
        return self.coordinator.data.get(key or self.key, default)<|MERGE_RESOLUTION|>--- conflicted
+++ resolved
@@ -39,11 +39,11 @@
             hw_version=coordinator.data["vehicle_config_driver_assist"],
         )
 
-<<<<<<< HEAD
-    def get(self, key: str | None = None, default: Any | None = None) -> Any:
-=======
     @property
     def _value(self) -> Any:
->>>>>>> 2c54f8bf
         """Return value from coordinator data."""
-        return self.coordinator.data.get(key or self.key, default)+        return self.coordinator.data[self.key]
+      
+    def get(self, key: str | None = None, default: Any | None = None) -> Any:
+        """Return a specific value from coordinator data."""
+        return self.coordinator.data.get(key or self.key, default)
