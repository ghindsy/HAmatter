"""The Tessie integration models."""

from __future__ import annotations

from dataclasses import dataclass

<<<<<<< HEAD
from tesla_fleet_api import EnergySpecific

from homeassistant.helpers.device_registry import DeviceInfo

from .coordinator import (
    TessieEnergySiteInfoCoordinator,
    TessieEnergySiteLiveCoordinator,
    TessieStateUpdateCoordinator,
)
=======
from homeassistant.helpers.device_registry import DeviceInfo

from .coordinator import TessieStateUpdateCoordinator
>>>>>>> be7a2c2c


@dataclass
class TessieData:
    """Data for the Tessie integration."""

<<<<<<< HEAD
    vehicles: list[TessieStateUpdateCoordinator]
    energysites: list[TessieEnergyData]


@dataclass
class TessieEnergyData:
    """Data for a Energy Site in the Tessie integration."""

    api: EnergySpecific
    live_coordinator: TessieEnergySiteLiveCoordinator
    info_coordinator: TessieEnergySiteInfoCoordinator
    id: int
    device: DeviceInfo
=======
    vehicles: list[TessieVehicleData]


@dataclass
class TessieVehicleData:
    """Data for a Tessie vehicle."""

    data_coordinator: TessieStateUpdateCoordinator
    device: DeviceInfo
    vin: str
>>>>>>> be7a2c2c
<|MERGE_RESOLUTION|>--- conflicted
+++ resolved
@@ -4,7 +4,6 @@
 
 from dataclasses import dataclass
 
-<<<<<<< HEAD
 from tesla_fleet_api import EnergySpecific
 
 from homeassistant.helpers.device_registry import DeviceInfo
@@ -14,18 +13,12 @@
     TessieEnergySiteLiveCoordinator,
     TessieStateUpdateCoordinator,
 )
-=======
-from homeassistant.helpers.device_registry import DeviceInfo
-
-from .coordinator import TessieStateUpdateCoordinator
->>>>>>> be7a2c2c
 
 
 @dataclass
 class TessieData:
     """Data for the Tessie integration."""
 
-<<<<<<< HEAD
     vehicles: list[TessieStateUpdateCoordinator]
     energysites: list[TessieEnergyData]
 
@@ -39,8 +32,6 @@
     info_coordinator: TessieEnergySiteInfoCoordinator
     id: int
     device: DeviceInfo
-=======
-    vehicles: list[TessieVehicleData]
 
 
 @dataclass
@@ -49,5 +40,4 @@
 
     data_coordinator: TessieStateUpdateCoordinator
     device: DeviceInfo
-    vin: str
->>>>>>> be7a2c2c
+    vin: str