"""Sensor platform for Tessie integration."""

from __future__ import annotations

from collections.abc import Callable
from dataclasses import dataclass
from datetime import datetime, timedelta
from itertools import chain
from typing import cast

from homeassistant.components.sensor import (
    SensorDeviceClass,
    SensorEntity,
    SensorEntityDescription,
    SensorStateClass,
)
from homeassistant.const import (
    PERCENTAGE,
    EntityCategory,
    UnitOfElectricCurrent,
    UnitOfElectricPotential,
    UnitOfEnergy,
    UnitOfLength,
    UnitOfPower,
    UnitOfPressure,
    UnitOfSpeed,
    UnitOfTemperature,
    UnitOfTime,
)
from homeassistant.core import HomeAssistant, callback
from homeassistant.helpers.entity_platform import AddEntitiesCallback
from homeassistant.helpers.typing import StateType
from homeassistant.util import dt as dt_util
from homeassistant.util.variance import ignore_variance

from . import TessieConfigEntry
<<<<<<< HEAD
from .const import TessieChargeStates, TessieWallConnectorStates
from .coordinator import TessieStateUpdateCoordinator
from .entity import TessieEnergyEntity, TessieEntity, TessieWallConnectorEntity
from .models import TessieEnergyData
=======
from .const import TessieChargeStates
from .entity import TessieEntity
from .models import TessieVehicleData
>>>>>>> be7a2c2c


@callback
def minutes_to_datetime(value: StateType) -> datetime | None:
    """Convert relative minutes into absolute datetime."""
    if isinstance(value, (int, float)) and value > 0:
        return dt_util.now() + timedelta(minutes=value)
    return None


@dataclass(frozen=True, kw_only=True)
class TessieSensorEntityDescription(SensorEntityDescription):
    """Describes Tessie Sensor entity."""

    value_fn: Callable[[StateType], StateType | datetime] = lambda x: x
    available_fn: Callable[[StateType], bool] = lambda _: True


DESCRIPTIONS: tuple[TessieSensorEntityDescription, ...] = (
    TessieSensorEntityDescription(
        key="charge_state_charging_state",
        options=list(TessieChargeStates.values()),
        device_class=SensorDeviceClass.ENUM,
        value_fn=lambda value: TessieChargeStates[cast(str, value)],
    ),
    TessieSensorEntityDescription(
        key="charge_state_usable_battery_level",
        state_class=SensorStateClass.MEASUREMENT,
        native_unit_of_measurement=PERCENTAGE,
        device_class=SensorDeviceClass.BATTERY,
    ),
    TessieSensorEntityDescription(
        key="charge_state_charge_energy_added",
        state_class=SensorStateClass.TOTAL_INCREASING,
        native_unit_of_measurement=UnitOfEnergy.KILO_WATT_HOUR,
        device_class=SensorDeviceClass.ENERGY,
        suggested_display_precision=1,
    ),
    TessieSensorEntityDescription(
        key="charge_state_charger_power",
        state_class=SensorStateClass.MEASUREMENT,
        native_unit_of_measurement=UnitOfPower.KILO_WATT,
        device_class=SensorDeviceClass.POWER,
    ),
    TessieSensorEntityDescription(
        key="charge_state_charger_voltage",
        state_class=SensorStateClass.MEASUREMENT,
        native_unit_of_measurement=UnitOfElectricPotential.VOLT,
        device_class=SensorDeviceClass.VOLTAGE,
        entity_category=EntityCategory.DIAGNOSTIC,
    ),
    TessieSensorEntityDescription(
        key="charge_state_charger_actual_current",
        state_class=SensorStateClass.MEASUREMENT,
        native_unit_of_measurement=UnitOfElectricCurrent.AMPERE,
        device_class=SensorDeviceClass.CURRENT,
        entity_category=EntityCategory.DIAGNOSTIC,
    ),
    TessieSensorEntityDescription(
        key="charge_state_charge_rate",
        state_class=SensorStateClass.MEASUREMENT,
        native_unit_of_measurement=UnitOfSpeed.MILES_PER_HOUR,
        device_class=SensorDeviceClass.SPEED,
        entity_category=EntityCategory.DIAGNOSTIC,
    ),
    TessieSensorEntityDescription(
        key="charge_state_minutes_to_full_charge",
        device_class=SensorDeviceClass.TIMESTAMP,
        entity_category=EntityCategory.DIAGNOSTIC,
        value_fn=minutes_to_datetime,
    ),
    TessieSensorEntityDescription(
        key="charge_state_battery_range",
        state_class=SensorStateClass.MEASUREMENT,
        native_unit_of_measurement=UnitOfLength.MILES,
        device_class=SensorDeviceClass.DISTANCE,
        suggested_display_precision=1,
    ),
    TessieSensorEntityDescription(
        key="charge_state_est_battery_range",
        state_class=SensorStateClass.MEASUREMENT,
        native_unit_of_measurement=UnitOfLength.MILES,
        device_class=SensorDeviceClass.DISTANCE,
        suggested_display_precision=1,
        entity_registry_enabled_default=False,
    ),
    TessieSensorEntityDescription(
        key="charge_state_ideal_battery_range",
        state_class=SensorStateClass.MEASUREMENT,
        native_unit_of_measurement=UnitOfLength.MILES,
        device_class=SensorDeviceClass.DISTANCE,
        suggested_display_precision=1,
        entity_registry_enabled_default=False,
    ),
    TessieSensorEntityDescription(
        key="drive_state_speed",
        state_class=SensorStateClass.MEASUREMENT,
        native_unit_of_measurement=UnitOfSpeed.MILES_PER_HOUR,
        device_class=SensorDeviceClass.SPEED,
    ),
    TessieSensorEntityDescription(
        key="drive_state_power",
        state_class=SensorStateClass.MEASUREMENT,
        native_unit_of_measurement=UnitOfPower.KILO_WATT,
        device_class=SensorDeviceClass.POWER,
        entity_category=EntityCategory.DIAGNOSTIC,
    ),
    TessieSensorEntityDescription(
        key="drive_state_shift_state",
        options=["p", "d", "r", "n"],
        device_class=SensorDeviceClass.ENUM,
        value_fn=lambda x: x.lower() if isinstance(x, str) else x,
    ),
    TessieSensorEntityDescription(
        key="vehicle_state_odometer",
        state_class=SensorStateClass.TOTAL_INCREASING,
        native_unit_of_measurement=UnitOfLength.MILES,
        device_class=SensorDeviceClass.DISTANCE,
        suggested_display_precision=0,
        entity_category=EntityCategory.DIAGNOSTIC,
    ),
    TessieSensorEntityDescription(
        key="vehicle_state_tpms_pressure_fl",
        state_class=SensorStateClass.MEASUREMENT,
        native_unit_of_measurement=UnitOfPressure.BAR,
        suggested_unit_of_measurement=UnitOfPressure.PSI,
        device_class=SensorDeviceClass.PRESSURE,
        suggested_display_precision=1,
        entity_category=EntityCategory.DIAGNOSTIC,
    ),
    TessieSensorEntityDescription(
        key="vehicle_state_tpms_pressure_fr",
        state_class=SensorStateClass.MEASUREMENT,
        native_unit_of_measurement=UnitOfPressure.BAR,
        suggested_unit_of_measurement=UnitOfPressure.PSI,
        device_class=SensorDeviceClass.PRESSURE,
        suggested_display_precision=1,
        entity_category=EntityCategory.DIAGNOSTIC,
    ),
    TessieSensorEntityDescription(
        key="vehicle_state_tpms_pressure_rl",
        state_class=SensorStateClass.MEASUREMENT,
        native_unit_of_measurement=UnitOfPressure.BAR,
        suggested_unit_of_measurement=UnitOfPressure.PSI,
        device_class=SensorDeviceClass.PRESSURE,
        suggested_display_precision=1,
        entity_category=EntityCategory.DIAGNOSTIC,
    ),
    TessieSensorEntityDescription(
        key="vehicle_state_tpms_pressure_rr",
        state_class=SensorStateClass.MEASUREMENT,
        native_unit_of_measurement=UnitOfPressure.BAR,
        suggested_unit_of_measurement=UnitOfPressure.PSI,
        device_class=SensorDeviceClass.PRESSURE,
        suggested_display_precision=1,
        entity_category=EntityCategory.DIAGNOSTIC,
    ),
    TessieSensorEntityDescription(
        key="climate_state_inside_temp",
        state_class=SensorStateClass.MEASUREMENT,
        native_unit_of_measurement=UnitOfTemperature.CELSIUS,
        device_class=SensorDeviceClass.TEMPERATURE,
        suggested_display_precision=1,
    ),
    TessieSensorEntityDescription(
        key="climate_state_outside_temp",
        state_class=SensorStateClass.MEASUREMENT,
        native_unit_of_measurement=UnitOfTemperature.CELSIUS,
        device_class=SensorDeviceClass.TEMPERATURE,
        suggested_display_precision=1,
    ),
    TessieSensorEntityDescription(
        key="climate_state_driver_temp_setting",
        state_class=SensorStateClass.MEASUREMENT,
        native_unit_of_measurement=UnitOfTemperature.CELSIUS,
        device_class=SensorDeviceClass.TEMPERATURE,
        suggested_display_precision=1,
        entity_category=EntityCategory.DIAGNOSTIC,
    ),
    TessieSensorEntityDescription(
        key="climate_state_passenger_temp_setting",
        state_class=SensorStateClass.MEASUREMENT,
        native_unit_of_measurement=UnitOfTemperature.CELSIUS,
        device_class=SensorDeviceClass.TEMPERATURE,
        suggested_display_precision=1,
        entity_category=EntityCategory.DIAGNOSTIC,
    ),
    TessieSensorEntityDescription(
        key="drive_state_active_route_traffic_minutes_delay",
        state_class=SensorStateClass.MEASUREMENT,
        native_unit_of_measurement=UnitOfTime.MINUTES,
        device_class=SensorDeviceClass.DURATION,
    ),
    TessieSensorEntityDescription(
        key="drive_state_active_route_energy_at_arrival",
        state_class=SensorStateClass.MEASUREMENT,
        native_unit_of_measurement=PERCENTAGE,
        device_class=SensorDeviceClass.BATTERY,
        entity_category=EntityCategory.DIAGNOSTIC,
    ),
    TessieSensorEntityDescription(
        key="drive_state_active_route_miles_to_arrival",
        state_class=SensorStateClass.MEASUREMENT,
        native_unit_of_measurement=UnitOfLength.MILES,
        device_class=SensorDeviceClass.DISTANCE,
    ),
    TessieSensorEntityDescription(
        key="drive_state_active_route_minutes_to_arrival",
        device_class=SensorDeviceClass.TIMESTAMP,
        value_fn=ignore_variance(
            lambda value: dt_util.now() + timedelta(minutes=cast(float, value)),
            timedelta(seconds=30),
        ),
        available_fn=lambda x: x is not None,
    ),
    TessieSensorEntityDescription(
        key="drive_state_active_route_destination",
        entity_category=EntityCategory.DIAGNOSTIC,
    ),
)

ENERGY_LIVE_DESCRIPTIONS: tuple[TessieSensorEntityDescription, ...] = (
    TessieSensorEntityDescription(
        key="solar_power",
        state_class=SensorStateClass.MEASUREMENT,
        native_unit_of_measurement=UnitOfPower.WATT,
        suggested_unit_of_measurement=UnitOfPower.KILO_WATT,
        suggested_display_precision=2,
        device_class=SensorDeviceClass.POWER,
    ),
    TessieSensorEntityDescription(
        key="energy_left",
        state_class=SensorStateClass.MEASUREMENT,
        native_unit_of_measurement=UnitOfEnergy.WATT_HOUR,
        suggested_unit_of_measurement=UnitOfEnergy.KILO_WATT_HOUR,
        suggested_display_precision=2,
        device_class=SensorDeviceClass.ENERGY_STORAGE,
        entity_category=EntityCategory.DIAGNOSTIC,
    ),
    TessieSensorEntityDescription(
        key="total_pack_energy",
        state_class=SensorStateClass.MEASUREMENT,
        native_unit_of_measurement=UnitOfEnergy.WATT_HOUR,
        suggested_unit_of_measurement=UnitOfEnergy.KILO_WATT_HOUR,
        suggested_display_precision=2,
        device_class=SensorDeviceClass.ENERGY_STORAGE,
        entity_category=EntityCategory.DIAGNOSTIC,
        entity_registry_enabled_default=False,
    ),
    TessieSensorEntityDescription(
        key="percentage_charged",
        state_class=SensorStateClass.MEASUREMENT,
        native_unit_of_measurement=PERCENTAGE,
        device_class=SensorDeviceClass.BATTERY,
        suggested_display_precision=2,
    ),
    TessieSensorEntityDescription(
        key="battery_power",
        state_class=SensorStateClass.MEASUREMENT,
        native_unit_of_measurement=UnitOfPower.WATT,
        suggested_unit_of_measurement=UnitOfPower.KILO_WATT,
        suggested_display_precision=2,
        device_class=SensorDeviceClass.POWER,
    ),
    TessieSensorEntityDescription(
        key="load_power",
        state_class=SensorStateClass.MEASUREMENT,
        native_unit_of_measurement=UnitOfPower.WATT,
        suggested_unit_of_measurement=UnitOfPower.KILO_WATT,
        suggested_display_precision=2,
        device_class=SensorDeviceClass.POWER,
    ),
    TessieSensorEntityDescription(
        key="grid_power",
        state_class=SensorStateClass.MEASUREMENT,
        native_unit_of_measurement=UnitOfPower.WATT,
        suggested_unit_of_measurement=UnitOfPower.KILO_WATT,
        suggested_display_precision=2,
        device_class=SensorDeviceClass.POWER,
    ),
    TessieSensorEntityDescription(
        key="grid_services_power",
        state_class=SensorStateClass.MEASUREMENT,
        native_unit_of_measurement=UnitOfPower.WATT,
        suggested_unit_of_measurement=UnitOfPower.KILO_WATT,
        suggested_display_precision=2,
        device_class=SensorDeviceClass.POWER,
    ),
    TessieSensorEntityDescription(
        key="generator_power",
        state_class=SensorStateClass.MEASUREMENT,
        native_unit_of_measurement=UnitOfPower.WATT,
        suggested_unit_of_measurement=UnitOfPower.KILO_WATT,
        suggested_display_precision=2,
        device_class=SensorDeviceClass.POWER,
        entity_registry_enabled_default=False,
    ),
)

WALL_CONNECTOR_DESCRIPTIONS: tuple[TessieSensorEntityDescription, ...] = (
    TessieSensorEntityDescription(
        key="wall_connector_state",
        entity_category=EntityCategory.DIAGNOSTIC,
        entity_registry_enabled_default=False,
        device_class=SensorDeviceClass.ENUM,
        value_fn=lambda x: TessieWallConnectorStates(cast(int, x)).name.lower(),
        options=[state.name.lower() for state in TessieWallConnectorStates],
    ),
    TessieSensorEntityDescription(
        key="wall_connector_power",
        state_class=SensorStateClass.MEASUREMENT,
        native_unit_of_measurement=UnitOfPower.WATT,
        suggested_unit_of_measurement=UnitOfPower.KILO_WATT,
        suggested_display_precision=2,
        device_class=SensorDeviceClass.POWER,
    ),
    TessieSensorEntityDescription(
        key="vin",
    ),
)

ENERGY_INFO_DESCRIPTIONS: tuple[TessieSensorEntityDescription, ...] = (
    TessieSensorEntityDescription(
        key="vpp_backup_reserve_percent",
        entity_category=EntityCategory.DIAGNOSTIC,
        device_class=SensorDeviceClass.BATTERY,
        native_unit_of_measurement=PERCENTAGE,
    ),
)


async def async_setup_entry(
    hass: HomeAssistant,
    entry: TessieConfigEntry,
    async_add_entities: AddEntitiesCallback,
) -> None:
    """Set up the Tessie sensor platform from a config entry."""

    async_add_entities(
        chain(
            (  # Add vehicles
                TessieVehicleSensorEntity(vehicle, description)
                for vehicle in entry.runtime_data.vehicles
                for description in DESCRIPTIONS
            ),
            (  # Add energy site info
                TessieEnergyInfoSensorEntity(energysite, description)
                for energysite in entry.runtime_data.energysites
                for description in ENERGY_INFO_DESCRIPTIONS
                if description.key in energysite.info_coordinator.data
            ),
            (  # Add energy site live
                TessieEnergyLiveSensorEntity(energysite, description)
                for energysite in entry.runtime_data.energysites
                for description in ENERGY_LIVE_DESCRIPTIONS
                if description.key in energysite.live_coordinator.data
            ),
            (  # Add wall connectors
                TessieWallConnectorSensorEntity(energysite, din, description)
                for energysite in entry.runtime_data.energysites
                for din in energysite.live_coordinator.data.get("wall_connectors", {})
                for description in WALL_CONNECTOR_DESCRIPTIONS
            ),
        )
    )


class TessieVehicleSensorEntity(TessieEntity, SensorEntity):
    """Base class for Tessie sensor entities."""

    entity_description: TessieSensorEntityDescription

    def __init__(
        self,
        vehicle: TessieVehicleData,
        description: TessieSensorEntityDescription,
    ) -> None:
        """Initialize the sensor."""
<<<<<<< HEAD
=======
        super().__init__(vehicle, description.key)
>>>>>>> be7a2c2c
        self.entity_description = description
        super().__init__(coordinator, description.key)

    @property
    def native_value(self) -> StateType | datetime:
        """Return the state of the sensor."""
        return self.entity_description.value_fn(self.get())

    @property
    def available(self) -> bool:
        """Return if sensor is available."""
        return super().available and self.entity_description.available_fn(self.get())


class TessieEnergyLiveSensorEntity(TessieEnergyEntity, SensorEntity):
    """Base class for Tessie energy site sensor entity."""

    entity_description: TessieSensorEntityDescription

    def __init__(
        self,
        data: TessieEnergyData,
        description: TessieSensorEntityDescription,
    ) -> None:
        """Initialize the sensor."""
        self.entity_description = description
        super().__init__(data, data.live_coordinator, description.key)

    def _async_update_attrs(self) -> None:
        """Update the attributes of the sensor."""
        self._attr_available = self._value is not None
        self._attr_native_value = self.entity_description.value_fn(self._value)


class TessieEnergyInfoSensorEntity(TessieEnergyEntity, SensorEntity):
    """Base class for Tessie energy site sensor entity."""

    entity_description: TessieSensorEntityDescription

    def __init__(
        self,
        data: TessieEnergyData,
        description: TessieSensorEntityDescription,
    ) -> None:
        """Initialize the sensor."""
        self.entity_description = description
        super().__init__(data, data.info_coordinator, description.key)

    def _async_update_attrs(self) -> None:
        """Update the attributes of the sensor."""
        self._attr_available = self._value is not None
        self._attr_native_value = self._value


class TessieWallConnectorSensorEntity(TessieWallConnectorEntity, SensorEntity):
    """Base class for Tessie wall connector sensor entity."""

    entity_description: TessieSensorEntityDescription

    def __init__(
        self,
        data: TessieEnergyData,
        din: str,
        description: TessieSensorEntityDescription,
    ) -> None:
        """Initialize the sensor."""
        self.entity_description = description
        super().__init__(
            data,
            din,
            description.key,
        )

    def _async_update_attrs(self) -> None:
        """Update the attributes of the sensor."""
        self._attr_available = self._value is not None
        self._attr_native_value = self._value<|MERGE_RESOLUTION|>--- conflicted
+++ resolved
@@ -34,16 +34,10 @@
 from homeassistant.util.variance import ignore_variance
 
 from . import TessieConfigEntry
-<<<<<<< HEAD
 from .const import TessieChargeStates, TessieWallConnectorStates
 from .coordinator import TessieStateUpdateCoordinator
 from .entity import TessieEnergyEntity, TessieEntity, TessieWallConnectorEntity
-from .models import TessieEnergyData
-=======
-from .const import TessieChargeStates
-from .entity import TessieEntity
-from .models import TessieVehicleData
->>>>>>> be7a2c2c
+from .models import TessieEnergyData, TessieVehicleData
 
 
 @callback
@@ -422,10 +416,6 @@
         description: TessieSensorEntityDescription,
     ) -> None:
         """Initialize the sensor."""
-<<<<<<< HEAD
-=======
-        super().__init__(vehicle, description.key)
->>>>>>> be7a2c2c
         self.entity_description = description
         super().__init__(coordinator, description.key)
 
