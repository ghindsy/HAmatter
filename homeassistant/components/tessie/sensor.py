"""Sensor platform for Tessie integration."""
from __future__ import annotations

from collections.abc import Callable
from dataclasses import dataclass

from homeassistant.components.sensor import (
    SensorDeviceClass,
    SensorEntity,
    SensorEntityDescription,
    SensorStateClass,
)
from homeassistant.config_entries import ConfigEntry
from homeassistant.const import (
    PERCENTAGE,
    EntityCategory,
    UnitOfElectricCurrent,
    UnitOfElectricPotential,
    UnitOfEnergy,
    UnitOfLength,
    UnitOfPower,
    UnitOfPressure,
    UnitOfSpeed,
    UnitOfTemperature,
)
from homeassistant.core import HomeAssistant
from homeassistant.helpers.entity_platform import AddEntitiesCallback
from homeassistant.helpers.typing import StateType

from .const import DOMAIN, TessieStatus
from .coordinator import TessieDataUpdateCoordinator
from .entity import TessieEntity


@dataclass
class TessieSensorEntityDescription(SensorEntityDescription):
    """Describes Tessie Sensor entity."""

    value_fn: Callable[[StateType], StateType] = lambda x: x


DESCRIPTIONS: tuple[TessieSensorEntityDescription, ...] = (
    TessieSensorEntityDescription(
        key="state",
        options=[status.value for status in TessieStatus],
        device_class=SensorDeviceClass.ENUM,
    ),
    TessieSensorEntityDescription(
        key="charge_state_usable_battery_level",
        state_class=SensorStateClass.MEASUREMENT,
        native_unit_of_measurement=PERCENTAGE,
        device_class=SensorDeviceClass.BATTERY,
    ),
    TessieSensorEntityDescription(
        key="charge_state_charge_energy_added",
        state_class=SensorStateClass.TOTAL_INCREASING,
        native_unit_of_measurement=UnitOfEnergy.KILO_WATT_HOUR,
        device_class=SensorDeviceClass.ENERGY,
        suggested_display_precision=1,
    ),
    TessieSensorEntityDescription(
        key="charge_state_charger_power",
        state_class=SensorStateClass.MEASUREMENT,
        native_unit_of_measurement=UnitOfPower.KILO_WATT,
        device_class=SensorDeviceClass.POWER,
    ),
    TessieSensorEntityDescription(
        key="charge_state_charger_voltage",
        state_class=SensorStateClass.MEASUREMENT,
        native_unit_of_measurement=UnitOfElectricPotential.VOLT,
        device_class=SensorDeviceClass.VOLTAGE,
        entity_category=EntityCategory.DIAGNOSTIC,
    ),
    TessieSensorEntityDescription(
        key="charge_state_charger_actual_current",
        state_class=SensorStateClass.MEASUREMENT,
        native_unit_of_measurement=UnitOfElectricCurrent.AMPERE,
        device_class=SensorDeviceClass.CURRENT,
        entity_category=EntityCategory.DIAGNOSTIC,
    ),
    TessieSensorEntityDescription(
        key="charge_state_charge_rate",
        state_class=SensorStateClass.MEASUREMENT,
        native_unit_of_measurement=UnitOfSpeed.MILES_PER_HOUR,
        device_class=SensorDeviceClass.SPEED,
        entity_category=EntityCategory.DIAGNOSTIC,
    ),
    TessieSensorEntityDescription(
        key="charge_state_battery_range",
        state_class=SensorStateClass.MEASUREMENT,
        native_unit_of_measurement=UnitOfLength.MILES,
        device_class=SensorDeviceClass.DISTANCE,
        suggested_display_precision=1,
    ),
    TessieSensorEntityDescription(
        key="drive_state_speed",
        state_class=SensorStateClass.MEASUREMENT,
        native_unit_of_measurement=UnitOfSpeed.MILES_PER_HOUR,
        device_class=SensorDeviceClass.SPEED,
    ),
    TessieSensorEntityDescription(
        key="drive_state_power",
        state_class=SensorStateClass.MEASUREMENT,
        native_unit_of_measurement=UnitOfPower.KILO_WATT,
        device_class=SensorDeviceClass.POWER,
        entity_category=EntityCategory.DIAGNOSTIC,
    ),
    TessieSensorEntityDescription(
        key="drive_state_shift_state",
        icon="mdi:car-shift-pattern",
        options=["p", "d", "r", "n"],
        device_class=SensorDeviceClass.ENUM,
        value_fn=lambda x: x.lower() if isinstance(x, str) else x,
    ),
    TessieSensorEntityDescription(
        key="vehicle_state_odometer",
        state_class=SensorStateClass.TOTAL_INCREASING,
        native_unit_of_measurement=UnitOfLength.MILES,
        device_class=SensorDeviceClass.DISTANCE,
        suggested_display_precision=0,
        entity_category=EntityCategory.DIAGNOSTIC,
    ),
    TessieSensorEntityDescription(
        key="vehicle_state_tpms_pressure_fl",
        state_class=SensorStateClass.MEASUREMENT,
        native_unit_of_measurement=UnitOfPressure.BAR,
        suggested_unit_of_measurement=UnitOfPressure.PSI,
        device_class=SensorDeviceClass.PRESSURE,
        suggested_display_precision=1,
        entity_category=EntityCategory.DIAGNOSTIC,
    ),
    TessieSensorEntityDescription(
        key="vehicle_state_tpms_pressure_fr",
        state_class=SensorStateClass.MEASUREMENT,
        native_unit_of_measurement=UnitOfPressure.BAR,
        suggested_unit_of_measurement=UnitOfPressure.PSI,
        device_class=SensorDeviceClass.PRESSURE,
        suggested_display_precision=1,
        entity_category=EntityCategory.DIAGNOSTIC,
    ),
    TessieSensorEntityDescription(
        key="vehicle_state_tpms_pressure_rl",
        state_class=SensorStateClass.MEASUREMENT,
        native_unit_of_measurement=UnitOfPressure.BAR,
        suggested_unit_of_measurement=UnitOfPressure.PSI,
        device_class=SensorDeviceClass.PRESSURE,
        suggested_display_precision=1,
        entity_category=EntityCategory.DIAGNOSTIC,
    ),
    TessieSensorEntityDescription(
        key="vehicle_state_tpms_pressure_rr",
        state_class=SensorStateClass.MEASUREMENT,
        native_unit_of_measurement=UnitOfPressure.BAR,
        suggested_unit_of_measurement=UnitOfPressure.PSI,
        device_class=SensorDeviceClass.PRESSURE,
        suggested_display_precision=1,
        entity_category=EntityCategory.DIAGNOSTIC,
    ),
    TessieSensorEntityDescription(
        key="climate_state_inside_temp",
        state_class=SensorStateClass.MEASUREMENT,
        native_unit_of_measurement=UnitOfTemperature.CELSIUS,
        device_class=SensorDeviceClass.TEMPERATURE,
        suggested_display_precision=1,
    ),
    TessieSensorEntityDescription(
        key="climate_state_outside_temp",
        state_class=SensorStateClass.MEASUREMENT,
        native_unit_of_measurement=UnitOfTemperature.CELSIUS,
        device_class=SensorDeviceClass.TEMPERATURE,
        suggested_display_precision=1,
    ),
    TessieSensorEntityDescription(
        key="climate_state_driver_temp_setting",
        state_class=SensorStateClass.MEASUREMENT,
        native_unit_of_measurement=UnitOfTemperature.CELSIUS,
        device_class=SensorDeviceClass.TEMPERATURE,
        suggested_display_precision=1,
        entity_category=EntityCategory.DIAGNOSTIC,
    ),
    TessieSensorEntityDescription(
        key="climate_state_passenger_temp_setting",
        state_class=SensorStateClass.MEASUREMENT,
        native_unit_of_measurement=UnitOfTemperature.CELSIUS,
        device_class=SensorDeviceClass.TEMPERATURE,
        suggested_display_precision=1,
        entity_category=EntityCategory.DIAGNOSTIC,
    ),
)


async def async_setup_entry(
    hass: HomeAssistant, entry: ConfigEntry, async_add_entities: AddEntitiesCallback
) -> None:
    """Set up the Tessie sensor platform from a config entry."""
    coordinators = hass.data[DOMAIN][entry.entry_id]

    async_add_entities(
        TessieSensorEntity(coordinator, description)
        for coordinator in coordinators
        for description in DESCRIPTIONS
        if description.key in coordinator.data
    )


class TessieSensorEntity(TessieEntity, SensorEntity):
    """Base class for Tessie metric sensors."""

    entity_description: TessieSensorEntityDescription

    def __init__(
        self,
        coordinator: TessieDataUpdateCoordinator,
        description: TessieSensorEntityDescription,
    ) -> None:
        """Initialize the sensor."""
        super().__init__(coordinator, description.key)
        self.entity_description = description

    @property
    def native_value(self) -> StateType:
        """Return the state of the sensor."""
<<<<<<< HEAD
        return self.entity_description.value_fn(self.coordinator.data[self.key])
=======
        return self.entity_description.value_fn(self._value)
>>>>>>> 5c6d7d40
<|MERGE_RESOLUTION|>--- conflicted
+++ resolved
@@ -220,8 +220,4 @@
     @property
     def native_value(self) -> StateType:
         """Return the state of the sensor."""
-<<<<<<< HEAD
-        return self.entity_description.value_fn(self.coordinator.data[self.key])
-=======
-        return self.entity_description.value_fn(self._value)
->>>>>>> 5c6d7d40
+        return self.entity_description.value_fn(self._value)