--- conflicted
+++ resolved
@@ -2,6 +2,7 @@
 
 from __future__ import annotations
 
+from collections.abc import Callable
 from math import ceil
 from typing import Any
 
@@ -72,7 +73,7 @@
         self.device_id = device_id
         self.gateway = gateway
         self.channel_number = int(channel_number)
-        self.listener = None
+        self.listener: Callable | None = None
         self.on_packet: TISPacket = protocol_handler.generate_control_on_packet(self)
         self.off_packet: TISPacket = protocol_handler.generate_control_off_packet(self)
         self.update_packet: TISPacket = protocol_handler.generate_control_update_packet(
@@ -91,11 +92,7 @@
                     channel_value = event.data["additional_bytes"][2]
                     channel_number = event.data["channel_number"]
                     if int(channel_number) == self.channel_number:
-<<<<<<< HEAD
                         self._state = (
-=======
-                        self.state = (
->>>>>>> aca6572d
                             STATE_ON if int(channel_value) == 100 else STATE_OFF
                         )
                 elif event.data["feedback_type"] == "binary_feedback":
@@ -124,7 +121,6 @@
 
     async def async_will_remove_from_hass(self) -> None:
         """Remove the listener when the entity is removed."""
-        self.listener()
         self.listener = None
 
     async def async_turn_on(self, **kwargs: Any) -> None:
@@ -172,4 +168,4 @@
 
         elif self._state == STATE_OFF:  # noqa: RET505
             return False
-        return None+        return False