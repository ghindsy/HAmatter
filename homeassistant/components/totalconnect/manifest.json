{
  "domain": "totalconnect",
  "name": "Total Connect",
<<<<<<< HEAD
  "documentation": "https://www.home-assistant.io/integrations/totalconnect",
  "requirements": ["total_connect_client==2023.2"],
  "dependencies": [],
=======
>>>>>>> 7b2e743a
  "codeowners": ["@austinmroczek"],
  "config_flow": true,
  "dependencies": [],
  "documentation": "https://www.home-assistant.io/integrations/totalconnect",
  "iot_class": "cloud_polling",
  "loggers": ["total_connect_client"],
  "requirements": ["total_connect_client==2023.1"]
}<|MERGE_RESOLUTION|>--- conflicted
+++ resolved
@@ -1,17 +1,11 @@
 {
   "domain": "totalconnect",
   "name": "Total Connect",
-<<<<<<< HEAD
-  "documentation": "https://www.home-assistant.io/integrations/totalconnect",
-  "requirements": ["total_connect_client==2023.2"],
-  "dependencies": [],
-=======
->>>>>>> 7b2e743a
   "codeowners": ["@austinmroczek"],
   "config_flow": true,
   "dependencies": [],
   "documentation": "https://www.home-assistant.io/integrations/totalconnect",
   "iot_class": "cloud_polling",
   "loggers": ["total_connect_client"],
-  "requirements": ["total_connect_client==2023.1"]
+  "requirements": ["total_connect_client==2023.2"]
 }