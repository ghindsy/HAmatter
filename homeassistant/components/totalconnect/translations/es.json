--- conflicted
+++ resolved
@@ -9,12 +9,9 @@
         },
         "step": {
             "locations": {
-<<<<<<< HEAD
-=======
                 "data": {
                     "location": "Localizaci\u00f3n"
                 },
->>>>>>> 3ae94601
                 "description": "Ingrese el c\u00f3digo de usuario para este usuario en esta ubicaci\u00f3n",
                 "title": "C\u00f3digos de usuario de ubicaci\u00f3n"
             },
