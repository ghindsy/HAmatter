"""Common code for tplink."""
import logging
from typing import List

from pyHS100 import (
    Discover,
    SmartBulb,
    SmartDevice,
    SmartDeviceException,
    SmartPlug,
    SmartStrip,
)

from homeassistant.helpers.typing import HomeAssistantType

_LOGGER = logging.getLogger(__name__)


ATTR_CONFIG = "config"
CONF_DIMMER = "dimmer"
CONF_DISCOVERY = "discovery"
CONF_LIGHT = "light"
CONF_STRIP = "strip"
CONF_SWITCH = "switch"


class SmartDevices:
    """Hold different kinds of devices."""

    def __init__(
        self, lights: List[SmartDevice] = None, switches: List[SmartDevice] = None
    ):
        """Initialize device holder."""
        self._lights = lights or []
        self._switches = switches or []

    @property
    def lights(self):
        """Get the lights."""
        return self._lights

    @property
    def switches(self):
        """Get the switches."""
        return self._switches

    def has_device_with_host(self, host):
        """Check if a devices exists with a specific host."""
        for device in self.lights + self.switches:
            if device.host == host:
                return True

        return False


async def async_get_discoverable_devices(hass):
    """Return if there are devices that can be discovered."""

    def discover():
        devs = Discover.discover()
        return devs

    return await hass.async_add_executor_job(discover)


async def async_discover_devices(
    hass: HomeAssistantType, existing_devices: SmartDevices
) -> SmartDevices:
    """Get devices through discovery."""
    _LOGGER.debug("Discovering devices")
    devices = await async_get_discoverable_devices(hass)
    _LOGGER.info("Discovered %s TP-Link smart home device(s)", len(devices))

    lights = []
    switches = []

    def process_devices():
        for dev in devices.values():
            # If this device already exists, ignore dynamic setup.
            if existing_devices.has_device_with_host(dev.host):
                continue

            if isinstance(dev, SmartStrip):
                for plug in dev.plugs.values():
                    switches.append(plug)
            elif isinstance(dev, SmartPlug):
                try:
                    if dev.is_dimmable:  # Dimmers act as lights
                        lights.append(dev)
                    else:
                        switches.append(dev)
                except SmartDeviceException as ex:
                    _LOGGER.error("Unable to connect to device %s: %s", dev.host, ex)

            elif isinstance(dev, SmartBulb):
                lights.append(dev)
            else:
                _LOGGER.error("Unknown smart device type: %s", type(dev))

    await hass.async_add_executor_job(process_devices)

    return SmartDevices(lights, switches)


def get_static_devices(config_data) -> SmartDevices:
    """Get statically defined devices in the config."""
    _LOGGER.debug("Getting static devices")
    lights = []
    switches = []

    for type_ in [CONF_LIGHT, CONF_SWITCH, CONF_STRIP, CONF_DIMMER]:
        for entry in config_data[type_]:
            host = entry["host"]
<<<<<<< HEAD
=======

            if type_ == CONF_LIGHT:
                lights.append(SmartBulb(host))
            elif type_ == CONF_SWITCH:
                switches.append(SmartPlug(host))
            elif type_ == CONF_STRIP:
                try:
                    ss_host = SmartStrip(host)
                except SmartDeviceException as sde:
                    _LOGGER.error(
                        "Failed to setup SmartStrip at %s: %s; not retrying", host, sde
                    )
                    continue
                for plug in ss_host.plugs.values():
                    switches.append(plug)
            # Dimmers need to be defined as smart plugs to work correctly.
            elif type_ == CONF_DIMMER:
                lights.append(SmartPlug(host))

    return SmartDevices(lights, switches)


async def async_add_entities_retry(
    hass: HomeAssistantType,
    async_add_entities: Callable[[List[Any], bool], None],
    objects: List[Any],
    callback: Callable[[Any, Callable], None],
    interval: timedelta = timedelta(seconds=60),
):
    """
    Add entities now and retry later if issues are encountered.

    If the callback throws an exception or returns false, that
    object will try again a while later.
    This is useful for devices that are not online when hass starts.
    :param hass:
    :param async_add_entities: The callback provided to a
    platform's async_setup.
    :param objects: The objects to create as entities.
    :param callback: The callback that will perform the add.
    :param interval: THe time between attempts to add.
    :return: A callback to cancel the retries.
    """
    add_objects = objects.copy()

    is_cancelled = False

    def cancel_interval_callback():
        nonlocal is_cancelled
        is_cancelled = True

    async def process_objects_loop(delay: int):
        if is_cancelled:
            return

        await process_objects()

        if not add_objects:
            return

        await asyncio.sleep(delay)

        hass.async_create_task(process_objects_loop(delay))

    async def process_objects(*args):
        # Process each object.
        for add_object in list(add_objects):
            # Call the individual item callback.
>>>>>>> 80522f1b
            try:
                if type_ == CONF_LIGHT:
                    lights.append(SmartBulb(host))
                elif type_ == CONF_SWITCH:
                    switches.append(SmartPlug(host))
                elif type_ == CONF_STRIP:
                    for plug in SmartStrip(host).plugs.values():
                        switches.append(plug)
                # Dimmers need to be defined as smart plugs to work correctly.
                elif type_ == CONF_DIMMER:
                    lights.append(SmartPlug(host))
            except SmartDeviceException as sde:
                _LOGGER.error(
                    "Failed to setup device %s due to %s; not retrying", host, sde
                )
    return SmartDevices(lights, switches)<|MERGE_RESOLUTION|>--- conflicted
+++ resolved
@@ -111,77 +111,6 @@
     for type_ in [CONF_LIGHT, CONF_SWITCH, CONF_STRIP, CONF_DIMMER]:
         for entry in config_data[type_]:
             host = entry["host"]
-<<<<<<< HEAD
-=======
-
-            if type_ == CONF_LIGHT:
-                lights.append(SmartBulb(host))
-            elif type_ == CONF_SWITCH:
-                switches.append(SmartPlug(host))
-            elif type_ == CONF_STRIP:
-                try:
-                    ss_host = SmartStrip(host)
-                except SmartDeviceException as sde:
-                    _LOGGER.error(
-                        "Failed to setup SmartStrip at %s: %s; not retrying", host, sde
-                    )
-                    continue
-                for plug in ss_host.plugs.values():
-                    switches.append(plug)
-            # Dimmers need to be defined as smart plugs to work correctly.
-            elif type_ == CONF_DIMMER:
-                lights.append(SmartPlug(host))
-
-    return SmartDevices(lights, switches)
-
-
-async def async_add_entities_retry(
-    hass: HomeAssistantType,
-    async_add_entities: Callable[[List[Any], bool], None],
-    objects: List[Any],
-    callback: Callable[[Any, Callable], None],
-    interval: timedelta = timedelta(seconds=60),
-):
-    """
-    Add entities now and retry later if issues are encountered.
-
-    If the callback throws an exception or returns false, that
-    object will try again a while later.
-    This is useful for devices that are not online when hass starts.
-    :param hass:
-    :param async_add_entities: The callback provided to a
-    platform's async_setup.
-    :param objects: The objects to create as entities.
-    :param callback: The callback that will perform the add.
-    :param interval: THe time between attempts to add.
-    :return: A callback to cancel the retries.
-    """
-    add_objects = objects.copy()
-
-    is_cancelled = False
-
-    def cancel_interval_callback():
-        nonlocal is_cancelled
-        is_cancelled = True
-
-    async def process_objects_loop(delay: int):
-        if is_cancelled:
-            return
-
-        await process_objects()
-
-        if not add_objects:
-            return
-
-        await asyncio.sleep(delay)
-
-        hass.async_create_task(process_objects_loop(delay))
-
-    async def process_objects(*args):
-        # Process each object.
-        for add_object in list(add_objects):
-            # Call the individual item callback.
->>>>>>> 80522f1b
             try:
                 if type_ == CONF_LIGHT:
                     lights.append(SmartBulb(host))
@@ -197,4 +126,4 @@
                 _LOGGER.error(
                     "Failed to setup device %s due to %s; not retrying", host, sde
                 )
-    return SmartDevices(lights, switches)+    return SmartDevices(lights, switches)
