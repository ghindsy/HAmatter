--- conflicted
+++ resolved
@@ -25,11 +25,8 @@
     Platform.BINARY_SENSOR,
     Platform.BUTTON,
     Platform.LIGHT,
-<<<<<<< HEAD
     Platform.NUMBER,
-=======
     Platform.SELECT,
->>>>>>> d172e636
     Platform.SENSOR,
     Platform.SWITCH,
 ]