"""Support for TPLink lights."""
from __future__ import annotations

from datetime import timedelta
import logging
from typing import Any

from kasa import SmartBulb

from homeassistant.components.light import (
    ATTR_BRIGHTNESS,
    ATTR_COLOR_TEMP,
    ATTR_HS_COLOR,
    ATTR_TRANSITION,
    COLOR_MODE_BRIGHTNESS,
    COLOR_MODE_COLOR_TEMP,
    COLOR_MODE_HS,
    COLOR_MODE_ONOFF,
    SUPPORT_TRANSITION,
    LightEntity,
)
from homeassistant.components.tplink import TPLinkDataUpdateCoordinator
from homeassistant.config_entries import ConfigEntry
from homeassistant.core import HomeAssistant
from homeassistant.helpers.entity_platform import AddEntitiesCallback
from homeassistant.helpers.update_coordinator import DataUpdateCoordinator
from homeassistant.util.color import (
    color_temperature_kelvin_to_mired as kelvin_to_mired,
    color_temperature_mired_to_kelvin as mired_to_kelvin,
)

from .common import CoordinatedTPLinkEntity
from .const import CONF_LIGHT, COORDINATORS, DOMAIN as TPLINK_DOMAIN

PARALLEL_UPDATES = 0
SCAN_INTERVAL = timedelta(seconds=5)
CURRENT_POWER_UPDATE_INTERVAL = timedelta(seconds=60)
HISTORICAL_POWER_UPDATE_INTERVAL = timedelta(minutes=60)

_LOGGER = logging.getLogger(__name__)

ATTR_CURRENT_POWER_W = "current_power_w"
ATTR_DAILY_ENERGY_KWH = "daily_energy_kwh"
ATTR_MONTHLY_ENERGY_KWH = "monthly_energy_kwh"


async def async_setup_entry(
    hass: HomeAssistant,
    config_entry: ConfigEntry,
    async_add_entities: AddEntitiesCallback,
) -> None:
    """Set up switches."""
    coordinators: dict[str, TPLinkDataUpdateCoordinator] = hass.data[TPLINK_DOMAIN][
        COORDINATORS
    ]
    async_add_entities(
        [
            TPLinkSmartBulb(device, coordinators[device.device_id])
            for device in hass.data[TPLINK_DOMAIN][CONF_LIGHT]
        ]
    )


def brightness_to_percentage(byt):
    """Convert brightness from absolute 0..255 to percentage."""
    return round((byt * 100.0) / 255.0)


def brightness_from_percentage(percent):
    """Convert percentage to absolute value 0..255."""
    return round((percent * 255.0) / 100.0)


class TPLinkSmartBulb(CoordinatedTPLinkEntity, LightEntity):
    """Representation of a TPLink Smart Bulb."""

    def __init__(
        self, smartbulb: SmartBulb, coordinator: DataUpdateCoordinator
    ) -> None:
        """Initialize the bulb."""
        super().__init__(smartbulb, coordinator)
        self.device = smartbulb

    async def async_turn_on(self, **kwargs: Any) -> None:
        """Turn the light on."""
        await self._async_turn_on(**kwargs)
        await self.coordinator.async_refresh()

    async def _async_turn_on(self, **kwargs: Any) -> None:
        _LOGGER.debug("Turning on %s", kwargs)

        transition = kwargs.get(ATTR_TRANSITION)
        brightness = kwargs.get(ATTR_BRIGHTNESS)
        if brightness is not None:
            brightness = int(brightness_to_percentage(brightness))

        # Handle turning to temp mode
        if ATTR_COLOR_TEMP in kwargs:
            color_tmp = mired_to_kelvin(int(kwargs[ATTR_COLOR_TEMP]))
            _LOGGER.debug("Changing color temp to %s", color_tmp)
            await self.device.set_color_temp(
                color_tmp, brightness=brightness, transition=transition
            )
            return

        # Handling turning to hs color mode
        if ATTR_HS_COLOR in kwargs:
            # TP-Link requires integers.
            hue, sat = tuple(int(val) for val in kwargs[ATTR_HS_COLOR])
            await self.device.set_hsv(hue, sat, brightness, transition=transition)
            return

        # Fallback to adjusting brightness or turning the bulb on
        if brightness is not None:
            await self.device.set_brightness(brightness, transition=transition)
        else:
            await self.device.turn_on(transition=transition)

    async def async_turn_off(self, **kwargs: Any) -> None:
        """Turn the light off."""
        await self.device.turn_off(transition=kwargs.get(ATTR_TRANSITION))
        await self.coordinator.async_refresh()

    @property
    def min_mireds(self) -> int:
        """Return minimum supported color temperature."""
        return kelvin_to_mired(self.device.valid_temperature_range.max)

    @property
    def max_mireds(self) -> int:
        """Return maximum supported color temperature."""
        return kelvin_to_mired(self.device.valid_temperature_range.min)

    @property
    def color_temp(self) -> int | None:
        """Return the color temperature of this light in mireds for HA."""
        return kelvin_to_mired(self.device.color_temp)

    @property
    def brightness(self) -> int | None:
        """Return the brightness of this light between 0..255."""
        return brightness_from_percentage(self.device.brightness)

    @property
    def hs_color(self) -> tuple[int, int] | None:
        """Return the color."""
        hue, saturation, _ = self.device.hsv
        return hue, saturation

    @property
    def supported_features(self) -> int:
        """Flag supported features."""
        return SUPPORT_TRANSITION

    @property
    def supported_color_modes(self) -> set[str] | None:
        """Return list of available color modes."""
        modes = set()
        if self.device.is_variable_color_temp:
            modes.add(COLOR_MODE_COLOR_TEMP)
        if self.device.is_color:
            modes.add(COLOR_MODE_HS)
        if self.device.is_dimmable:
            modes.add(COLOR_MODE_BRIGHTNESS)

        if not modes:
            modes.add(COLOR_MODE_ONOFF)

        return modes

    @property
    def color_mode(self) -> str | None:
        """Return the active color mode."""
        if self.device.is_color:
            if self.device.color_temp:
                return COLOR_MODE_COLOR_TEMP
            return COLOR_MODE_HS
<<<<<<< HEAD
        elif self.device.is_variable_color_temp:
=======
        if self.device.is_variable_color_temp:
>>>>>>> 208668a5
            return COLOR_MODE_COLOR_TEMP

        return COLOR_MODE_BRIGHTNESS<|MERGE_RESOLUTION|>--- conflicted
+++ resolved
@@ -175,11 +175,7 @@
             if self.device.color_temp:
                 return COLOR_MODE_COLOR_TEMP
             return COLOR_MODE_HS
-<<<<<<< HEAD
-        elif self.device.is_variable_color_temp:
-=======
         if self.device.is_variable_color_temp:
->>>>>>> 208668a5
             return COLOR_MODE_COLOR_TEMP
 
         return COLOR_MODE_BRIGHTNESS