--- conflicted
+++ resolved
@@ -59,18 +59,17 @@
     }
   },
   "entity": {
-<<<<<<< HEAD
+    "button": {
+      "test_alarm": {
+        "name": "Test alarm"
+      },
+      "stop_alarm": {
+        "name": "Stop alarm"
+      }
+    },
     "select": {
       "light_preset": {
         "name": "Light preset"
-=======
-    "button": {
-      "test_alarm": {
-        "name": "Test alarm"
-      },
-      "stop_alarm": {
-        "name": "Stop alarm"
->>>>>>> d25ec007
       }
     },
     "sensor": {
