--- conflicted
+++ resolved
@@ -5,11 +5,6 @@
 import logging
 from typing import Any
 
-<<<<<<< HEAD
-from kasa import SmartDevice
-
-=======
->>>>>>> 233f74fd
 from homeassistant.components.switch import SwitchEntity
 from homeassistant.components.tplink import TPLinkDataUpdateCoordinator
 from homeassistant.config_entries import ConfigEntry
@@ -17,11 +12,7 @@
 from homeassistant.helpers.entity_platform import AddEntitiesCallback
 
 from .common import CoordinatedTPLinkEntity
-<<<<<<< HEAD
-from .const import CONF_SWITCH, COORDINATORS, DOMAIN as TPLINK_DOMAIN
-=======
 from .const import DOMAIN
->>>>>>> 233f74fd
 
 _LOGGER = logging.getLogger(__name__)
 
@@ -32,20 +23,6 @@
     async_add_entities: AddEntitiesCallback,
 ) -> None:
     """Set up switches."""
-<<<<<<< HEAD
-    entities: list[SmartPlugSwitch] = []
-    coordinators: dict[str, TPLinkDataUpdateCoordinator] = hass.data[TPLINK_DOMAIN][
-        COORDINATORS
-    ]
-    switches: list[SmartDevice] = hass.data[TPLINK_DOMAIN][CONF_SWITCH]
-    for switch in switches:
-        coordinator = coordinators[switch.device_id]
-        entities.append(SmartPlugSwitch(switch, coordinator))
-        if switch.is_strip:
-            _LOGGER.debug("Initializing strip with %s sockets", len(switch.children))
-            for child in switch.children:
-                entities.append(SmartPlugSwitch(child, coordinator))
-=======
     coordinator: TPLinkDataUpdateCoordinator = hass.data[DOMAIN][config_entry.entry_id]
     device = coordinator.device
     if not device.is_plug and not device.is_strip:
@@ -56,7 +33,6 @@
         _LOGGER.debug("Initializing strip with %s sockets", len(device.children))
         for child in device.children:
             entities.append(SmartPlugSwitch(child, coordinator))
->>>>>>> 233f74fd
 
     async_add_entities(entities)
 
