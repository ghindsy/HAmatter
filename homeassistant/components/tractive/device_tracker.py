--- conflicted
+++ resolved
@@ -46,18 +46,11 @@
         """Initialize tracker entity."""
         super().__init__(user_id, item.trackable, item.tracker_details)
 
-<<<<<<< HEAD
-        self._battery_level = hw_info["battery_level"]
-        self._latitude = pos_report["latlong"][0]
-        self._longitude = pos_report["latlong"][1]
-        self._accuracy = pos_report["pos_uncertainty"]
-        self._source_type = pos_report["sensor_used"]
-=======
         self._battery_level: int = item.hw_info["battery_level"]
         self._latitude: float = item.pos_report["latlong"][0]
         self._longitude: float = item.pos_report["latlong"][1]
         self._accuracy: int = item.pos_report["pos_uncertainty"]
->>>>>>> 82160fa3
+        self._source_type: str = pos_report["sensor_used"]
 
         self._attr_name = f"{self._tracker_id} {item.trackable['details']['name']}"
         self._attr_unique_id = item.trackable["_id"]
@@ -105,16 +98,7 @@
         self.async_write_ha_state()
 
     @callback
-<<<<<<< HEAD
-    def _handle_server_unavailable(self):
-        self._latitude = None
-        self._longitude = None
-        self._accuracy = None
-        self._battery_level = None
-        self._source_type = None
-=======
     def _handle_server_unavailable(self) -> None:
->>>>>>> 82160fa3
         self._attr_available = False
         self.async_write_ha_state()
 
