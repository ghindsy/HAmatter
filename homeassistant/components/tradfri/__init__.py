--- conflicted
+++ resolved
@@ -22,10 +22,6 @@
 from homeassistant.helpers.event import async_track_time_interval
 
 from .const import (
-<<<<<<< HEAD
-    _LOGGER,
-=======
->>>>>>> fcad10dd
     CONF_GATEWAY_ID,
     CONF_IDENTITY,
     CONF_KEY,
@@ -34,22 +30,11 @@
     DOMAIN,
     FACTORY,
     KEY_API,
-<<<<<<< HEAD
-)
-from .coordinator import TradfriDeviceDataUpdateCoordinator
-
-ATTR_TRADFRI_GATEWAY = "Gateway"
-ATTR_TRADFRI_GATEWAY_MODEL = "E1526"
-ATTR_TRADFRI_MANUFACTURER = "IKEA of Sweden"
-CONFIG_SCHEMA = cv.removed(DOMAIN, raise_if_present=False)
-LISTENERS = "tradfri_listeners"
-=======
     LOGGER,
 )
 from .coordinator import TradfriDeviceDataUpdateCoordinator
 
 CONFIG_SCHEMA = cv.removed(DOMAIN, raise_if_present=False)
->>>>>>> fcad10dd
 PLATFORMS = [
     Platform.COVER,
     Platform.FAN,
