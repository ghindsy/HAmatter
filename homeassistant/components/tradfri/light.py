"""Support for IKEA Tradfri lights."""
from __future__ import annotations

from collections.abc import Callable
from typing import Any, cast

from pytradfri.command import Command

from homeassistant.components.light import (
    ATTR_BRIGHTNESS,
    ATTR_COLOR_TEMP,
    ATTR_HS_COLOR,
    ATTR_TRANSITION,
<<<<<<< HEAD
    COLOR_MODE_BRIGHTNESS,
    COLOR_MODE_COLOR_TEMP,
    COLOR_MODE_HS,
=======
    SUPPORT_BRIGHTNESS,
    SUPPORT_COLOR,
    SUPPORT_COLOR_TEMP,
    SUPPORT_TRANSITION,
>>>>>>> fcad10dd
    LightEntity,
    LightEntityFeature,
)
from homeassistant.config_entries import ConfigEntry
from homeassistant.core import HomeAssistant
from homeassistant.helpers.entity_platform import AddEntitiesCallback
import homeassistant.util.color as color_util

from .base_class import TradfriBaseEntity
from .const import CONF_GATEWAY_ID, COORDINATOR, COORDINATOR_LIST, DOMAIN, KEY_API
from .coordinator import TradfriDeviceDataUpdateCoordinator

<<<<<<< HEAD
ATTR_DIMMER = "dimmer"
ATTR_HUE = "hue"
ATTR_SAT = "saturation"
ATTR_TRANSITION_TIME = "transition_time"
=======
SUPPORTED_LIGHT_FEATURES = SUPPORT_TRANSITION
>>>>>>> fcad10dd


async def async_setup_entry(
    hass: HomeAssistant,
    config_entry: ConfigEntry,
    async_add_entities: AddEntitiesCallback,
) -> None:
    """Load Tradfri lights based on a config entry."""
    gateway_id = config_entry.data[CONF_GATEWAY_ID]
    coordinator_data = hass.data[DOMAIN][config_entry.entry_id][COORDINATOR]
    api = coordinator_data[KEY_API]

    async_add_entities(
        TradfriLight(
            device_coordinator,
            api,
            gateway_id,
        )
        for device_coordinator in coordinator_data[COORDINATOR_LIST]
        if device_coordinator.device.has_light_control
    )


class TradfriLight(TradfriBaseEntity, LightEntity):
    """The platform class required by Home Assistant."""

    def __init__(
        self,
        device_coordinator: TradfriDeviceDataUpdateCoordinator,
        api: Callable[[Command | list[Command]], Any],
        gateway_id: str,
    ) -> None:
        """Initialize a Light."""
        super().__init__(
            device_coordinator=device_coordinator,
            api=api,
            gateway_id=gateway_id,
        )

        self._device_control = self._device.light_control
        self._device_data = self._device_control.lights[0]

        self._attr_unique_id = f"light-{gateway_id}-{self._device_id}"
        self._hs_color = None

        # Calculate supported features
        _features = LightEntityFeature.TRANSITION
        self._attr_supported_features = _features

        # Calculate supported color modes
        self._attr_supported_color_modes = set()
        if self._device.light_control.can_set_color:
            self._attr_supported_color_modes.add(COLOR_MODE_HS)
        if self._device.light_control.can_set_temp:
            self._attr_supported_color_modes.add(COLOR_MODE_COLOR_TEMP)
        if not self.supported_color_modes and self._device.light_control.can_set_dimmer:
            self._attr_supported_color_modes = {COLOR_MODE_BRIGHTNESS}

        if self._device_control:
            self._attr_min_mireds = self._device_control.min_mireds
            self._attr_max_mireds = self._device_control.max_mireds

    def _refresh(self) -> None:
        """Refresh the device."""
        self._device_data = self.coordinator.data.light_control.lights[0]

    @property
    def is_on(self) -> bool:
        """Return true if light is on."""
        if not self._device_data:
            return False
        return cast(bool, self._device_data.state)

    @property
    def brightness(self) -> int | None:
        """Return the brightness of the light."""
        if not self._device_data:
            return None
        return cast(int, self._device_data.dimmer)

    @property
    def color_temp(self) -> int | None:
        """Return the color temp value in mireds."""
        if not self._device_data:
            return None
        return cast(int, self._device_data.color_temp)

    @property
    def hs_color(self) -> tuple[float, float] | None:
        """HS color of the light."""
        if not self._device_control or not self._device_data:
            return None
        if self._device_control.can_set_color:
            hsbxy = self._device_data.hsb_xy_color
            hue = hsbxy[0] / (self._device_control.max_hue / 360)
            sat = hsbxy[1] / (self._device_control.max_saturation / 100)
            if hue is not None and sat is not None:
                return hue, sat
        return None

    async def async_turn_off(self, **kwargs: Any) -> None:
        """Instruct the light to turn off."""
        # This allows transitioning to off, but resets the brightness
        # to 1 for the next set_state(True) command
        if not self._device_control:
            return
        transition_time = None
        if ATTR_TRANSITION in kwargs:
            transition_time = int(kwargs[ATTR_TRANSITION]) * 10

            await self._api(
                self._device_control.set_dimmer(
                    dimmer=0, transition_time=transition_time
                )
            )
        else:
            await self._api(self._device_control.set_state(False))

    async def async_turn_on(self, **kwargs: Any) -> None:
        """Instruct the light to turn on."""
        if not self._device_control:
            return
        transition_time = None
        if ATTR_TRANSITION in kwargs:
            transition_time = int(kwargs[ATTR_TRANSITION]) * 10

        dimmer_command = None
        if ATTR_BRIGHTNESS in kwargs:
            brightness = kwargs[ATTR_BRIGHTNESS]
            brightness = min(brightness, 254)
            dimmer_data = {
                "dimmer": brightness,
                "transition_time": transition_time,
            }
            dimmer_command = self._device_control.set_dimmer(**dimmer_data)
            transition_time = None
        else:
            dimmer_command = self._device_control.set_state(True)

        color_command = None
        if ATTR_HS_COLOR in kwargs and self._device_control.can_set_color:
            hue = int(kwargs[ATTR_HS_COLOR][0] * (self._device_control.max_hue / 360))
            sat = int(
                kwargs[ATTR_HS_COLOR][1] * (self._device_control.max_saturation / 100)
            )
            color_data = {
                "hue": hue,
                "saturation": sat,
                "transition_time": transition_time,
            }
            color_command = self._device_control.set_hsb(**color_data)
            transition_time = None

        temp_command = None
        if ATTR_COLOR_TEMP in kwargs and (
            self._device_control.can_set_temp or self._device_control.can_set_color
        ):
            temp = kwargs[ATTR_COLOR_TEMP]
            # White Spectrum bulb
            if self._device_control.can_set_temp:
                if temp > self.max_mireds:
                    temp = self.max_mireds
                elif temp < self.min_mireds:
                    temp = self.min_mireds
                temp_data = {
                    ATTR_COLOR_TEMP: temp,
                    "transition_time": transition_time,
                }
                temp_command = self._device_control.set_color_temp(**temp_data)
                transition_time = None
            # Color bulb (CWS)
            # color_temp needs to be set with hue/saturation
            elif self._device_control.can_set_color:
                temp_k = color_util.color_temperature_mired_to_kelvin(temp)
                hs_color = color_util.color_temperature_to_hs(temp_k)
                hue = int(hs_color[0] * (self._device_control.max_hue / 360))
                sat = int(hs_color[1] * (self._device_control.max_saturation / 100))
                color_data = {
                    "hue": hue,
                    "saturation": sat,
                    "transition_time": transition_time,
                }
                color_command = self._device_control.set_hsb(**color_data)
                transition_time = None

        # HSB can always be set, but color temp + brightness is bulb dependent
        if (command := dimmer_command) is not None:
            command += color_command
        else:
            command = color_command

        if self._device_control.can_combine_commands:
            await self._api(command + temp_command)
        else:
            if temp_command is not None:
                await self._api(temp_command)
            if command is not None:
                await self._api(command)<|MERGE_RESOLUTION|>--- conflicted
+++ resolved
@@ -11,16 +11,9 @@
     ATTR_COLOR_TEMP,
     ATTR_HS_COLOR,
     ATTR_TRANSITION,
-<<<<<<< HEAD
     COLOR_MODE_BRIGHTNESS,
     COLOR_MODE_COLOR_TEMP,
     COLOR_MODE_HS,
-=======
-    SUPPORT_BRIGHTNESS,
-    SUPPORT_COLOR,
-    SUPPORT_COLOR_TEMP,
-    SUPPORT_TRANSITION,
->>>>>>> fcad10dd
     LightEntity,
     LightEntityFeature,
 )
@@ -32,15 +25,6 @@
 from .base_class import TradfriBaseEntity
 from .const import CONF_GATEWAY_ID, COORDINATOR, COORDINATOR_LIST, DOMAIN, KEY_API
 from .coordinator import TradfriDeviceDataUpdateCoordinator
-
-<<<<<<< HEAD
-ATTR_DIMMER = "dimmer"
-ATTR_HUE = "hue"
-ATTR_SAT = "saturation"
-ATTR_TRANSITION_TIME = "transition_time"
-=======
-SUPPORTED_LIGHT_FEATURES = SUPPORT_TRANSITION
->>>>>>> fcad10dd
 
 
 async def async_setup_entry(
