--- conflicted
+++ resolved
@@ -5,19 +5,12 @@
         "title": "Setup Transmission Client",
         "data": {
           "name": "Name",
-<<<<<<< HEAD
-          "host": "Host",
-          "limit": "Limit",
-          "order": "Order",
-          "username": "Username",
-          "password": "Password",
-          "port": "Port"
-=======
           "host": "[%key:common::config_flow::data::host%]",
           "username": "[%key:common::config_flow::data::username%]",
           "password": "[%key:common::config_flow::data::password%]",
-          "port": "[%key:common::config_flow::data::port%]"
->>>>>>> 0146f356
+          "port": "[%key:common::config_flow::data::port%]",
+          "limit": "Limit",
+          "order": "Order"
         }
       }
     },
@@ -35,13 +28,9 @@
       "init": {
         "title": "Configure options for Transmission",
         "data": {
-<<<<<<< HEAD
           "scan_interval": "Update frequency",
           "limit": "Limit",
           "order": "Order"
-=======
-          "scan_interval": "Update frequency"
->>>>>>> 0146f356
         }
       }
     }
