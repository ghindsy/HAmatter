"""
Support for the voicerss speech service.

For more details about this component, please refer to the documentation at
https://home-assistant.io/components/tts/voicerss/
"""
import asyncio
import logging

import aiohttp
import async_timeout
import voluptuous as vol

from homeassistant.const import CONF_API_KEY
from homeassistant.components.tts import Provider, PLATFORM_SCHEMA, CONF_LANG
from homeassistant.helpers.aiohttp_client import async_get_clientsession
import homeassistant.helpers.config_validation as cv


_LOGGER = logging.getLogger(__name__)

VOICERSS_API_URL = "https://api.voicerss.org/"

ERROR_MSG = [
    b'Error description',
    b'The subscription is expired or requests count limitation is exceeded!',
    b'The request content length is too large!',
    b'The language does not support!',
    b'The language is not specified!',
    b'The text is not specified!',
    b'The API key is not available!',
    b'The API key is not specified!',
    b'The subscription does not support SSML!',
]

SUPPORT_LANGUAGES = [
    'ca-es', 'zh-cn', 'zh-hk', 'zh-tw', 'da-dk', 'nl-nl', 'en-au', 'en-ca',
    'en-gb', 'en-in', 'en-us', 'fi-fi', 'fr-ca', 'fr-fr', 'de-de', 'it-it',
    'ja-jp', 'ko-kr', 'nb-no', 'pl-pl', 'pt-br', 'pt-pt', 'ru-ru', 'es-mx',
    'es-es', 'sv-se',
]

SUPPORT_CODECS = [
    'mp3', 'wav', 'aac', 'ogg', 'caf'
]

SUPPORT_FORMATS = [
    '8khz_8bit_mono', '8khz_8bit_stereo', '8khz_16bit_mono',
    '8khz_16bit_stereo', '11khz_8bit_mono', '11khz_8bit_stereo',
    '11khz_16bit_mono', '11khz_16bit_stereo', '12khz_8bit_mono',
    '12khz_8bit_stereo', '12khz_16bit_mono', '12khz_16bit_stereo',
    '16khz_8bit_mono', '16khz_8bit_stereo', '16khz_16bit_mono',
    '16khz_16bit_stereo', '22khz_8bit_mono', '22khz_8bit_stereo',
    '22khz_16bit_mono', '22khz_16bit_stereo', '24khz_8bit_mono',
    '24khz_8bit_stereo', '24khz_16bit_mono', '24khz_16bit_stereo',
    '32khz_8bit_mono', '32khz_8bit_stereo', '32khz_16bit_mono',
    '32khz_16bit_stereo', '44khz_8bit_mono', '44khz_8bit_stereo',
    '44khz_16bit_mono', '44khz_16bit_stereo', '48khz_8bit_mono',
    '48khz_8bit_stereo', '48khz_16bit_mono', '48khz_16bit_stereo',
    'alaw_8khz_mono', 'alaw_8khz_stereo', 'alaw_11khz_mono',
    'alaw_11khz_stereo', 'alaw_22khz_mono', 'alaw_22khz_stereo',
    'alaw_44khz_mono', 'alaw_44khz_stereo', 'ulaw_8khz_mono',
    'ulaw_8khz_stereo', 'ulaw_11khz_mono', 'ulaw_11khz_stereo',
    'ulaw_22khz_mono', 'ulaw_22khz_stereo', 'ulaw_44khz_mono',
    'ulaw_44khz_stereo',
]

CONF_CODEC = 'codec'
CONF_FORMAT = 'format'

DEFAULT_LANG = 'en-us'
DEFAULT_CODEC = 'mp3'
DEFAULT_FORMAT = '8khz_8bit_mono'


PLATFORM_SCHEMA = PLATFORM_SCHEMA.extend({
    vol.Required(CONF_API_KEY): cv.string,
    vol.Optional(CONF_LANG, default=DEFAULT_LANG): vol.In(SUPPORT_LANGUAGES),
    vol.Optional(CONF_CODEC, default=DEFAULT_CODEC): vol.In(SUPPORT_CODECS),
    vol.Optional(CONF_FORMAT, default=DEFAULT_FORMAT): vol.In(SUPPORT_FORMATS),
})


@asyncio.coroutine
def async_get_engine(hass, config):
    """Setup VoiceRSS speech component."""
    return VoiceRSSProvider(hass, config)


class VoiceRSSProvider(Provider):
    """VoiceRSS speech api provider."""

    def __init__(self, hass, conf):
        """Init VoiceRSS TTS service."""
        self.hass = hass
        self.extension = conf.get(CONF_CODEC)

        self.form_data = {
            'key': conf.get(CONF_API_KEY),
            'hl': conf.get(CONF_LANG),
            'c': (conf.get(CONF_CODEC)).upper(),
            'f': conf.get(CONF_FORMAT),
        }

    @asyncio.coroutine
<<<<<<< HEAD
    def async_get_tts_audio(self, message, language):
=======
    def async_get_tts_audio(self, message, language=None):
>>>>>>> 71caacc8
        """Load TTS from voicerss."""
        websession = async_get_clientsession(self.hass)
        form_data = self.form_data.copy()

        form_data['src'] = message

        # If language is specified and supported - use it instead of the
        # language in the config.
        if language in SUPPORT_LANGUAGES:
            form_data['hl'] = language

        request = None
        try:
            with async_timeout.timeout(10, loop=self.hass.loop):
                request = yield from websession.post(
                    VOICERSS_API_URL, data=form_data
                )

                if request.status != 200:
                    _LOGGER.error("Error %d on load url %s.",
                                  request.status, request.url)
                    return (None, None)
                data = yield from request.read()

                if data in ERROR_MSG:
                    _LOGGER.error(
                        "Error receive %s from voicerss.", str(data, 'utf-8'))
                    return (None, None)

        except (asyncio.TimeoutError, aiohttp.errors.ClientError):
            _LOGGER.error("Timeout for voicerss api.")
            return (None, None)

        finally:
            if request is not None:
                yield from request.release()

        return (self.extension, data)<|MERGE_RESOLUTION|>--- conflicted
+++ resolved
@@ -103,11 +103,7 @@
         }
 
     @asyncio.coroutine
-<<<<<<< HEAD
-    def async_get_tts_audio(self, message, language):
-=======
     def async_get_tts_audio(self, message, language=None):
->>>>>>> 71caacc8
         """Load TTS from voicerss."""
         websession = async_get_clientsession(self.hass)
         form_data = self.form_data.copy()
