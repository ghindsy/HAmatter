"""Support for Tuya Smart devices."""
from __future__ import annotations

<<<<<<< HEAD
import logging
from typing import Any, NamedTuple
=======
from typing import NamedTuple
>>>>>>> 9479ef0a

import requests
from tuya_iot import (
    AuthType,
    TuyaDevice,
    TuyaDeviceListener,
    TuyaDeviceManager,
    TuyaHomeManager,
    TuyaOpenAPI,
    TuyaOpenMQ,
)

from homeassistant.components.light import DOMAIN as LIGHT_DOMAIN
from homeassistant.components.switch import DOMAIN as SWITCH_DOMAIN
from homeassistant.config_entries import ConfigEntry
from homeassistant.core import HomeAssistant, callback
from homeassistant.exceptions import ConfigEntryNotReady
from homeassistant.helpers import device_registry as dr, entity_registry as er
from homeassistant.helpers.dispatcher import dispatcher_send

from .const import (
    CONF_ACCESS_ID,
    CONF_ACCESS_SECRET,
    CONF_APP_TYPE,
    CONF_AUTH_TYPE,
    CONF_COUNTRY_CODE,
    CONF_ENDPOINT,
    CONF_PASSWORD,
    CONF_PROJECT_TYPE,
    CONF_USERNAME,
    DOMAIN,
    LOGGER,
    PLATFORMS,
    TUYA_DISCOVERY_NEW,
    TUYA_EVENT,
    TUYA_HA_SIGNAL_UPDATE_ENTITY,
    DPCode,
)


class HomeAssistantTuyaData(NamedTuple):
    """Tuya data stored in the Home Assistant data object."""

    device_listener: TuyaDeviceListener
    device_manager: TuyaDeviceManager
    home_manager: TuyaHomeManager


async def async_setup_entry(hass: HomeAssistant, entry: ConfigEntry) -> bool:
    """Async setup hass config entry."""
    hass.data.setdefault(DOMAIN, {})

    # Project type has been renamed to auth type in the upstream Tuya IoT SDK.
    # This migrates existing config entries to reflect that name change.
    if CONF_PROJECT_TYPE in entry.data:
        data = {**entry.data, CONF_AUTH_TYPE: entry.data[CONF_PROJECT_TYPE]}
        data.pop(CONF_PROJECT_TYPE)
        hass.config_entries.async_update_entry(entry, data=data)

    auth_type = AuthType(entry.data[CONF_AUTH_TYPE])
    api = TuyaOpenAPI(
        endpoint=entry.data[CONF_ENDPOINT],
        access_id=entry.data[CONF_ACCESS_ID],
        access_secret=entry.data[CONF_ACCESS_SECRET],
        auth_type=auth_type,
    )

    api.set_dev_channel("hass")

    try:
        if auth_type == AuthType.CUSTOM:
            response = await hass.async_add_executor_job(
                api.connect, entry.data[CONF_USERNAME], entry.data[CONF_PASSWORD]
            )
        else:
            response = await hass.async_add_executor_job(
                api.connect,
                entry.data[CONF_USERNAME],
                entry.data[CONF_PASSWORD],
                entry.data[CONF_COUNTRY_CODE],
                entry.data[CONF_APP_TYPE],
            )
    except requests.exceptions.RequestException as err:
        raise ConfigEntryNotReady(err) from err

    if response.get("success", False) is False:
        raise ConfigEntryNotReady(response)

    tuya_mq = TuyaOpenMQ(api)
    tuya_mq.start()

    device_ids: set[str] = set()
    device_manager = TuyaDeviceManager(api, tuya_mq)
    home_manager = TuyaHomeManager(api, tuya_mq, device_manager)
    message_listener = MessageListener(hass, device_manager, device_ids)
    listener = DeviceListener(hass, device_manager, device_ids, message_listener)
    device_manager.add_device_listener(listener)
    tuya_mq.add_message_listener(message_listener.handle_message)

    hass.data[DOMAIN][entry.entry_id] = HomeAssistantTuyaData(
        device_listener=listener,
        device_manager=device_manager,
        home_manager=home_manager,
    )

    # Get devices & clean up device entities
    await hass.async_add_executor_job(home_manager.update_device_cache)
    await cleanup_device_registry(hass, device_manager)

    # Migrate old unique_ids to the new format
    async_migrate_entities_unique_ids(hass, entry, device_manager)

    # Register known device IDs
    device_registry = dr.async_get(hass)
    for device in device_manager.device_map.values():
        device_registry.async_get_or_create(
            config_entry_id=entry.entry_id,
            identifiers={(DOMAIN, device.id)},
            manufacturer="Tuya",
            name=device.name,
            model=f"{device.product_name} (unsupported)",
        )
        device_ids.add(device.id)

    hass.config_entries.async_setup_platforms(entry, PLATFORMS)
    return True


async def cleanup_device_registry(
    hass: HomeAssistant, device_manager: TuyaDeviceManager
) -> None:
    """Remove deleted device registry entry if there are no remaining entities."""
    device_registry = dr.async_get(hass)
    for dev_id, device_entry in list(device_registry.devices.items()):
        for item in device_entry.identifiers:
            if DOMAIN == item[0] and item[1] not in device_manager.device_map:
                device_registry.async_remove_device(dev_id)
                break


@callback
def async_migrate_entities_unique_ids(
    hass: HomeAssistant, config_entry: ConfigEntry, device_manager: TuyaDeviceManager
) -> None:
    """Migrate unique_ids in the entity registry to the new format."""
    entity_registry = er.async_get(hass)
    registry_entries = er.async_entries_for_config_entry(
        entity_registry, config_entry.entry_id
    )
    light_entries = {
        entry.unique_id: entry
        for entry in registry_entries
        if entry.domain == LIGHT_DOMAIN
    }
    switch_entries = {
        entry.unique_id: entry
        for entry in registry_entries
        if entry.domain == SWITCH_DOMAIN
    }

    for device in device_manager.device_map.values():
        # Old lights where in `tuya.{device_id}` format, now the DPCode is added.
        #
        # If the device is a previously supported light category and still has
        # the old format for the unique ID, migrate it to the new format.
        #
        # Previously only devices providing the SWITCH_LED DPCode were supported,
        # thus this can be added to those existing IDs.
        #
        # `tuya.{device_id}` -> `tuya.{device_id}{SWITCH_LED}`
        if (
            device.category in ("dc", "dd", "dj", "fs", "fwl", "jsq", "xdd", "xxj")
            and (entry := light_entries.get(f"tuya.{device.id}"))
            and f"tuya.{device.id}{DPCode.SWITCH_LED}" not in light_entries
        ):
            entity_registry.async_update_entity(
                entry.entity_id, new_unique_id=f"tuya.{device.id}{DPCode.SWITCH_LED}"
            )

        # Old switches has different formats for the unique ID, but is mappable.
        #
        # If the device is a previously supported switch category and still has
        # the old format for the unique ID, migrate it to the new format.
        #
        # `tuya.{device_id}` -> `tuya.{device_id}{SWITCH}`
        # `tuya.{device_id}_1` -> `tuya.{device_id}{SWITCH_1}`
        # ...
        # `tuya.{device_id}_6` -> `tuya.{device_id}{SWITCH_6}`
        # `tuya.{device_id}_usb1` -> `tuya.{device_id}{SWITCH_USB1}`
        # ...
        # `tuya.{device_id}_usb6` -> `tuya.{device_id}{SWITCH_USB6}`
        #
        # In all other cases, the unique ID is not changed.
        if device.category in ("bh", "cwysj", "cz", "dlq", "kg", "kj", "pc", "xxj"):
            for postfix, dpcode in (
                ("", DPCode.SWITCH),
                ("_1", DPCode.SWITCH_1),
                ("_2", DPCode.SWITCH_2),
                ("_3", DPCode.SWITCH_3),
                ("_4", DPCode.SWITCH_4),
                ("_5", DPCode.SWITCH_5),
                ("_6", DPCode.SWITCH_6),
                ("_usb1", DPCode.SWITCH_USB1),
                ("_usb2", DPCode.SWITCH_USB2),
                ("_usb3", DPCode.SWITCH_USB3),
                ("_usb4", DPCode.SWITCH_USB4),
                ("_usb5", DPCode.SWITCH_USB5),
                ("_usb6", DPCode.SWITCH_USB6),
            ):
                if (
                    entry := switch_entries.get(f"tuya.{device.id}{postfix}")
                ) and f"tuya.{device.id}{dpcode}" not in switch_entries:
                    entity_registry.async_update_entity(
                        entry.entity_id, new_unique_id=f"tuya.{device.id}{dpcode}"
                    )


async def async_unload_entry(hass: HomeAssistant, entry: ConfigEntry) -> bool:
    """Unloading the Tuya platforms."""
    unload = await hass.config_entries.async_unload_platforms(entry, PLATFORMS)
    if unload:
        hass_data: HomeAssistantTuyaData = hass.data[DOMAIN][entry.entry_id]
        hass_data.device_manager.mq.stop()
        hass_data.device_manager.remove_device_listener(hass_data.device_listener)

        hass.data[DOMAIN].pop(entry.entry_id)
        if not hass.data[DOMAIN]:
            hass.data.pop(DOMAIN)

    return unload


class DeviceListener(TuyaDeviceListener):
    """Device Update Listener."""

    def __init__(
        self,
        hass: HomeAssistant,
        device_manager: TuyaDeviceManager,
        device_ids: set[str],
        message_listener: MessageListener,
    ) -> None:
        """Init DeviceListener."""
        self.hass = hass
        self.device_manager = device_manager
        self.device_ids = device_ids
        self.message_listener = message_listener

    def update_device(self, device: TuyaDevice) -> None:
        """Update device status."""
        if device.id in self.device_ids:
            LOGGER.debug(
                "Received update for device %s: %s",
                device.id,
                self.device_manager.device_map[device.id].status,
            )
            dispatcher_send(self.hass, f"{TUYA_HA_SIGNAL_UPDATE_ENTITY}_{device.id}")

    def add_device(self, device: TuyaDevice) -> None:
        """Add device added listener."""
        # Ensure the device isn't present stale
        self.hass.add_job(self.async_remove_device, device.id)

        self.device_ids.add(device.id)
        dispatcher_send(self.hass, TUYA_DISCOVERY_NEW, [device.id])

        device_manager = self.device_manager
        device_manager.mq.stop()
        tuya_mq = TuyaOpenMQ(device_manager.api)
        tuya_mq.start()

        device_manager.mq = tuya_mq
        tuya_mq.add_message_listener(device_manager.on_message)
        tuya_mq.add_message_listener(self.message_listener.handle_message)

    def remove_device(self, device_id: str) -> None:
        """Add device removed listener."""
        self.hass.add_job(self.async_remove_device, device_id)

    @callback
    def async_remove_device(self, device_id: str) -> None:
        """Remove device from Home Assistant."""
        LOGGER.debug("Remove device: %s", device_id)
        device_registry = dr.async_get(self.hass)
        device_entry = device_registry.async_get_device(
            identifiers={(DOMAIN, device_id)}
        )
        if device_entry is not None:
            device_registry.async_remove_device(device_entry.id)
            self.device_ids.discard(device_id)


class MessageListener:
    """Generic Update Listener."""

    def __init__(
        self,
        hass: HomeAssistant,
        device_manager: TuyaDeviceManager,
        device_ids: set[str],
    ) -> None:
        """Init DeviceListener."""
        self.hass = hass
        self.device_manager = device_manager
        self.device_ids = device_ids

    def handle_message(self, msg: dict[str, Any]):
        """Update device status."""
        data = msg.get("data", {})
        device_id = data.get("devId", "")
        if device_id in self.device_ids:
            _LOGGER.debug(
                "Received message for device %s: %s",
                device_id,
                data,
            )
            self.hass.bus.fire(TUYA_EVENT, data)<|MERGE_RESOLUTION|>--- conflicted
+++ resolved
@@ -1,12 +1,7 @@
 """Support for Tuya Smart devices."""
 from __future__ import annotations
 
-<<<<<<< HEAD
-import logging
 from typing import Any, NamedTuple
-=======
-from typing import NamedTuple
->>>>>>> 9479ef0a
 
 import requests
 from tuya_iot import (
