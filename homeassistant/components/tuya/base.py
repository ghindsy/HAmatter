"""Tuya Home Assistant Base Device Model."""
from __future__ import annotations

import base64
from dataclasses import dataclass
import json
import struct
from typing import Any, Literal, overload

from tuya_iot import TuyaDevice, TuyaDeviceManager

from homeassistant.helpers.dispatcher import async_dispatcher_connect
from homeassistant.helpers.entity import DeviceInfo, Entity

from .const import DOMAIN, LOGGER, TUYA_HA_SIGNAL_UPDATE_ENTITY, DPCode, DPType
from .util import remap_value


@dataclass
class IntegerTypeData:
    """Integer Type Data."""

    dpcode: DPCode
    min: int
    max: int
    scale: float
    step: float
    unit: str | None = None
    type: str | None = None

    @property
    def max_scaled(self) -> float:
        """Return the max scaled."""
        return self.scale_value(self.max)

    @property
    def min_scaled(self) -> float:
        """Return the min scaled."""
        return self.scale_value(self.min)

    @property
    def step_scaled(self) -> float:
        """Return the step scaled."""
        return self.scale_value(self.step)

    def scale_value(self, value: float | int, with_step: bool = False ) -> float:
        """Scale a value."""
<<<<<<< HEAD
        return value * (self.step if with_step else 1.0) / (10 ** self.scale)
=======
        return value * 1.0 / (10**self.scale)
>>>>>>> fe077b69

    def scale_value_back(self, value: float | int, with_step: bool = False ) -> int:
        """Return raw value for scaled."""
<<<<<<< HEAD
        return int(value / ((self.step if with_step else 1)) * (10 ** self.scale))
=======
        return int(value * (10**self.scale))
>>>>>>> fe077b69

    def remap_value_to(
        self,
        value: float,
        to_min: float | int = 0,
        to_max: float | int = 255,
        reverse: bool = False,
    ) -> float:
        """Remap a value from this range to a new range."""
        return remap_value(value, self.min, self.max, to_min, to_max, reverse)

    def remap_value_from(
        self,
        value: float,
        from_min: float | int = 0,
        from_max: float | int = 255,
        reverse: bool = False,
    ) -> float:
        """Remap a value from its current range to this range."""
        return remap_value(value, from_min, from_max, self.min, self.max, reverse)

    @classmethod
    def from_json(cls, dpcode: DPCode, data: str) -> IntegerTypeData | None:
        """Load JSON string and return a IntegerTypeData object."""
        if not (parsed := json.loads(data)):
            return None

        return cls(
            dpcode,
            min=int(parsed["min"]),
            max=int(parsed["max"]),
            scale=float(parsed["scale"]),
            step=float(parsed["step"]),
            unit=parsed.get("unit"),
            type=parsed.get("type"),
        )


@dataclass
class EnumTypeData:
    """Enum Type Data."""

    dpcode: DPCode
    range: list[str]

    @classmethod
    def from_json(cls, dpcode: DPCode, data: str) -> EnumTypeData | None:
        """Load JSON string and return a EnumTypeData object."""
        if not (parsed := json.loads(data)):
            return None
        return cls(dpcode, **parsed)


@dataclass
class ElectricityTypeData:
    """Electricity Type Data."""

    electriccurrent: str | None = None
    power: str | None = None
    voltage: str | None = None

    @classmethod
    def from_json(cls, data: str) -> ElectricityTypeData:
        """Load JSON string and return a ElectricityTypeData object."""
        return cls(**json.loads(data.lower()))

    @classmethod
    def from_raw(cls, data: str) -> ElectricityTypeData:
        """Decode base64 string and return a ElectricityTypeData object."""
        raw = base64.b64decode(data)
        voltage = struct.unpack(">H", raw[0:2])[0] / 10.0
        electriccurrent = struct.unpack(">L", b"\x00" + raw[2:5])[0] / 1000.0
        power = struct.unpack(">L", b"\x00" + raw[5:8])[0] / 1000.0
        return cls(
            electriccurrent=str(electriccurrent), power=str(power), voltage=str(voltage)
        )


class TuyaEntity(Entity):
    """Tuya base device."""

    _attr_should_poll = False

    def __init__(self, device: TuyaDevice, device_manager: TuyaDeviceManager) -> None:
        """Init TuyaHaEntity."""
        self._attr_unique_id = f"tuya.{device.id}"
        self.device = device
        self.device_manager = device_manager

    @property
    def name(self) -> str | None:
        """Return Tuya device name."""
        if (
            hasattr(self, "entity_description")
            and self.entity_description.name is not None
        ):
            return f"{self.device.name} {self.entity_description.name}"
        return self.device.name

    @property
    def device_info(self) -> DeviceInfo:
        """Return a device description for device registry."""
        return DeviceInfo(
            identifiers={(DOMAIN, self.device.id)},
            manufacturer="Tuya",
            name=self.device.name,
            model=f"{self.device.product_name} ({self.device.product_id})",
        )

    @property
    def available(self) -> bool:
        """Return if the device is available."""
        return self.device.online

    @overload
    def find_dpcode(
        self,
        dpcodes: str | DPCode | tuple[DPCode, ...] | None,
        *,
        prefer_function: bool = False,
        dptype: Literal[DPType.ENUM],
    ) -> EnumTypeData | None:
        ...

    @overload
    def find_dpcode(
        self,
        dpcodes: str | DPCode | tuple[DPCode, ...] | None,
        *,
        prefer_function: bool = False,
        dptype: Literal[DPType.INTEGER],
    ) -> IntegerTypeData | None:
        ...

    @overload
    def find_dpcode(
        self,
        dpcodes: str | DPCode | tuple[DPCode, ...] | None,
        *,
        prefer_function: bool = False,
    ) -> DPCode | None:
        ...

    def find_dpcode(
        self,
        dpcodes: str | DPCode | tuple[DPCode, ...] | None,
        *,
        prefer_function: bool = False,
        dptype: DPType = None,
    ) -> DPCode | EnumTypeData | IntegerTypeData | None:
        """Find a matching DP code available on for this device."""
        if dpcodes is None:
            return None

        if isinstance(dpcodes, str):
            dpcodes = (DPCode(dpcodes),)
        elif not isinstance(dpcodes, tuple):
            dpcodes = (dpcodes,)

        order = ["status_range", "function"]
        if prefer_function:
            order = ["function", "status_range"]

        # When we are not looking for a specific datatype, we can append status for
        # searching
        if not dptype:
            order.append("status")

        for dpcode in dpcodes:
            for key in order:
                if dpcode not in getattr(self.device, key):
                    continue
                if (
                    dptype == DPType.ENUM
                    and getattr(self.device, key)[dpcode].type == DPType.ENUM
                ):
                    if not (
                        enum_type := EnumTypeData.from_json(
                            dpcode, getattr(self.device, key)[dpcode].values
                        )
                    ):
                        continue
                    return enum_type

                if (
                    dptype == DPType.INTEGER
                    and getattr(self.device, key)[dpcode].type == DPType.INTEGER
                ):
                    if not (
                        integer_type := IntegerTypeData.from_json(
                            dpcode, getattr(self.device, key)[dpcode].values
                        )
                    ):
                        continue
                    return integer_type

                if dptype not in (DPType.ENUM, DPType.INTEGER):
                    return dpcode

        return None

    def get_dptype(
        self, dpcode: DPCode | None, prefer_function: bool = False
    ) -> DPType | None:
        """Find a matching DPCode data type available on for this device."""
        if dpcode is None:
            return None

        order = ["status_range", "function"]
        if prefer_function:
            order = ["function", "status_range"]
        for key in order:
            if dpcode in getattr(self.device, key):
                return DPType(getattr(self.device, key)[dpcode].type)

        return None

    async def async_added_to_hass(self) -> None:
        """Call when entity is added to hass."""
        self.async_on_remove(
            async_dispatcher_connect(
                self.hass,
                f"{TUYA_HA_SIGNAL_UPDATE_ENTITY}_{self.device.id}",
                self.async_write_ha_state,
            )
        )

    def _send_command(self, commands: list[dict[str, Any]]) -> None:
        """Send command to the device."""
        LOGGER.debug("Sending commands for device %s: %s", self.device.id, commands)
        self.device_manager.send_commands(self.device.id, commands)<|MERGE_RESOLUTION|>--- conflicted
+++ resolved
@@ -45,19 +45,11 @@
 
     def scale_value(self, value: float | int, with_step: bool = False ) -> float:
         """Scale a value."""
-<<<<<<< HEAD
         return value * (self.step if with_step else 1.0) / (10 ** self.scale)
-=======
-        return value * 1.0 / (10**self.scale)
->>>>>>> fe077b69
 
     def scale_value_back(self, value: float | int, with_step: bool = False ) -> int:
         """Return raw value for scaled."""
-<<<<<<< HEAD
         return int(value / ((self.step if with_step else 1)) * (10 ** self.scale))
-=======
-        return int(value * (10**self.scale))
->>>>>>> fe077b69
 
     def remap_value_to(
         self,
