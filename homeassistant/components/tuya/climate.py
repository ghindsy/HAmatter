--- conflicted
+++ resolved
@@ -174,17 +174,11 @@
 
         # Figure out current temperature, use preferred unit or what is available
         celsius_type = self.find_dpcode(
-<<<<<<< HEAD
-            (DPCode.TEMP_CURRENT, DPCode.TEMP_INDOOR), dptype=DPType.INTEGER
-        )
-        farhenheit_type = self.find_dpcode(DPCode.TEMP_CURRENT_F, dptype=DPType.INTEGER)
-=======
             (DPCode.TEMP_CURRENT, DPCode.UPPER_TEMP), dptype=DPType.INTEGER
         )
         farhenheit_type = self.find_dpcode(
             (DPCode.TEMP_CURRENT_F, DPCode.UPPER_TEMP_F), dptype=DPType.INTEGER
         )
->>>>>>> c7d59bb2
         if farhenheit_type and (
             prefered_temperature_unit == TEMP_FAHRENHEIT
             or (prefered_temperature_unit == TEMP_CELSIUS and not celsius_type)
