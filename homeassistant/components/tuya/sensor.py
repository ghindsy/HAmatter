--- conflicted
+++ resolved
@@ -837,19 +837,18 @@
     # https://developer.tuya.com/en/docs/iot/s?id=K9gf48quojr54
     "fs": (
         TuyaSensorEntityDescription(
-<<<<<<< HEAD
             key=DPCode.COUNTDOWN_LEFT,
             name="Remaining Time of Countdown",
             value_to_datetime=True,
             device_class=SensorDeviceClass.TIMESTAMP,
             icon="mdi:timer-outline",
             entity_category=EntityCategory.CONFIG,
-=======
+        ),
+        TuyaSensorEntityDescription(
             key=DPCode.TEMP_CURRENT,
             name="Temperature",
             device_class=SensorDeviceClass.TEMPERATURE,
             state_class=SensorStateClass.MEASUREMENT,
->>>>>>> 52d7ca6b
         ),
     ),
 }
