--- conflicted
+++ resolved
@@ -61,12 +61,9 @@
 class TwinklyLight(LightEntity):
     """Implementation of the light for the Twinkly service."""
 
-<<<<<<< HEAD
     _attr_has_entity_name = True
     _attr_name = None
-=======
     _attr_icon = "mdi:string-lights"
->>>>>>> adf34bdf
 
     def __init__(
         self,
@@ -108,44 +105,13 @@
         self._attr_supported_features = LightEntityFeature.EFFECT
 
     @property
-<<<<<<< HEAD
-    def available(self) -> bool:
-        """Get a boolean which indicates if this entity is currently available."""
-        return self._is_available
-
-    @property
-    def unique_id(self) -> str | None:
-        """Id of the device."""
-        return self._id
-
-    @property
-    def model(self) -> str:
-        """Name of the device."""
-        return self._model
-
-    @property
-    def icon(self) -> str:
-        """Icon of the device."""
-        return "mdi:string-lights"
-=======
-    def name(self) -> str:
-        """Name of the device."""
-        return self._name if self._name else "Twinkly light"
->>>>>>> adf34bdf
-
-    @property
     def device_info(self) -> DeviceInfo | None:
         """Get device specific attributes."""
         return DeviceInfo(
             identifiers={(DOMAIN, self._attr_unique_id)},
             manufacturer="LEDWORKS",
-<<<<<<< HEAD
-            model=self.model,
+            model=self._model,
             name=self._conf.data.get(CONF_NAME, "Twinkly light"),
-=======
-            model=self._model,
-            name=self.name,
->>>>>>> adf34bdf
             sw_version=self._software_version,
         )
 
