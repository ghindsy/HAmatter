"""Config flow for UniFi."""
import logging
import socket
from urllib.parse import urlparse

import voluptuous as vol

from homeassistant import config_entries
from homeassistant.components import ssdp
from homeassistant.const import (
    CONF_HOST,
    CONF_PASSWORD,
    CONF_PORT,
    CONF_USERNAME,
    CONF_VERIFY_SSL,
)
from homeassistant.core import callback
import homeassistant.helpers.config_validation as cv
from homeassistant.helpers.device_registry import format_mac

from .const import (
    CONF_ALLOW_BANDWIDTH_SENSORS,
    CONF_ALLOW_UPTIME_SENSORS,
    CONF_BLOCK_CLIENT,
    CONF_CONTROLLER,
    CONF_DETECTION_TIME,
    CONF_DPI_RESTRICTIONS,
    CONF_IGNORE_WIRED_BUG,
    CONF_POE_CLIENTS,
    CONF_SITE_ID,
    CONF_SSID_FILTER,
    CONF_TRACK_CLIENTS,
    CONF_TRACK_DEVICES,
    CONF_TRACK_WIRED_CLIENTS,
    CONTROLLER_ID,
    DEFAULT_DPI_RESTRICTIONS,
    DEFAULT_POE_CLIENTS,
    DOMAIN as UNIFI_DOMAIN,
    LOGGER,
)
from .controller import get_controller
from .errors import AlreadyConfigured, AuthenticationRequired, CannotConnect

DEFAULT_PORT = 8443
DEFAULT_SITE_ID = "default"
DEFAULT_VERIFY_SSL = False

_LOGGER = logging.getLogger(__name__)

MODEL_PORTS = {
    "UniFi Dream Machine": 443,
    "UniFi Dream Machine Pro": 443,
}


@callback
def get_controller_id_from_config_entry(config_entry):
    """Return controller with a matching bridge id."""
    return CONTROLLER_ID.format(
        host=config_entry.data[CONF_CONTROLLER][CONF_HOST],
        site=config_entry.data[CONF_CONTROLLER][CONF_SITE_ID],
    )


class UnifiFlowHandler(config_entries.ConfigFlow, domain=UNIFI_DOMAIN):
    """Handle a UniFi config flow."""

    VERSION = 1
    CONNECTION_CLASS = config_entries.CONN_CLASS_LOCAL_POLL

    @staticmethod
    @callback
    def async_get_options_flow(config_entry):
        """Get the options flow for this handler."""
        return UnifiOptionsFlowHandler(config_entry)

    def __init__(self):
        """Initialize the UniFi flow."""
<<<<<<< HEAD
        self.config = {}
        self.desc = None
=======
        self.config = None
>>>>>>> c6fb6506
        self.sites = None
        self.reauth_config_entry = {}
        self.reauth_config = {}
        self.reauth_schema = {}

    async def async_step_ssdp(self, discovery_info):
        """Handle a discovered unifi device."""
        parsed_url = urlparse(discovery_info[ssdp.ATTR_SSDP_LOCATION])
        friendly_name = discovery_info[ssdp.ATTR_UPNP_FRIENDLY_NAME]
        model_description = discovery_info[ssdp.ATTR_UPNP_MODEL_DESCRIPTION]
        mac_address = format_mac(discovery_info[ssdp.ATTR_UPNP_SERIAL])

        self.config = {
            CONF_HOST: parsed_url.hostname,
        }

        if self._host_already_configured(self.config[CONF_HOST]):
            return self.async_abort(reason="already_configured")

        await self.async_set_unique_id(mac_address)
        self._abort_if_unique_id_configured(updates={CONF_HOST: self.config[CONF_HOST]})

        # pylint: disable=no-member
        self.context["title_placeholders"] = {"name": friendly_name}

        port = MODEL_PORTS.get(model_description)
        if port is not None:
            self.config[CONF_PORT] = port

        return await self.async_step_user()

    async def async_step_user(self, user_input=None):
        """Handle a flow initialized by the user."""
        errors = {}

        if user_input is not None:

            try:
                self.config = {
                    CONF_HOST: user_input[CONF_HOST],
                    CONF_USERNAME: user_input[CONF_USERNAME],
                    CONF_PASSWORD: user_input[CONF_PASSWORD],
                    CONF_PORT: user_input.get(CONF_PORT),
                    CONF_VERIFY_SSL: user_input.get(CONF_VERIFY_SSL),
                    CONF_SITE_ID: DEFAULT_SITE_ID,
                }

                controller = await get_controller(self.hass, **self.config)

                sites = await controller.sites()
                self.sites = {site["name"]: site["desc"] for site in sites.values()}

                if self.reauth_config.get(CONF_SITE_ID) in self.sites:
                    return await self.async_step_site(
                        {CONF_SITE_ID: self.reauth_config[CONF_SITE_ID]}
                    )

                return await self.async_step_site()

            except AuthenticationRequired:
                errors["base"] = "faulty_credentials"

            except CannotConnect:
                errors["base"] = "service_unavailable"

            except Exception:  # pylint: disable=broad-except
                LOGGER.error(
                    "Unknown error connecting with UniFi Controller at %s",
                    user_input[CONF_HOST],
                )
                return self.async_abort(reason="unknown")

        host = self.config.get(CONF_HOST)
        if not host and await async_discover_unifi(self.hass):
            host = "unifi"

        data = self.reauth_schema or {
            vol.Required(CONF_HOST, default=host): str,
            vol.Required(CONF_USERNAME): str,
            vol.Required(CONF_PASSWORD): str,
            vol.Optional(CONF_PORT, default=DEFAULT_PORT): int,
            vol.Optional(CONF_VERIFY_SSL, default=DEFAULT_VERIFY_SSL): bool,
        }

        return self.async_show_form(
            step_id="user",
<<<<<<< HEAD
            data_schema=vol.Schema(
                {
                    vol.Required(CONF_HOST, default=host): str,
                    vol.Required(CONF_USERNAME): str,
                    vol.Required(CONF_PASSWORD): str,
                    vol.Optional(
                        CONF_PORT, default=self.config.get(CONF_PORT, DEFAULT_PORT)
                    ): int,
                    vol.Optional(CONF_VERIFY_SSL, default=DEFAULT_VERIFY_SSL): bool,
                }
            ),
=======
            data_schema=vol.Schema(data),
>>>>>>> c6fb6506
            errors=errors,
        )

    async def async_step_site(self, user_input=None):
        """Select site to control."""
        errors = {}

        if user_input is not None:
            try:
                self.config[CONF_SITE_ID] = user_input[CONF_SITE_ID]
                data = {CONF_CONTROLLER: self.config}

                if self.reauth_config_entry:
                    self.hass.config_entries.async_update_entry(
                        self.reauth_config_entry, data=data
                    )
                    await self.hass.config_entries.async_reload(
                        self.reauth_config_entry.entry_id
                    )
                    return self.async_abort(reason="reauth_successful")

                for entry in self._async_current_entries():
                    controller = entry.data[CONF_CONTROLLER]
                    if (
                        controller[CONF_HOST] == self.config[CONF_HOST]
                        and controller[CONF_SITE_ID] == self.config[CONF_SITE_ID]
                    ):
                        raise AlreadyConfigured

                site_nice_name = self.sites[self.config[CONF_SITE_ID]]
                return self.async_create_entry(title=site_nice_name, data=data)

            except AlreadyConfigured:
                return self.async_abort(reason="already_configured")

        if len(self.sites) == 1:
            return await self.async_step_site({CONF_SITE_ID: next(iter(self.sites))})

        return self.async_show_form(
            step_id="site",
            data_schema=vol.Schema({vol.Required(CONF_SITE_ID): vol.In(self.sites)}),
            errors=errors,
        )

<<<<<<< HEAD
    def _host_already_configured(self, host):
        """See if we already have a unifi entry matching the host."""
        for entry in self._async_current_entries():
            if CONF_CONTROLLER not in entry.data:
                continue
            if entry.data[CONF_CONTROLLER][CONF_HOST] == host:
                return True
        return False
=======
    async def async_step_reauth(self, config_entry: dict):
        """Trigger a reauthentication flow."""
        self.reauth_config_entry = config_entry
        self.reauth_config = config_entry.data[CONF_CONTROLLER]

        # pylint: disable=no-member # https://github.com/PyCQA/pylint/issues/3167
        self.context["title_placeholders"] = {
            CONF_HOST: self.reauth_config[CONF_HOST],
            CONF_SITE_ID: self.reauth_config[CONF_SITE_ID],
        }

        self.reauth_schema = {
            vol.Required(CONF_HOST, default=self.reauth_config[CONF_HOST]): str,
            vol.Required(CONF_USERNAME, default=self.reauth_config[CONF_USERNAME]): str,
            vol.Required(CONF_PASSWORD, default=self.reauth_config[CONF_PASSWORD]): str,
            vol.Required(CONF_PORT, default=self.reauth_config[CONF_PORT]): int,
            vol.Required(
                CONF_VERIFY_SSL, default=self.reauth_config[CONF_VERIFY_SSL]
            ): bool,
        }

        return await self.async_step_user()
>>>>>>> c6fb6506


class UnifiOptionsFlowHandler(config_entries.OptionsFlow):
    """Handle Unifi options."""

    def __init__(self, config_entry):
        """Initialize UniFi options flow."""
        self.config_entry = config_entry
        self.options = dict(config_entry.options)
        self.controller = None

    async def async_step_init(self, user_input=None):
        """Manage the UniFi options."""
        self.controller = self.hass.data[UNIFI_DOMAIN][self.config_entry.entry_id]
        self.options[CONF_BLOCK_CLIENT] = self.controller.option_block_clients

        if self.show_advanced_options:
            return await self.async_step_device_tracker()

        return await self.async_step_simple_options()

    async def async_step_simple_options(self, user_input=None):
        """For simple Jack."""
        if user_input is not None:
            self.options.update(user_input)
            return await self._update_options()

        clients_to_block = {}

        for client in self.controller.api.clients.values():
            clients_to_block[
                client.mac
            ] = f"{client.name or client.hostname} ({client.mac})"

        return self.async_show_form(
            step_id="simple_options",
            data_schema=vol.Schema(
                {
                    vol.Optional(
                        CONF_TRACK_CLIENTS,
                        default=self.controller.option_track_clients,
                    ): bool,
                    vol.Optional(
                        CONF_TRACK_DEVICES,
                        default=self.controller.option_track_devices,
                    ): bool,
                    vol.Optional(
                        CONF_BLOCK_CLIENT, default=self.options[CONF_BLOCK_CLIENT]
                    ): cv.multi_select(clients_to_block),
                }
            ),
        )

    async def async_step_device_tracker(self, user_input=None):
        """Manage the device tracker options."""
        if user_input is not None:
            self.options.update(user_input)
            return await self.async_step_client_control()

        ssids = (
            set(self.controller.api.wlans)
            | {
                f"{wlan.name}{wlan.name_combine_suffix}"
                for wlan in self.controller.api.wlans.values()
                if not wlan.name_combine_enabled
            }
            | {
                wlan["name"]
                for ap in self.controller.api.devices.values()
                for wlan in ap.wlan_overrides
                if "name" in wlan
            }
        )
        ssid_filter = {ssid: ssid for ssid in sorted(list(ssids))}

        return self.async_show_form(
            step_id="device_tracker",
            data_schema=vol.Schema(
                {
                    vol.Optional(
                        CONF_TRACK_CLIENTS,
                        default=self.controller.option_track_clients,
                    ): bool,
                    vol.Optional(
                        CONF_TRACK_WIRED_CLIENTS,
                        default=self.controller.option_track_wired_clients,
                    ): bool,
                    vol.Optional(
                        CONF_TRACK_DEVICES,
                        default=self.controller.option_track_devices,
                    ): bool,
                    vol.Optional(
                        CONF_SSID_FILTER, default=self.controller.option_ssid_filter
                    ): cv.multi_select(ssid_filter),
                    vol.Optional(
                        CONF_DETECTION_TIME,
                        default=int(
                            self.controller.option_detection_time.total_seconds()
                        ),
                    ): int,
                    vol.Optional(
                        CONF_IGNORE_WIRED_BUG,
                        default=self.controller.option_ignore_wired_bug,
                    ): bool,
                }
            ),
        )

    async def async_step_client_control(self, user_input=None):
        """Manage configuration of network access controlled clients."""
        errors = {}

        if user_input is not None:
            self.options.update(user_input)
            return await self.async_step_statistics_sensors()

        clients_to_block = {}

        for client in self.controller.api.clients.values():
            clients_to_block[
                client.mac
            ] = f"{client.name or client.hostname} ({client.mac})"

        return self.async_show_form(
            step_id="client_control",
            data_schema=vol.Schema(
                {
                    vol.Optional(
                        CONF_BLOCK_CLIENT, default=self.options[CONF_BLOCK_CLIENT]
                    ): cv.multi_select(clients_to_block),
                    vol.Optional(
                        CONF_POE_CLIENTS,
                        default=self.options.get(CONF_POE_CLIENTS, DEFAULT_POE_CLIENTS),
                    ): bool,
                    vol.Optional(
                        CONF_DPI_RESTRICTIONS,
                        default=self.options.get(
                            CONF_DPI_RESTRICTIONS, DEFAULT_DPI_RESTRICTIONS
                        ),
                    ): bool,
                }
            ),
            errors=errors,
        )

    async def async_step_statistics_sensors(self, user_input=None):
        """Manage the statistics sensors options."""
        if user_input is not None:
            self.options.update(user_input)
            return await self._update_options()

        return self.async_show_form(
            step_id="statistics_sensors",
            data_schema=vol.Schema(
                {
                    vol.Optional(
                        CONF_ALLOW_BANDWIDTH_SENSORS,
                        default=self.controller.option_allow_bandwidth_sensors,
                    ): bool,
                    vol.Optional(
                        CONF_ALLOW_UPTIME_SENSORS,
                        default=self.controller.option_allow_uptime_sensors,
                    ): bool,
                }
            ),
        )

    async def _update_options(self):
        """Update config entry options."""
        return self.async_create_entry(title="", data=self.options)


async def async_discover_unifi(hass):
    """Discover UniFi address."""
    try:
        return await hass.async_add_executor_job(socket.gethostbyname, "unifi")
    except socket.gaierror:
        return None<|MERGE_RESOLUTION|>--- conflicted
+++ resolved
@@ -1,12 +1,9 @@
 """Config flow for UniFi."""
-import logging
 import socket
-from urllib.parse import urlparse
 
 import voluptuous as vol
 
 from homeassistant import config_entries
-from homeassistant.components import ssdp
 from homeassistant.const import (
     CONF_HOST,
     CONF_PASSWORD,
@@ -16,7 +13,6 @@
 )
 from homeassistant.core import callback
 import homeassistant.helpers.config_validation as cv
-from homeassistant.helpers.device_registry import format_mac
 
 from .const import (
     CONF_ALLOW_BANDWIDTH_SENSORS,
@@ -45,13 +41,6 @@
 DEFAULT_SITE_ID = "default"
 DEFAULT_VERIFY_SSL = False
 
-_LOGGER = logging.getLogger(__name__)
-
-MODEL_PORTS = {
-    "UniFi Dream Machine": 443,
-    "UniFi Dream Machine Pro": 443,
-}
-
 
 @callback
 def get_controller_id_from_config_entry(config_entry):
@@ -76,42 +65,11 @@
 
     def __init__(self):
         """Initialize the UniFi flow."""
-<<<<<<< HEAD
-        self.config = {}
-        self.desc = None
-=======
         self.config = None
->>>>>>> c6fb6506
         self.sites = None
         self.reauth_config_entry = {}
         self.reauth_config = {}
         self.reauth_schema = {}
-
-    async def async_step_ssdp(self, discovery_info):
-        """Handle a discovered unifi device."""
-        parsed_url = urlparse(discovery_info[ssdp.ATTR_SSDP_LOCATION])
-        friendly_name = discovery_info[ssdp.ATTR_UPNP_FRIENDLY_NAME]
-        model_description = discovery_info[ssdp.ATTR_UPNP_MODEL_DESCRIPTION]
-        mac_address = format_mac(discovery_info[ssdp.ATTR_UPNP_SERIAL])
-
-        self.config = {
-            CONF_HOST: parsed_url.hostname,
-        }
-
-        if self._host_already_configured(self.config[CONF_HOST]):
-            return self.async_abort(reason="already_configured")
-
-        await self.async_set_unique_id(mac_address)
-        self._abort_if_unique_id_configured(updates={CONF_HOST: self.config[CONF_HOST]})
-
-        # pylint: disable=no-member
-        self.context["title_placeholders"] = {"name": friendly_name}
-
-        port = MODEL_PORTS.get(model_description)
-        if port is not None:
-            self.config[CONF_PORT] = port
-
-        return await self.async_step_user()
 
     async def async_step_user(self, user_input=None):
         """Handle a flow initialized by the user."""
@@ -154,8 +112,8 @@
                 )
                 return self.async_abort(reason="unknown")
 
-        host = self.config.get(CONF_HOST)
-        if not host and await async_discover_unifi(self.hass):
+        host = ""
+        if await async_discover_unifi(self.hass):
             host = "unifi"
 
         data = self.reauth_schema or {
@@ -168,21 +126,7 @@
 
         return self.async_show_form(
             step_id="user",
-<<<<<<< HEAD
-            data_schema=vol.Schema(
-                {
-                    vol.Required(CONF_HOST, default=host): str,
-                    vol.Required(CONF_USERNAME): str,
-                    vol.Required(CONF_PASSWORD): str,
-                    vol.Optional(
-                        CONF_PORT, default=self.config.get(CONF_PORT, DEFAULT_PORT)
-                    ): int,
-                    vol.Optional(CONF_VERIFY_SSL, default=DEFAULT_VERIFY_SSL): bool,
-                }
-            ),
-=======
             data_schema=vol.Schema(data),
->>>>>>> c6fb6506
             errors=errors,
         )
 
@@ -227,16 +171,6 @@
             errors=errors,
         )
 
-<<<<<<< HEAD
-    def _host_already_configured(self, host):
-        """See if we already have a unifi entry matching the host."""
-        for entry in self._async_current_entries():
-            if CONF_CONTROLLER not in entry.data:
-                continue
-            if entry.data[CONF_CONTROLLER][CONF_HOST] == host:
-                return True
-        return False
-=======
     async def async_step_reauth(self, config_entry: dict):
         """Trigger a reauthentication flow."""
         self.reauth_config_entry = config_entry
@@ -259,7 +193,6 @@
         }
 
         return await self.async_step_user()
->>>>>>> c6fb6506
 
 
 class UnifiOptionsFlowHandler(config_entries.OptionsFlow):
