--- conflicted
+++ resolved
@@ -82,11 +82,6 @@
 
     async def async_step_ssdp(self, discovery_info):
         """Handle a discovered unifi device."""
-<<<<<<< HEAD
-        _LOGGER.debug("SSDP discovery_info: %s", discovery_info)
-
-=======
->>>>>>> c9ebb9c9
         parsed_url = urlparse(discovery_info[ssdp.ATTR_SSDP_LOCATION])
         friendly_name = discovery_info[ssdp.ATTR_UPNP_FRIENDLY_NAME]
         model_description = discovery_info[ssdp.ATTR_UPNP_MODEL_DESCRIPTION]
