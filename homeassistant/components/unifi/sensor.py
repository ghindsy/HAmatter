"""Sensor platform for UniFi Network integration.

Support for bandwidth sensors of network clients.
Support for uptime sensors of network clients.
"""
from __future__ import annotations

from collections.abc import Callable
from dataclasses import dataclass
from datetime import datetime, timedelta
from typing import Generic, TypeVar, Union

import aiounifi
from aiounifi.interfaces.api_handlers import ItemEvent
from aiounifi.interfaces.clients import Clients
from aiounifi.interfaces.ports import Ports
from aiounifi.models.client import Client
from aiounifi.models.port import Port

from homeassistant.components.sensor import (
    SensorDeviceClass,
    SensorEntity,
    SensorEntityDescription,
)
from homeassistant.config_entries import ConfigEntry
from homeassistant.const import UnitOfInformation, UnitOfPower
from homeassistant.core import HomeAssistant, callback
from homeassistant.helpers import entity_registry as er
from homeassistant.helpers.device_registry import CONNECTION_NETWORK_MAC
from homeassistant.helpers.dispatcher import async_dispatcher_connect
from homeassistant.helpers.entity import DeviceInfo, EntityCategory
from homeassistant.helpers.entity_platform import AddEntitiesCallback
import homeassistant.util.dt as dt_util

from .const import ATTR_MANUFACTURER, DOMAIN as UNIFI_DOMAIN
from .controller import UniFiController

_DataT = TypeVar("_DataT", bound=Union[Client, Port])
_HandlerT = TypeVar("_HandlerT", bound=Union[Clients, Ports])


@callback
def async_client_rx_value_fn(controller: UniFiController, client: Client) -> float:
    """Calculate if all apps are enabled."""
    if client.mac not in controller.wireless_clients:
        return client.wired_rx_bytes_r / 1000000
    return client.rx_bytes_r / 1000000


@callback
def async_client_tx_value_fn(controller: UniFiController, client: Client) -> float:
    """Calculate if all apps are enabled."""
    if client.mac not in controller.wireless_clients:
        return client.wired_tx_bytes_r / 1000000
    return client.tx_bytes_r / 1000000


@callback
def async_client_uptime_value_fn(
    controller: UniFiController, client: Client
) -> datetime:
    """Calculate the uptime of the client."""
    if client.uptime < 1000000000:
        return dt_util.now() - timedelta(seconds=client.uptime)
    return dt_util.utc_from_timestamp(float(client.uptime))


@callback
def async_client_device_info_fn(api: aiounifi.Controller, obj_id: str) -> DeviceInfo:
    """Create device registry entry for client."""
    client = api.clients[obj_id]
    return DeviceInfo(
        connections={(CONNECTION_NETWORK_MAC, obj_id)},
        default_manufacturer=client.oui,
        default_name=client.name or client.hostname,
    )


@callback
def async_device_device_info_fn(api: aiounifi.Controller, obj_id: str) -> DeviceInfo:
    """Create device registry entry for device."""
    if "_" in obj_id:  # Sub device
        obj_id = obj_id.partition("_")[0]

    device = api.devices[obj_id]
    return DeviceInfo(
        connections={(CONNECTION_NETWORK_MAC, device.mac)},
        manufacturer=ATTR_MANUFACTURER,
        model=device.model,
        name=device.name or device.model,
        sw_version=device.version,
        hw_version=str(device.board_revision),
    )


@callback
def async_sub_device_available_fn(controller: UniFiController, obj_id: str) -> bool:
    """Check if sub device object is disabled."""
    device_id = obj_id.partition("_")[0]
    device = controller.api.devices[device_id]
    return controller.available and not device.disabled


@dataclass
class UnifiEntityLoader(Generic[_HandlerT, _DataT]):
    """Validate and load entities from different UniFi handlers."""

    allowed_fn: Callable[[UniFiController, str], bool]
    api_handler_fn: Callable[[aiounifi.Controller], _HandlerT]
    available_fn: Callable[[UniFiController, str], bool]
    device_info_fn: Callable[[aiounifi.Controller, str], DeviceInfo]
    name_fn: Callable[[_DataT], str | None]
    object_fn: Callable[[aiounifi.Controller, str], _DataT]
    supported_fn: Callable[[UniFiController, str], bool | None]
    unique_id_fn: Callable[[str], str]
    value_fn: Callable[[UniFiController, _DataT], datetime | float | str | None]


@dataclass
class UnifiEntityDescription(
    SensorEntityDescription, UnifiEntityLoader[_HandlerT, _DataT]
):
    """Class describing UniFi sensor entity."""


ENTITY_DESCRIPTIONS: tuple[UnifiEntityDescription, ...] = (
    UnifiEntityDescription[Clients, Client](
        key="Bandwidth sensor RX",
        entity_category=EntityCategory.DIAGNOSTIC,
        native_unit_of_measurement=UnitOfInformation.MEGABYTES,
        has_entity_name=True,
        allowed_fn=lambda controller, _: controller.option_allow_bandwidth_sensors,
        api_handler_fn=lambda api: api.clients,
        available_fn=lambda controller, _: controller.available,
        device_info_fn=async_client_device_info_fn,
        name_fn=lambda _: "RX",
        object_fn=lambda api, obj_id: api.clients[obj_id],
        supported_fn=lambda controller, _: controller.option_allow_bandwidth_sensors,
        unique_id_fn=lambda obj_id: f"rx-{obj_id}",
        value_fn=async_client_rx_value_fn,
    ),
    UnifiEntityDescription[Clients, Client](
        key="Bandwidth sensor TX",
        entity_category=EntityCategory.DIAGNOSTIC,
        native_unit_of_measurement=UnitOfInformation.MEGABYTES,
        has_entity_name=True,
        allowed_fn=lambda controller, _: controller.option_allow_bandwidth_sensors,
        api_handler_fn=lambda api: api.clients,
        available_fn=lambda controller, _: controller.available,
        device_info_fn=async_client_device_info_fn,
        name_fn=lambda _: "TX",
        object_fn=lambda api, obj_id: api.clients[obj_id],
        supported_fn=lambda controller, _: controller.option_allow_bandwidth_sensors,
        unique_id_fn=lambda obj_id: f"tx-{obj_id}",
        value_fn=async_client_tx_value_fn,
    ),
    UnifiEntityDescription[Ports, Port](
        key="PoE port power sensor",
        device_class=SensorDeviceClass.POWER,
        entity_category=EntityCategory.DIAGNOSTIC,
        native_unit_of_measurement=UnitOfPower.WATT,
        has_entity_name=True,
        entity_registry_enabled_default=False,
        allowed_fn=lambda controller, obj_id: True,
        api_handler_fn=lambda api: api.ports,
        available_fn=async_sub_device_available_fn,
        device_info_fn=async_device_device_info_fn,
        name_fn=lambda port: f"{port.name} PoE Power",
        object_fn=lambda api, obj_id: api.ports[obj_id],
        supported_fn=lambda controller, obj_id: controller.api.ports[obj_id].port_poe,
        unique_id_fn=lambda obj_id: f"poe_power-{obj_id}",
        value_fn=lambda _, obj: obj.poe_power if obj.poe_mode != "off" else "0",
    ),
    UnifiEntityDescription[Clients, Client](
        key="Uptime sensor",
        device_class=SensorDeviceClass.TIMESTAMP,
        entity_category=EntityCategory.DIAGNOSTIC,
        has_entity_name=True,
        allowed_fn=lambda controller, _: controller.option_allow_uptime_sensors,
        api_handler_fn=lambda api: api.clients,
        available_fn=lambda controller, obj_id: controller.available,
        device_info_fn=async_client_device_info_fn,
        name_fn=lambda client: "Uptime",
        object_fn=lambda api, obj_id: api.clients[obj_id],
        supported_fn=lambda controller, _: controller.option_allow_uptime_sensors,
        unique_id_fn=lambda obj_id: f"uptime-{obj_id}",
        value_fn=async_client_uptime_value_fn,
    ),
)


async def async_setup_entry(
    hass: HomeAssistant,
    config_entry: ConfigEntry,
    async_add_entities: AddEntitiesCallback,
) -> None:
    """Set up sensors for UniFi Network integration."""
    controller: UniFiController = hass.data[UNIFI_DOMAIN][config_entry.entry_id]

    @callback
    def async_load_entities(description: UnifiEntityDescription) -> None:
        """Load and subscribe to UniFi devices."""
        entities: list[SensorEntity] = []
        api_handler = description.api_handler_fn(controller.api)

        @callback
        def async_create_entity(event: ItemEvent, obj_id: str) -> None:
            """Create UniFi entity."""
            if not description.allowed_fn(
                controller, obj_id
            ) or not description.supported_fn(controller, obj_id):
                return

            entity = UnifiSensorEntity(obj_id, controller, description)
            if event == ItemEvent.ADDED:
                async_add_entities([entity])
                return
            entities.append(entity)

        for obj_id in api_handler:
            async_create_entity(ItemEvent.CHANGED, obj_id)
        async_add_entities(entities)

        api_handler.subscribe(async_create_entity, ItemEvent.ADDED)

    for description in ENTITY_DESCRIPTIONS:
        async_load_entities(description)


class UnifiSensorEntity(SensorEntity, Generic[_HandlerT, _DataT]):
    """Base representation of a UniFi switch."""

    entity_description: UnifiEntityDescription[_HandlerT, _DataT]
    _attr_should_poll = False

    def __init__(
        self,
        obj_id: str,
        controller: UniFiController,
        description: UnifiEntityDescription[_HandlerT, _DataT],
    ) -> None:
        """Set up UniFi switch entity."""
        self._obj_id = obj_id
        self.controller = controller
        self.entity_description = description

        self._removed = False

        self._attr_available = description.available_fn(controller, obj_id)
        self._attr_device_info = description.device_info_fn(controller.api, obj_id)
        self._attr_unique_id = description.unique_id_fn(obj_id)

        obj = description.object_fn(controller.api, obj_id)
        self._attr_native_value = description.value_fn(controller, obj)
        self._attr_name = description.name_fn(obj)

    async def async_added_to_hass(self) -> None:
        """Register callbacks."""
        description = self.entity_description
        handler = description.api_handler_fn(self.controller.api)
        self.async_on_remove(
            handler.subscribe(
                self.async_signalling_callback,
            )
        )
        self.async_on_remove(
            async_dispatcher_connect(
                self.hass,
                self.controller.signal_reachable,
                self.async_signal_reachable_callback,
            )
        )
        self.async_on_remove(
            async_dispatcher_connect(
                self.hass,
                self.controller.signal_options_update,
                self.options_updated,
            )
        )
        self.async_on_remove(
            async_dispatcher_connect(
                self.hass,
                self.controller.signal_remove,
                self.remove_item,
            )
        )

    @callback
    def async_signalling_callback(self, event: ItemEvent, obj_id: str) -> None:
        """Update the switch state."""
        if event == ItemEvent.DELETED and obj_id == self._obj_id:
            self.hass.async_create_task(self.remove_item({self._obj_id}))
            return

        description = self.entity_description
        if not description.supported_fn(self.controller, self._obj_id):
            self.hass.async_create_task(self.remove_item({self._obj_id}))
            return

        update_state = False
        obj = description.object_fn(self.controller.api, self._obj_id)
        if (value := description.value_fn(self.controller, obj)) != self.native_value:
            self._attr_native_value = value
            update_state = True
        if (
            available := description.available_fn(self.controller, self._obj_id)
        ) != self.available:
            self._attr_available = available
            update_state = True
        if update_state:
<<<<<<< HEAD
            print(self.name, self.native_value)
=======
>>>>>>> 26c46ae9
            self.async_write_ha_state()

    @callback
    def async_signal_reachable_callback(self) -> None:
        """Call when controller connection state change."""
        self.async_signalling_callback(ItemEvent.ADDED, self._obj_id)

    async def options_updated(self) -> None:
        """Config entry options are updated, remove entity if option is disabled."""
        if not self.entity_description.allowed_fn(self.controller, self._obj_id):
            await self.remove_item({self._obj_id})

    async def remove_item(self, keys: set) -> None:
        """Remove entity if object ID is part of set."""
        if self._obj_id not in keys or self._removed:
            return
        self._removed = True
        if self.registry_entry:
            er.async_get(self.hass).async_remove(self.entity_id)
        else:
            await self.async_remove(force_remove=True)<|MERGE_RESOLUTION|>--- conflicted
+++ resolved
@@ -308,10 +308,6 @@
             self._attr_available = available
             update_state = True
         if update_state:
-<<<<<<< HEAD
-            print(self.name, self.native_value)
-=======
->>>>>>> 26c46ae9
             self.async_write_ha_state()
 
     @callback
