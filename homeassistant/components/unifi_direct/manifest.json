--- conflicted
+++ resolved
@@ -2,12 +2,7 @@
   "domain": "unifi_direct",
   "name": "Ubiquiti UniFi AP",
   "documentation": "https://www.home-assistant.io/integrations/unifi_direct",
-<<<<<<< HEAD
   "requirements": ["pexpect>=4.6.0"],
-  "codeowners": []
-=======
-  "requirements": ["pexpect==4.6.0"],
   "codeowners": [],
   "iot_class": "local_polling"
->>>>>>> 3542f58b
 }