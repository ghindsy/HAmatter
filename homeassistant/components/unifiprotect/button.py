"""Support for Ubiquiti's UniFi Protect NVR."""
from __future__ import annotations

from dataclasses import dataclass
import logging
from typing import Final

from pyunifiprotect.data import ProtectAdoptableDeviceModel, ProtectModelWithId

from homeassistant.components.button import (
    ButtonDeviceClass,
    ButtonEntity,
    ButtonEntityDescription,
)
from homeassistant.config_entries import ConfigEntry
from homeassistant.const import Platform
from homeassistant.core import HomeAssistant, callback
from homeassistant.helpers import entity_registry as er
from homeassistant.helpers.dispatcher import async_dispatcher_connect
from homeassistant.helpers.entity_platform import AddEntitiesCallback

from .const import DEVICES_THAT_ADOPT, DISPATCH_ADD, DISPATCH_ADOPT, DOMAIN
from .data import ProtectData
from .entity import ProtectDeviceEntity, async_all_device_entities
from .models import PermRequired, ProtectSetableKeysMixin, T
from .utils import async_dispatch_id as _ufpd

_LOGGER = logging.getLogger(__name__)


@dataclass
class ProtectButtonEntityDescription(
    ProtectSetableKeysMixin[T], ButtonEntityDescription
):
    """Describes UniFi Protect Button entity."""

    ufp_press: str | None = None


DEVICE_CLASS_CHIME_BUTTON: Final = "unifiprotect__chime_button"
KEY_ADOPT = "adopt"


ALL_DEVICE_BUTTONS: tuple[ProtectButtonEntityDescription, ...] = (
    ProtectButtonEntityDescription(
        key="reboot",
        entity_registry_enabled_default=False,
        device_class=ButtonDeviceClass.RESTART,
        name="Reboot Device",
        ufp_press="reboot",
        ufp_perm=PermRequired.WRITE,
    ),
    ProtectButtonEntityDescription(
        key="unadopt",
        entity_registry_enabled_default=False,
        name="Unadopt Device",
        icon="mdi:delete",
        ufp_press="unadopt",
        ufp_perm=PermRequired.DELETE,
    ),
)

ADOPT_BUTTON = ProtectButtonEntityDescription[ProtectAdoptableDeviceModel](
<<<<<<< HEAD
    key="adopt",
=======
    key=KEY_ADOPT,
>>>>>>> f7515018
    name="Adopt Device",
    icon="mdi:plus-circle",
    ufp_press="adopt",
)

SENSOR_BUTTONS: tuple[ProtectButtonEntityDescription, ...] = (
    ProtectButtonEntityDescription(
        key="clear_tamper",
        name="Clear Tamper",
        icon="mdi:notification-clear-all",
        ufp_press="clear_tamper",
        ufp_perm=PermRequired.WRITE,
    ),
)

CHIME_BUTTONS: tuple[ProtectButtonEntityDescription, ...] = (
    ProtectButtonEntityDescription(
        key="play",
        name="Play Chime",
        device_class=DEVICE_CLASS_CHIME_BUTTON,
        icon="mdi:play",
        ufp_press="play",
    ),
    ProtectButtonEntityDescription(
        key="play_buzzer",
        name="Play Buzzer",
        icon="mdi:play",
        ufp_press="play_buzzer",
    ),
)


@callback
def _async_remove_adopt_button(
    hass: HomeAssistant, device: ProtectAdoptableDeviceModel
) -> None:

    entity_registry = er.async_get(hass)
    if device.is_adopted_by_us and (
        entity_id := entity_registry.async_get_entity_id(
            Platform.BUTTON, DOMAIN, f"{device.mac}_adopt"
        )
    ):
        entity_registry.async_remove(entity_id)


async def async_setup_entry(
    hass: HomeAssistant,
    entry: ConfigEntry,
    async_add_entities: AddEntitiesCallback,
) -> None:
    """Discover devices on a UniFi Protect NVR."""
    data: ProtectData = hass.data[DOMAIN][entry.entry_id]

    async def _add_new_device(device: ProtectAdoptableDeviceModel) -> None:
        entities = async_all_device_entities(
            data,
            ProtectButton,
            all_descs=ALL_DEVICE_BUTTONS,
            unadopted_descs=[ADOPT_BUTTON],
            chime_descs=CHIME_BUTTONS,
            sense_descs=SENSOR_BUTTONS,
            ufp_device=device,
        )
        async_add_entities(entities)
        _async_remove_adopt_button(hass, device)

    async def _add_unadopted_device(device: ProtectAdoptableDeviceModel) -> None:
        if not device.can_adopt or not device.can_create(data.api.bootstrap.auth_user):
            _LOGGER.debug("Device is not adoptable: %s", device.id)
            return

        entities = async_all_device_entities(
            data,
            ProtectButton,
            unadopted_descs=[ADOPT_BUTTON],
            ufp_device=device,
        )
        async_add_entities(entities)

    entry.async_on_unload(
        async_dispatcher_connect(hass, _ufpd(entry, DISPATCH_ADOPT), _add_new_device)
    )
    entry.async_on_unload(
        async_dispatcher_connect(
            hass, _ufpd(entry, DISPATCH_ADD), _add_unadopted_device
        )
    )

    entities: list[ProtectDeviceEntity] = async_all_device_entities(
        data,
        ProtectButton,
        all_descs=ALL_DEVICE_BUTTONS,
        unadopted_descs=[ADOPT_BUTTON],
        chime_descs=CHIME_BUTTONS,
        sense_descs=SENSOR_BUTTONS,
    )
    async_add_entities(entities)

    for device in data.get_by_types(DEVICES_THAT_ADOPT):
        _async_remove_adopt_button(hass, device)


class ProtectButton(ProtectDeviceEntity, ButtonEntity):
    """A Ubiquiti UniFi Protect Reboot button."""

    entity_description: ProtectButtonEntityDescription

    def __init__(
        self,
        data: ProtectData,
        device: ProtectAdoptableDeviceModel,
        description: ProtectButtonEntityDescription,
    ) -> None:
        """Initialize an UniFi camera."""
        super().__init__(data, device, description)
        self._attr_name = f"{self.device.display_name} {self.entity_description.name}"

    @callback
    def _async_update_device_from_protect(self, device: ProtectModelWithId) -> None:
        super()._async_update_device_from_protect(device)

        if self.entity_description.key == KEY_ADOPT:
            self._attr_available = self.device.can_adopt and self.device.can_create(
                self.data.api.bootstrap.auth_user
            )

    async def async_press(self) -> None:
        """Press the button."""

        if self.entity_description.ufp_press is not None:
            await getattr(self.device, self.entity_description.ufp_press)()<|MERGE_RESOLUTION|>--- conflicted
+++ resolved
@@ -61,11 +61,7 @@
 )
 
 ADOPT_BUTTON = ProtectButtonEntityDescription[ProtectAdoptableDeviceModel](
-<<<<<<< HEAD
-    key="adopt",
-=======
     key=KEY_ADOPT,
->>>>>>> f7515018
     name="Adopt Device",
     icon="mdi:plus-circle",
     ufp_press="adopt",
