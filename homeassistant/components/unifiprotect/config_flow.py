"""Config Flow to configure UniFi Protect Integration."""
from __future__ import annotations

import logging
from typing import Any

from aiohttp import CookieJar
from pyunifiprotect import NotAuthorized, NvrError, ProtectApiClient
from pyunifiprotect.data.nvr import NVR
import voluptuous as vol

from homeassistant import config_entries
from homeassistant.components import dhcp, ssdp
from homeassistant.const import (
    CONF_HOST,
    CONF_ID,
    CONF_PASSWORD,
    CONF_PORT,
    CONF_USERNAME,
    CONF_VERIFY_SSL,
)
from homeassistant.core import callback
from homeassistant.data_entry_flow import FlowResult
from homeassistant.helpers.aiohttp_client import async_create_clientsession
from homeassistant.helpers.typing import DiscoveryInfoType

from .const import (
    CONF_ALL_UPDATES,
    CONF_DISABLE_RTSP,
    CONF_OVERRIDE_CHOST,
    DEFAULT_PORT,
    DEFAULT_VERIFY_SSL,
    DOMAIN,
    MIN_REQUIRED_PROTECT_V,
    OUTDATED_LOG_MESSAGE,
)
from .discovery import async_start_discovery
from .utils import _async_short_mac, _async_unifi_mac_from_hass

_LOGGER = logging.getLogger(__name__)


def _host_is_direct_connect(host: str) -> bool:
    """Check if a host is a unifi direct connect domain."""
    return host.endswith(".ui.direct")


class ProtectFlowHandler(config_entries.ConfigFlow, domain=DOMAIN):
    """Handle a UniFi Protect config flow."""

    VERSION = 2

    def __init__(self) -> None:
        """Init the config flow."""
        super().__init__()
        self.entry: config_entries.ConfigEntry | None = None
        self._discovered_device: dict[str, str] = {}

    async def async_step_dhcp(self, discovery_info: dhcp.DhcpServiceInfo) -> FlowResult:
        """Handle discovery via dhcp."""
        _LOGGER.debug("Starting discovery via: %s", discovery_info)
        return await self._async_discovery_handoff()

    async def async_step_ssdp(self, discovery_info: ssdp.SsdpServiceInfo) -> FlowResult:
        """Handle a discovered UniFi device."""
        _LOGGER.debug("Starting discovery via: %s", discovery_info)
        return await self._async_discovery_handoff()

    async def _async_discovery_handoff(self) -> FlowResult:
        """Ensure discovery is active."""
        # Discovery requires an additional check so we use
        # SSDP and DHCP to tell us to start it so it only
        # runs on networks where unifi devices are present.
        await async_start_discovery(self.hass)
        return self.async_abort(reason="discovery_started")

    async def async_step_discovery(
        self, discovery_info: DiscoveryInfoType
    ) -> FlowResult:
        """Handle discovery."""
        self._discovered_device = discovery_info
        mac = _async_unifi_mac_from_hass(discovery_info["hw_addr"])
        await self.async_set_unique_id(mac)
        for entry in self._async_current_entries(include_ignore=False):
<<<<<<< HEAD
            import pprint

            pprint.pprint(["mac", mac, entry.unique_id])
=======
>>>>>>> 3c7005d4
            if entry.unique_id != mac:
                continue
            new_host = None
            if (
                _host_is_direct_connect(entry.data[CONF_HOST])
                and discovery_info["direct_connect_domain"]
                and entry.data[CONF_HOST] != discovery_info["direct_connect_domain"]
            ):
                new_host = discovery_info["direct_connect_domain"]
            elif (
                not _host_is_direct_connect(entry.data[CONF_HOST])
                and entry.data[CONF_HOST] != discovery_info["source_ip"]
            ):
                new_host = discovery_info["source_ip"]
            if new_host:
                self.hass.config_entries.async_update_entry(
                    entry, data={**entry.data, CONF_HOST: new_host}
                )
                self.hass.async_create_task(
                    self.hass.config_entries.async_reload(entry.entry_id)
                )
            return self.async_abort(reason="already_configured")
        self._abort_if_unique_id_configured(
            updates={CONF_HOST: discovery_info["source_ip"]}
        )
        return await self.async_step_discovery_confirm()

    async def async_step_discovery_confirm(
        self, user_input: dict[str, Any] | None = None
    ) -> FlowResult:
        """Confirm discovery."""
        errors: dict[str, str] = {}
        discovery_info = self._discovered_device
        if user_input is not None:
            user_input[CONF_PORT] = DEFAULT_PORT
            nvr_data = None
            if discovery_info["direct_connect_domain"]:
                user_input[CONF_HOST] = discovery_info["direct_connect_domain"]
                user_input[CONF_VERIFY_SSL] = True
                nvr_data, errors = await self._async_get_nvr_data(user_input)
            if not nvr_data or errors:
                user_input[CONF_HOST] = discovery_info["source_ip"]
                user_input[CONF_VERIFY_SSL] = False
                nvr_data, errors = await self._async_get_nvr_data(user_input)
            if nvr_data and not errors:
                return self._async_create_entry(nvr_data.name, user_input)

        placeholders = {
            "name": discovery_info["hostname"]
            or discovery_info["platform"]
            or f"NVR {_async_short_mac(discovery_info['hw_addr'])}",
            "ip_address": discovery_info["source_ip"],
        }
        self.context["title_placeholders"] = placeholders
        user_input = user_input or {}
        return self.async_show_form(
            step_id="discovery_confirm",
            description_placeholders=placeholders,
            data_schema=vol.Schema(
                {
                    vol.Required(
                        CONF_USERNAME, default=user_input.get(CONF_USERNAME)
                    ): str,
                    vol.Required(CONF_PASSWORD): str,
                }
            ),
            errors=errors,
        )

    @staticmethod
    @callback
    def async_get_options_flow(
        config_entry: config_entries.ConfigEntry,
    ) -> config_entries.OptionsFlow:
        """Get the options flow for this handler."""
        return OptionsFlowHandler(config_entry)

    @callback
    def _async_create_entry(self, title: str, data: dict[str, Any]) -> FlowResult:
        return self.async_create_entry(
            title=title,
            data={**data, CONF_ID: title},
            options={
                CONF_DISABLE_RTSP: False,
                CONF_ALL_UPDATES: False,
                CONF_OVERRIDE_CHOST: False,
            },
        )

    async def _async_get_nvr_data(
        self,
        user_input: dict[str, Any],
    ) -> tuple[NVR | None, dict[str, str]]:
        session = async_create_clientsession(
            self.hass, cookie_jar=CookieJar(unsafe=True)
        )

        host = user_input[CONF_HOST]
        port = user_input.get(CONF_PORT, DEFAULT_PORT)
        verify_ssl = user_input.get(CONF_VERIFY_SSL, DEFAULT_VERIFY_SSL)

        protect = ProtectApiClient(
            session=session,
            host=host,
            port=port,
            username=user_input[CONF_USERNAME],
            password=user_input[CONF_PASSWORD],
            verify_ssl=verify_ssl,
        )

        errors = {}
        nvr_data = None
        try:
            nvr_data = await protect.get_nvr()
        except NotAuthorized as ex:
            _LOGGER.debug(ex)
            errors[CONF_PASSWORD] = "invalid_auth"
        except NvrError as ex:
            _LOGGER.debug(ex)
            errors["base"] = "cannot_connect"
        else:
            if nvr_data.version < MIN_REQUIRED_PROTECT_V:
                _LOGGER.debug(
                    OUTDATED_LOG_MESSAGE,
                    nvr_data.version,
                    MIN_REQUIRED_PROTECT_V,
                )
                errors["base"] = "protect_version"

        return nvr_data, errors

    async def async_step_reauth(self, user_input: dict[str, Any]) -> FlowResult:
        """Perform reauth upon an API authentication error."""

        self.entry = self.hass.config_entries.async_get_entry(self.context["entry_id"])
        return await self.async_step_reauth_confirm()

    async def async_step_reauth_confirm(
        self, user_input: dict[str, Any] | None = None
    ) -> FlowResult:
        """Confirm reauth."""
        errors: dict[str, str] = {}
        assert self.entry is not None

        # prepopulate fields
        form_data = {**self.entry.data}
        if user_input is not None:
            form_data.update(user_input)

            # validate login data
            _, errors = await self._async_get_nvr_data(form_data)
            if not errors:
                self.hass.config_entries.async_update_entry(self.entry, data=form_data)
                await self.hass.config_entries.async_reload(self.entry.entry_id)
                return self.async_abort(reason="reauth_successful")

        return self.async_show_form(
            step_id="reauth_confirm",
            data_schema=vol.Schema(
                {
                    vol.Required(
                        CONF_USERNAME, default=form_data.get(CONF_USERNAME)
                    ): str,
                    vol.Required(CONF_PASSWORD): str,
                }
            ),
            errors=errors,
        )

    async def async_step_user(
        self, user_input: dict[str, Any] | None = None
    ) -> FlowResult:
        """Handle a flow initiated by the user."""

        errors: dict[str, str] = {}
        if user_input is not None:
            nvr_data, errors = await self._async_get_nvr_data(user_input)

            if nvr_data and not errors:
                await self.async_set_unique_id(nvr_data.mac)
                self._abort_if_unique_id_configured()

                return self._async_create_entry(nvr_data.name, user_input)

        user_input = user_input or {}
        return self.async_show_form(
            step_id="user",
            data_schema=vol.Schema(
                {
                    vol.Required(CONF_HOST, default=user_input.get(CONF_HOST)): str,
                    vol.Required(
                        CONF_PORT, default=user_input.get(CONF_PORT, DEFAULT_PORT)
                    ): int,
                    vol.Required(
                        CONF_VERIFY_SSL,
                        default=user_input.get(CONF_VERIFY_SSL, DEFAULT_VERIFY_SSL),
                    ): bool,
                    vol.Required(
                        CONF_USERNAME, default=user_input.get(CONF_USERNAME)
                    ): str,
                    vol.Required(CONF_PASSWORD): str,
                }
            ),
            errors=errors,
        )


class OptionsFlowHandler(config_entries.OptionsFlow):
    """Handle options."""

    def __init__(self, config_entry: config_entries.ConfigEntry) -> None:
        """Initialize options flow."""
        self.config_entry = config_entry

    async def async_step_init(
        self, user_input: dict[str, Any] | None = None
    ) -> FlowResult:
        """Manage the options."""
        if user_input is not None:
            return self.async_create_entry(title="", data=user_input)

        return self.async_show_form(
            step_id="init",
            data_schema=vol.Schema(
                {
                    vol.Optional(
                        CONF_DISABLE_RTSP,
                        default=self.config_entry.options.get(CONF_DISABLE_RTSP, False),
                    ): bool,
                    vol.Optional(
                        CONF_ALL_UPDATES,
                        default=self.config_entry.options.get(CONF_ALL_UPDATES, False),
                    ): bool,
                    vol.Optional(
                        CONF_OVERRIDE_CHOST,
                        default=self.config_entry.options.get(
                            CONF_OVERRIDE_CHOST, False
                        ),
                    ): bool,
                }
            ),
        )<|MERGE_RESOLUTION|>--- conflicted
+++ resolved
@@ -82,12 +82,6 @@
         mac = _async_unifi_mac_from_hass(discovery_info["hw_addr"])
         await self.async_set_unique_id(mac)
         for entry in self._async_current_entries(include_ignore=False):
-<<<<<<< HEAD
-            import pprint
-
-            pprint.pprint(["mac", mac, entry.unique_id])
-=======
->>>>>>> 3c7005d4
             if entry.unique_id != mac:
                 continue
             new_host = None
