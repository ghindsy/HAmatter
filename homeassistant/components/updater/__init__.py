--- conflicted
+++ resolved
@@ -20,12 +20,8 @@
 
 _LOGGER = logging.getLogger(__name__)
 
-<<<<<<< HEAD
-ATTR_RELEASE_NOTES = 'release_notes'
-ATTR_NEWEST_VERSION = 'newest_version'
-=======
 ATTR_RELEASE_NOTES = "release_notes"
->>>>>>> 3bd7b15b
+ATTR_NEWEST_VERSION = "newest_version"
 
 CONF_REPORTING = "reporting"
 CONF_COMPONENT_REPORTING = "include_used_components"
@@ -106,36 +102,22 @@
         # Validate version
         update_available = False
         if StrictVersion(newest) > StrictVersion(current_version):
-<<<<<<< HEAD
-            _LOGGER.info(
-                "The latest available version of Home Assistant is %s", newest)
+            _LOGGER.info("The latest available version of Home Assistant is %s", newest)
             update_available = True
         elif StrictVersion(newest) == StrictVersion(current_version):
-            _LOGGER.info(
-                "You are on the latest version (%s) of Home Assistant", newest)
+            _LOGGER.info("You are on the latest version (%s) of Home Assistant", newest)
         elif StrictVersion(newest) < StrictVersion(current_version):
-            _LOGGER.debug(
-                "Local version is newer than the latest version (%s)", newest)
+            _LOGGER.debug("Local version is newer than the latest version (%s)", newest)
 
         hass.states.async_set(
-            ENTITY_ID, 'on' if update_available else 'off', {
-                ATTR_FRIENDLY_NAME: 'Update Available',
+            ENTITY_ID,
+            "on" if update_available else "off",
+            {
+                ATTR_FRIENDLY_NAME: "Update Available",
                 ATTR_RELEASE_NOTES: releasenotes,
-                ATTR_NEWEST_VERSION: newest}
+                ATTR_NEWEST_VERSION: newest,
+            },
         )
-=======
-            _LOGGER.info("The latest available version is %s", newest)
-            hass.states.async_set(
-                ENTITY_ID,
-                newest,
-                {
-                    ATTR_FRIENDLY_NAME: "Update Available",
-                    ATTR_RELEASE_NOTES: releasenotes,
-                },
-            )
-        elif StrictVersion(newest) == StrictVersion(current_version):
-            _LOGGER.info("You are on the latest version (%s) of Home Assistant", newest)
->>>>>>> 3bd7b15b
 
     # Update daily, start 1 hour after startup
     _dt = dt_util.utcnow() + timedelta(hours=1)
