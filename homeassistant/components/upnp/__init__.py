"""
Will open a port in your router for Home Assistant and provide statistics.

For more details about this component, please refer to the documentation at
https://home-assistant.io/components/upnp/
"""
import asyncio
from ipaddress import ip_address

import aiohttp
import voluptuous as vol

from homeassistant.config_entries import ConfigEntry
from homeassistant.const import EVENT_HOMEASSISTANT_STOP
from homeassistant.helpers import config_validation as cv
from homeassistant.helpers import dispatcher
from homeassistant.helpers.typing import ConfigType
from homeassistant.helpers.typing import HomeAssistantType
from homeassistant.util import get_local_ip

from .const import (
    CONF_ENABLE_PORT_MAPPING, CONF_ENABLE_SENSORS,
    CONF_HASS, CONF_LOCAL_IP, CONF_PORTS,
    CONF_UDN, CONF_SSDP_DESCRIPTION,
    SIGNAL_REMOVE_SENSOR,
)
from .const import DOMAIN
from .const import LOGGER as _LOGGER
from .config_flow import ensure_domain_data
from .device import Device


<<<<<<< HEAD
REQUIREMENTS = ['async-upnp-client==0.12.5']
DEPENDENCIES = ['http', 'discovery']
=======
REQUIREMENTS = ['async-upnp-client==0.12.7']
DEPENDENCIES = ['http']
>>>>>>> e980d1b9

NOTIFICATION_ID = 'upnp_notification'
NOTIFICATION_TITLE = 'UPnP/IGD Setup'

CONFIG_SCHEMA = vol.Schema({
    DOMAIN: vol.Schema({
        vol.Optional(CONF_ENABLE_PORT_MAPPING, default=False): cv.boolean,
        vol.Optional(CONF_ENABLE_SENSORS, default=True): cv.boolean,
        vol.Optional(CONF_LOCAL_IP): vol.All(ip_address, cv.string),
        vol.Optional(CONF_PORTS):
            vol.Schema({
                vol.Any(CONF_HASS, cv.port):
                    vol.Any(CONF_HASS, cv.port)
            })
    }),
}, extra=vol.ALLOW_EXTRA)


def _substitute_hass_ports(ports, hass_port):
    """Substitute 'hass' for the hass_port."""
    ports = ports.copy()

    # substitute 'hass' for hass_port, both keys and values
    if CONF_HASS in ports:
        ports[hass_port] = ports[CONF_HASS]
        del ports[CONF_HASS]

    for port in ports:
        if ports[port] == CONF_HASS:
            ports[port] = hass_port

    return ports


# config
async def async_setup(hass: HomeAssistantType, config: ConfigType):
    """Register a port mapping for Home Assistant via UPnP."""
    ensure_domain_data(hass)

    # ensure sane config
    if DOMAIN not in config:
        return True
    upnp_config = config[DOMAIN]

    # overridden local ip
    if CONF_LOCAL_IP in upnp_config:
        hass.data[DOMAIN]['local_ip'] = upnp_config[CONF_LOCAL_IP]
    else:
        hass.data[DOMAIN]['local_ip'] = \
            await hass.async_add_executor_job(get_local_ip)

    # determine ports
    ports = {CONF_HASS: CONF_HASS}  # default, port_mapping disabled by default
    if CONF_PORTS in upnp_config:
        # copy from config
        ports = upnp_config[CONF_PORTS]

    hass.data[DOMAIN]['auto_config'] = {
        'active': True,
        'enable_sensors': upnp_config[CONF_ENABLE_SENSORS],
        'enable_port_mapping': upnp_config[CONF_ENABLE_PORT_MAPPING],
        'ports': ports,
    }

    return True


# config flow
async def async_setup_entry(hass: HomeAssistantType,
                            config_entry: ConfigEntry):
    """Set up UPnP/IGD-device from a config entry."""
    ensure_domain_data(hass)
    data = config_entry.data

    # build UPnP/IGD device
    ssdp_description = data[CONF_SSDP_DESCRIPTION]
    try:
        device = await Device.async_create_device(hass, ssdp_description)
    except (asyncio.TimeoutError, aiohttp.ClientError):
        _LOGGER.error('Unable to create upnp-device')
        return False

    hass.data[DOMAIN]['devices'][device.udn] = device

    # port mapping
    if data.get(CONF_ENABLE_PORT_MAPPING):
        local_ip = hass.data[DOMAIN]['local_ip']
        ports = hass.data[DOMAIN]['auto_config']['ports']
        _LOGGER.debug('Enabling port mappings: %s', ports)

        hass_port = hass.http.server_port
        ports = _substitute_hass_ports(ports, hass_port)
        await device.async_add_port_mappings(ports, local_ip)

    # sensors
    if data.get(CONF_ENABLE_SENSORS):
        _LOGGER.debug('Enabling sensors')

        # register sensor setup handlers
        hass.async_create_task(hass.config_entries.async_forward_entry_setup(
            config_entry, 'sensor'))

    async def delete_port_mapping(event):
        """Delete port mapping on quit."""
        if data.get(CONF_ENABLE_PORT_MAPPING):
            _LOGGER.debug('Deleting port mappings')
            await device.async_delete_port_mappings()
    hass.bus.async_listen_once(EVENT_HOMEASSISTANT_STOP, delete_port_mapping)

    return True


async def async_unload_entry(hass: HomeAssistantType,
                             config_entry: ConfigEntry):
    """Unload a config entry."""
    data = config_entry.data
    udn = data[CONF_UDN]

    if udn not in hass.data[DOMAIN]['devices']:
        return True
    device = hass.data[DOMAIN]['devices'][udn]

    # port mapping
    if data.get(CONF_ENABLE_PORT_MAPPING):
        _LOGGER.debug('Deleting port mappings')
        await device.async_delete_port_mappings()

    # sensors
    if data.get(CONF_ENABLE_SENSORS):
        _LOGGER.debug('Deleting sensors')
        dispatcher.async_dispatcher_send(hass, SIGNAL_REMOVE_SENSOR, device)

    # clear stored device
    del hass.data[DOMAIN]['devices'][udn]

    return True<|MERGE_RESOLUTION|>--- conflicted
+++ resolved
@@ -30,13 +30,8 @@
 from .device import Device
 
 
-<<<<<<< HEAD
-REQUIREMENTS = ['async-upnp-client==0.12.5']
-DEPENDENCIES = ['http', 'discovery']
-=======
 REQUIREMENTS = ['async-upnp-client==0.12.7']
-DEPENDENCIES = ['http']
->>>>>>> e980d1b9
+DEPENDENCIES = ['discovery']
 
 NOTIFICATION_ID = 'upnp_notification'
 NOTIFICATION_TITLE = 'UPnP/IGD Setup'
