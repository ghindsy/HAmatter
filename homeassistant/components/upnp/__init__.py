"""Open ports in your router for Home Assistant and provide statistics."""
from __future__ import annotations

import asyncio
from collections.abc import Mapping
from dataclasses import dataclass
from datetime import timedelta
from ipaddress import ip_address
from typing import Any

from async_upnp_client.exceptions import UpnpConnectionError
import voluptuous as vol

from homeassistant import config_entries
from homeassistant.components import ssdp
from homeassistant.components.binary_sensor import BinarySensorEntityDescription
from homeassistant.components.sensor import SensorEntityDescription
from homeassistant.components.ssdp import SsdpChange
from homeassistant.config_entries import ConfigEntry
from homeassistant.core import HomeAssistant
from homeassistant.exceptions import ConfigEntryNotReady
from homeassistant.helpers import device_registry as dr
import homeassistant.helpers.config_validation as cv
from homeassistant.helpers.entity import DeviceInfo
from homeassistant.helpers.typing import ConfigType
from homeassistant.helpers.update_coordinator import (
    CoordinatorEntity,
    DataUpdateCoordinator,
)

from .const import (
    CONF_LOCAL_IP,
    CONFIG_ENTRY_HOSTNAME,
    CONFIG_ENTRY_SCAN_INTERVAL,
    CONFIG_ENTRY_ST,
    CONFIG_ENTRY_UDN,
    DEFAULT_SCAN_INTERVAL,
    DOMAIN,
    DOMAIN_DEVICES,
    LOGGER,
)
from .device import Device

NOTIFICATION_ID = "upnp_notification"
NOTIFICATION_TITLE = "UPnP/IGD Setup"

PLATFORMS = ["binary_sensor", "sensor"]

CONFIG_SCHEMA = vol.Schema(
    vol.All(
        cv.deprecated(DOMAIN),
        {
            DOMAIN: vol.Schema(
                vol.All(
                    cv.deprecated(CONF_LOCAL_IP),
                    {
                        vol.Optional(CONF_LOCAL_IP): vol.All(ip_address, cv.string),
                    },
                )
            )
        },
    ),
    extra=vol.ALLOW_EXTRA,
)


async def async_setup(hass: HomeAssistant, config: ConfigType) -> bool:
    """Set up UPnP component."""
    hass.data[DOMAIN] = {
        DOMAIN_DEVICES: {},
    }

    # Only start if set up via configuration.yaml.
    if DOMAIN in config:
        hass.async_create_task(
            hass.config_entries.flow.async_init(
                DOMAIN, context={"source": config_entries.SOURCE_IMPORT}
            )
        )

    return True


async def async_setup_entry(hass: HomeAssistant, entry: ConfigEntry) -> bool:
    """Set up UPnP/IGD device from a config entry."""
    LOGGER.debug("Setting up config entry: %s", entry.unique_id)

    udn = entry.data[CONFIG_ENTRY_UDN]
    st = entry.data[CONFIG_ENTRY_ST]  # pylint: disable=invalid-name
    usn = f"{udn}::{st}"

    # Register device discovered-callback.
    device_discovered_event = asyncio.Event()
    discovery_info: Mapping[str, Any] | None = None

    async def device_discovered(headers: Mapping[str, Any], change: SsdpChange) -> None:
        if change == SsdpChange.BYEBYE:
            return

        nonlocal discovery_info
        LOGGER.debug(
            "Device discovered: %s, at: %s", usn, headers[ssdp.ATTR_SSDP_LOCATION]
        )
        discovery_info = headers
        device_discovered_event.set()

    cancel_discovered_callback = await ssdp.async_register_callback(
        hass,
        device_discovered,
        {
            "usn": usn,
        },
    )

    try:
        await asyncio.wait_for(device_discovered_event.wait(), timeout=10)
    except asyncio.TimeoutError as err:
        LOGGER.debug("Device not discovered: %s", usn)
        raise ConfigEntryNotReady from err
    finally:
        cancel_discovered_callback()

    # Create device.
    location = discovery_info[  # pylint: disable=unsubscriptable-object
        ssdp.ATTR_SSDP_LOCATION
    ]
    try:
        device = await Device.async_create_device(hass, location)
    except UpnpConnectionError as err:
        LOGGER.debug("Error connecting to device %s", location)
        raise ConfigEntryNotReady from err

    # Ensure entry has a unique_id.
    if not entry.unique_id:
        LOGGER.debug(
            "Setting unique_id: %s, for config_entry: %s",
            device.unique_id,
            entry,
        )
        hass.config_entries.async_update_entry(
            entry=entry,
            unique_id=device.unique_id,
        )

    # Ensure entry has a hostname, for older entries.
    if (
        CONFIG_ENTRY_HOSTNAME not in entry.data
        or entry.data[CONFIG_ENTRY_HOSTNAME] != device.hostname
    ):
        hass.config_entries.async_update_entry(
            entry=entry,
            data={CONFIG_ENTRY_HOSTNAME: device.hostname, **entry.data},
        )

    # Create device registry entry.
    device_registry = await dr.async_get_registry(hass)
    device_registry.async_get_or_create(
        config_entry_id=entry.entry_id,
        connections={(dr.CONNECTION_UPNP, device.udn)},
        identifiers={(DOMAIN, device.udn)},
        name=device.name,
        manufacturer=device.manufacturer,
        model=device.model_name,
    )

    update_interval_sec = entry.options.get(
        CONFIG_ENTRY_SCAN_INTERVAL, DEFAULT_SCAN_INTERVAL
    )
    update_interval = timedelta(seconds=update_interval_sec)
    LOGGER.debug("update_interval: %s", update_interval)
    coordinator = UpnpDataUpdateCoordinator(
        hass,
        device=device,
        update_interval=update_interval,
    )

    # Save coordinator.
    hass.data[DOMAIN][entry.entry_id] = coordinator

    await coordinator.async_config_entry_first_refresh()

    # Create sensors.
    LOGGER.debug("Enabling sensors")
    hass.config_entries.async_setup_platforms(entry, PLATFORMS)

    return True


async def async_unload_entry(hass: HomeAssistant, config_entry: ConfigEntry) -> bool:
    """Unload a UPnP/IGD device from a config entry."""
    LOGGER.debug("Unloading config entry: %s", config_entry.unique_id)

    LOGGER.debug("Deleting sensors")
    return await hass.config_entries.async_unload_platforms(config_entry, PLATFORMS)


@dataclass
class UpnpBinarySensorEntityDescription(BinarySensorEntityDescription):
    """A class that describes UPnP entities."""

    format: str = "s"
    unique_id: str | None = None


@dataclass
class UpnpSensorEntityDescription(SensorEntityDescription):
    """A class that describes a sensor UPnP entities."""

    format: str = "s"
    unique_id: str | None = None


class UpnpDataUpdateCoordinator(DataUpdateCoordinator):
    """Define an object to update data from UPNP device."""

    def __init__(
        self, hass: HomeAssistant, device: Device, update_interval: timedelta
    ) -> None:
        """Initialize."""
        self.device = device

        super().__init__(
            hass, LOGGER, name=device.name, update_interval=update_interval
        )

    async def _async_update_data(self) -> Mapping[str, Any]:
        """Update data."""
        update_values = await asyncio.gather(
            self.device.async_get_traffic_data(),
            self.device.async_get_status(),
        )

        return {
            **update_values[0],
            **update_values[1],
        }


class UpnpEntity(CoordinatorEntity):
    """Base class for UPnP/IGD entities."""

    coordinator: UpnpDataUpdateCoordinator
    entity_description: UpnpSensorEntityDescription | UpnpBinarySensorEntityDescription

    def __init__(
        self,
        coordinator: UpnpDataUpdateCoordinator,
        entity_description: UpnpSensorEntityDescription
        | UpnpBinarySensorEntityDescription,
    ) -> None:
        """Initialize the base entities."""
        super().__init__(coordinator)
        self._device = coordinator.device
        self.entity_description = entity_description
        self._attr_name = f"{coordinator.device.name} {entity_description.name}"
        self._attr_unique_id = f"{coordinator.device.udn}_{entity_description.unique_id or entity_description.key}"
        self._attr_device_info = DeviceInfo(
            connections={(dr.CONNECTION_UPNP, coordinator.device.udn)},
<<<<<<< HEAD
            manufacturer=coordinator.device.manufacturer,
            model=coordinator.device.model_name,
            name=coordinator.device.name,
=======
            name=coordinator.device.name,
            manufacturer=coordinator.device.manufacturer,
            model=coordinator.device.model_name,
            configuration_url=f"http://{coordinator.device.hostname}",
>>>>>>> cd3e51b3
        )

    @property
    def available(self) -> bool:
        """Return if entity is available."""
        return super().available and (
            self.coordinator.data.get(self.entity_description.key) is not None
        )<|MERGE_RESOLUTION|>--- conflicted
+++ resolved
@@ -256,16 +256,10 @@
         self._attr_unique_id = f"{coordinator.device.udn}_{entity_description.unique_id or entity_description.key}"
         self._attr_device_info = DeviceInfo(
             connections={(dr.CONNECTION_UPNP, coordinator.device.udn)},
-<<<<<<< HEAD
-            manufacturer=coordinator.device.manufacturer,
-            model=coordinator.device.model_name,
-            name=coordinator.device.name,
-=======
             name=coordinator.device.name,
             manufacturer=coordinator.device.manufacturer,
             model=coordinator.device.model_name,
             configuration_url=f"http://{coordinator.device.hostname}",
->>>>>>> cd3e51b3
         )
 
     @property
