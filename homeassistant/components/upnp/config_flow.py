"""Config flow for UPNP."""
from __future__ import annotations

import asyncio
from collections.abc import Mapping
from typing import Any, cast

import voluptuous as vol

from homeassistant import config_entries
from homeassistant.components import ssdp
from homeassistant.components.ssdp import SsdpChange, SsdpServiceInfo
from homeassistant.core import HomeAssistant
from homeassistant.data_entry_flow import FlowResult

from .const import (
<<<<<<< HEAD
    CONFIG_ENTRY_LOCATION,
    CONFIG_ENTRY_MAC_ADDRESS,
    CONFIG_ENTRY_ORIGINAL_UDN,
    CONFIG_ENTRY_SCAN_INTERVAL,
=======
    CONFIG_ENTRY_HOSTNAME,
>>>>>>> 6853db71
    CONFIG_ENTRY_ST,
    CONFIG_ENTRY_UDN,
    DOMAIN,
    LOGGER,
    SSDP_SEARCH_TIMEOUT,
    ST_IGD_V1,
    ST_IGD_V2,
)
from .device import get_mac_address_from_host


def _friendly_name_from_discovery(discovery_info: ssdp.SsdpServiceInfo) -> str:
    """Extract user-friendly name from discovery."""
    return cast(
        str,
        discovery_info.upnp.get(ssdp.ATTR_UPNP_FRIENDLY_NAME)
        or discovery_info.upnp.get(ssdp.ATTR_UPNP_MODEL_NAME)
        or discovery_info.ssdp_headers.get("_host", ""),
    )


def _is_complete_discovery(discovery_info: ssdp.SsdpServiceInfo) -> bool:
    """Test if discovery is complete and usable."""
    return bool(
        ssdp.ATTR_UPNP_UDN in discovery_info.upnp
        and discovery_info.ssdp_st
        and discovery_info.ssdp_location
        and discovery_info.ssdp_usn
    )


async def _async_wait_for_discoveries(hass: HomeAssistant) -> bool:
    """Wait for a device to be discovered."""
    device_discovered_event = asyncio.Event()

    async def device_discovered(info: SsdpServiceInfo, change: SsdpChange) -> None:
        if change == SsdpChange.BYEBYE:
            return

        LOGGER.info(
            "Device discovered: %s, at: %s",
            info.ssdp_usn,
            info.ssdp_location,
        )
        device_discovered_event.set()

    cancel_discovered_callback_1 = await ssdp.async_register_callback(
        hass,
        device_discovered,
        {
            ssdp.ATTR_SSDP_ST: ST_IGD_V1,
        },
    )
    cancel_discovered_callback_2 = await ssdp.async_register_callback(
        hass,
        device_discovered,
        {
            ssdp.ATTR_SSDP_ST: ST_IGD_V2,
        },
    )

    try:
        await asyncio.wait_for(
            device_discovered_event.wait(), timeout=SSDP_SEARCH_TIMEOUT
        )
    except asyncio.TimeoutError:
        return False
    finally:
        cancel_discovered_callback_1()
        cancel_discovered_callback_2()

    return True


async def _async_discover_igd_devices(
    hass: HomeAssistant,
) -> list[ssdp.SsdpServiceInfo]:
    """Discovery IGD devices."""
    return await ssdp.async_get_discovery_info_by_st(
        hass, ST_IGD_V1
    ) + await ssdp.async_get_discovery_info_by_st(hass, ST_IGD_V2)


def _mac_address_from_discovery(discovery: SsdpServiceInfo) -> str | None:
    """Get the mac address from a discovery."""
    host = discovery.ssdp_headers["_host"]
    return get_mac_address_from_host(host)


class UpnpFlowHandler(config_entries.ConfigFlow, domain=DOMAIN):
    """Handle a UPnP/IGD config flow."""

    VERSION = 1

    # Paths:
    # - ssdp(discovery_info) --> ssdp_confirm(None) --> ssdp_confirm({}) --> create_entry()
    # - user(None): scan --> user({...}) --> create_entry()
    # - import(None) --> create_entry()

    def __init__(self) -> None:
        """Initialize the UPnP/IGD config flow."""
        self._discoveries: list[SsdpServiceInfo] | None = None

    async def async_step_user(self, user_input: Mapping | None = None) -> FlowResult:
        """Handle a flow start."""
        LOGGER.debug("async_step_user: user_input: %s", user_input)

        if user_input is not None:
            # Ensure wanted device was discovered.
            assert self._discoveries
            matching_discoveries = [
                discovery
                for discovery in self._discoveries
                if discovery.ssdp_usn == user_input["unique_id"]
            ]
            if not matching_discoveries:
                return self.async_abort(reason="no_devices_found")

            discovery = matching_discoveries[0]
            await self.async_set_unique_id(discovery.ssdp_usn, raise_on_progress=False)
            return await self._async_create_entry_from_discovery(discovery)

        # Discover devices.
        discoveries = await _async_discover_igd_devices(self.hass)

        # Store discoveries which have not been configured.
        current_unique_ids = {
            entry.unique_id for entry in self._async_current_entries()
        }
        self._discoveries = [
            discovery
            for discovery in discoveries
            if (
                _is_complete_discovery(discovery)
                and discovery.ssdp_usn not in current_unique_ids
            )
        ]

        # Ensure anything to add.
        if not self._discoveries:
            return self.async_abort(reason="no_devices_found")

        data_schema = vol.Schema(
            {
                vol.Required("unique_id"): vol.In(
                    {
                        discovery.ssdp_usn: _friendly_name_from_discovery(discovery)
                        for discovery in self._discoveries
                    }
                ),
            }
        )
        return self.async_show_form(
            step_id="user",
            data_schema=data_schema,
        )

    async def async_step_import(self, import_info: Mapping | None) -> Mapping[str, Any]:
        """Import a new UPnP/IGD device as a config entry.

        This flow is triggered by `async_setup`. If no device has been
        configured before, find any device and create a config_entry for it.
        Otherwise, do nothing.
        """
        LOGGER.debug("async_step_import: import_info: %s", import_info)

        # Landed here via configuration.yaml entry.
        # Any device already added, then abort.
        if self._async_current_entries():
            LOGGER.debug("Already configured, aborting")
            return self.async_abort(reason="already_configured")

        # Discover devices.
        await _async_wait_for_discoveries(self.hass)
        discoveries = await _async_discover_igd_devices(self.hass)

        # Ensure anything to add. If not, silently abort.
        if not discoveries:
            LOGGER.info("No UPnP devices discovered, aborting")
            return self.async_abort(reason="no_devices_found")

        # Ensure complete discovery.
        discovery = discoveries[0]
        if not _is_complete_discovery(discovery):
            LOGGER.debug("Incomplete discovery, ignoring")
            return self.async_abort(reason="incomplete_discovery")

        # Ensure not already configuring/configured.
        unique_id = discovery.ssdp_usn
        await self.async_set_unique_id(unique_id)

        return await self._async_create_entry_from_discovery(discovery)

    async def async_step_ssdp(self, discovery_info: ssdp.SsdpServiceInfo) -> FlowResult:
        """Handle a discovered UPnP/IGD device.

        This flow is triggered by the SSDP component. It will check if the
        host is already configured and delegate to the import step if not.
        """
        LOGGER.debug("async_step_ssdp: discovery_info: %s", discovery_info)

        # Ensure complete discovery.
        if not _is_complete_discovery(discovery_info):
            LOGGER.debug("Incomplete discovery, ignoring")
            return self.async_abort(reason="incomplete_discovery")

        # Ensure not already configuring/configured.
        unique_id = discovery_info.ssdp_usn
        await self.async_set_unique_id(unique_id)
        mac_address = _mac_address_from_discovery(discovery_info)
        self._abort_if_unique_id_configured(
            # The location is stored in the config entry such that when the location changes, the entry is reloaded.
            # Store mac address for older entries.
            updates={
                CONFIG_ENTRY_MAC_ADDRESS: mac_address,
                CONFIG_ENTRY_LOCATION: discovery_info.ssdp_location,
            },
        )

        # Handle devices changing their UDN, only allow a single host.
        for config_entry in self._async_current_entries(include_ignore=True):
            # entry_host = config_entry.data.get(CONFIG_ENTRY_HOSTNAME)
            entry_mac_address = config_entry.data.get(CONFIG_ENTRY_MAC_ADDRESS)
            entry_st = config_entry.data.get(CONFIG_ENTRY_ST)
            if entry_mac_address != mac_address:
                continue

            if discovery_info.ssdp_st != entry_st:
                # Prevent swapping between IGDv1 and IGDv2.
                continue

            if config_entry.source == config_entries.SOURCE_IGNORE:
                # Host was already ignored. Don't update ignored entries.
                return self.async_abort(reason="discovery_ignored")

            self.hass.config_entries.async_update_entry(
                config_entry,
                unique_id=unique_id,
                data={**config_entry.data, CONFIG_ENTRY_UDN: discovery_info.ssdp_udn},
            )
            self.hass.async_create_task(
                self.hass.config_entries.async_reload(config_entry.entry_id)
            )
            return self.async_abort(reason="config_entry_updated")

        # Store discovery.
        self._discoveries = [discovery_info]

        # Ensure user recognizable.
        self.context["title_placeholders"] = {
            "name": _friendly_name_from_discovery(discovery_info),
        }

        return await self.async_step_ssdp_confirm()

    async def async_step_ssdp_confirm(
        self, user_input: Mapping | None = None
    ) -> FlowResult:
        """Confirm integration via SSDP."""
        LOGGER.debug("async_step_ssdp_confirm: user_input: %s", user_input)
        if user_input is None:
            return self.async_show_form(step_id="ssdp_confirm")

        assert self._discoveries
        discovery = self._discoveries[0]
        return await self._async_create_entry_from_discovery(discovery)

    async def _async_create_entry_from_discovery(
        self,
        discovery: SsdpServiceInfo,
    ) -> FlowResult:
        """Create an entry from discovery."""
        LOGGER.debug(
            "_async_create_entry_from_discovery: discovery: %s",
            discovery,
        )

        title = _friendly_name_from_discovery(discovery)
        mac_address = _mac_address_from_discovery(discovery)
        data = {
            CONFIG_ENTRY_UDN: discovery.upnp[ssdp.ATTR_UPNP_UDN],
            CONFIG_ENTRY_ST: discovery.ssdp_st,
            CONFIG_ENTRY_ORIGINAL_UDN: discovery.upnp[ssdp.ATTR_UPNP_UDN],
            CONFIG_ENTRY_LOCATION: discovery.ssdp_location,
            CONFIG_ENTRY_MAC_ADDRESS: mac_address,
        }
        return self.async_create_entry(title=title, data=data)<|MERGE_RESOLUTION|>--- conflicted
+++ resolved
@@ -14,14 +14,9 @@
 from homeassistant.data_entry_flow import FlowResult
 
 from .const import (
-<<<<<<< HEAD
     CONFIG_ENTRY_LOCATION,
     CONFIG_ENTRY_MAC_ADDRESS,
     CONFIG_ENTRY_ORIGINAL_UDN,
-    CONFIG_ENTRY_SCAN_INTERVAL,
-=======
-    CONFIG_ENTRY_HOSTNAME,
->>>>>>> 6853db71
     CONFIG_ENTRY_ST,
     CONFIG_ENTRY_UDN,
     DOMAIN,
