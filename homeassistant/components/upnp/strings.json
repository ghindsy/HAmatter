--- conflicted
+++ resolved
@@ -1,21 +1,11 @@
 {
   "config": {
     "step": {
-<<<<<<< HEAD
-      "init": { "title": "UPnP/IGD" },
-      "confirm": {
-        "title": "UPnP/IGD",
-        "description": "Do you want to set up UPnP/IGD?"
-      },
-      "user": {
-        "title": "Configuration options for the UPnP/IGD",
-=======
       "confirm": {
         "description": "Do you want to set up UPnP/IGD?"
       },
       "user": {
         "title": "Configuration options",
->>>>>>> dbd1ca45
         "data": {
           "enable_port_mapping": "Enable port mapping for Home Assistant",
           "enable_sensors": "Add traffic sensors",
