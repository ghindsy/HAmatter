--- conflicted
+++ resolved
@@ -38,13 +38,9 @@
     vol.Required(CONF_SOURCE_SENSOR): cv.entity_id,
     vol.Optional(CONF_NAME): cv.string,
     vol.Optional(CONF_METER_TYPE): vol.In(METER_TYPES),
-<<<<<<< HEAD
     vol.Optional(CONF_METER_OFFSET, default=DEFAULT_OFFSET):
         vol.All(cv.time_period, cv.positive_timedelta),
-=======
-    vol.Optional(CONF_METER_OFFSET, default=0): cv.positive_int,
     vol.Optional(CONF_METER_NET_CONSUMPTION, default=False): cv.boolean,
->>>>>>> 6e0186fd
     vol.Optional(CONF_TARIFFS, default=[]): vol.All(
         cv.ensure_list, [cv.string]),
 })
