--- conflicted
+++ resolved
@@ -57,16 +57,6 @@
         """
         data = super().device_state_attributes
 
-<<<<<<< HEAD
-        # This check will no longer be required once the version of the pyvera
-        # library with these two functions included is generally available.
-        if not ("get_last_user_alert" in dir(self.vera_device)) and (
-            "get_low_battery_alert" in dir(self.vera_device)
-        ):
-            return data
-
-=======
->>>>>>> 7982d760
         last_user = self.vera_device.get_last_user_alert()
         if last_user is not None:
             data[ATTR_LAST_USER_NAME] = last_user[1]
@@ -81,21 +71,9 @@
         Reports on the previous poll cycle.
         changed_by is an integer user ID.
         """
-<<<<<<< HEAD
-        # This check will no longer be required once the version of the pyvera
-        # library with these two functions included is generally available.
-        if not ("get_last_user_alert" in dir(self.vera_device)):
-            return None
-
         last_user = self.vera_device.get_last_user_alert()
         if last_user is not None:
             return last_user[0]
-
-=======
-        last_user = self.vera_device.get_last_user_alert()
-        if last_user is not None:
-            return last_user[0]
->>>>>>> 7982d760
         return None
 
     def update(self):
