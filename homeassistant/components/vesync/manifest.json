--- conflicted
+++ resolved
@@ -2,10 +2,6 @@
   "domain": "vesync",
   "name": "VeSync",
   "codeowners": ["@markperdue", "@webdjoe", "@thegardenmonkey"],
-<<<<<<< HEAD
-  "requirements": ["pyvesync==2.0.4"],
-=======
->>>>>>> 69e42d0e
   "config_flow": true,
   "documentation": "https://www.home-assistant.io/integrations/vesync",
   "iot_class": "cloud_polling",
