--- conflicted
+++ resolved
@@ -182,10 +182,5 @@
     return [
         device_config
         for device_config in devices
-<<<<<<< HEAD
-        if device_config.getModel() not in ["Heatbox1", "Heatbox2_SRC"]
-    ]
-=======
         if device_config.getModel() not in UNSUPPORTED_DEVICES
     ]
->>>>>>> e0a8a9d5
