"""Viessmann ViCare sensor device."""
from __future__ import annotations

from contextlib import suppress
from dataclasses import dataclass
import logging

from PyViCare.PyViCareUtils import (
    PyViCareInvalidDataError,
    PyViCareNotSupportedFeatureError,
    PyViCareRateLimitError,
)
import requests

from homeassistant.components.binary_sensor import (
    BinarySensorDeviceClass,
    BinarySensorEntity,
    BinarySensorEntityDescription,
)
from homeassistant.config_entries import ConfigEntry
from homeassistant.core import HomeAssistant
from homeassistant.helpers.entity_platform import AddEntitiesCallback

<<<<<<< HEAD
from . import ViCareEntity, ViCareRequiredKeysMixin
from .const import (
    CONF_HEATING_TYPE,
    DOMAIN,
    HEATING_TYPE_TO_CREATOR_METHOD,
    VICARE_DEVICE_LIST,
    HeatingType,
)
=======
from . import ViCareRequiredKeysMixin
from .const import DOMAIN, VICARE_API, VICARE_DEVICE_CONFIG, VICARE_NAME
from .entity import ViCareEntity
>>>>>>> 6e1c2390

_LOGGER = logging.getLogger(__name__)


@dataclass
class ViCareBinarySensorEntityDescription(
    BinarySensorEntityDescription, ViCareRequiredKeysMixin
):
    """Describes ViCare binary sensor entity."""


CIRCUIT_SENSORS: tuple[ViCareBinarySensorEntityDescription, ...] = (
    ViCareBinarySensorEntityDescription(
        key="circulationpump_active",
        name="Circulation pump active",
        device_class=BinarySensorDeviceClass.POWER,
        value_getter=lambda api: api.getCirculationPumpActive(),
    ),
    ViCareBinarySensorEntityDescription(
        key="frost_protection_active",
        name="Frost protection active",
        device_class=BinarySensorDeviceClass.POWER,
        value_getter=lambda api: api.getFrostProtectionActive(),
    ),
)

BURNER_SENSORS: tuple[ViCareBinarySensorEntityDescription, ...] = (
    ViCareBinarySensorEntityDescription(
        key="burner_active",
        name="Burner active",
        device_class=BinarySensorDeviceClass.POWER,
        value_getter=lambda api: api.getActive(),
    ),
)

COMPRESSOR_SENSORS: tuple[ViCareBinarySensorEntityDescription, ...] = (
    ViCareBinarySensorEntityDescription(
        key="compressor_active",
        name="Compressor active",
        device_class=BinarySensorDeviceClass.POWER,
        value_getter=lambda api: api.getActive(),
    ),
)

GLOBAL_SENSORS: tuple[ViCareBinarySensorEntityDescription, ...] = (
    ViCareBinarySensorEntityDescription(
        key="solar_pump_active",
        name="Solar pump active",
        device_class=BinarySensorDeviceClass.POWER,
        value_getter=lambda api: api.getSolarPumpActive(),
    ),
    ViCareBinarySensorEntityDescription(
        key="charging_active",
        name="DHW Charging active",
        device_class=BinarySensorDeviceClass.RUNNING,
        value_getter=lambda api: api.getDomesticHotWaterChargingActive(),
    ),
    ViCareBinarySensorEntityDescription(
        key="dhw_circulationpump_active",
        name="DHW Circulation Pump Active",
        device_class=BinarySensorDeviceClass.POWER,
        value_getter=lambda api: api.getDomesticHotWaterCirculationPumpActive(),
    ),
    ViCareBinarySensorEntityDescription(
        key="dhw_pump_active",
        name="DHW Pump Active",
        device_class=BinarySensorDeviceClass.POWER,
        value_getter=lambda api: api.getDomesticHotWaterPumpActive(),
    ),
)


def _build_entity(name, vicare_api, device_config, sensor, has_multiple_devices: bool):
    """Create a ViCare binary sensor entity."""
    try:
        sensor.value_getter(vicare_api)
        _LOGGER.debug("Found entity %s", name)
    except PyViCareNotSupportedFeatureError:
        _LOGGER.info("Feature not supported %s", name)
        return None
    except AttributeError:
        _LOGGER.debug("Attribute Error %s", name)
        return None

    return ViCareBinarySensor(
        name,
        vicare_api,
        device_config,
        sensor,
        has_multiple_devices,
    )


async def _entities_from_descriptions(
    hass, entities, sensor_descriptions, iterables, device, has_multiple_devices
):
    """Create entities from descriptions and list of burners/circuits."""
    for description in sensor_descriptions:
        for current in iterables:
            suffix = ""
            if len(iterables) > 1:
                suffix = f" {current.id}"
            entity = await hass.async_add_executor_job(
                _build_entity,
                f"{description.name}{suffix}",
                current,
                device,
                description,
                has_multiple_devices,
            )
            if entity is not None:
                entities.append(entity)


async def async_setup_entry(
    hass: HomeAssistant,
    config_entry: ConfigEntry,
    async_add_entities: AddEntitiesCallback,
) -> None:
    """Create the ViCare binary sensor devices."""
    entities = []
    has_multiple_devices = (
        len(hass.data[DOMAIN][config_entry.entry_id][VICARE_DEVICE_LIST]) > 1
    )
    for device in hass.data[DOMAIN][config_entry.entry_id][VICARE_DEVICE_LIST]:
        api = getattr(
            device,
            HEATING_TYPE_TO_CREATOR_METHOD[
                HeatingType(config_entry.data[CONF_HEATING_TYPE])
            ],
        )()
        for description in GLOBAL_SENSORS:
            entity = await hass.async_add_executor_job(
                _build_entity,
                f"{description.name}",
                api,
                device,
                description,
                has_multiple_devices,
            )
            if entity is not None:
                entities.append(entity)

        try:
            await _entities_from_descriptions(
                hass,
                entities,
                CIRCUIT_SENSORS,
                api.circuits,
                device,
                has_multiple_devices,
            )
        except PyViCareNotSupportedFeatureError:
            _LOGGER.info("No circuits found")

        try:
            await _entities_from_descriptions(
                hass,
                entities,
                BURNER_SENSORS,
                api.burners,
                device,
                has_multiple_devices,
            )
        except PyViCareNotSupportedFeatureError:
            _LOGGER.info("No burners found")

        try:
            await _entities_from_descriptions(
                hass,
                entities,
                COMPRESSOR_SENSORS,
                api.compressors,
                device,
                has_multiple_devices,
            )
        except PyViCareNotSupportedFeatureError:
            _LOGGER.info("No compressors found")

    async_add_entities(entities)


class ViCareBinarySensor(ViCareEntity, BinarySensorEntity):
    """Representation of a ViCare sensor."""

    entity_description: ViCareBinarySensorEntityDescription

    def __init__(
        self,
        name,
        api,
        device_config,
        description: ViCareBinarySensorEntityDescription,
        has_multiple_devices: bool,
    ) -> None:
        """Initialize the sensor."""
        super().__init__(device_config)
        self.entity_description = description
        self._attr_name = name
        self._api = api
        self._device_config = device_config
<<<<<<< HEAD
        ViCareEntity.__init__(self, device_config, has_multiple_devices)
=======
>>>>>>> 6e1c2390

    @property
    def available(self):
        """Return True if entity is available."""
        return self._attr_is_on is not None

    @property
    def unique_id(self) -> str:
        """Return unique ID for this device."""
        tmp_id = (
            f"{self._device_config.getConfig().serial}-{self.entity_description.key}"
        )
        if hasattr(self._api, "id"):
            return f"{tmp_id}-{self._api.id}"
        return tmp_id

    def update(self):
        """Update state of sensor."""
        try:
            with suppress(PyViCareNotSupportedFeatureError):
                self._attr_is_on = self.entity_description.value_getter(self._api)
        except requests.exceptions.ConnectionError:
            _LOGGER.error("Unable to retrieve data from ViCare server")
        except ValueError:
            _LOGGER.error("Unable to decode data from ViCare server")
        except PyViCareRateLimitError as limit_exception:
            _LOGGER.error("Vicare API rate limit exceeded: %s", limit_exception)
        except PyViCareInvalidDataError as invalid_data_exception:
            _LOGGER.error("Invalid data from Vicare server: %s", invalid_data_exception)<|MERGE_RESOLUTION|>--- conflicted
+++ resolved
@@ -21,8 +21,7 @@
 from homeassistant.core import HomeAssistant
 from homeassistant.helpers.entity_platform import AddEntitiesCallback
 
-<<<<<<< HEAD
-from . import ViCareEntity, ViCareRequiredKeysMixin
+from . import ViCareRequiredKeysMixin
 from .const import (
     CONF_HEATING_TYPE,
     DOMAIN,
@@ -30,11 +29,7 @@
     VICARE_DEVICE_LIST,
     HeatingType,
 )
-=======
-from . import ViCareRequiredKeysMixin
-from .const import DOMAIN, VICARE_API, VICARE_DEVICE_CONFIG, VICARE_NAME
 from .entity import ViCareEntity
->>>>>>> 6e1c2390
 
 _LOGGER = logging.getLogger(__name__)
 
@@ -231,15 +226,11 @@
         has_multiple_devices: bool,
     ) -> None:
         """Initialize the sensor."""
-        super().__init__(device_config)
+        super().__init__(device_config, has_multiple_devices)
         self.entity_description = description
         self._attr_name = name
         self._api = api
         self._device_config = device_config
-<<<<<<< HEAD
-        ViCareEntity.__init__(self, device_config, has_multiple_devices)
-=======
->>>>>>> 6e1c2390
 
     @property
     def available(self):
