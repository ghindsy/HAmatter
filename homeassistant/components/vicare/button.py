--- conflicted
+++ resolved
@@ -118,6 +118,7 @@
         self._attr_device_info = DeviceInfo(
             identifiers={(DOMAIN, device_config.getConfig().serial)},
             name=device_config.getModel(),
+            name=f"{device_config.getModel()}-{device_config.getConfig().serial}",
             manufacturer="Viessmann",
             model=device_config.getModel(),
             configuration_url="https://developer.viessmann.com/",
@@ -138,20 +139,6 @@
             _LOGGER.error("Invalid data from Vicare server: %s", invalid_data_exception)
 
     @property
-<<<<<<< HEAD
-    def device_info(self) -> DeviceInfo:
-        """Return device info for this device."""
-        return DeviceInfo(
-            identifiers={(DOMAIN, self._device_config.getConfig().serial)},
-            name=f"{self._device_config.getModel()}-{self._device_config.getConfig().serial}",
-            manufacturer="Viessmann",
-            model=self._device_config.getModel(),
-            configuration_url="https://developer.viessmann.com/",
-        )
-
-    @property
-=======
->>>>>>> 4066f657
     def unique_id(self) -> str:
         """Return unique ID for this device."""
         tmp_id = (
