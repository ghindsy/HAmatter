"""Viessmann ViCare climate device."""
from __future__ import annotations

from contextlib import suppress
import logging
from typing import Any

from PyViCare.PyViCareUtils import (
    PyViCareCommandError,
    PyViCareInvalidDataError,
    PyViCareNotSupportedFeatureError,
    PyViCareRateLimitError,
)
import requests
import voluptuous as vol

from homeassistant.components.climate import (
    PRESET_COMFORT,
    PRESET_ECO,
    PRESET_NONE,
    ClimateEntity,
    ClimateEntityFeature,
    HVACAction,
    HVACMode,
)
from homeassistant.config_entries import ConfigEntry
from homeassistant.const import (
    ATTR_TEMPERATURE,
    PRECISION_TENTHS,
    PRECISION_WHOLE,
    UnitOfTemperature,
)
from homeassistant.core import HomeAssistant
from homeassistant.helpers import entity_platform
import homeassistant.helpers.config_validation as cv
from homeassistant.helpers.entity_platform import AddEntitiesCallback

<<<<<<< HEAD
from . import ViCareEntity
from .const import (
    CONF_HEATING_TYPE,
    DOMAIN,
    HEATING_TYPE_TO_CREATOR_METHOD,
    VICARE_DEVICE_LIST,
    HeatingType,
)
=======
from .const import DOMAIN, VICARE_API, VICARE_DEVICE_CONFIG, VICARE_NAME
from .entity import ViCareEntity
>>>>>>> 6e1c2390

_LOGGER = logging.getLogger(__name__)

SERVICE_SET_VICARE_MODE = "set_vicare_mode"
SERVICE_SET_VICARE_MODE_ATTR_MODE = "vicare_mode"

VICARE_MODE_DHW = "dhw"
VICARE_MODE_HEATING = "heating"
VICARE_MODE_DHWANDHEATING = "dhwAndHeating"
VICARE_MODE_DHWANDHEATINGCOOLING = "dhwAndHeatingCooling"
VICARE_MODE_FORCEDREDUCED = "forcedReduced"
VICARE_MODE_FORCEDNORMAL = "forcedNormal"
VICARE_MODE_OFF = "standby"

VICARE_PROGRAM_ACTIVE = "active"
VICARE_PROGRAM_COMFORT = "comfort"
VICARE_PROGRAM_ECO = "eco"
VICARE_PROGRAM_EXTERNAL = "external"
VICARE_PROGRAM_HOLIDAY = "holiday"
VICARE_PROGRAM_NORMAL = "normal"
VICARE_PROGRAM_REDUCED = "reduced"
VICARE_PROGRAM_STANDBY = "standby"

VICARE_HOLD_MODE_AWAY = "away"
VICARE_HOLD_MODE_HOME = "home"
VICARE_HOLD_MODE_OFF = "off"

VICARE_TEMP_HEATING_MIN = 3
VICARE_TEMP_HEATING_MAX = 37

VICARE_TO_HA_HVAC_HEATING = {
    VICARE_MODE_FORCEDREDUCED: HVACMode.OFF,
    VICARE_MODE_OFF: HVACMode.OFF,
    VICARE_MODE_DHW: HVACMode.OFF,
    VICARE_MODE_DHWANDHEATINGCOOLING: HVACMode.AUTO,
    VICARE_MODE_DHWANDHEATING: HVACMode.AUTO,
    VICARE_MODE_HEATING: HVACMode.AUTO,
    VICARE_MODE_FORCEDNORMAL: HVACMode.HEAT,
}

VICARE_TO_HA_PRESET_HEATING = {
    VICARE_PROGRAM_COMFORT: PRESET_COMFORT,
    VICARE_PROGRAM_ECO: PRESET_ECO,
    VICARE_PROGRAM_NORMAL: PRESET_NONE,
}

HA_TO_VICARE_PRESET_HEATING = {
    PRESET_COMFORT: VICARE_PROGRAM_COMFORT,
    PRESET_ECO: VICARE_PROGRAM_ECO,
    PRESET_NONE: VICARE_PROGRAM_NORMAL,
}


def _get_circuits(vicare_api):
    """Return the list of circuits."""
    try:
        return vicare_api.circuits
    except PyViCareNotSupportedFeatureError:
        _LOGGER.info("No circuits found")
        return []


async def async_setup_entry(
    hass: HomeAssistant,
    config_entry: ConfigEntry,
    async_add_entities: AddEntitiesCallback,
) -> None:
    """Set up the ViCare climate platform."""
    entities = []
    has_multiple_devices = (
        len(hass.data[DOMAIN][config_entry.entry_id][VICARE_DEVICE_LIST]) > 1
    )

    for device in hass.data[DOMAIN][config_entry.entry_id][VICARE_DEVICE_LIST]:
        api = getattr(
            device,
            HEATING_TYPE_TO_CREATOR_METHOD[
                HeatingType(config_entry.data[CONF_HEATING_TYPE])
            ],
        )()
        circuits = await hass.async_add_executor_job(_get_circuits, api)
        for circuit in circuits:
            suffix = ""
            if len(circuits) > 1:
                suffix = f" {circuit.id}"

            entity = ViCareClimate(
                f"Heating{suffix}",
                api,
                circuit,
                device,
                has_multiple_devices,
            )
            entities.append(entity)

    platform = entity_platform.async_get_current_platform()

    platform.async_register_entity_service(
        SERVICE_SET_VICARE_MODE,
        {vol.Required(SERVICE_SET_VICARE_MODE_ATTR_MODE): cv.string},
        "set_vicare_mode",
    )

    async_add_entities(entities)


class ViCareClimate(ViCareEntity, ClimateEntity):
    """Representation of the ViCare heating climate device."""

    _attr_precision = PRECISION_TENTHS
    _attr_supported_features = (
        ClimateEntityFeature.TARGET_TEMPERATURE | ClimateEntityFeature.PRESET_MODE
    )
    _attr_temperature_unit = UnitOfTemperature.CELSIUS
    _attr_min_temp = VICARE_TEMP_HEATING_MIN
    _attr_max_temp = VICARE_TEMP_HEATING_MAX
    _attr_target_temperature_step = PRECISION_WHOLE
    _attr_preset_modes = list(HA_TO_VICARE_PRESET_HEATING)

    def __init__(
        self, name, api, circuit, device_config, has_multiple_devices: bool
    ) -> None:
        """Initialize the climate device."""
<<<<<<< HEAD

=======
        super().__init__(device_config)
>>>>>>> 6e1c2390
        self._attr_name = name
        self._api = api
        self._circuit = circuit
        self._attributes = {}
        self._current_mode = None
        self._current_program = None
        self._current_action = None
        self._attr_unique_id = f"{device_config.getConfig().serial}-{circuit.id}"
<<<<<<< HEAD
        ViCareEntity.__init__(self, device_config, has_multiple_devices)
=======
>>>>>>> 6e1c2390

    def update(self) -> None:
        """Let HA know there has been an update from the ViCare API."""
        try:
            _room_temperature = None
            with suppress(PyViCareNotSupportedFeatureError):
                _room_temperature = self._circuit.getRoomTemperature()

            _supply_temperature = None
            with suppress(PyViCareNotSupportedFeatureError):
                _supply_temperature = self._circuit.getSupplyTemperature()

            if _room_temperature is not None:
                self._attr_current_temperature = _room_temperature
            elif _supply_temperature is not None:
                self._attr_current_temperature = _supply_temperature
            else:
                self._attr_current_temperature = None

            with suppress(PyViCareNotSupportedFeatureError):
                self._current_program = self._circuit.getActiveProgram()

            with suppress(PyViCareNotSupportedFeatureError):
                self._attr_target_temperature = (
                    self._circuit.getCurrentDesiredTemperature()
                )

            with suppress(PyViCareNotSupportedFeatureError):
                self._current_mode = self._circuit.getActiveMode()

            # Update the generic device attributes
            self._attributes = {
                "room_temperature": _room_temperature,
                "active_vicare_program": self._current_program,
                "active_vicare_mode": self._current_mode,
            }

            with suppress(PyViCareNotSupportedFeatureError):
                self._attributes[
                    "heating_curve_slope"
                ] = self._circuit.getHeatingCurveSlope()

            with suppress(PyViCareNotSupportedFeatureError):
                self._attributes[
                    "heating_curve_shift"
                ] = self._circuit.getHeatingCurveShift()

            self._attributes["vicare_modes"] = self._circuit.getModes()

            self._current_action = False
            # Update the specific device attributes
            with suppress(PyViCareNotSupportedFeatureError):
                for burner in self._api.burners:
                    self._current_action = self._current_action or burner.getActive()

            with suppress(PyViCareNotSupportedFeatureError):
                for compressor in self._api.compressors:
                    self._current_action = (
                        self._current_action or compressor.getActive()
                    )

        except requests.exceptions.ConnectionError:
            _LOGGER.error("Unable to retrieve data from ViCare server")
        except PyViCareRateLimitError as limit_exception:
            _LOGGER.error("Vicare API rate limit exceeded: %s", limit_exception)
        except ValueError:
            _LOGGER.error("Unable to decode data from ViCare server")
        except PyViCareInvalidDataError as invalid_data_exception:
            _LOGGER.error("Invalid data from Vicare server: %s", invalid_data_exception)

    @property
    def hvac_mode(self) -> HVACMode | None:
        """Return current hvac mode."""
        return VICARE_TO_HA_HVAC_HEATING.get(self._current_mode)

    def set_hvac_mode(self, hvac_mode: HVACMode) -> None:
        """Set a new hvac mode on the ViCare API."""
        if "vicare_modes" not in self._attributes:
            raise ValueError("Cannot set hvac mode when vicare_modes are not known")

        vicare_mode = self.vicare_mode_from_hvac_mode(hvac_mode)
        if vicare_mode is None:
            raise ValueError(f"Cannot set invalid hvac mode: {hvac_mode}")

        _LOGGER.debug("Setting hvac mode to %s / %s", hvac_mode, vicare_mode)
        self._circuit.setMode(vicare_mode)

    def vicare_mode_from_hvac_mode(self, hvac_mode):
        """Return the corresponding vicare mode for an hvac_mode."""
        if "vicare_modes" not in self._attributes:
            return None

        supported_modes = self._attributes["vicare_modes"]
        for key, value in VICARE_TO_HA_HVAC_HEATING.items():
            if key in supported_modes and value == hvac_mode:
                return key
        return None

    @property
    def hvac_modes(self) -> list[HVACMode]:
        """Return the list of available hvac modes."""
        if "vicare_modes" not in self._attributes:
            return []

        supported_modes = self._attributes["vicare_modes"]
        hvac_modes = []
        for key, value in VICARE_TO_HA_HVAC_HEATING.items():
            if value in hvac_modes:
                continue
            if key in supported_modes:
                hvac_modes.append(value)
        return hvac_modes

    @property
    def hvac_action(self) -> HVACAction:
        """Return the current hvac action."""
        if self._current_action:
            return HVACAction.HEATING
        return HVACAction.IDLE

    def set_temperature(self, **kwargs: Any) -> None:
        """Set new target temperatures."""
        if (temp := kwargs.get(ATTR_TEMPERATURE)) is not None:
            self._circuit.setProgramTemperature(self._current_program, temp)
            self._attr_target_temperature = temp

    @property
    def preset_mode(self):
        """Return the current preset mode, e.g., home, away, temp."""
        return VICARE_TO_HA_PRESET_HEATING.get(self._current_program)

    def set_preset_mode(self, preset_mode: str) -> None:
        """Set new preset mode and deactivate any existing programs."""
        vicare_program = HA_TO_VICARE_PRESET_HEATING.get(preset_mode)
        if vicare_program is None:
            raise ValueError(
                f"Cannot set invalid vicare program: {preset_mode}/{vicare_program}"
            )

        _LOGGER.debug("Setting preset to %s / %s", preset_mode, vicare_program)
        if self._current_program != VICARE_PROGRAM_NORMAL:
            # We can't deactivate "normal"
            try:
                self._circuit.deactivateProgram(self._current_program)
            except PyViCareCommandError:
                _LOGGER.debug("Unable to deactivate program %s", self._current_program)
        if vicare_program != VICARE_PROGRAM_NORMAL:
            # And we can't explicitly activate normal, either
            self._circuit.activateProgram(vicare_program)

    @property
    def extra_state_attributes(self):
        """Show Device Attributes."""
        return self._attributes

    def set_vicare_mode(self, vicare_mode):
        """Service function to set vicare modes directly."""
        if vicare_mode not in self._attributes["vicare_modes"]:
            raise ValueError(f"Cannot set invalid vicare mode: {vicare_mode}.")

        self._circuit.setMode(vicare_mode)<|MERGE_RESOLUTION|>--- conflicted
+++ resolved
@@ -35,8 +35,6 @@
 import homeassistant.helpers.config_validation as cv
 from homeassistant.helpers.entity_platform import AddEntitiesCallback
 
-<<<<<<< HEAD
-from . import ViCareEntity
 from .const import (
     CONF_HEATING_TYPE,
     DOMAIN,
@@ -44,10 +42,7 @@
     VICARE_DEVICE_LIST,
     HeatingType,
 )
-=======
-from .const import DOMAIN, VICARE_API, VICARE_DEVICE_CONFIG, VICARE_NAME
 from .entity import ViCareEntity
->>>>>>> 6e1c2390
 
 _LOGGER = logging.getLogger(__name__)
 
@@ -171,11 +166,7 @@
         self, name, api, circuit, device_config, has_multiple_devices: bool
     ) -> None:
         """Initialize the climate device."""
-<<<<<<< HEAD
-
-=======
-        super().__init__(device_config)
->>>>>>> 6e1c2390
+        super().__init__(device_config, has_multiple_devices)
         self._attr_name = name
         self._api = api
         self._circuit = circuit
@@ -184,10 +175,6 @@
         self._current_program = None
         self._current_action = None
         self._attr_unique_id = f"{device_config.getConfig().serial}-{circuit.id}"
-<<<<<<< HEAD
-        ViCareEntity.__init__(self, device_config, has_multiple_devices)
-=======
->>>>>>> 6e1c2390
 
     def update(self) -> None:
         """Let HA know there has been an update from the ViCare API."""
