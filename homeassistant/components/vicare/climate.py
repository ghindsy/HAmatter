"""Viessmann ViCare climate device."""
from __future__ import annotations

from contextlib import suppress
import logging
from typing import Any

from PyViCare.PyViCareDevice import Device as PyViCareDevice
from PyViCare.PyViCareDeviceConfig import PyViCareDeviceConfig
from PyViCare.PyViCareHeatingDevice import HeatingCircuit as PyViCareHeatingCircuit
from PyViCare.PyViCareUtils import (
    PyViCareCommandError,
    PyViCareInvalidDataError,
    PyViCareNotSupportedFeatureError,
    PyViCareRateLimitError,
)
import requests
import voluptuous as vol

from homeassistant.components.climate import (
    PRESET_COMFORT,
    PRESET_ECO,
    PRESET_HOME,
    PRESET_SLEEP,
    ClimateEntity,
    ClimateEntityFeature,
    HVACAction,
    HVACMode,
)
from homeassistant.config_entries import ConfigEntry
from homeassistant.const import (
    ATTR_TEMPERATURE,
    PRECISION_TENTHS,
    PRECISION_WHOLE,
    UnitOfTemperature,
)
from homeassistant.core import HomeAssistant
from homeassistant.exceptions import ServiceValidationError
from homeassistant.helpers import entity_platform
import homeassistant.helpers.config_validation as cv
from homeassistant.helpers.entity_platform import AddEntitiesCallback

from .const import DEVICE_LIST, DOMAIN
from .entity import ViCareEntity
from .types import ViCareDevice
from .utils import get_burners, get_circuits, get_compressors

_LOGGER = logging.getLogger(__name__)

SERVICE_SET_VICARE_MODE = "set_vicare_mode"
SERVICE_SET_VICARE_MODE_ATTR_MODE = "vicare_mode"

VICARE_MODE_DHW = "dhw"
VICARE_MODE_HEATING = "heating"
VICARE_MODE_DHWANDHEATING = "dhwAndHeating"
VICARE_MODE_DHWANDHEATINGCOOLING = "dhwAndHeatingCooling"
VICARE_MODE_FORCEDREDUCED = "forcedReduced"
VICARE_MODE_FORCEDNORMAL = "forcedNormal"
VICARE_MODE_OFF = "standby"

VICARE_PROGRAM_ACTIVE = "active"
VICARE_PROGRAM_COMFORT = "comfort"
VICARE_PROGRAM_ECO = "eco"
VICARE_PROGRAM_EXTERNAL = "external"
VICARE_PROGRAM_HOLIDAY = "holiday"
VICARE_PROGRAM_NORMAL = "normal"
VICARE_PROGRAM_REDUCED = "reduced"
VICARE_PROGRAM_STANDBY = "standby"

VICARE_HOLD_MODE_AWAY = "away"
VICARE_HOLD_MODE_HOME = "home"
VICARE_HOLD_MODE_OFF = "off"

VICARE_TEMP_HEATING_MIN = 3
VICARE_TEMP_HEATING_MAX = 37

VICARE_TO_HA_HVAC_HEATING: dict[str, HVACMode] = {
    VICARE_MODE_FORCEDREDUCED: HVACMode.OFF,
    VICARE_MODE_OFF: HVACMode.OFF,
    VICARE_MODE_DHW: HVACMode.OFF,
    VICARE_MODE_DHWANDHEATINGCOOLING: HVACMode.AUTO,
    VICARE_MODE_DHWANDHEATING: HVACMode.AUTO,
    VICARE_MODE_HEATING: HVACMode.AUTO,
    VICARE_MODE_FORCEDNORMAL: HVACMode.HEAT,
}

VICARE_TO_HA_PRESET_HEATING = {
    VICARE_PROGRAM_COMFORT: PRESET_COMFORT,
    VICARE_PROGRAM_ECO: PRESET_ECO,
    VICARE_PROGRAM_NORMAL: PRESET_HOME,
    VICARE_PROGRAM_REDUCED: PRESET_SLEEP,
}

HA_TO_VICARE_PRESET_HEATING = {
    PRESET_COMFORT: VICARE_PROGRAM_COMFORT,
    PRESET_ECO: VICARE_PROGRAM_ECO,
    PRESET_HOME: VICARE_PROGRAM_NORMAL,
    PRESET_SLEEP: VICARE_PROGRAM_REDUCED,
}


def _build_entities(
<<<<<<< HEAD
    device: PyViCareDevice,
    device_config: PyViCareDeviceConfig,
=======
    device_list: list[ViCareDevice],
>>>>>>> addc02fa
) -> list[ViCareClimate]:
    """Create ViCare climate entities for a device."""
    return [
        ViCareClimate(
<<<<<<< HEAD
            device_config,
            device,
            circuit,
            "heating",
        )
        for circuit in get_circuits(device)
=======
            device.api,
            circuit,
            device.config,
            "heating",
        )
        for device in device_list
        for circuit in get_circuits(device.api)
>>>>>>> addc02fa
    ]


async def async_setup_entry(
    hass: HomeAssistant,
    config_entry: ConfigEntry,
    async_add_entities: AddEntitiesCallback,
) -> None:
    """Set up the ViCare climate platform."""

    platform = entity_platform.async_get_current_platform()

    platform.async_register_entity_service(
        SERVICE_SET_VICARE_MODE,
        {vol.Required(SERVICE_SET_VICARE_MODE_ATTR_MODE): cv.string},
        "set_vicare_mode",
    )

    device_list = hass.data[DOMAIN][config_entry.entry_id][DEVICE_LIST]

    async_add_entities(
        await hass.async_add_executor_job(
            _build_entities,
            device_list,
        )
    )


class ViCareClimate(ViCareEntity, ClimateEntity):
    """Representation of the ViCare heating climate device."""

    _attr_precision = PRECISION_TENTHS
    _attr_supported_features = (
        ClimateEntityFeature.TARGET_TEMPERATURE
        | ClimateEntityFeature.PRESET_MODE
        | ClimateEntityFeature.TURN_OFF
        | ClimateEntityFeature.TURN_ON
    )
    _attr_temperature_unit = UnitOfTemperature.CELSIUS
    _attr_min_temp = VICARE_TEMP_HEATING_MIN
    _attr_max_temp = VICARE_TEMP_HEATING_MAX
    _attr_target_temperature_step = PRECISION_WHOLE
    _attr_preset_modes = list(HA_TO_VICARE_PRESET_HEATING)
    _current_action: bool | None = None
    _current_mode: str | None = None
<<<<<<< HEAD
    _current_program: str | None = None
    _attributes: dict[str, Any] = {}
=======
    _enable_turn_on_off_backwards_compatibility = False
>>>>>>> addc02fa

    def __init__(
        self,
        device_config: PyViCareDeviceConfig,
        device: PyViCareDevice,
        circuit: PyViCareHeatingCircuit,
        translation_key: str,
    ) -> None:
        """Initialize the climate device."""
        super().__init__(device_config, device, circuit, circuit.id)
        self._device = device
        self._attr_translation_key = translation_key

    def update(self) -> None:
        """Let HA know there has been an update from the ViCare API."""
        try:
            _room_temperature = None
            with suppress(PyViCareNotSupportedFeatureError):
                _room_temperature = self._api.getRoomTemperature()

            _supply_temperature = None
            with suppress(PyViCareNotSupportedFeatureError):
                _supply_temperature = self._api.getSupplyTemperature()

            if _room_temperature is not None:
                self._attr_current_temperature = _room_temperature
            elif _supply_temperature is not None:
                self._attr_current_temperature = _supply_temperature
            else:
                self._attr_current_temperature = None

            with suppress(PyViCareNotSupportedFeatureError):
                self._current_program = self._api.getActiveProgram()

            with suppress(PyViCareNotSupportedFeatureError):
                self._attr_target_temperature = self._api.getCurrentDesiredTemperature()

            with suppress(PyViCareNotSupportedFeatureError):
                self._current_mode = self._api.getActiveMode()

            # Update the generic device attributes
            self._attributes = {
                "room_temperature": _room_temperature,
                "active_vicare_program": self._current_program,
                "active_vicare_mode": self._current_mode,
            }

            with suppress(PyViCareNotSupportedFeatureError):
                self._attributes[
                    "heating_curve_slope"
                ] = self._api.getHeatingCurveSlope()

            with suppress(PyViCareNotSupportedFeatureError):
                self._attributes[
                    "heating_curve_shift"
                ] = self._api.getHeatingCurveShift()

            self._attributes["vicare_modes"] = self._api.getModes()

            self._current_action = False
            # Update the specific device attributes
            with suppress(PyViCareNotSupportedFeatureError):
                for burner in get_burners(self._device):
                    self._current_action = self._current_action or burner.getActive()

            with suppress(PyViCareNotSupportedFeatureError):
                for compressor in get_compressors(self._device):
                    self._current_action = (
                        self._current_action or compressor.getActive()
                    )

        except requests.exceptions.ConnectionError:
            _LOGGER.error("Unable to retrieve data from ViCare server")
        except PyViCareRateLimitError as limit_exception:
            _LOGGER.error("Vicare API rate limit exceeded: %s", limit_exception)
        except ValueError:
            _LOGGER.error("Unable to decode data from ViCare server")
        except PyViCareInvalidDataError as invalid_data_exception:
            _LOGGER.error("Invalid data from Vicare server: %s", invalid_data_exception)

    @property
    def hvac_mode(self) -> HVACMode | None:
        """Return current hvac mode."""
        if self._current_mode is None:
            return None
        return VICARE_TO_HA_HVAC_HEATING.get(self._current_mode, None)

    def set_hvac_mode(self, hvac_mode: HVACMode) -> None:
        """Set a new hvac mode on the ViCare API."""
        if "vicare_modes" not in self._attributes:
            raise ValueError("Cannot set hvac mode when vicare_modes are not known")

        vicare_mode = self.vicare_mode_from_hvac_mode(hvac_mode)
        if vicare_mode is None:
            raise ValueError(f"Cannot set invalid hvac mode: {hvac_mode}")

        _LOGGER.debug("Setting hvac mode to %s / %s", hvac_mode, vicare_mode)
        self._api.setMode(vicare_mode)

    def vicare_mode_from_hvac_mode(self, hvac_mode) -> str | None:
        """Return the corresponding vicare mode for an hvac_mode."""
        if "vicare_modes" not in self._attributes:
            return None

        supported_modes = self._attributes["vicare_modes"]
        for key, value in VICARE_TO_HA_HVAC_HEATING.items():
            if key in supported_modes and value == hvac_mode:
                return key
        return None

    @property
    def hvac_modes(self) -> list[HVACMode]:
        """Return the list of available hvac modes."""
        if "vicare_modes" not in self._attributes:
            return []

        supported_modes = self._attributes["vicare_modes"]
        hvac_modes = []
        for key, value in VICARE_TO_HA_HVAC_HEATING.items():
            if value in hvac_modes:
                continue
            if key in supported_modes:
                hvac_modes.append(value)
        return hvac_modes

    @property
    def hvac_action(self) -> HVACAction:
        """Return the current hvac action."""
        if self._current_action:
            return HVACAction.HEATING
        return HVACAction.IDLE

    def set_temperature(self, **kwargs: Any) -> None:
        """Set new target temperatures."""
        if (temp := kwargs.get(ATTR_TEMPERATURE)) is not None:
            self._api.setProgramTemperature(self._current_program, temp)
            self._attr_target_temperature = temp

    @property
    def preset_mode(self) -> str | None:
        """Return the current preset mode, e.g., home, away, temp."""
        if self._current_program:
            return VICARE_TO_HA_PRESET_HEATING.get(self._current_program)
        return None

    def set_preset_mode(self, preset_mode: str) -> None:
        """Set new preset mode and deactivate any existing programs."""
        target_program = HA_TO_VICARE_PRESET_HEATING.get(preset_mode)
        if target_program is None:
            raise ServiceValidationError(
                translation_domain=DOMAIN,
                translation_key="program_unknown",
                translation_placeholders={
                    "preset": preset_mode,
                },
            )

        _LOGGER.debug("Current preset %s", self._current_program)
        if self._current_program and self._current_program not in [
            VICARE_PROGRAM_NORMAL,
            VICARE_PROGRAM_REDUCED,
            VICARE_PROGRAM_STANDBY,
        ]:
            # We can't deactivate "normal", "reduced" or "standby"
            _LOGGER.debug("deactivating %s", self._current_program)
            try:
                self._api.deactivateProgram(self._current_program)
            except PyViCareCommandError as err:
                raise ServiceValidationError(
                    translation_domain=DOMAIN,
                    translation_key="program_not_deactivated",
                    translation_placeholders={
                        "program": self._current_program,
                    },
                ) from err

        _LOGGER.debug("Setting preset to %s / %s", preset_mode, target_program)
        if target_program not in [
            VICARE_PROGRAM_NORMAL,
            VICARE_PROGRAM_REDUCED,
            VICARE_PROGRAM_STANDBY,
        ]:
            # And we can't explicitly activate "normal", "reduced" or "standby", either
            _LOGGER.debug("activating %s", target_program)
            try:
                self._api.activateProgram(target_program)
            except PyViCareCommandError as err:
                raise ServiceValidationError(
                    translation_domain=DOMAIN,
                    translation_key="program_not_activated",
                    translation_placeholders={
                        "program": target_program,
                    },
                ) from err

    @property
    def extra_state_attributes(self) -> dict[str, Any]:
        """Show Device Attributes."""
        return self._attributes

    def set_vicare_mode(self, vicare_mode) -> None:
        """Service function to set vicare modes directly."""
        if vicare_mode not in self._attributes["vicare_modes"]:
            raise ValueError(f"Cannot set invalid vicare mode: {vicare_mode}.")

        self._api.setMode(vicare_mode)<|MERGE_RESOLUTION|>--- conflicted
+++ resolved
@@ -100,32 +100,18 @@
 
 
 def _build_entities(
-<<<<<<< HEAD
-    device: PyViCareDevice,
-    device_config: PyViCareDeviceConfig,
-=======
     device_list: list[ViCareDevice],
->>>>>>> addc02fa
 ) -> list[ViCareClimate]:
     """Create ViCare climate entities for a device."""
     return [
         ViCareClimate(
-<<<<<<< HEAD
-            device_config,
-            device,
-            circuit,
-            "heating",
-        )
-        for circuit in get_circuits(device)
-=======
+            device.config,
             device.api,
             circuit,
-            device.config,
             "heating",
         )
         for device in device_list
         for circuit in get_circuits(device.api)
->>>>>>> addc02fa
     ]
 
 
@@ -171,12 +157,9 @@
     _attr_preset_modes = list(HA_TO_VICARE_PRESET_HEATING)
     _current_action: bool | None = None
     _current_mode: str | None = None
-<<<<<<< HEAD
     _current_program: str | None = None
     _attributes: dict[str, Any] = {}
-=======
     _enable_turn_on_off_backwards_compatibility = False
->>>>>>> addc02fa
 
     def __init__(
         self,
