--- conflicted
+++ resolved
@@ -197,16 +197,6 @@
             }
 
             with suppress(PyViCareNotSupportedFeatureError):
-<<<<<<< HEAD
-                self._attributes[
-                    "heating_curve_slope"
-                ] = self._api.getHeatingCurveSlope()
-
-            with suppress(PyViCareNotSupportedFeatureError):
-                self._attributes[
-                    "heating_curve_shift"
-                ] = self._api.getHeatingCurveShift()
-=======
                 self._attributes["heating_curve_slope"] = (
                     self._circuit.getHeatingCurveSlope()
                 )
@@ -215,7 +205,6 @@
                 self._attributes["heating_curve_shift"] = (
                     self._circuit.getHeatingCurveShift()
                 )
->>>>>>> 3fa2db84
 
             with suppress(PyViCareNotSupportedFeatureError):
                 self._attributes["vicare_modes"] = self._api.getModes()
