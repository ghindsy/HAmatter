"""Viessmann ViCare sensor device."""
from __future__ import annotations

from collections.abc import Callable
from contextlib import suppress
from dataclasses import dataclass
import logging

from PyViCare.PyViCareDevice import Device
from PyViCare.PyViCareUtils import (
    PyViCareInvalidDataError,
    PyViCareNotSupportedFeatureError,
    PyViCareRateLimitError,
)
import requests

from homeassistant.components.sensor import (
    SensorDeviceClass,
    SensorEntity,
    SensorEntityDescription,
    SensorStateClass,
)
from homeassistant.config_entries import ConfigEntry
from homeassistant.const import (
    ENERGY_KILO_WATT_HOUR,
    PERCENTAGE,
    POWER_WATT,
    TEMP_CELSIUS,
    TIME_HOURS,
)
from homeassistant.core import HomeAssistant
from homeassistant.helpers.entity_platform import AddEntitiesCallback

from . import ViCareRequiredKeysMixin
from .const import (
    DOMAIN,
    VICARE_API,
    VICARE_CIRCUITS,
    VICARE_DEVICE_CONFIG,
    VICARE_NAME,
    VICARE_UNIT_TO_DEVICE_CLASS,
    VICARE_UNIT_TO_UNIT_OF_MEASUREMENT,
)

_LOGGER = logging.getLogger(__name__)

SENSOR_OUTSIDE_TEMPERATURE = "outside_temperature"
SENSOR_SUPPLY_TEMPERATURE = "supply_temperature"
SENSOR_RETURN_TEMPERATURE = "return_temperature"

# gas sensors
SENSOR_BOILER_TEMPERATURE = "boiler_temperature"
SENSOR_BURNER_MODULATION = "burner_modulation"
SENSOR_BURNER_STARTS = "burner_starts"
SENSOR_BURNER_HOURS = "burner_hours"
SENSOR_BURNER_POWER = "burner_power"
SENSOR_DHW_GAS_CONSUMPTION_TODAY = "hotwater_gas_consumption_today"
SENSOR_DHW_GAS_CONSUMPTION_THIS_WEEK = "hotwater_gas_consumption_heating_this_week"
SENSOR_DHW_GAS_CONSUMPTION_THIS_MONTH = "hotwater_gas_consumption_heating_this_month"
SENSOR_DHW_GAS_CONSUMPTION_THIS_YEAR = "hotwater_gas_consumption_heating_this_year"
SENSOR_GAS_CONSUMPTION_TODAY = "gas_consumption_heating_today"
SENSOR_GAS_CONSUMPTION_THIS_WEEK = "gas_consumption_heating_this_week"
SENSOR_GAS_CONSUMPTION_THIS_MONTH = "gas_consumption_heating_this_month"
SENSOR_GAS_CONSUMPTION_THIS_YEAR = "gas_consumption_heating_this_year"
SENSOR_POWER_CONSUMPTION_TODAY = "power_consumption_heating_today"
SENSOR_POWER_CONSUMPTION_THIS_WEEK = "power_consumption_heating_this_week"
SENSOR_POWER_CONSUMPTION_THIS_MONTH = "power_consumption_heating_this_month"
SENSOR_POWER_CONSUMPTION_THIS_YEAR = "power_consumption_heating_this_year"

# heatpump sensors
SENSOR_COMPRESSOR_STARTS = "compressor_starts"
SENSOR_COMPRESSOR_HOURS = "compressor_hours"
SENSOR_COMPRESSOR_HOURS_LOADCLASS1 = "compressor_hours_loadclass1"
SENSOR_COMPRESSOR_HOURS_LOADCLASS2 = "compressor_hours_loadclass2"
SENSOR_COMPRESSOR_HOURS_LOADCLASS3 = "compressor_hours_loadclass3"
SENSOR_COMPRESSOR_HOURS_LOADCLASS4 = "compressor_hours_loadclass4"
SENSOR_COMPRESSOR_HOURS_LOADCLASS5 = "compressor_hours_loadclass5"

# fuelcell sensors
SENSOR_POWER_PRODUCTION_CURRENT = "power_production_current"
SENSOR_POWER_PRODUCTION_TODAY = "power_production_today"
SENSOR_POWER_PRODUCTION_THIS_WEEK = "power_production_this_week"
SENSOR_POWER_PRODUCTION_THIS_MONTH = "power_production_this_month"
SENSOR_POWER_PRODUCTION_THIS_YEAR = "power_production_this_year"

# solar sensors
<<<<<<< HEAD
SENSOR_SOLAR_COLLECTOR_TEMPERATURE = "solar_collector_temperature"
SENSOR_SOLAR_HOTWATER_TEMPERATURE = "solar_hotwater_temperature"
SENSOR_SOLAR_POWER_PRODUCTION_TODAY = "solar_power_production_today"
SENSOR_SOLAR_POWER_PRODUCTION_THIS_WEEK = "solar_power_production_this_week"
SENSOR_SOLAR_POWER_PRODUCTION_THIS_MONTH = "solar_power_production_this_month"
SENSOR_SOLAR_POWER_PRODUCTION_THIS_YEAR = "solar_power_production_this_year"
=======
SENSOR_COLLECTOR_TEMPERATURE = "collector temperature"
SENSOR_SOLAR_STORAGE_TEMPERATURE = "solar storage temperature"
SENSOR_SOLAR_POWER_PRODUCTION = "solar power production"
>>>>>>> 4c83ecd7


@dataclass
class ViCareSensorEntityDescription(SensorEntityDescription, ViCareRequiredKeysMixin):
    """Describes ViCare sensor entity."""

    unit_getter: Callable[[Device], str | None] | None = None


GLOBAL_SENSORS: tuple[ViCareSensorEntityDescription, ...] = (
    ViCareSensorEntityDescription(
        key=SENSOR_OUTSIDE_TEMPERATURE,
        name="Outside Temperature",
        native_unit_of_measurement=TEMP_CELSIUS,
        value_getter=lambda api: api.getOutsideTemperature(),
        device_class=SensorDeviceClass.TEMPERATURE,
    ),
    ViCareSensorEntityDescription(
        key=SENSOR_RETURN_TEMPERATURE,
        name="Return Temperature",
        native_unit_of_measurement=TEMP_CELSIUS,
        value_getter=lambda api: api.getReturnTemperature(),
        device_class=SensorDeviceClass.TEMPERATURE,
    ),
    ViCareSensorEntityDescription(
        key=SENSOR_BOILER_TEMPERATURE,
        name="Boiler Temperature",
        native_unit_of_measurement=TEMP_CELSIUS,
        value_getter=lambda api: api.getBoilerTemperature(),
        device_class=SensorDeviceClass.TEMPERATURE,
    ),
    ViCareSensorEntityDescription(
        key=SENSOR_DHW_GAS_CONSUMPTION_TODAY,
        name="Hot water gas consumption today",
        native_unit_of_measurement=ENERGY_KILO_WATT_HOUR,
        value_getter=lambda api: api.getGasConsumptionDomesticHotWaterToday(),
        unit_getter=lambda api: api.getGasConsumptionDomesticHotWaterUnit(),
        device_class=SensorDeviceClass.ENERGY,
        state_class=SensorStateClass.TOTAL_INCREASING,
    ),
    ViCareSensorEntityDescription(
        key=SENSOR_DHW_GAS_CONSUMPTION_THIS_WEEK,
        name="Hot water gas consumption this week",
        native_unit_of_measurement=ENERGY_KILO_WATT_HOUR,
        value_getter=lambda api: api.getGasConsumptionDomesticHotWaterThisWeek(),
        unit_getter=lambda api: api.getGasConsumptionDomesticHotWaterUnit(),
        device_class=SensorDeviceClass.ENERGY,
        state_class=SensorStateClass.TOTAL_INCREASING,
    ),
    ViCareSensorEntityDescription(
        key=SENSOR_DHW_GAS_CONSUMPTION_THIS_MONTH,
        name="Hot water gas consumption this month",
        native_unit_of_measurement=ENERGY_KILO_WATT_HOUR,
        value_getter=lambda api: api.getGasConsumptionDomesticHotWaterThisMonth(),
        unit_getter=lambda api: api.getGasConsumptionDomesticHotWaterUnit(),
        device_class=SensorDeviceClass.ENERGY,
        state_class=SensorStateClass.TOTAL_INCREASING,
    ),
    ViCareSensorEntityDescription(
        key=SENSOR_DHW_GAS_CONSUMPTION_THIS_YEAR,
        name="Hot water gas consumption this year",
        native_unit_of_measurement=ENERGY_KILO_WATT_HOUR,
        value_getter=lambda api: api.getGasConsumptionDomesticHotWaterThisYear(),
        unit_getter=lambda api: api.getGasConsumptionDomesticHotWaterUnit(),
        device_class=SensorDeviceClass.ENERGY,
        state_class=SensorStateClass.TOTAL_INCREASING,
    ),
    ViCareSensorEntityDescription(
        key=SENSOR_GAS_CONSUMPTION_TODAY,
        name="Heating gas consumption today",
        native_unit_of_measurement=ENERGY_KILO_WATT_HOUR,
        value_getter=lambda api: api.getGasConsumptionHeatingToday(),
        unit_getter=lambda api: api.getGasConsumptionHeatingUnit(),
        device_class=SensorDeviceClass.ENERGY,
        state_class=SensorStateClass.TOTAL_INCREASING,
    ),
    ViCareSensorEntityDescription(
        key=SENSOR_GAS_CONSUMPTION_THIS_WEEK,
        name="Heating gas consumption this week",
        native_unit_of_measurement=ENERGY_KILO_WATT_HOUR,
        value_getter=lambda api: api.getGasConsumptionHeatingThisWeek(),
        unit_getter=lambda api: api.getGasConsumptionHeatingUnit(),
        device_class=SensorDeviceClass.ENERGY,
        state_class=SensorStateClass.TOTAL_INCREASING,
    ),
    ViCareSensorEntityDescription(
        key=SENSOR_GAS_CONSUMPTION_THIS_MONTH,
        name="Heating gas consumption this month",
        native_unit_of_measurement=ENERGY_KILO_WATT_HOUR,
        value_getter=lambda api: api.getGasConsumptionHeatingThisMonth(),
        unit_getter=lambda api: api.getGasConsumptionHeatingUnit(),
        device_class=SensorDeviceClass.ENERGY,
        state_class=SensorStateClass.TOTAL_INCREASING,
    ),
    ViCareSensorEntityDescription(
        key=SENSOR_GAS_CONSUMPTION_THIS_YEAR,
        name="Heating gas consumption this year",
        native_unit_of_measurement=ENERGY_KILO_WATT_HOUR,
        value_getter=lambda api: api.getGasConsumptionHeatingThisYear(),
        unit_getter=lambda api: api.getGasConsumptionHeatingUnit(),
        device_class=SensorDeviceClass.ENERGY,
        state_class=SensorStateClass.TOTAL_INCREASING,
    ),
    ViCareSensorEntityDescription(
        key=SENSOR_POWER_PRODUCTION_CURRENT,
        name="Power production current",
        native_unit_of_measurement=POWER_WATT,
        value_getter=lambda api: api.getPowerProductionCurrent(),
        device_class=SensorDeviceClass.POWER,
        state_class=SensorStateClass.MEASUREMENT,
    ),
    ViCareSensorEntityDescription(
        key=SENSOR_POWER_PRODUCTION_TODAY,
        name="Power production today",
        native_unit_of_measurement=ENERGY_KILO_WATT_HOUR,
        value_getter=lambda api: api.getPowerProductionToday(),
        device_class=SensorDeviceClass.ENERGY,
        state_class=SensorStateClass.TOTAL_INCREASING,
    ),
    ViCareSensorEntityDescription(
        key=SENSOR_POWER_PRODUCTION_THIS_WEEK,
        name="Power production this week",
        native_unit_of_measurement=ENERGY_KILO_WATT_HOUR,
        value_getter=lambda api: api.getPowerProductionThisWeek(),
        device_class=SensorDeviceClass.ENERGY,
        state_class=SensorStateClass.TOTAL_INCREASING,
    ),
    ViCareSensorEntityDescription(
        key=SENSOR_POWER_PRODUCTION_THIS_MONTH,
        name="Power production this month",
        native_unit_of_measurement=ENERGY_KILO_WATT_HOUR,
        value_getter=lambda api: api.getPowerProductionThisMonth(),
        device_class=SensorDeviceClass.ENERGY,
        state_class=SensorStateClass.TOTAL_INCREASING,
    ),
    ViCareSensorEntityDescription(
        key=SENSOR_POWER_PRODUCTION_THIS_YEAR,
        name="Power production this year",
        native_unit_of_measurement=ENERGY_KILO_WATT_HOUR,
        value_getter=lambda api: api.getPowerProductionThisYear(),
        device_class=SensorDeviceClass.ENERGY,
        state_class=SensorStateClass.TOTAL_INCREASING,
    ),
    ViCareSensorEntityDescription(
<<<<<<< HEAD
        key=SENSOR_SOLAR_COLLECTOR_TEMPERATURE,
        name="Solar Collector Temperature",
        native_unit_of_measurement=TEMP_CELSIUS,
        value_getter=lambda api: api.getSolarCollectorTemperature(),
        device_class=SensorDeviceClass.TEMPERATURE,
    ),
    ViCareSensorEntityDescription(
        key=SENSOR_SOLAR_HOTWATER_TEMPERATURE,
        name="Solar Hotwater Temperature",
        native_unit_of_measurement=TEMP_CELSIUS,
        value_getter=lambda api: api.getSolarStorageTemperature(),
        device_class=SensorDeviceClass.TEMPERATURE,
    ),
    ViCareSensorEntityDescription(
        key=SENSOR_SOLAR_POWER_PRODUCTION_TODAY,
        name="Solar power production today",
        native_unit_of_measurement=ENERGY_KILO_WATT_HOUR,
        value_getter=lambda api: api.getSolarPowerProductionToday(),
        unit_getter=lambda api: api.getSolarPowerProductionUnit(),
        device_class=SensorDeviceClass.ENERGY,
        state_class=SensorStateClass.TOTAL_INCREASING,
    ),
    ViCareSensorEntityDescription(
        key=SENSOR_SOLAR_POWER_PRODUCTION_THIS_WEEK,
        name="Solar power production this week",
        native_unit_of_measurement=ENERGY_KILO_WATT_HOUR,
        value_getter=lambda api: api.getSolarPowerProductionThisWeek(),
        unit_getter=lambda api: api.getSolarPowerProductionUnit(),
        device_class=SensorDeviceClass.ENERGY,
        state_class=SensorStateClass.TOTAL_INCREASING,
    ),
    ViCareSensorEntityDescription(
        key=SENSOR_SOLAR_POWER_PRODUCTION_THIS_MONTH,
        name="Solar power production this month",
        native_unit_of_measurement=ENERGY_KILO_WATT_HOUR,
        value_getter=lambda api: api.getSolarPowerProductionThisMonth(),
        unit_getter=lambda api: api.getSolarPowerProductionUnit(),
        device_class=SensorDeviceClass.ENERGY,
        state_class=SensorStateClass.TOTAL_INCREASING,
    ),
    ViCareSensorEntityDescription(
        key=SENSOR_SOLAR_POWER_PRODUCTION_THIS_YEAR,
        name="Solar power production this year",
        native_unit_of_measurement=ENERGY_KILO_WATT_HOUR,
        value_getter=lambda api: api.getSolarPowerProductionThisYear(),
        unit_getter=lambda api: api.getSolarPowerProductionUnit(),
        device_class=SensorDeviceClass.ENERGY,
        state_class=SensorStateClass.TOTAL_INCREASING,
    ),
    ViCareSensorEntityDescription(
        key=SENSOR_POWER_CONSUMPTION_TODAY,
        name="Power consumption today",
        native_unit_of_measurement=ENERGY_KILO_WATT_HOUR,
        value_getter=lambda api: api.getPowerConsumptionToday(),
        unit_getter=lambda api: api.getPowerConsumptionUnit(),
        device_class=SensorDeviceClass.ENERGY,
        state_class=SensorStateClass.TOTAL_INCREASING,
    ),
    ViCareSensorEntityDescription(
        key=SENSOR_POWER_CONSUMPTION_THIS_WEEK,
        name="Power consumption this week",
        native_unit_of_measurement=ENERGY_KILO_WATT_HOUR,
        value_getter=lambda api: api.getPowerConsumptionThisWeek(),
        unit_getter=lambda api: api.getPowerConsumptionUnit(),
        device_class=SensorDeviceClass.ENERGY,
        state_class=SensorStateClass.TOTAL_INCREASING,
    ),
    ViCareSensorEntityDescription(
        key=SENSOR_POWER_CONSUMPTION_THIS_MONTH,
        name="Power consumption this month",
        native_unit_of_measurement=ENERGY_KILO_WATT_HOUR,
        value_getter=lambda api: api.getPowerConsumptionThisMonth(),
        unit_getter=lambda api: api.getPowerConsumptionUnit(),
        device_class=SensorDeviceClass.ENERGY,
        state_class=SensorStateClass.TOTAL_INCREASING,
    ),
    ViCareSensorEntityDescription(
        key=SENSOR_POWER_CONSUMPTION_THIS_YEAR,
        name="Power consumption this year",
        native_unit_of_measurement=ENERGY_KILO_WATT_HOUR,
        value_getter=lambda api: api.getPowerConsumptionThisYear(),
        unit_getter=lambda api: api.getPowerConsumptionUnit(),
=======
        key=SENSOR_SOLAR_STORAGE_TEMPERATURE,
        name="Solar Storage Temperature",
        native_unit_of_measurement=TEMP_CELSIUS,
        value_getter=lambda api: api.getSolarStorageTemperature(),
        device_class=SensorDeviceClass.TEMPERATURE,
    ),
    ViCareSensorEntityDescription(
        key=SENSOR_COLLECTOR_TEMPERATURE,
        name="Solar Collector Temperature",
        native_unit_of_measurement=TEMP_CELSIUS,
        value_getter=lambda api: api.getSolarCollectorTemperature(),
        device_class=SensorDeviceClass.TEMPERATURE,
    ),
    ViCareSensorEntityDescription(
        key=SENSOR_SOLAR_POWER_PRODUCTION,
        name="Solar Power Production",
        native_unit_of_measurement=ENERGY_KILO_WATT_HOUR,
        value_getter=lambda api: api.getSolarPowerProduction(),
>>>>>>> 4c83ecd7
        device_class=SensorDeviceClass.ENERGY,
        state_class=SensorStateClass.TOTAL_INCREASING,
    ),
)

CIRCUIT_SENSORS: tuple[ViCareSensorEntityDescription, ...] = (
    ViCareSensorEntityDescription(
        key=SENSOR_SUPPLY_TEMPERATURE,
        name="Supply Temperature",
        native_unit_of_measurement=TEMP_CELSIUS,
        value_getter=lambda api: api.getSupplyTemperature(),
    ),
)

BURNER_SENSORS: tuple[ViCareSensorEntityDescription, ...] = (
    ViCareSensorEntityDescription(
        key=SENSOR_BURNER_STARTS,
        name="Burner Starts",
        icon="mdi:counter",
        value_getter=lambda api: api.getStarts(),
    ),
    ViCareSensorEntityDescription(
        key=SENSOR_BURNER_HOURS,
        name="Burner Hours",
        icon="mdi:counter",
        native_unit_of_measurement=TIME_HOURS,
        value_getter=lambda api: api.getHours(),
    ),
    ViCareSensorEntityDescription(
        key=SENSOR_BURNER_MODULATION,
        name="Burner Modulation",
        icon="mdi:percent",
        native_unit_of_measurement=PERCENTAGE,
        value_getter=lambda api: api.getModulation(),
    ),
)

COMPRESSOR_SENSORS: tuple[ViCareSensorEntityDescription, ...] = (
    ViCareSensorEntityDescription(
        key=SENSOR_COMPRESSOR_STARTS,
        name="Compressor Starts",
        icon="mdi:counter",
        value_getter=lambda api: api.getStarts(),
    ),
    ViCareSensorEntityDescription(
        key=SENSOR_COMPRESSOR_HOURS,
        name="Compressor Hours",
        icon="mdi:counter",
        native_unit_of_measurement=TIME_HOURS,
        value_getter=lambda api: api.getHours(),
    ),
    ViCareSensorEntityDescription(
        key=SENSOR_COMPRESSOR_HOURS_LOADCLASS1,
        name="Compressor Hours Load Class 1",
        icon="mdi:counter",
        native_unit_of_measurement=TIME_HOURS,
        value_getter=lambda api: api.getHoursLoadClass1(),
    ),
    ViCareSensorEntityDescription(
        key=SENSOR_COMPRESSOR_HOURS_LOADCLASS2,
        name="Compressor Hours Load Class 2",
        icon="mdi:counter",
        native_unit_of_measurement=TIME_HOURS,
        value_getter=lambda api: api.getHoursLoadClass2(),
    ),
    ViCareSensorEntityDescription(
        key=SENSOR_COMPRESSOR_HOURS_LOADCLASS3,
        name="Compressor Hours Load Class 3",
        icon="mdi:counter",
        native_unit_of_measurement=TIME_HOURS,
        value_getter=lambda api: api.getHoursLoadClass3(),
    ),
    ViCareSensorEntityDescription(
        key=SENSOR_COMPRESSOR_HOURS_LOADCLASS4,
        name="Compressor Hours Load Class 4",
        icon="mdi:counter",
        native_unit_of_measurement=TIME_HOURS,
        value_getter=lambda api: api.getHoursLoadClass4(),
    ),
    ViCareSensorEntityDescription(
        key=SENSOR_COMPRESSOR_HOURS_LOADCLASS5,
        name="Compressor Hours Load Class 5",
        icon="mdi:counter",
        native_unit_of_measurement=TIME_HOURS,
        value_getter=lambda api: api.getHoursLoadClass5(),
    ),
)


def _build_entity(name, vicare_api, device_config, sensor):
    """Create a ViCare sensor entity."""
    _LOGGER.debug("Found device %s", name)
    try:
        sensor.value_getter(vicare_api)

        if sensor.unit_getter:
            with suppress(PyViCareNotSupportedFeatureError):
                vicare_unit = sensor.unit_getter(vicare_api)
                if vicare_unit is not None:
                    sensor.device_class = VICARE_UNIT_TO_DEVICE_CLASS.get(vicare_unit)
                    sensor.native_unit_of_measurement = (
                        VICARE_UNIT_TO_UNIT_OF_MEASUREMENT.get(vicare_unit)
                    )
        _LOGGER.debug("Found entity %s", name)
    except PyViCareNotSupportedFeatureError:
        _LOGGER.info("Feature not supported %s", name)
        return None
    except AttributeError:
        _LOGGER.debug("Attribute Error %s", name)
        return None

    return ViCareSensor(
        name,
        vicare_api,
        device_config,
        sensor,
    )


async def _entities_from_descriptions(
    hass, name, entities, sensor_descriptions, iterables, config_entry
):
    """Create entities from descriptions and list of burners/circuits."""
    for description in sensor_descriptions:
        for current in iterables:
            suffix = ""
            if len(iterables) > 1:
                suffix = f" {current.id}"
            entity = await hass.async_add_executor_job(
                _build_entity,
                f"{name} {description.name}{suffix}",
                current,
                hass.data[DOMAIN][config_entry.entry_id][VICARE_DEVICE_CONFIG],
                description,
            )
            if entity is not None:
                entities.append(entity)


async def async_setup_entry(
    hass: HomeAssistant,
    config_entry: ConfigEntry,
    async_add_entities: AddEntitiesCallback,
) -> None:
    """Create the ViCare sensor devices."""
    name = VICARE_NAME
    api = hass.data[DOMAIN][config_entry.entry_id][VICARE_API]

    entities = []
    for description in GLOBAL_SENSORS:
        entity = await hass.async_add_executor_job(
            _build_entity,
            f"{name} {description.name}",
            api,
            hass.data[DOMAIN][config_entry.entry_id][VICARE_DEVICE_CONFIG],
            description,
        )
        if entity is not None:
            entities.append(entity)

    for description in CIRCUIT_SENSORS:
        for circuit in hass.data[DOMAIN][config_entry.entry_id][VICARE_CIRCUITS]:
            suffix = ""
            if len(hass.data[DOMAIN][config_entry.entry_id][VICARE_CIRCUITS]) > 1:
                suffix = f" {circuit.id}"
            entity = await hass.async_add_executor_job(
                _build_entity,
                f"{name} {description.name}{suffix}",
                circuit,
                hass.data[DOMAIN][config_entry.entry_id][VICARE_DEVICE_CONFIG],
                description,
            )
            if entity is not None:
                entities.append(entity)

    try:
        await _entities_from_descriptions(
            hass, name, entities, BURNER_SENSORS, api.burners, config_entry
        )
    except PyViCareNotSupportedFeatureError:
        _LOGGER.info("No burners found")

    try:
        await _entities_from_descriptions(
            hass, name, entities, COMPRESSOR_SENSORS, api.compressors, config_entry
        )
    except PyViCareNotSupportedFeatureError:
        _LOGGER.info("No compressors found")

    async_add_entities(entities)


class ViCareSensor(SensorEntity):
    """Representation of a ViCare sensor."""

    entity_description: ViCareSensorEntityDescription

    def __init__(
        self, name, api, device_config, description: ViCareSensorEntityDescription
    ):
        """Initialize the sensor."""
        self.entity_description = description
        self._attr_name = name
        self._api = api
        self._device_config = device_config
        self._state = None

    @property
    def device_info(self):
        """Return device info for this device."""
        return {
            "identifiers": {(DOMAIN, self._device_config.getConfig().serial)},
            "name": self._device_config.getModel(),
            "manufacturer": "Viessmann",
            "model": (DOMAIN, self._device_config.getModel()),
        }

    @property
    def available(self):
        """Return True if entity is available."""
        return self._state is not None

    @property
    def unique_id(self):
        """Return unique ID for this device."""
        tmp_id = (
            f"{self._device_config.getConfig().serial}-{self.entity_description.key}"
        )
        if hasattr(self._api, "id"):
            return f"{tmp_id}-{self._api.id}"
        return tmp_id

    @property
    def native_value(self):
        """Return the state of the sensor."""
        return self._state

    def update(self):
        """Update state of sensor."""
        try:
            with suppress(PyViCareNotSupportedFeatureError):
                self._state = self.entity_description.value_getter(self._api)
        except requests.exceptions.ConnectionError:
            _LOGGER.error("Unable to retrieve data from ViCare server")
        except ValueError:
            _LOGGER.error("Unable to decode data from ViCare server")
        except PyViCareRateLimitError as limit_exception:
            _LOGGER.error("Vicare API rate limit exceeded: %s", limit_exception)
        except PyViCareInvalidDataError as invalid_data_exception:
            _LOGGER.error("Invalid data from Vicare server: %s", invalid_data_exception)<|MERGE_RESOLUTION|>--- conflicted
+++ resolved
@@ -84,18 +84,9 @@
 SENSOR_POWER_PRODUCTION_THIS_YEAR = "power_production_this_year"
 
 # solar sensors
-<<<<<<< HEAD
-SENSOR_SOLAR_COLLECTOR_TEMPERATURE = "solar_collector_temperature"
-SENSOR_SOLAR_HOTWATER_TEMPERATURE = "solar_hotwater_temperature"
-SENSOR_SOLAR_POWER_PRODUCTION_TODAY = "solar_power_production_today"
-SENSOR_SOLAR_POWER_PRODUCTION_THIS_WEEK = "solar_power_production_this_week"
-SENSOR_SOLAR_POWER_PRODUCTION_THIS_MONTH = "solar_power_production_this_month"
-SENSOR_SOLAR_POWER_PRODUCTION_THIS_YEAR = "solar_power_production_this_year"
-=======
 SENSOR_COLLECTOR_TEMPERATURE = "collector temperature"
 SENSOR_SOLAR_STORAGE_TEMPERATURE = "solar storage temperature"
 SENSOR_SOLAR_POWER_PRODUCTION = "solar power production"
->>>>>>> 4c83ecd7
 
 
 @dataclass
@@ -240,90 +231,6 @@
         state_class=SensorStateClass.TOTAL_INCREASING,
     ),
     ViCareSensorEntityDescription(
-<<<<<<< HEAD
-        key=SENSOR_SOLAR_COLLECTOR_TEMPERATURE,
-        name="Solar Collector Temperature",
-        native_unit_of_measurement=TEMP_CELSIUS,
-        value_getter=lambda api: api.getSolarCollectorTemperature(),
-        device_class=SensorDeviceClass.TEMPERATURE,
-    ),
-    ViCareSensorEntityDescription(
-        key=SENSOR_SOLAR_HOTWATER_TEMPERATURE,
-        name="Solar Hotwater Temperature",
-        native_unit_of_measurement=TEMP_CELSIUS,
-        value_getter=lambda api: api.getSolarStorageTemperature(),
-        device_class=SensorDeviceClass.TEMPERATURE,
-    ),
-    ViCareSensorEntityDescription(
-        key=SENSOR_SOLAR_POWER_PRODUCTION_TODAY,
-        name="Solar power production today",
-        native_unit_of_measurement=ENERGY_KILO_WATT_HOUR,
-        value_getter=lambda api: api.getSolarPowerProductionToday(),
-        unit_getter=lambda api: api.getSolarPowerProductionUnit(),
-        device_class=SensorDeviceClass.ENERGY,
-        state_class=SensorStateClass.TOTAL_INCREASING,
-    ),
-    ViCareSensorEntityDescription(
-        key=SENSOR_SOLAR_POWER_PRODUCTION_THIS_WEEK,
-        name="Solar power production this week",
-        native_unit_of_measurement=ENERGY_KILO_WATT_HOUR,
-        value_getter=lambda api: api.getSolarPowerProductionThisWeek(),
-        unit_getter=lambda api: api.getSolarPowerProductionUnit(),
-        device_class=SensorDeviceClass.ENERGY,
-        state_class=SensorStateClass.TOTAL_INCREASING,
-    ),
-    ViCareSensorEntityDescription(
-        key=SENSOR_SOLAR_POWER_PRODUCTION_THIS_MONTH,
-        name="Solar power production this month",
-        native_unit_of_measurement=ENERGY_KILO_WATT_HOUR,
-        value_getter=lambda api: api.getSolarPowerProductionThisMonth(),
-        unit_getter=lambda api: api.getSolarPowerProductionUnit(),
-        device_class=SensorDeviceClass.ENERGY,
-        state_class=SensorStateClass.TOTAL_INCREASING,
-    ),
-    ViCareSensorEntityDescription(
-        key=SENSOR_SOLAR_POWER_PRODUCTION_THIS_YEAR,
-        name="Solar power production this year",
-        native_unit_of_measurement=ENERGY_KILO_WATT_HOUR,
-        value_getter=lambda api: api.getSolarPowerProductionThisYear(),
-        unit_getter=lambda api: api.getSolarPowerProductionUnit(),
-        device_class=SensorDeviceClass.ENERGY,
-        state_class=SensorStateClass.TOTAL_INCREASING,
-    ),
-    ViCareSensorEntityDescription(
-        key=SENSOR_POWER_CONSUMPTION_TODAY,
-        name="Power consumption today",
-        native_unit_of_measurement=ENERGY_KILO_WATT_HOUR,
-        value_getter=lambda api: api.getPowerConsumptionToday(),
-        unit_getter=lambda api: api.getPowerConsumptionUnit(),
-        device_class=SensorDeviceClass.ENERGY,
-        state_class=SensorStateClass.TOTAL_INCREASING,
-    ),
-    ViCareSensorEntityDescription(
-        key=SENSOR_POWER_CONSUMPTION_THIS_WEEK,
-        name="Power consumption this week",
-        native_unit_of_measurement=ENERGY_KILO_WATT_HOUR,
-        value_getter=lambda api: api.getPowerConsumptionThisWeek(),
-        unit_getter=lambda api: api.getPowerConsumptionUnit(),
-        device_class=SensorDeviceClass.ENERGY,
-        state_class=SensorStateClass.TOTAL_INCREASING,
-    ),
-    ViCareSensorEntityDescription(
-        key=SENSOR_POWER_CONSUMPTION_THIS_MONTH,
-        name="Power consumption this month",
-        native_unit_of_measurement=ENERGY_KILO_WATT_HOUR,
-        value_getter=lambda api: api.getPowerConsumptionThisMonth(),
-        unit_getter=lambda api: api.getPowerConsumptionUnit(),
-        device_class=SensorDeviceClass.ENERGY,
-        state_class=SensorStateClass.TOTAL_INCREASING,
-    ),
-    ViCareSensorEntityDescription(
-        key=SENSOR_POWER_CONSUMPTION_THIS_YEAR,
-        name="Power consumption this year",
-        native_unit_of_measurement=ENERGY_KILO_WATT_HOUR,
-        value_getter=lambda api: api.getPowerConsumptionThisYear(),
-        unit_getter=lambda api: api.getPowerConsumptionUnit(),
-=======
         key=SENSOR_SOLAR_STORAGE_TEMPERATURE,
         name="Solar Storage Temperature",
         native_unit_of_measurement=TEMP_CELSIUS,
@@ -342,7 +249,6 @@
         name="Solar Power Production",
         native_unit_of_measurement=ENERGY_KILO_WATT_HOUR,
         value_getter=lambda api: api.getSolarPowerProduction(),
->>>>>>> 4c83ecd7
         device_class=SensorDeviceClass.ENERGY,
         state_class=SensorStateClass.TOTAL_INCREASING,
     ),
