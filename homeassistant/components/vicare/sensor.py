--- conflicted
+++ resolved
@@ -597,19 +597,11 @@
 
 async def _entities_from_descriptions(
     hass: HomeAssistant,
-<<<<<<< HEAD
-    entities,
-    sensor_descriptions,
-    iterables,
-    device,
-):
-=======
     entities: list[ViCareSensor],
     sensor_descriptions: tuple[ViCareSensorEntityDescription, ...],
     iterables,
-    config_entry: ConfigEntry,
+    device,
 ) -> None:
->>>>>>> ae7bb606
     """Create entities from descriptions and list of burners/circuits."""
     for description in sensor_descriptions:
         for current in iterables:
