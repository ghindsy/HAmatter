"""The Wallbox integration."""
from datetime import timedelta
import logging

import requests
from wallbox import Wallbox

from homeassistant.config_entries import ConfigEntry
from homeassistant.const import CONF_PASSWORD, CONF_USERNAME
from homeassistant.core import HomeAssistant
from homeassistant.exceptions import ConfigEntryAuthFailed
from homeassistant.helpers.update_coordinator import DataUpdateCoordinator

from .const import CONF_CONNECTIONS, CONF_ROUND, CONF_SENSOR_TYPES, CONF_STATION, DOMAIN

_LOGGER = logging.getLogger(__name__)

PLATFORMS = ["sensor"]
UPDATE_INTERVAL = 30


class WallboxHub(DataUpdateCoordinator):
    """Wallbox Hub class."""

    def __init__(
        self, station, username: str, password: str, hass: HomeAssistant
    ) -> None:
        """Initialize."""
        self._station = station
        self._wallbox = Wallbox(username, password)
        self._hass = hass

        super().__init__(
            hass,
            _LOGGER,
            name="wallbox",
            update_interval=timedelta(seconds=UPDATE_INTERVAL),
        )

    def _authenticate(self):
        """Authenticate using Wallbox API."""
        try:
            self._wallbox.authenticate()
            return True
        except requests.exceptions.HTTPError as wallbox_connection_error:
            if wallbox_connection_error.response.status_code == 403:
                raise ConfigEntryAuthFailed from wallbox_connection_error
            raise ConnectionError from wallbox_connection_error

    def _get_data(self):
        """Get new sensor data for Wallbox component."""
        try:
            self._authenticate()
            data = self._wallbox.getChargerStatus(self._station)

            filtered_data = {k: data[k] for k in CONF_SENSOR_TYPES if k in data}

            for key, value in filtered_data.items():
                sensor_round = CONF_SENSOR_TYPES[key][CONF_ROUND]
                if sensor_round:
                    try:
                        filtered_data[key] = round(value, sensor_round)
                    except TypeError:
                        _LOGGER.debug("Cannot format %s", key)

            return filtered_data
        except requests.exceptions.HTTPError as wallbox_connection_error:
            raise ConnectionError from wallbox_connection_error

    async def _async_update_data(self) -> bool:
        """Get new sensor data for Wallbox component."""
        data = await self._hass.async_add_executor_job(self._get_data)
        return data


async def async_setup_entry(hass: HomeAssistant, entry: ConfigEntry) -> bool:
    """Set up Wallbox from a config entry."""
    wallbox = WallboxHub(
        entry.data[CONF_STATION],
        entry.data[CONF_USERNAME],
        entry.data[CONF_PASSWORD],
        hass,
    )

    await wallbox.async_config_entry_first_refresh()

    hass.data.setdefault(DOMAIN, {CONF_CONNECTIONS: {}})
    hass.data[DOMAIN][CONF_CONNECTIONS][entry.entry_id] = wallbox

    for platform in PLATFORMS:
        hass.async_create_task(
            hass.config_entries.async_forward_entry_setup(entry, platform)
        )

    return True


async def async_unload_entry(hass: HomeAssistant, entry: ConfigEntry):
    """Unload a config entry."""
    unload_ok = await hass.config_entries.async_unload_platforms(entry, PLATFORMS)
    if unload_ok:
        hass.data[DOMAIN]["connections"].pop(entry.entry_id)

<<<<<<< HEAD
    return unload_ok
=======
    return unload_ok


class InvalidAuth(exceptions.HomeAssistantError):
    """Error to indicate there is invalid auth."""
>>>>>>> d249530e
<|MERGE_RESOLUTION|>--- conflicted
+++ resolved
@@ -5,10 +5,10 @@
 import requests
 from wallbox import Wallbox
 
+from homeassistant import exceptions
 from homeassistant.config_entries import ConfigEntry
 from homeassistant.const import CONF_PASSWORD, CONF_USERNAME
 from homeassistant.core import HomeAssistant
-from homeassistant.exceptions import ConfigEntryAuthFailed
 from homeassistant.helpers.update_coordinator import DataUpdateCoordinator
 
 from .const import CONF_CONNECTIONS, CONF_ROUND, CONF_SENSOR_TYPES, CONF_STATION, DOMAIN
@@ -44,7 +44,7 @@
             return True
         except requests.exceptions.HTTPError as wallbox_connection_error:
             if wallbox_connection_error.response.status_code == 403:
-                raise ConfigEntryAuthFailed from wallbox_connection_error
+                raise exceptions.ConfigEntryAuthFailed from wallbox_connection_error
             raise ConnectionError from wallbox_connection_error
 
     def _get_data(self):
@@ -101,12 +101,8 @@
     if unload_ok:
         hass.data[DOMAIN]["connections"].pop(entry.entry_id)
 
-<<<<<<< HEAD
-    return unload_ok
-=======
     return unload_ok
 
 
 class InvalidAuth(exceptions.HomeAssistantError):
-    """Error to indicate there is invalid auth."""
->>>>>>> d249530e
+    """Error to indicate there is invalid auth."""