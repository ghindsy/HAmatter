--- conflicted
+++ resolved
@@ -16,91 +16,4 @@
 CONF_MAX_CHARGING_CURRENT_KEY = "max_charging_current"
 CONF_STATE_OF_CHARGE_KEY = "state_of_charge"
 CONF_STATUS_DESCRIPTION_KEY = "status_description"
-<<<<<<< HEAD
-CONF_CONNECTIONS = "connections"
-
-
-@dataclass
-class WallboxSensorEntityDescription(SensorEntityDescription):
-    """Describes Wallbox sensor entity."""
-
-    precision: int | None = None
-
-
-SENSOR_TYPES: dict[str, WallboxSensorEntityDescription] = {
-    CONF_CHARGING_POWER_KEY: WallboxSensorEntityDescription(
-        key=CONF_CHARGING_POWER_KEY,
-        name="Charging Power",
-        precision=2,
-        native_unit_of_measurement=POWER_KILO_WATT,
-        device_class=DEVICE_CLASS_POWER,
-    ),
-    CONF_MAX_AVAILABLE_POWER_KEY: WallboxSensorEntityDescription(
-        key=CONF_MAX_AVAILABLE_POWER_KEY,
-        name="Max Available Power",
-        precision=0,
-        native_unit_of_measurement=ELECTRIC_CURRENT_AMPERE,
-        device_class=DEVICE_CLASS_CURRENT,
-    ),
-    CONF_CHARGING_SPEED_KEY: WallboxSensorEntityDescription(
-        key=CONF_CHARGING_SPEED_KEY,
-        icon="mdi:speedometer",
-        name="Charging Speed",
-        precision=0,
-    ),
-    CONF_ADDED_RANGE_KEY: WallboxSensorEntityDescription(
-        key=CONF_ADDED_RANGE_KEY,
-        icon="mdi:map-marker-distance",
-        name="Added Range",
-        precision=0,
-        native_unit_of_measurement=LENGTH_KILOMETERS,
-    ),
-    CONF_ADDED_ENERGY_KEY: WallboxSensorEntityDescription(
-        key=CONF_ADDED_ENERGY_KEY,
-        name="Added Energy",
-        precision=2,
-        native_unit_of_measurement=ENERGY_KILO_WATT_HOUR,
-        device_class=DEVICE_CLASS_ENERGY,
-    ),
-    CONF_CHARGING_TIME_KEY: WallboxSensorEntityDescription(
-        key=CONF_CHARGING_TIME_KEY,
-        icon="mdi:timer",
-        name="Charging Time",
-    ),
-    CONF_COST_KEY: WallboxSensorEntityDescription(
-        key=CONF_COST_KEY,
-        icon="mdi:ev-station",
-        name="Cost",
-    ),
-    CONF_STATE_OF_CHARGE_KEY: WallboxSensorEntityDescription(
-        key=CONF_STATE_OF_CHARGE_KEY,
-        name="State of Charge",
-        native_unit_of_measurement=PERCENTAGE,
-        device_class=DEVICE_CLASS_BATTERY,
-    ),
-    CONF_CURRENT_MODE_KEY: WallboxSensorEntityDescription(
-        key=CONF_CURRENT_MODE_KEY,
-        icon="mdi:ev-station",
-        name="Current Mode",
-    ),
-    CONF_DEPOT_PRICE_KEY: WallboxSensorEntityDescription(
-        key=CONF_DEPOT_PRICE_KEY,
-        icon="mdi:ev-station",
-        name="Depot Price",
-        precision=2,
-    ),
-    CONF_STATUS_DESCRIPTION_KEY: WallboxSensorEntityDescription(
-        key=CONF_STATUS_DESCRIPTION_KEY,
-        icon="mdi:ev-station",
-        name="Status Description",
-    ),
-    CONF_MAX_CHARGING_CURRENT_KEY: WallboxSensorEntityDescription(
-        key=CONF_MAX_CHARGING_CURRENT_KEY,
-        name="Max. Charging Current",
-        native_unit_of_measurement=ELECTRIC_CURRENT_AMPERE,
-        device_class=DEVICE_CLASS_CURRENT,
-    ),
-}
-=======
-CONF_CONNECTIONS = "connections"
->>>>>>> f73c734f
+CONF_CONNECTIONS = "connections"