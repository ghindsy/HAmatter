"""
Support for the OpenWeatherMap (OWM) service.

For more details about this platform, please refer to the documentation at
https://home-assistant.io/components/weather.openweathermap/
"""
from datetime import timedelta
import logging

import voluptuous as vol

from homeassistant.components.weather import (
    ATTR_FORECAST_CONDITION, ATTR_FORECAST_PRECIPITATION, ATTR_FORECAST_TEMP,
    ATTR_FORECAST_TIME, PLATFORM_SCHEMA, WeatherEntity)
from homeassistant.const import (
    CONF_API_KEY, CONF_LATITUDE, CONF_LONGITUDE, CONF_NAME, STATE_UNKNOWN,
    TEMP_CELSIUS)
import homeassistant.helpers.config_validation as cv
from homeassistant.util import Throttle

REQUIREMENTS = ['pyowm==2.8.0']

_LOGGER = logging.getLogger(__name__)

ATTRIBUTION = 'Data provided by OpenWeatherMap'

DEFAULT_NAME = 'OpenWeatherMap'

MIN_TIME_BETWEEN_FORECAST_UPDATES = timedelta(minutes=30)
MIN_TIME_BETWEEN_UPDATES = timedelta(minutes=10)

CONDITION_CLASSES = {
    'cloudy': [804],
    'fog': [701, 741],
    'hail': [906],
    'lightning': [210, 211, 212, 221],
    'lightning-rainy': [200, 201, 202, 230, 231, 232],
    'partlycloudy': [801, 802, 803],
    'pouring': [504, 314, 502, 503, 522],
    'rainy': [300, 301, 302, 310, 311, 312, 313, 500, 501, 520, 521],
    'snowy': [600, 601, 602, 611, 612, 620, 621, 622],
    'snowy-rainy': [511, 615, 616],
    'sunny': [800],
    'windy': [905, 951, 952, 953, 954, 955, 956, 957],
    'windy-variant': [958, 959, 960, 961],
    'exceptional': [711, 721, 731, 751, 761, 762, 771, 900, 901, 962, 903,
                    904],
}

PLATFORM_SCHEMA = PLATFORM_SCHEMA.extend({
    vol.Required(CONF_API_KEY): cv.string,
    vol.Optional(CONF_LATITUDE): cv.latitude,
    vol.Optional(CONF_LONGITUDE): cv.longitude,
    vol.Optional(CONF_NAME, default=DEFAULT_NAME): cv.string,
})


def setup_platform(hass, config, add_devices, discovery_info=None):
    """Set up the OpenWeatherMap weather platform."""
    import pyowm

    longitude = config.get(CONF_LONGITUDE, round(hass.config.longitude, 5))
    latitude = config.get(CONF_LATITUDE, round(hass.config.latitude, 5))
    name = config.get(CONF_NAME)

    try:
        owm = pyowm.OWM(config.get(CONF_API_KEY))
    except pyowm.exceptions.api_call_error.APICallError:
        _LOGGER.error("Error while connecting to OpenWeatherMap")
        return False

    data = WeatherData(owm, latitude, longitude)

    add_devices([OpenWeatherMapWeather(
        name, data, hass.config.units.temperature_unit)], True)


class OpenWeatherMapWeather(WeatherEntity):
    """Implementation of an OpenWeatherMap sensor."""

    def __init__(self, name, owm, temperature_unit):
        """Initialize the sensor."""
        self._name = name
        self._owm = owm
        self._temperature_unit = temperature_unit
        self.data = None
        self.forecast_data = None

    @property
    def name(self):
        """Return the name of the sensor."""
        return self._name

    @property
    def condition(self):
        """Return the current condition."""
        try:
            return [k for k, v in CONDITION_CLASSES.items() if
                    self.data.get_weather_code() in v][0]
        except IndexError:
            return STATE_UNKNOWN

    @property
    def temperature(self):
        """Return the temperature."""
        return self.data.get_temperature('celsius').get('temp')

    @property
    def temperature_unit(self):
        """Return the unit of measurement."""
        return TEMP_CELSIUS

    @property
    def pressure(self):
        """Return the pressure."""
        return self.data.get_pressure().get('press')

    @property
    def humidity(self):
        """Return the humidity."""
        return self.data.get_humidity()

    @property
    def wind_speed(self):
        """Return the wind speed."""
        return self.data.get_wind().get('speed')

    @property
    def wind_bearing(self):
        """Return the wind bearing."""
        return self.data.get_wind().get('deg')

    @property
    def attribution(self):
        """Return the attribution."""
        return ATTRIBUTION

    @property
    def forecast(self):
        """Return the forecast array."""
        data = []
        for entry in self.forecast_data.get_weathers():
            data.append({
                ATTR_FORECAST_TIME: entry.get_reference_time('unix') * 1000,
                ATTR_FORECAST_TEMP:
                    entry.get_temperature('celsius').get('temp'),
<<<<<<< HEAD
                ATTR_FORECAST_PRECIPITATION: entry.get_rain().get('3h')
            })
            if (len(data) - 1) % MIN_OFFSET_BETWEEN_FORECAST_CONDITIONS == 0:
                data[len(data) - 1][ATTR_FORECAST_CONDITION] = \
=======
                ATTR_FORECAST_CONDITION:
>>>>>>> ef48a7ca
                    [k for k, v in CONDITION_CLASSES.items()
                     if entry.get_weather_code() in v][0]
            })
        return data

    def update(self):
        """Get the latest data from OWM and updates the states."""
        from pyowm.exceptions.api_call_error import APICallError

        try:
            self._owm.update()
            self._owm.update_forecast()
        except APICallError:
            _LOGGER.error("Exception when calling OWM web API to update data")
            return

        self.data = self._owm.data
        self.forecast_data = self._owm.forecast_data


class WeatherData(object):
    """Get the latest data from OpenWeatherMap."""

    def __init__(self, owm, latitude, longitude):
        """Initialize the data object."""
        self.owm = owm
        self.latitude = latitude
        self.longitude = longitude
        self.data = None
        self.forecast_data = None

    @Throttle(MIN_TIME_BETWEEN_UPDATES)
    def update(self):
        """Get the latest data from OpenWeatherMap."""
        obs = self.owm.weather_at_coords(self.latitude, self.longitude)
        if obs is None:
            _LOGGER.warning("Failed to fetch data from OWM")
            return

        self.data = obs.get_weather()

    @Throttle(MIN_TIME_BETWEEN_FORECAST_UPDATES)
    def update_forecast(self):
        """Get the latest forecast from OpenWeatherMap."""
        from pyowm.exceptions.api_call_error import APICallError

        try:
            fcd = self.owm.three_hours_forecast_at_coords(
                self.latitude, self.longitude)
        except APICallError:
            _LOGGER.error("Exception when calling OWM web API "
                          "to update forecast")
            return

        if fcd is None:
            _LOGGER.warning("Failed to fetch forecast data from OWM")
            return

        self.forecast_data = fcd.get_forecast()<|MERGE_RESOLUTION|>--- conflicted
+++ resolved
@@ -144,14 +144,8 @@
                 ATTR_FORECAST_TIME: entry.get_reference_time('unix') * 1000,
                 ATTR_FORECAST_TEMP:
                     entry.get_temperature('celsius').get('temp'),
-<<<<<<< HEAD
-                ATTR_FORECAST_PRECIPITATION: entry.get_rain().get('3h')
-            })
-            if (len(data) - 1) % MIN_OFFSET_BETWEEN_FORECAST_CONDITIONS == 0:
-                data[len(data) - 1][ATTR_FORECAST_CONDITION] = \
-=======
+                ATTR_FORECAST_PRECIPITATION: entry.get_rain().get('3h'),
                 ATTR_FORECAST_CONDITION:
->>>>>>> ef48a7ca
                     [k for k, v in CONDITION_CLASSES.items()
                      if entry.get_weather_code() in v][0]
             })
