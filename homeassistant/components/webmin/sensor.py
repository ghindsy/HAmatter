--- conflicted
+++ resolved
@@ -10,12 +10,7 @@
     SensorEntityDescription,
     SensorStateClass,
 )
-<<<<<<< HEAD
-from homeassistant.config_entries import ConfigEntry
 from homeassistant.const import PERCENTAGE, UnitOfInformation
-=======
-from homeassistant.const import UnitOfInformation
->>>>>>> 60193a3c
 from homeassistant.core import HomeAssistant
 from homeassistant.helpers.entity_platform import AddEntitiesCallback
 from homeassistant.helpers.update_coordinator import CoordinatorEntity
@@ -208,14 +203,9 @@
     async_add_entities: AddEntitiesCallback,
 ) -> None:
     """Set up Webmin sensors based on a config entry."""
-<<<<<<< HEAD
-    coordinator: WebminUpdateCoordinator = hass.data[DOMAIN][entry.entry_id]
+    coordinator = entry.runtime_data
 
     entities: list[WebminSensor | WebminFSSensor] = [
-=======
-    coordinator = entry.runtime_data
-    async_add_entities(
->>>>>>> 60193a3c
         WebminSensor(coordinator, description)
         for description in SENSOR_TYPES
         if description.key in coordinator.data
