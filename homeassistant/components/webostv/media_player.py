--- conflicted
+++ resolved
@@ -1,10 +1,6 @@
 """Support for interface with an LG webOS Smart TV."""
-<<<<<<< HEAD
-=======
 from __future__ import annotations
 
-import asyncio
->>>>>>> 5db1dd2e
 from contextlib import suppress
 from datetime import timedelta
 from functools import wraps
@@ -31,6 +27,7 @@
     SUPPORT_VOLUME_SET,
     SUPPORT_VOLUME_STEP,
 )
+from homeassistant.config_entries import ConfigEntry
 from homeassistant.const import (
     ATTR_ENTITY_ID,
     ENTITY_MATCH_ALL,
@@ -40,12 +37,7 @@
 )
 from homeassistant.core import HomeAssistant
 from homeassistant.helpers.dispatcher import async_dispatcher_connect
-<<<<<<< HEAD
-=======
 from homeassistant.helpers.entity_platform import AddEntitiesCallback
-from homeassistant.helpers.script import Script
-from homeassistant.helpers.typing import ConfigType, DiscoveryInfoType
->>>>>>> 5db1dd2e
 
 from . import WebOsClientWrapper
 from .const import (
@@ -77,16 +69,11 @@
 SCAN_INTERVAL = timedelta(seconds=10)
 
 
-<<<<<<< HEAD
-async def async_setup_entry(hass, config_entry, async_add_entities):
-=======
-async def async_setup_platform(
+async def async_setup_entry(
     hass: HomeAssistant,
-    config: ConfigType,
+    config_entry: ConfigEntry,
     async_add_entities: AddEntitiesCallback,
-    discovery_info: DiscoveryInfoType | None = None,
 ) -> None:
->>>>>>> 5db1dd2e
     """Set up the LG webOS Smart TV platform."""
     unique_id = config_entry.unique_id
     name = config_entry.title
