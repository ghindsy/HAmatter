"""Commands part of Websocket API."""
from __future__ import annotations

from collections.abc import Callable
import datetime as dt
import json
from typing import Any, cast

import voluptuous as vol

from homeassistant.auth.permissions.const import CAT_ENTITIES, POLICY_READ
from homeassistant.const import (
    EVENT_STATE_CHANGED,
    MATCH_ALL,
    SIGNAL_BOOTSTRAP_INTEGRATONS,
)
from homeassistant.core import Context, Event, HomeAssistant, State, callback
from homeassistant.exceptions import (
    HomeAssistantError,
    ServiceNotFound,
    TemplateError,
    Unauthorized,
)
from homeassistant.generated import supported_brands
from homeassistant.helpers import config_validation as cv, entity, template
from homeassistant.helpers.dispatcher import async_dispatcher_connect
from homeassistant.helpers.event import (
    TrackTemplate,
    TrackTemplateResult,
    async_track_template_result,
)
from homeassistant.helpers.json import JSON_DUMP, ExtendedJSONEncoder
from homeassistant.helpers.service import async_get_all_descriptions
from homeassistant.loader import (
    Integration,
    IntegrationNotFound,
    async_get_integration,
    async_get_integrations,
)
from homeassistant.setup import DATA_SETUP_TIME, async_get_loaded_integrations
from homeassistant.util.json import (
    find_paths_unserializable_data,
    format_unserializable_data,
)

from . import const, decorators, messages
from .connection import ActiveConnection
from .const import ERR_NOT_FOUND


@callback
def async_register_commands(
    hass: HomeAssistant,
    async_reg: Callable[[HomeAssistant, const.WebSocketCommandHandler], None],
) -> None:
    """Register commands."""
    async_reg(hass, handle_call_service)
    async_reg(hass, handle_entity_source)
    async_reg(hass, handle_execute_script)
    async_reg(hass, handle_fire_event)
    async_reg(hass, handle_get_config)
    async_reg(hass, handle_get_services)
    async_reg(hass, handle_get_states)
    async_reg(hass, handle_manifest_get)
    async_reg(hass, handle_integration_setup_info)
    async_reg(hass, handle_manifest_list)
    async_reg(hass, handle_ping)
    async_reg(hass, handle_render_template)
    async_reg(hass, handle_subscribe_bootstrap_integrations)
    async_reg(hass, handle_subscribe_events)
    async_reg(hass, handle_subscribe_trigger)
    async_reg(hass, handle_test_condition)
    async_reg(hass, handle_unsubscribe_events)
    async_reg(hass, handle_validate_config)
    async_reg(hass, handle_subscribe_entities)
    async_reg(hass, handle_supported_brands)
    async_reg(hass, handle_supported_features)


def pong_message(iden: int) -> dict[str, Any]:
    """Return a pong message."""
    return {"id": iden, "type": "pong"}


@callback
@decorators.websocket_command(
    {
        vol.Required("type"): "subscribe_events",
        vol.Optional("event_type", default=MATCH_ALL): str,
    }
)
def handle_subscribe_events(
    hass: HomeAssistant, connection: ActiveConnection, msg: dict[str, Any]
) -> None:
    """Handle subscribe events command."""
    # Circular dep
    # pylint: disable=import-outside-toplevel
    from .permissions import SUBSCRIBE_ALLOWLIST

    event_type = msg["event_type"]

    if event_type not in SUBSCRIBE_ALLOWLIST and not connection.user.is_admin:
        raise Unauthorized

    if event_type == EVENT_STATE_CHANGED:

        @callback
        def forward_events(event: Event) -> None:
            """Forward state changed events to websocket."""
            if not connection.user.permissions.check_entity(
                event.data["entity_id"], POLICY_READ
            ):
                return

            connection.send_message(
                lambda: messages.cached_event_message(msg["id"], event)
            )

    else:

        @callback
        def forward_events(event: Event) -> None:
            """Forward events to websocket."""
            connection.send_message(
                lambda: messages.cached_event_message(msg["id"], event)
            )

    connection.subscriptions[msg["id"]] = hass.bus.async_listen(
        event_type, forward_events, run_immediately=True
    )

    connection.send_result(msg["id"])


@callback
@decorators.websocket_command(
    {
        vol.Required("type"): "subscribe_bootstrap_integrations",
    }
)
def handle_subscribe_bootstrap_integrations(
    hass: HomeAssistant, connection: ActiveConnection, msg: dict[str, Any]
) -> None:
    """Handle subscribe bootstrap integrations command."""

    @callback
    def forward_bootstrap_integrations(message: dict[str, Any]) -> None:
        """Forward bootstrap integrations to websocket."""
        connection.send_message(messages.event_message(msg["id"], message))

    connection.subscriptions[msg["id"]] = async_dispatcher_connect(
        hass, SIGNAL_BOOTSTRAP_INTEGRATONS, forward_bootstrap_integrations
    )

    connection.send_result(msg["id"])


@callback
@decorators.websocket_command(
    {
        vol.Required("type"): "unsubscribe_events",
        vol.Required("subscription"): cv.positive_int,
    }
)
def handle_unsubscribe_events(
    hass: HomeAssistant, connection: ActiveConnection, msg: dict[str, Any]
) -> None:
    """Handle unsubscribe events command."""
    subscription = msg["subscription"]

    if subscription in connection.subscriptions:
        connection.subscriptions.pop(subscription)()
        connection.send_result(msg["id"])
    else:
        connection.send_error(msg["id"], const.ERR_NOT_FOUND, "Subscription not found.")


@decorators.websocket_command(
    {
        vol.Required("type"): "call_service",
        vol.Required("domain"): str,
        vol.Required("service"): str,
        vol.Optional("target"): cv.ENTITY_SERVICE_FIELDS,
        vol.Optional("service_data"): dict,
    }
)
@decorators.async_response
async def handle_call_service(
    hass: HomeAssistant, connection: ActiveConnection, msg: dict[str, Any]
) -> None:
    """Handle call service command."""
    blocking = True
    # We do not support templates.
    target = msg.get("target")
    if template.is_complex(target):
        raise vol.Invalid("Templates are not supported here")

    try:
        context = connection.context(msg)
        await hass.services.async_call(
            msg["domain"],
            msg["service"],
            msg.get("service_data"),
            blocking,
            context,
            target=target,
        )
        connection.send_result(msg["id"], {"context": context})
    except ServiceNotFound as err:
        if err.domain == msg["domain"] and err.service == msg["service"]:
            connection.send_error(msg["id"], const.ERR_NOT_FOUND, "Service not found.")
        else:
            connection.send_error(msg["id"], const.ERR_HOME_ASSISTANT_ERROR, str(err))
    except vol.Invalid as err:
        connection.send_error(msg["id"], const.ERR_INVALID_FORMAT, str(err))
    except HomeAssistantError as err:
        connection.logger.exception(err)
        connection.send_error(msg["id"], const.ERR_HOME_ASSISTANT_ERROR, str(err))
    except Exception as err:  # pylint: disable=broad-except
        connection.logger.exception(err)
        connection.send_error(msg["id"], const.ERR_UNKNOWN_ERROR, str(err))


@callback
def _async_get_allowed_states(
    hass: HomeAssistant, connection: ActiveConnection
) -> list[State]:
    if connection.user.permissions.access_all_entities("read"):
        return hass.states.async_all()
    entity_perm = connection.user.permissions.check_entity
    return [
        state
        for state in hass.states.async_all()
        if entity_perm(state.entity_id, "read")
    ]


@callback
@decorators.websocket_command({vol.Required("type"): "get_states"})
def handle_get_states(
    hass: HomeAssistant, connection: ActiveConnection, msg: dict[str, Any]
) -> None:
    """Handle get states command."""
    states = _async_get_allowed_states(hass, connection)

    # JSON serialize here so we can recover if it blows up due to the
    # state machine containing unserializable data. This command is required
    # to succeed for the UI to show.
    response = messages.result_message(msg["id"], states)
    try:
        connection.send_message(JSON_DUMP(response))
        return
    except (ValueError, TypeError):
        connection.logger.error(
            "Unable to serialize to JSON. Bad data found at %s",
            format_unserializable_data(
                find_paths_unserializable_data(response, dump=JSON_DUMP)
            ),
        )
    del response

    # If we can't serialize, we'll filter out unserializable states
    serialized = []
    for state in states:
        try:
            serialized.append(JSON_DUMP(state))
        except (ValueError, TypeError):
            # Error is already logged above
            pass

    # We now have partially serialized states. Craft some JSON.
    response2 = JSON_DUMP(messages.result_message(msg["id"], ["TO_REPLACE"]))
    response2 = response2.replace('"TO_REPLACE"', ", ".join(serialized))
    connection.send_message(response2)


@callback
@decorators.websocket_command(
    {
        vol.Required("type"): "subscribe_entities",
        vol.Optional("entity_ids"): cv.entity_ids,
    }
)
def handle_subscribe_entities(
    hass: HomeAssistant, connection: ActiveConnection, msg: dict[str, Any]
) -> None:
    """Handle subscribe entities command."""
    entity_ids = set(msg.get("entity_ids", []))

    @callback
    def forward_entity_changes(event: Event) -> None:
        """Forward entity state changed events to websocket."""
        if not connection.user.permissions.check_entity(
            event.data["entity_id"], POLICY_READ
        ):
            return
        if entity_ids and event.data["entity_id"] not in entity_ids:
            return

        connection.send_message(
            lambda: messages.cached_state_diff_message(msg["id"], event)
        )

    # We must never await between sending the states and listening for
    # state changed events or we will introduce a race condition
    # where some states are missed
    states = _async_get_allowed_states(hass, connection)
    connection.subscriptions[msg["id"]] = hass.bus.async_listen(
        EVENT_STATE_CHANGED, forward_entity_changes, run_immediately=True
    )
    connection.send_result(msg["id"])
    data: dict[str, dict[str, dict]] = {
        messages.ENTITY_EVENT_ADD: {
            state.entity_id: messages.compressed_state_dict_add(state)
            for state in states
            if not entity_ids or state.entity_id in entity_ids
        }
    }

    # JSON serialize here so we can recover if it blows up due to the
    # state machine containing unserializable data. This command is required
    # to succeed for the UI to show.
    response = messages.event_message(msg["id"], data)
    try:
        connection.send_message(JSON_DUMP(response))
        return
    except (ValueError, TypeError):
        connection.logger.error(
            "Unable to serialize to JSON. Bad data found at %s",
            format_unserializable_data(
                find_paths_unserializable_data(response, dump=JSON_DUMP)
            ),
        )
    del response

    add_entities = data[messages.ENTITY_EVENT_ADD]
    cannot_serialize: list[str] = []
    for entity_id, state_dict in add_entities.items():
        try:
            JSON_DUMP(state_dict)
        except (ValueError, TypeError):
            cannot_serialize.append(entity_id)

    for entity_id in cannot_serialize:
        del add_entities[entity_id]

    connection.send_message(JSON_DUMP(messages.event_message(msg["id"], data)))


@decorators.websocket_command({vol.Required("type"): "get_services"})
@decorators.async_response
async def handle_get_services(
    hass: HomeAssistant, connection: ActiveConnection, msg: dict[str, Any]
) -> None:
    """Handle get services command."""
    descriptions = await async_get_all_descriptions(hass)
    connection.send_result(msg["id"], descriptions)


@callback
@decorators.websocket_command({vol.Required("type"): "get_config"})
def handle_get_config(
    hass: HomeAssistant, connection: ActiveConnection, msg: dict[str, Any]
) -> None:
    """Handle get config command."""
    connection.send_result(msg["id"], hass.config.as_dict())


@decorators.websocket_command(
    {vol.Required("type"): "manifest/list", vol.Optional("integrations"): [str]}
)
@decorators.async_response
async def handle_manifest_list(
    hass: HomeAssistant, connection: ActiveConnection, msg: dict[str, Any]
) -> None:
    """Handle integrations command."""
    wanted_integrations = msg.get("integrations")
    if wanted_integrations is None:
        wanted_integrations = async_get_loaded_integrations(hass)

    ints_or_excs = await async_get_integrations(hass, wanted_integrations)
    integrations: list[Integration] = []
    for int_or_exc in ints_or_excs.values():
        if isinstance(int_or_exc, Exception):
            raise int_or_exc
        integrations.append(int_or_exc)
    connection.send_result(
        msg["id"], [integration.manifest for integration in integrations]
    )


@decorators.websocket_command(
    {vol.Required("type"): "manifest/get", vol.Required("integration"): str}
)
@decorators.async_response
async def handle_manifest_get(
    hass: HomeAssistant, connection: ActiveConnection, msg: dict[str, Any]
) -> None:
    """Handle integrations command."""
    try:
        integration = await async_get_integration(hass, msg["integration"])
        connection.send_result(msg["id"], integration.manifest)
    except IntegrationNotFound:
        connection.send_error(msg["id"], const.ERR_NOT_FOUND, "Integration not found")


@decorators.websocket_command({vol.Required("type"): "integration/setup_info"})
@decorators.async_response
async def handle_integration_setup_info(
    hass: HomeAssistant, connection: ActiveConnection, msg: dict[str, Any]
) -> None:
    """Handle integrations command."""
    connection.send_result(
        msg["id"],
        [
            {"domain": integration, "seconds": timedelta.total_seconds()}
            for integration, timedelta in cast(
                dict[str, dt.timedelta], hass.data[DATA_SETUP_TIME]
            ).items()
        ],
    )


@callback
@decorators.websocket_command({vol.Required("type"): "ping"})
def handle_ping(
    hass: HomeAssistant, connection: ActiveConnection, msg: dict[str, Any]
) -> None:
    """Handle ping command."""
    connection.send_message(pong_message(msg["id"]))


@decorators.websocket_command(
    {
        vol.Required("type"): "render_template",
        vol.Required("template"): str,
        vol.Optional("entity_ids"): cv.entity_ids,
        vol.Optional("variables"): dict,
        vol.Optional("timeout"): vol.Coerce(float),
        vol.Optional("strict", default=False): bool,
    }
)
@decorators.async_response
async def handle_render_template(
    hass: HomeAssistant, connection: ActiveConnection, msg: dict[str, Any]
) -> None:
    """Handle render_template command."""
    template_str = msg["template"]
    template_obj = template.Template(template_str, hass)  # type: ignore[no-untyped-call]
    variables = msg.get("variables")
    timeout = msg.get("timeout")
    info = None

    if timeout:
        try:
            timed_out = await template_obj.async_render_will_timeout(
                timeout, variables, strict=msg["strict"]
            )
        except TemplateError as ex:
            connection.send_error(msg["id"], const.ERR_TEMPLATE_ERROR, str(ex))
            return

        if timed_out:
            connection.send_error(
                msg["id"],
                const.ERR_TEMPLATE_ERROR,
                f"Exceeded maximum execution time of {timeout}s",
            )
            return

    @callback
    def _template_listener(
        event: Event | None, updates: list[TrackTemplateResult]
    ) -> None:
        nonlocal info
        track_template_result = updates.pop()
        result = track_template_result.result
        if isinstance(result, TemplateError):
            connection.send_error(msg["id"], const.ERR_TEMPLATE_ERROR, str(result))
            return

        connection.send_message(
            messages.event_message(
                msg["id"], {"result": result, "listeners": info.listeners}  # type: ignore[attr-defined]
            )
        )

    try:
        info = async_track_template_result(
            hass,
            [TrackTemplate(template_obj, variables)],
            _template_listener,
            raise_on_template_error=True,
            strict=msg["strict"],
        )
    except TemplateError as ex:
        connection.send_error(msg["id"], const.ERR_TEMPLATE_ERROR, str(ex))
        return

    connection.subscriptions[msg["id"]] = info.async_remove

    connection.send_result(msg["id"])

    hass.loop.call_soon_threadsafe(info.async_refresh)


@callback
@decorators.websocket_command(
    {vol.Required("type"): "entity/source", vol.Optional("entity_id"): [cv.entity_id]}
)
def handle_entity_source(
    hass: HomeAssistant, connection: ActiveConnection, msg: dict[str, Any]
) -> None:
    """Handle entity source command."""
    raw_sources = entity.entity_sources(hass)
    entity_perm = connection.user.permissions.check_entity

    if "entity_id" not in msg:
        if connection.user.permissions.access_all_entities("read"):
            sources = raw_sources
        else:
            sources = {
                entity_id: source
                for entity_id, source in raw_sources.items()
                if entity_perm(entity_id, "read")
            }

        connection.send_result(msg["id"], sources)
        return

    sources = {}

    for entity_id in msg["entity_id"]:
        if not entity_perm(entity_id, "read"):
            raise Unauthorized(
                context=connection.context(msg),
                permission=POLICY_READ,
                perm_category=CAT_ENTITIES,
            )

        if (source := raw_sources.get(entity_id)) is None:
            connection.send_error(msg["id"], ERR_NOT_FOUND, "Entity not found")
            return

        sources[entity_id] = source

    connection.send_result(msg["id"], sources)


@decorators.websocket_command(
    {
        vol.Required("type"): "subscribe_trigger",
        vol.Required("trigger"): cv.TRIGGER_SCHEMA,
        vol.Optional("variables"): dict,
    }
)
@decorators.require_admin
@decorators.async_response
async def handle_subscribe_trigger(
    hass: HomeAssistant, connection: ActiveConnection, msg: dict[str, Any]
) -> None:
    """Handle subscribe trigger command."""
    # Circular dep
    # pylint: disable=import-outside-toplevel
    from homeassistant.helpers import trigger

    trigger_config = await trigger.async_validate_trigger_config(hass, msg["trigger"])

    @callback
    def forward_triggers(
        variables: dict[str, Any], context: Context | None = None
    ) -> None:
        """Forward events to websocket."""
        message = messages.event_message(
            msg["id"], {"variables": variables, "context": context}
        )
        connection.send_message(
            json.dumps(
                message, cls=ExtendedJSONEncoder, allow_nan=False, separators=(",", ":")
            )
        )

    connection.subscriptions[msg["id"]] = (
        await trigger.async_initialize_triggers(
            hass,
            trigger_config,
            forward_triggers,
            const.DOMAIN,
            const.DOMAIN,
            connection.logger.log,
            variables=msg.get("variables"),
        )
    ) or (
        # Some triggers won't return an unsub function. Since the caller expects
        # a subscription, we're going to fake one.
        lambda: None
    )
    connection.send_result(msg["id"])


@decorators.websocket_command(
    {
        vol.Required("type"): "test_condition",
        vol.Required("condition"): cv.CONDITION_SCHEMA,
        vol.Optional("variables"): dict,
    }
)
@decorators.require_admin
@decorators.async_response
async def handle_test_condition(
    hass: HomeAssistant, connection: ActiveConnection, msg: dict[str, Any]
) -> None:
    """Handle test condition command."""
    # Circular dep
    # pylint: disable=import-outside-toplevel
    from homeassistant.helpers import condition

    # Do static + dynamic validation of the condition
    config = cv.CONDITION_SCHEMA(msg["condition"])
    config = await condition.async_validate_condition_config(hass, config)
    # Test the condition
    check_condition = await condition.async_from_config(hass, config)
    connection.send_result(
        msg["id"], {"result": check_condition(hass, msg.get("variables"))}
    )


@decorators.websocket_command(
    {
        vol.Required("type"): "execute_script",
        vol.Required("sequence"): cv.SCRIPT_SCHEMA,
        vol.Optional("variables"): dict,
    }
)
@decorators.require_admin
@decorators.async_response
async def handle_execute_script(
    hass: HomeAssistant, connection: ActiveConnection, msg: dict[str, Any]
) -> None:
    """Handle execute script command."""
    # Circular dep
    # pylint: disable=import-outside-toplevel
    from homeassistant.helpers.script import Script

    context = connection.context(msg)
    script_obj = Script(hass, msg["sequence"], f"{const.DOMAIN} script", const.DOMAIN)
    await script_obj.async_run(msg.get("variables"), context=context)
    connection.send_result(msg["id"], {"context": context})


@decorators.websocket_command(
    {
        vol.Required("type"): "fire_event",
        vol.Required("event_type"): str,
        vol.Optional("event_data"): dict,
    }
)
@decorators.require_admin
@decorators.async_response
async def handle_fire_event(
    hass: HomeAssistant, connection: ActiveConnection, msg: dict[str, Any]
) -> None:
    """Handle fire event command."""
    context = connection.context(msg)

    hass.bus.async_fire(msg["event_type"], msg.get("event_data"), context=context)
    connection.send_result(msg["id"], {"context": context})


@decorators.websocket_command(
    {
        vol.Required("type"): "validate_config",
        vol.Optional("trigger"): cv.match_all,
        vol.Optional("condition"): cv.match_all,
        vol.Optional("action"): cv.match_all,
    }
)
@decorators.async_response
async def handle_validate_config(
    hass: HomeAssistant, connection: ActiveConnection, msg: dict[str, Any]
) -> None:
    """Handle validate config command."""
    # Circular dep
    # pylint: disable=import-outside-toplevel
    from homeassistant.helpers import condition, script, trigger

    result = {}

    for key, schema, validator in (
        ("trigger", cv.TRIGGER_SCHEMA, trigger.async_validate_trigger_config),
        ("condition", cv.CONDITION_SCHEMA, condition.async_validate_condition_config),
        ("action", cv.SCRIPT_SCHEMA, script.async_validate_actions_config),
    ):
        if key not in msg:
            continue

        try:
            await validator(hass, schema(msg[key]))  # type: ignore[operator]
        except vol.Invalid as err:
            result[key] = {"valid": False, "error": str(err)}
        else:
            result[key] = {"valid": True, "error": None}

    connection.send_result(msg["id"], result)


@decorators.websocket_command(
    {
        vol.Required("type"): "supported_brands",
    }
)
@decorators.async_response
async def handle_supported_brands(
    hass: HomeAssistant, connection: ActiveConnection, msg: dict[str, Any]
) -> None:
    """Handle supported brands command."""
    data = {}

    ints_or_excs = await async_get_integrations(
        hass, supported_brands.HAS_SUPPORTED_BRANDS
    )
    for int_or_exc in ints_or_excs.values():
        if isinstance(int_or_exc, Exception):
            raise int_or_exc
        data[int_or_exc.domain] = int_or_exc.manifest["supported_brands"]
    connection.send_result(msg["id"], data)


@callback
@decorators.websocket_command(
    {
        vol.Required("type"): "supported_features",
<<<<<<< HEAD
        vol.Required("features"): dict,
=======
        vol.Required("features"): {str: int},
>>>>>>> f6a03625
    }
)
def handle_supported_features(
    hass: HomeAssistant, connection: ActiveConnection, msg: dict[str, Any]
) -> None:
    """Handle setting supported features."""
<<<<<<< HEAD
    connection.supported_features = msg["features"]
=======
    connection.supported_features = msg["features"]
    connection.send_result(msg["id"])
>>>>>>> f6a03625
<|MERGE_RESOLUTION|>--- conflicted
+++ resolved
@@ -730,20 +730,12 @@
 @decorators.websocket_command(
     {
         vol.Required("type"): "supported_features",
-<<<<<<< HEAD
-        vol.Required("features"): dict,
-=======
         vol.Required("features"): {str: int},
->>>>>>> f6a03625
     }
 )
 def handle_supported_features(
     hass: HomeAssistant, connection: ActiveConnection, msg: dict[str, Any]
 ) -> None:
     """Handle setting supported features."""
-<<<<<<< HEAD
     connection.supported_features = msg["features"]
-=======
-    connection.supported_features = msg["features"]
-    connection.send_result(msg["id"])
->>>>>>> f6a03625
+    connection.send_result(msg["id"])