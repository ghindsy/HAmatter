--- conflicted
+++ resolved
@@ -175,28 +175,16 @@
     Sends c (context) as a string if it only contains an id.
     """
     if state.context.parent_id is None and state.context.user_id is None:
-<<<<<<< HEAD
-        context: dict[str, Any] | str = state.context.id  # type: ignore[unreachable]
-=======
         context: dict[str, Any] | str = state.context.id
->>>>>>> 66c04573
     else:
         context = state.context.as_dict()
     compressed_state: dict[str, Any] = {
         COMPRESSED_STATE_STATE: state.state,
         COMPRESSED_STATE_ATTRIBUTES: state.attributes,
         COMPRESSED_STATE_CONTEXT: context,
-<<<<<<< HEAD
-    }
-    if state.last_changed == state.last_updated:
-        compressed_state[COMPRESSED_STATE_LAST_CHANGED] = state.last_changed.timestamp()
-    else:
-        compressed_state[COMPRESSED_STATE_LAST_CHANGED] = state.last_changed.timestamp()
-=======
         COMPRESSED_STATE_LAST_CHANGED: state.last_changed.timestamp(),
     }
     if state.last_changed != state.last_updated:
->>>>>>> 66c04573
         compressed_state[COMPRESSED_STATE_LAST_UPDATED] = state.last_updated.timestamp()
     return compressed_state
 
