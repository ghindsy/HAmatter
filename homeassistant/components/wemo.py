--- conflicted
+++ resolved
@@ -104,7 +104,6 @@
         if device is None:
             device = pywemo.discovery.device_from_description(url, None)
 
-<<<<<<< HEAD
         discovery_info = {
             'model_name': device.model_name,
             'serial': device.serialnumber,
@@ -112,10 +111,4 @@
             'ssdp_description': url,
         }
 
-        discovery.discover(hass, SERVICE_WEMO, discovery_info)
-    return True
-=======
-        discovery_info = (device.name, device.model_name, url, device.mac,
-                          device.serialnumber)
-        discovery.discover(hass, SERVICE_WEMO, discovery_info)
->>>>>>> 347be71a
+        discovery.discover(hass, SERVICE_WEMO, discovery_info)