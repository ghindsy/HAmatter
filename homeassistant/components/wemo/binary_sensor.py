"""Support for WeMo binary sensors."""
import asyncio
import logging

import async_timeout
import requests

from homeassistant.components.binary_sensor import BinarySensorDevice
from homeassistant.exceptions import PlatformNotReady

<<<<<<< HEAD
=======
from . import SUBSCRIPTION_REGISTRY

DEPENDENCIES = ['wemo']

>>>>>>> 7d46ed0b
_LOGGER = logging.getLogger(__name__)


def setup_platform(hass, config, add_entities, discovery_info=None):
    """Register discovered WeMo binary sensors."""
    from pywemo import discovery

    if discovery_info is not None:
        location = discovery_info['ssdp_description']
        mac = discovery_info['mac_address']

        try:
            device = discovery.device_from_description(location, mac)
        except (requests.exceptions.ConnectionError,
                requests.exceptions.Timeout) as err:
            _LOGGER.error('Unable to access %s (%s)', location, err)
            raise PlatformNotReady

        if device:
            add_entities([WemoBinarySensor(hass, device)])


class WemoBinarySensor(BinarySensorDevice):
    """Representation a WeMo binary sensor."""

    def __init__(self, hass, device):
        """Initialize the WeMo sensor."""
        self.wemo = device
        self._state = None
        self._available = True
        self._update_lock = None
        self._model_name = self.wemo.model_name
        self._name = self.wemo.name
        self._serialnumber = self.wemo.serialnumber

    def _subscription_callback(self, _device, _type, _params):
        """Update the state by the Wemo sensor."""
        _LOGGER.debug("Subscription update for %s", self.name)
        updated = self.wemo.subscription_update(_type, _params)
        self.hass.add_job(
            self._async_locked_subscription_callback(not updated))

    async def _async_locked_subscription_callback(self, force_update):
        """Handle an update from a subscription."""
        # If an update is in progress, we don't do anything
        if self._update_lock.locked():
            return

        await self._async_locked_update(force_update)
        self.async_schedule_update_ha_state()

    async def async_added_to_hass(self):
        """Wemo sensor added to HASS."""
        # Define inside async context so we know our event loop
        self._update_lock = asyncio.Lock()

        registry = SUBSCRIPTION_REGISTRY
        await self.hass.async_add_executor_job(registry.register, self.wemo)
        registry.on(self.wemo, None, self._subscription_callback)

    async def async_update(self):
        """Update WeMo state.

        Wemo has an aggressive retry logic that sometimes can take over a
        minute to return. If we don't get a state after 5 seconds, assume the
        Wemo sensor is unreachable. If update goes through, it will be made
        available again.
        """
        # If an update is in progress, we don't do anything
        if self._update_lock.locked():
            return

        try:
            with async_timeout.timeout(5):
                await asyncio.shield(self._async_locked_update(True))
        except asyncio.TimeoutError:
            _LOGGER.warning('Lost connection to %s', self.name)
            self._available = False

    async def _async_locked_update(self, force_update):
        """Try updating within an async lock."""
        async with self._update_lock:
            await self.hass.async_add_executor_job(self._update, force_update)

    def _update(self, force_update=True):
        """Update the sensor state."""
        try:
            self._state = self.wemo.get_state(force_update)

            if not self._available:
                _LOGGER.info('Reconnected to %s', self.name)
                self._available = True
        except AttributeError as err:
            _LOGGER.warning("Could not update status for %s (%s)",
                            self.name, err)
            self._available = False

    @property
    def unique_id(self):
        """Return the id of this WeMo sensor."""
        return self._serialnumber

    @property
    def name(self):
        """Return the name of the service if any."""
        return self._name

    @property
    def is_on(self):
        """Return true if sensor is on."""
        return self._state

    @property
    def available(self):
        """Return true if sensor is available."""
        return self._available<|MERGE_RESOLUTION|>--- conflicted
+++ resolved
@@ -8,13 +8,8 @@
 from homeassistant.components.binary_sensor import BinarySensorDevice
 from homeassistant.exceptions import PlatformNotReady
 
-<<<<<<< HEAD
-=======
 from . import SUBSCRIPTION_REGISTRY
 
-DEPENDENCIES = ['wemo']
-
->>>>>>> 7d46ed0b
 _LOGGER = logging.getLogger(__name__)
 
 
