"""Support for WeMo humidifier."""
import asyncio
import logging
from datetime import timedelta

import requests
import async_timeout
import voluptuous as vol
import homeassistant.helpers.config_validation as cv

from homeassistant.components.fan import (
    DOMAIN, SUPPORT_SET_SPEED, FanEntity,
    SPEED_OFF, SPEED_LOW, SPEED_MEDIUM, SPEED_HIGH)
from homeassistant.exceptions import PlatformNotReady
from homeassistant.const import ATTR_ENTITY_ID

<<<<<<< HEAD
=======
from . import SUBSCRIPTION_REGISTRY

DEPENDENCIES = ['wemo']
>>>>>>> 7d46ed0b
SCAN_INTERVAL = timedelta(seconds=10)
DATA_KEY = 'fan.wemo'

_LOGGER = logging.getLogger(__name__)

ATTR_CURRENT_HUMIDITY = 'current_humidity'
ATTR_TARGET_HUMIDITY = 'target_humidity'
ATTR_FAN_MODE = 'fan_mode'
ATTR_FILTER_LIFE = 'filter_life'
ATTR_FILTER_EXPIRED = 'filter_expired'
ATTR_WATER_LEVEL = 'water_level'

# The WEMO_ constants below come from pywemo itself
WEMO_ON = 1
WEMO_OFF = 0

WEMO_HUMIDITY_45 = 0
WEMO_HUMIDITY_50 = 1
WEMO_HUMIDITY_55 = 2
WEMO_HUMIDITY_60 = 3
WEMO_HUMIDITY_100 = 4

WEMO_FAN_OFF = 0
WEMO_FAN_MINIMUM = 1
WEMO_FAN_LOW = 2  # Not used due to limitations of the base fan implementation
WEMO_FAN_MEDIUM = 3
WEMO_FAN_HIGH = 4  # Not used due to limitations of the base fan implementation
WEMO_FAN_MAXIMUM = 5

WEMO_WATER_EMPTY = 0
WEMO_WATER_LOW = 1
WEMO_WATER_GOOD = 2

SUPPORTED_SPEEDS = [
    SPEED_OFF, SPEED_LOW,
    SPEED_MEDIUM, SPEED_HIGH]

SUPPORTED_FEATURES = SUPPORT_SET_SPEED

# Since the base fan object supports a set list of fan speeds,
# we have to reuse some of them when mapping to the 5 WeMo speeds
WEMO_FAN_SPEED_TO_HASS = {
    WEMO_FAN_OFF: SPEED_OFF,
    WEMO_FAN_MINIMUM: SPEED_LOW,
    WEMO_FAN_LOW: SPEED_LOW,  # Reusing SPEED_LOW
    WEMO_FAN_MEDIUM: SPEED_MEDIUM,
    WEMO_FAN_HIGH: SPEED_HIGH,  # Reusing SPEED_HIGH
    WEMO_FAN_MAXIMUM: SPEED_HIGH
}

# Because we reused mappings in the previous dict, we have to filter them
# back out in this dict, or else we would have duplicate keys
HASS_FAN_SPEED_TO_WEMO = {v: k for (k, v) in WEMO_FAN_SPEED_TO_HASS.items()
                          if k not in [WEMO_FAN_LOW, WEMO_FAN_HIGH]}

SERVICE_SET_HUMIDITY = 'wemo_set_humidity'

SET_HUMIDITY_SCHEMA = vol.Schema({
    vol.Required(ATTR_ENTITY_ID): cv.entity_ids,
    vol.Required(ATTR_TARGET_HUMIDITY):
        vol.All(vol.Coerce(float), vol.Range(min=0, max=100))
})

SERVICE_RESET_FILTER_LIFE = 'wemo_reset_filter_life'

RESET_FILTER_LIFE_SCHEMA = vol.Schema({
    vol.Required(ATTR_ENTITY_ID): cv.entity_ids
})


def setup_platform(hass, config, add_entities, discovery_info=None):
    """Set up discovered WeMo humidifiers."""
    from pywemo import discovery

    if DATA_KEY not in hass.data:
        hass.data[DATA_KEY] = {}

    if discovery_info is None:
        return

    location = discovery_info['ssdp_description']
    mac = discovery_info['mac_address']

    try:
        device = WemoHumidifier(
            discovery.device_from_description(location, mac))
    except (requests.exceptions.ConnectionError,
            requests.exceptions.Timeout) as err:
        _LOGGER.error('Unable to access %s (%s)', location, err)
        raise PlatformNotReady

    hass.data[DATA_KEY][device.entity_id] = device
    add_entities([device])

    def service_handle(service):
        """Handle the WeMo humidifier services."""
        entity_ids = service.data.get(ATTR_ENTITY_ID)

        humidifiers = [device for device in
                       hass.data[DATA_KEY].values() if
                       device.entity_id in entity_ids]

        if service.service == SERVICE_SET_HUMIDITY:
            target_humidity = service.data.get(ATTR_TARGET_HUMIDITY)

            for humidifier in humidifiers:
                humidifier.set_humidity(target_humidity)
        elif service.service == SERVICE_RESET_FILTER_LIFE:
            for humidifier in humidifiers:
                humidifier.reset_filter_life()

    # Register service(s)
    hass.services.register(
        DOMAIN, SERVICE_SET_HUMIDITY, service_handle,
        schema=SET_HUMIDITY_SCHEMA)

    hass.services.register(
        DOMAIN, SERVICE_RESET_FILTER_LIFE, service_handle,
        schema=RESET_FILTER_LIFE_SCHEMA)


class WemoHumidifier(FanEntity):
    """Representation of a WeMo humidifier."""

    def __init__(self, device):
        """Initialize the WeMo switch."""
        self.wemo = device
        self._state = None
        self._available = True
        self._update_lock = None
        self._fan_mode = None
        self._target_humidity = None
        self._current_humidity = None
        self._water_level = None
        self._filter_life = None
        self._filter_expired = None
        self._last_fan_on_mode = WEMO_FAN_MEDIUM
        self._model_name = self.wemo.model_name
        self._name = self.wemo.name
        self._serialnumber = self.wemo.serialnumber

    def _subscription_callback(self, _device, _type, _params):
        """Update the state by the Wemo device."""
        _LOGGER.info("Subscription update for %s", self.name)
        updated = self.wemo.subscription_update(_type, _params)
        self.hass.add_job(
            self._async_locked_subscription_callback(not updated))

    async def _async_locked_subscription_callback(self, force_update):
        """Handle an update from a subscription."""
        # If an update is in progress, we don't do anything
        if self._update_lock.locked():
            return

        await self._async_locked_update(force_update)
        self.async_schedule_update_ha_state()

    @property
    def unique_id(self):
        """Return the ID of this WeMo humidifier."""
        return self._serialnumber

    @property
    def name(self):
        """Return the name of the humidifier if any."""
        return self._name

    @property
    def is_on(self):
        """Return true if switch is on. Standby is on."""
        return self._state

    @property
    def available(self):
        """Return true if switch is available."""
        return self._available

    @property
    def icon(self):
        """Return the icon of device based on its type."""
        return 'mdi:water-percent'

    @property
    def device_state_attributes(self):
        """Return device specific state attributes."""
        return {
            ATTR_CURRENT_HUMIDITY: self._current_humidity,
            ATTR_TARGET_HUMIDITY: self._target_humidity,
            ATTR_FAN_MODE: self._fan_mode,
            ATTR_WATER_LEVEL: self._water_level,
            ATTR_FILTER_LIFE: self._filter_life,
            ATTR_FILTER_EXPIRED: self._filter_expired
        }

    @property
    def speed(self) -> str:
        """Return the current speed."""
        return WEMO_FAN_SPEED_TO_HASS.get(self._fan_mode)

    @property
    def speed_list(self) -> list:
        """Get the list of available speeds."""
        return SUPPORTED_SPEEDS

    @property
    def supported_features(self) -> int:
        """Flag supported features."""
        return SUPPORTED_FEATURES

    async def async_added_to_hass(self):
        """Wemo humidifier added to HASS."""
        # Define inside async context so we know our event loop
        self._update_lock = asyncio.Lock()

        registry = SUBSCRIPTION_REGISTRY
        await self.hass.async_add_executor_job(registry.register, self.wemo)
        registry.on(self.wemo, None, self._subscription_callback)

    async def async_update(self):
        """Update WeMo state.

        Wemo has an aggressive retry logic that sometimes can take over a
        minute to return. If we don't get a state after 5 seconds, assume the
        Wemo humidifier is unreachable. If update goes through, it will be made
        available again.
        """
        # If an update is in progress, we don't do anything
        if self._update_lock.locked():
            return

        try:
            with async_timeout.timeout(5):
                await asyncio.shield(self._async_locked_update(True))
        except asyncio.TimeoutError:
            _LOGGER.warning('Lost connection to %s', self.name)
            self._available = False

    async def _async_locked_update(self, force_update):
        """Try updating within an async lock."""
        async with self._update_lock:
            await self.hass.async_add_executor_job(self._update, force_update)

    def _update(self, force_update=True):
        """Update the device state."""
        try:
            self._state = self.wemo.get_state(force_update)

            self._fan_mode = self.wemo.fan_mode_string
            self._target_humidity = self.wemo.desired_humidity_percent
            self._current_humidity = self.wemo.current_humidity_percent
            self._water_level = self.wemo.water_level_string
            self._filter_life = self.wemo.filter_life_percent
            self._filter_expired = self.wemo.filter_expired

            if self.wemo.fan_mode != WEMO_FAN_OFF:
                self._last_fan_on_mode = self.wemo.fan_mode

            if not self._available:
                _LOGGER.info('Reconnected to %s', self.name)
                self._available = True
        except AttributeError as err:
            _LOGGER.warning("Could not update status for %s (%s)",
                            self.name, err)
            self._available = False

    def turn_on(self, speed: str = None, **kwargs) -> None:
        """Turn the switch on."""
        if speed is None:
            self.wemo.set_state(self._last_fan_on_mode)
        else:
            self.set_speed(speed)

    def turn_off(self, **kwargs) -> None:
        """Turn the switch off."""
        self.wemo.set_state(WEMO_FAN_OFF)

    def set_speed(self, speed: str) -> None:
        """Set the fan_mode of the Humidifier."""
        self.wemo.set_state(HASS_FAN_SPEED_TO_WEMO.get(speed))

    def set_humidity(self, humidity: float) -> None:
        """Set the target humidity level for the Humidifier."""
        if humidity < 50:
            self.wemo.set_humidity(WEMO_HUMIDITY_45)
        elif 50 <= humidity < 55:
            self.wemo.set_humidity(WEMO_HUMIDITY_50)
        elif 55 <= humidity < 60:
            self.wemo.set_humidity(WEMO_HUMIDITY_55)
        elif 60 <= humidity < 100:
            self.wemo.set_humidity(WEMO_HUMIDITY_60)
        elif humidity >= 100:
            self.wemo.set_humidity(WEMO_HUMIDITY_100)

    def reset_filter_life(self) -> None:
        """Reset the filter life to 100%."""
        self.wemo.reset_filter_life()<|MERGE_RESOLUTION|>--- conflicted
+++ resolved
@@ -14,12 +14,8 @@
 from homeassistant.exceptions import PlatformNotReady
 from homeassistant.const import ATTR_ENTITY_ID
 
-<<<<<<< HEAD
-=======
 from . import SUBSCRIPTION_REGISTRY
 
-DEPENDENCIES = ['wemo']
->>>>>>> 7d46ed0b
 SCAN_INTERVAL = timedelta(seconds=10)
 DATA_KEY = 'fan.wemo'
 
