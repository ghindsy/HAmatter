--- conflicted
+++ resolved
@@ -40,11 +40,14 @@
 from homeassistant.helpers.typing import ConfigType
 
 from .api import ConfigEntryWithingsApi
-<<<<<<< HEAD
-from .const import CONF_CLOUDHOOK_URL, LOGGER
-=======
-from .const import CONF_PROFILES, CONF_USE_WEBHOOK, CONFIG, DOMAIN, LOGGER
->>>>>>> 31e9ca00
+from .const import (
+    CONF_CLOUDHOOK_URL,
+    CONF_PROFILES,
+    CONF_USE_WEBHOOK,
+    CONFIG,
+    DOMAIN,
+    LOGGER,
+)
 from .coordinator import WithingsDataUpdateCoordinator
 
 PLATFORMS = [Platform.BINARY_SENSOR, Platform.SENSOR]
