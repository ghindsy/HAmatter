"""Api for Withings."""
from __future__ import annotations

import asyncio
<<<<<<< HEAD
from collections.abc import Callable, Iterable
import logging
=======
from collections.abc import Iterable
>>>>>>> 30d604c8
from typing import Any

import arrow
import requests
from withings_api import AbstractWithingsApi, DateType
from withings_api.common import (
    GetSleepSummaryField,
    MeasureGetMeasGroupCategory,
    MeasureGetMeasResponse,
    MeasureType,
    NotifyAppli,
    NotifyListResponse,
    SleepGetSummaryResponse,
)

from homeassistant.config_entries import ConfigEntry
from homeassistant.core import HomeAssistant
from homeassistant.helpers.config_entry_oauth2_flow import (
    AbstractOAuth2Implementation,
    OAuth2Session,
)

from .const import LOGGER

_RETRY_COEFFICIENT = 0.5


class ConfigEntryWithingsApi(AbstractWithingsApi):
    """Withing API that uses HA resources."""

    def __init__(
        self,
        hass: HomeAssistant,
        config_entry: ConfigEntry,
        implementation: AbstractOAuth2Implementation,
    ) -> None:
        """Initialize object."""
        self._hass = hass
        self.config_entry = config_entry
        self._implementation = implementation
        self.session = OAuth2Session(hass, config_entry, implementation)

    def _request(
        self, path: str, params: dict[str, Any], method: str = "GET"
    ) -> dict[str, Any]:
        """Perform an async request."""
        asyncio.run_coroutine_threadsafe(
            self.session.async_ensure_token_valid(), self._hass.loop
        ).result()

        access_token = self.config_entry.data["token"]["access_token"]
        response = requests.request(
            method,
            f"{self.URL}/{path}",
            params=params,
            headers={"Authorization": f"Bearer {access_token}"},
            timeout=10,
        )
        return response.json()

    async def _do_retry(self, func: Callable, attempts=3) -> Any:
        """Retry a function call.

        Withings' API occasionally and incorrectly throws errors.
        Retrying the call tends to work.
        """
        exception = None
        for attempt in range(1, attempts + 1):
            LOGGER.debug("Attempt %s of %s", attempt, attempts)
            try:
                return await func()
            except Exception as exception1:  # pylint: disable=broad-except
                LOGGER.debug(
                    "Failed attempt %s of %s (%s)", attempt, attempts, exception1
                )
                # Make each backoff pause a little bit longer
                await asyncio.sleep(_RETRY_COEFFICIENT * attempt)
                exception = exception1
                continue

        if exception:
            raise exception

    async def async_measure_get_meas(
        self,
        meastype: MeasureType | None = None,
        category: MeasureGetMeasGroupCategory | None = None,
        startdate: DateType | None = arrow.utcnow(),
        enddate: DateType | None = arrow.utcnow(),
        offset: int | None = None,
        lastupdate: DateType | None = arrow.utcnow(),
    ) -> MeasureGetMeasResponse:
        """Get measurements."""

        async def call_super() -> MeasureGetMeasResponse:
            return await self._hass.async_add_executor_job(
                self.measure_get_meas,
                meastype,
                category,
                startdate,
                enddate,
                offset,
                lastupdate,
            )

        return await self._do_retry(call_super)

    async def async_sleep_get_summary(
        self,
        data_fields: Iterable[GetSleepSummaryField],
        startdateymd: DateType | None = arrow.utcnow(),
        enddateymd: DateType | None = arrow.utcnow(),
        offset: int | None = None,
        lastupdate: DateType | None = arrow.utcnow(),
    ) -> SleepGetSummaryResponse:
        """Get sleep data."""

        async def call_super() -> SleepGetSummaryResponse:
            return await self._hass.async_add_executor_job(
                self.sleep_get_summary,
                data_fields,
                startdateymd,
                enddateymd,
                offset,
                lastupdate,
            )

        return await self._do_retry(call_super)

    async def async_notify_list(
        self, appli: NotifyAppli | None = None
    ) -> NotifyListResponse:
        """List webhooks."""

        async def call_super() -> NotifyListResponse:
            return await self._hass.async_add_executor_job(self.notify_list, appli)

        return await self._do_retry(call_super)

    async def async_notify_subscribe(
        self,
        callbackurl: str,
        appli: NotifyAppli | None = None,
        comment: str | None = None,
    ) -> None:
        """Subscribe to webhook."""

        async def call_super() -> None:
            await self._hass.async_add_executor_job(
                self.notify_subscribe, callbackurl, appli, comment
            )

        await self._do_retry(call_super)

    async def async_notify_revoke(
        self, callbackurl: str | None = None, appli: NotifyAppli | None = None
    ) -> None:
        """Revoke webhook."""

        async def call_super() -> None:
            await self._hass.async_add_executor_job(
                self.notify_revoke, callbackurl, appli
            )

        await self._do_retry(call_super)<|MERGE_RESOLUTION|>--- conflicted
+++ resolved
@@ -2,12 +2,7 @@
 from __future__ import annotations
 
 import asyncio
-<<<<<<< HEAD
 from collections.abc import Callable, Iterable
-import logging
-=======
-from collections.abc import Iterable
->>>>>>> 30d604c8
 from typing import Any
 
 import arrow
