--- conflicted
+++ resolved
@@ -776,17 +776,8 @@
 
             raise exception
 
-<<<<<<< HEAD
     async def _async_get_all_data(self) -> ApiData:
-        _LOGGER.info("Updating all withings data.")
-=======
-    async def _async_get_all_data(self) -> Optional[Dict[MeasureType, Any]]:
         _LOGGER.info("Updating all withings data")
-        return {
-            **await self.async_get_measures(),
-            **await self.async_get_sleep_summary(),
-        }
->>>>>>> 76be95d7
 
         return ApiData(
             devices=await self.async_get_devices(),
