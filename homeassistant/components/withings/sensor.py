--- conflicted
+++ resolved
@@ -13,11 +13,12 @@
 )
 
 from homeassistant.config_entries import ConfigEntry
-<<<<<<< HEAD
-from homeassistant.const import TIME_SECONDS, UNIT_PERCENTAGE
-=======
-from homeassistant.const import MASS_KILOGRAMS, SPEED_METERS_PER_SECOND, TIME_SECONDS
->>>>>>> 54883892
+from homeassistant.const import (
+    MASS_KILOGRAMS,
+    SPEED_METERS_PER_SECOND,
+    TIME_SECONDS,
+    UNIT_PERCENTAGE,
+)
 from homeassistant.core import HomeAssistant
 from homeassistant.helpers import config_entry_oauth2_flow
 from homeassistant.helpers.entity import Entity
