--- conflicted
+++ resolved
@@ -77,7 +77,6 @@
         except DeviceException as exc:
             _LOGGER.error(mask_error, exc)
 
-<<<<<<< HEAD
     @callback
     def alarm_callback(self, action, params):
         """Push from gateway."""
@@ -107,10 +106,7 @@
             self._gateway.Remove_callback(self.unique_id)
         await super().async_will_remove_from_hass()
 
-    async def async_alarm_arm_away(self, code=None):
-=======
     async def async_alarm_arm_away(self, code: str | None = None) -> None:
->>>>>>> 8b912d1d
         """Turn on."""
         await self._try_command(
             "Turning the alarm on failed: %s", self._gateway.alarm.on
