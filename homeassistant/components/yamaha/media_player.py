--- conflicted
+++ resolved
@@ -170,7 +170,7 @@
 
     entities = []
     for zctrl in zone_ctrls:
-        _LOGGER.debug("Receiver zone: %s", zctrl.zone)
+        _LOGGER.debug("Receiver zone: %s serial %s", zctrl.zone, zctrl.serial_number)
         if config_info.zone_ignore and zctrl.zone in config_info.zone_ignore:
             _LOGGER.debug("Ignore receiver zone: %s %s", config_info.name, zctrl.zone)
             continue
@@ -238,22 +238,6 @@
             # the default name of the integration may not be changed
             # to avoid a breaking change.
             self._attr_unique_id = f"{self.zctrl.serial_number}_{self._zone}"
-<<<<<<< HEAD
-            _LOGGER.debug(
-                "Receiver zone: %s zone %s uid %s",
-                self._name,
-                self._zone,
-                self._attr_unique_id,
-            )
-        else:
-            _LOGGER.warning(
-                "Receiver zone: %s zone %s no uid %s",
-                self._name,
-                self._zone,
-                self._attr_unique_id,
-            )
-=======
->>>>>>> 0558c85b
 
     def update(self) -> None:
         """Get the latest details from the device."""
