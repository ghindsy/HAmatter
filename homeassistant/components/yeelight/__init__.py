"""Support for Xiaomi Yeelight WiFi color bulb."""
from __future__ import annotations

import asyncio
import contextlib
from datetime import timedelta
from ipaddress import IPv4Address, IPv6Address
import logging
from urllib.parse import urlparse

from async_upnp_client.search import SSDPListener
import voluptuous as vol
from yeelight import BulbException
from yeelight.aio import KEY_CONNECTED, AsyncBulb

from homeassistant import config_entries
from homeassistant.components import network
from homeassistant.config_entries import SOURCE_IMPORT, ConfigEntry, ConfigEntryNotReady
from homeassistant.const import (
    CONF_DEVICES,
    CONF_HOST,
    CONF_ID,
    CONF_NAME,
    EVENT_HOMEASSISTANT_STOP,
)
from homeassistant.core import HomeAssistant, callback
import homeassistant.helpers.config_validation as cv
from homeassistant.helpers.dispatcher import (
    async_dispatcher_connect,
    async_dispatcher_send,
)
from homeassistant.helpers.entity import DeviceInfo, Entity
from homeassistant.helpers.event import async_call_later, async_track_time_interval
from homeassistant.helpers.typing import ConfigType

_LOGGER = logging.getLogger(__name__)

DOMAIN = "yeelight"
DATA_YEELIGHT = DOMAIN
DATA_UPDATED = "yeelight_{}_data_updated"
DEVICE_INITIALIZED = "yeelight_{}_device_initialized"

DEFAULT_NAME = "Yeelight"
DEFAULT_TRANSITION = 350
DEFAULT_MODE_MUSIC = False
DEFAULT_SAVE_ON_CHANGE = False
DEFAULT_NIGHTLIGHT_SWITCH = False

CONF_MODEL = "model"
CONF_TRANSITION = "transition"
CONF_SAVE_ON_CHANGE = "save_on_change"
CONF_MODE_MUSIC = "use_music_mode"
CONF_FLOW_PARAMS = "flow_params"
CONF_CUSTOM_EFFECTS = "custom_effects"
CONF_NIGHTLIGHT_SWITCH_TYPE = "nightlight_switch_type"
CONF_NIGHTLIGHT_SWITCH = "nightlight_switch"

DATA_CONFIG_ENTRIES = "config_entries"
DATA_CUSTOM_EFFECTS = "custom_effects"
DATA_DEVICE = "device"
DATA_REMOVE_INIT_DISPATCHER = "remove_init_dispatcher"
DATA_PLATFORMS_LOADED = "platforms_loaded"

ATTR_COUNT = "count"
ATTR_ACTION = "action"
ATTR_TRANSITIONS = "transitions"
ATTR_MODE_MUSIC = "music_mode"

ACTION_RECOVER = "recover"
ACTION_STAY = "stay"
ACTION_OFF = "off"

ACTIVE_MODE_NIGHTLIGHT = "1"
ACTIVE_COLOR_FLOWING = "1"

NIGHTLIGHT_SWITCH_TYPE_LIGHT = "light"

DISCOVERY_INTERVAL = timedelta(seconds=60)
SSDP_TARGET = ("239.255.255.250", 1982)
SSDP_ST = "wifi_bulb"
DISCOVERY_ATTEMPTS = 3
DISCOVERY_SEARCH_INTERVAL = timedelta(seconds=2)
DISCOVERY_TIMEOUT = 2


YEELIGHT_RGB_TRANSITION = "RGBTransition"
YEELIGHT_HSV_TRANSACTION = "HSVTransition"
YEELIGHT_TEMPERATURE_TRANSACTION = "TemperatureTransition"
YEELIGHT_SLEEP_TRANSACTION = "SleepTransition"

YEELIGHT_FLOW_TRANSITION_SCHEMA = {
    vol.Optional(ATTR_COUNT, default=0): cv.positive_int,
    vol.Optional(ATTR_ACTION, default=ACTION_RECOVER): vol.Any(
        ACTION_RECOVER, ACTION_OFF, ACTION_STAY
    ),
    vol.Required(ATTR_TRANSITIONS): [
        {
            vol.Exclusive(YEELIGHT_RGB_TRANSITION, CONF_TRANSITION): vol.All(
                cv.ensure_list, [cv.positive_int]
            ),
            vol.Exclusive(YEELIGHT_HSV_TRANSACTION, CONF_TRANSITION): vol.All(
                cv.ensure_list, [cv.positive_int]
            ),
            vol.Exclusive(YEELIGHT_TEMPERATURE_TRANSACTION, CONF_TRANSITION): vol.All(
                cv.ensure_list, [cv.positive_int]
            ),
            vol.Exclusive(YEELIGHT_SLEEP_TRANSACTION, CONF_TRANSITION): vol.All(
                cv.ensure_list, [cv.positive_int]
            ),
        }
    ],
}

DEVICE_SCHEMA = vol.Schema(
    {
        vol.Optional(CONF_NAME, default=DEFAULT_NAME): cv.string,
        vol.Optional(CONF_TRANSITION, default=DEFAULT_TRANSITION): cv.positive_int,
        vol.Optional(CONF_MODE_MUSIC, default=False): cv.boolean,
        vol.Optional(CONF_SAVE_ON_CHANGE, default=False): cv.boolean,
        vol.Optional(CONF_NIGHTLIGHT_SWITCH_TYPE): vol.Any(
            NIGHTLIGHT_SWITCH_TYPE_LIGHT
        ),
        vol.Optional(CONF_MODEL): cv.string,
    }
)

CONFIG_SCHEMA = vol.Schema(
    {
        DOMAIN: vol.Schema(
            {
                vol.Optional(CONF_DEVICES, default={}): {cv.string: DEVICE_SCHEMA},
                vol.Optional(CONF_CUSTOM_EFFECTS): [
                    {
                        vol.Required(CONF_NAME): cv.string,
                        vol.Required(CONF_FLOW_PARAMS): YEELIGHT_FLOW_TRANSITION_SCHEMA,
                    }
                ],
            }
        )
    },
    extra=vol.ALLOW_EXTRA,
)

UPDATE_REQUEST_PROPERTIES = [
    "power",
    "main_power",
    "bright",
    "ct",
    "rgb",
    "hue",
    "sat",
    "color_mode",
    "flowing",
    "bg_power",
    "bg_lmode",
    "bg_flowing",
    "bg_ct",
    "bg_bright",
    "bg_hue",
    "bg_sat",
    "bg_rgb",
    "nl_br",
    "active_mode",
]

PLATFORMS = ["binary_sensor", "light"]


async def async_setup(hass: HomeAssistant, config: ConfigType) -> bool:
    """Set up the Yeelight bulbs."""
    conf = config.get(DOMAIN, {})
    hass.data[DOMAIN] = {
        DATA_CUSTOM_EFFECTS: conf.get(CONF_CUSTOM_EFFECTS, {}),
        DATA_CONFIG_ENTRIES: {},
    }

    # Import manually configured devices
    for host, device_config in config.get(DOMAIN, {}).get(CONF_DEVICES, {}).items():
        _LOGGER.debug("Importing configured %s", host)
        entry_config = {CONF_HOST: host, **device_config}
        hass.async_create_task(
            hass.config_entries.flow.async_init(
                DOMAIN, context={"source": SOURCE_IMPORT}, data=entry_config
            )
        )

    return True


async def _async_initialize(
    hass: HomeAssistant,
    entry: ConfigEntry,
    host: str,
    device: YeelightDevice | None = None,
) -> None:
    entry_data = hass.data[DOMAIN][DATA_CONFIG_ENTRIES][entry.entry_id] = {
        DATA_PLATFORMS_LOADED: False
    }

    @callback
    def _async_load_platforms():
        if entry_data[DATA_PLATFORMS_LOADED]:
            return
        entry_data[DATA_PLATFORMS_LOADED] = True
        hass.config_entries.async_setup_platforms(entry, PLATFORMS)

    if not device:
        # get device and start listening for local pushes
        device = await _async_get_device(hass, host, entry)

    await device.async_setup()
    entry_data[DATA_DEVICE] = device

    if device.capabilities and not entry.options.get(CONF_MODEL):
        hass.config_entries.async_update_entry(
            entry, options={**entry.options, CONF_MODEL: device.capabilities["model"]}
        )

<<<<<<< HEAD
=======
    entry.async_on_unload(entry.add_update_listener(_async_update_listener))
>>>>>>> 970bb1e2
    entry.async_on_unload(
        async_dispatcher_connect(
            hass, DEVICE_INITIALIZED.format(host), _async_load_platforms
        )
    )

    # fetch initial state
    asyncio.create_task(device.async_update())


@callback
def _async_normalize_config_entry(hass: HomeAssistant, entry: ConfigEntry) -> None:
    """Move options from data for imported entries.

    Initialize options with default values for other entries.

    Copy the unique id to CONF_ID if it is missing
    """
    if not entry.options:
        hass.config_entries.async_update_entry(
            entry,
            data={
                CONF_HOST: entry.data.get(CONF_HOST),
                CONF_ID: entry.data.get(CONF_ID, entry.unique_id),
            },
            options={
                CONF_NAME: entry.data.get(CONF_NAME, ""),
                CONF_MODEL: entry.data.get(CONF_MODEL, ""),
                CONF_TRANSITION: entry.data.get(CONF_TRANSITION, DEFAULT_TRANSITION),
                CONF_MODE_MUSIC: entry.data.get(CONF_MODE_MUSIC, DEFAULT_MODE_MUSIC),
                CONF_SAVE_ON_CHANGE: entry.data.get(
                    CONF_SAVE_ON_CHANGE, DEFAULT_SAVE_ON_CHANGE
                ),
                CONF_NIGHTLIGHT_SWITCH: entry.data.get(
                    CONF_NIGHTLIGHT_SWITCH, DEFAULT_NIGHTLIGHT_SWITCH
                ),
            },
        )
    elif entry.unique_id and not entry.data.get(CONF_ID):
        hass.config_entries.async_update_entry(
            entry,
            data={CONF_HOST: entry.data.get(CONF_HOST), CONF_ID: entry.unique_id},
        )


async def async_setup_entry(hass: HomeAssistant, entry: ConfigEntry) -> bool:
    """Set up Yeelight from a config entry."""
    _async_normalize_config_entry(hass, entry)

    if entry.data.get(CONF_HOST):
        try:
            device = await _async_get_device(hass, entry.data[CONF_HOST], entry)
        except BulbException as ex:
            # If CONF_ID is not valid we cannot fallback to discovery
            # so we must retry by raising ConfigEntryNotReady
            if not entry.data.get(CONF_ID):
                raise ConfigEntryNotReady from ex
            # Otherwise fall through to discovery
        else:
            # Since device is passed this cannot throw an exception anymore
            await _async_initialize(hass, entry, entry.data[CONF_HOST], device=device)
            return True

    async def _async_from_discovery(capabilities: dict[str, str]) -> None:
        host = urlparse(capabilities["location"]).hostname
        try:
            await _async_initialize(hass, entry, host)
        except BulbException:
            _LOGGER.exception("Failed to connect to bulb at %s", host)

    # discovery
    scanner = YeelightScanner.async_get(hass)
    await scanner.async_register_callback(entry.data[CONF_ID], _async_from_discovery)
    return True


async def async_unload_entry(hass: HomeAssistant, entry: ConfigEntry) -> bool:
    """Unload a config entry."""
    data_config_entries = hass.data[DOMAIN][DATA_CONFIG_ENTRIES]
    entry_data = data_config_entries[entry.entry_id]

    if entry_data[DATA_PLATFORMS_LOADED]:
        if not await hass.config_entries.async_unload_platforms(entry, PLATFORMS):
            return False

    if entry.data.get(CONF_ID):
        # discovery
        scanner = YeelightScanner.async_get(hass)
        scanner.async_unregister_callback(entry.data[CONF_ID])

    if DATA_DEVICE in entry_data:
        device = entry_data[DATA_DEVICE]
        _LOGGER.debug("Shutting down Yeelight Listener")
        await device.bulb.async_stop_listening()
        _LOGGER.debug("Yeelight Listener stopped")

    data_config_entries.pop(entry.entry_id)

    return True


@callback
def async_format_model(model: str) -> str:
    """Generate a more human readable model."""
    return model.replace("_", " ").title()


@callback
def async_format_id(id_: str) -> str:
    """Generate a more human readable id."""
    return hex(int(id_, 16)) if id_ else "None"


@callback
def async_format_model_id(model: str, id_: str) -> str:
    """Generate a more human readable name."""
    return f"{async_format_model(model)} {async_format_id(id_)}"


@callback
def _async_unique_name(capabilities: dict) -> str:
    """Generate name from capabilities."""
    model_id = async_format_model_id(capabilities["model"], capabilities["id"])
    return f"Yeelight {model_id}"


async def _async_update_listener(hass: HomeAssistant, entry: ConfigEntry):
    """Handle options update."""
    await hass.config_entries.async_reload(entry.entry_id)


class YeelightScanner:
    """Scan for Yeelight devices."""

    _scanner = None

    @classmethod
    @callback
    def async_get(cls, hass: HomeAssistant):
        """Get scanner instance."""
        if cls._scanner is None:
            cls._scanner = cls(hass)
        return cls._scanner

    def __init__(self, hass: HomeAssistant) -> None:
        """Initialize class."""
        self._hass = hass
        self._callbacks = {}
        self._host_discovered_events = {}
        self._unique_id_capabilities = {}
        self._host_capabilities = {}
        self._track_interval = None
        self._listeners = []
        self._connected_events = []

    async def async_setup(self):
        """Set up the scanner."""
        if self._connected_events:
            await asyncio.gather(*(event.wait() for event in self._connected_events))
            return

        for idx, source_ip in enumerate(await self._async_build_source_set()):
            self._connected_events.append(asyncio.Event())

            def _wrap_async_connected_idx(idx):
                """Create a function to capture the idx cell variable."""

                async def _async_connected():
                    self._connected_events[idx].set()

                return _async_connected

            self._listeners.append(
                SSDPListener(
                    async_callback=self._async_process_entry,
                    service_type=SSDP_ST,
                    target=SSDP_TARGET,
                    source_ip=source_ip,
                    async_connect_callback=_wrap_async_connected_idx(idx),
                )
            )

        results = await asyncio.gather(
            *(listener.async_start() for listener in self._listeners),
            return_exceptions=True,
        )
        failed_listeners = []
        for idx, result in enumerate(results):
            if not isinstance(result, Exception):
                continue
            _LOGGER.warning(
                "Failed to setup listener for %s: %s",
                self._listeners[idx].source_ip,
                result,
            )
            failed_listeners.append(self._listeners[idx])
            self._connected_events[idx].set()

        for listener in failed_listeners:
            self._listeners.remove(listener)

        await asyncio.gather(*(event.wait() for event in self._connected_events))
        self.async_scan()

    async def _async_build_source_set(self) -> set[IPv4Address]:
        """Build the list of ssdp sources."""
        adapters = await network.async_get_adapters(self._hass)
        sources: set[IPv4Address] = set()
        if network.async_only_default_interface_enabled(adapters):
            sources.add(IPv4Address("0.0.0.0"))
            return sources

        return {
            source_ip
            for source_ip in await network.async_get_enabled_source_ips(self._hass)
            if not source_ip.is_loopback and not isinstance(source_ip, IPv6Address)
        }

    async def async_discover(self):
        """Discover bulbs."""
        await self.async_setup()
        for _ in range(DISCOVERY_ATTEMPTS):
            self.async_scan()
            await asyncio.sleep(DISCOVERY_SEARCH_INTERVAL.total_seconds())
        return self._unique_id_capabilities.values()

    @callback
    def async_scan(self, *_):
        """Send discovery packets."""
        _LOGGER.debug("Yeelight scanning")
        for listener in self._listeners:
            listener.async_search()

    async def async_get_capabilities(self, host):
        """Get capabilities via SSDP."""
        if host in self._host_capabilities:
            return self._host_capabilities[host]

        host_event = asyncio.Event()
        self._host_discovered_events.setdefault(host, []).append(host_event)
        await self.async_setup()

        for listener in self._listeners:
            listener.async_search((host, SSDP_TARGET[1]))

        with contextlib.suppress(asyncio.TimeoutError):
            await asyncio.wait_for(host_event.wait(), timeout=DISCOVERY_TIMEOUT)

        self._host_discovered_events[host].remove(host_event)
        return self._host_capabilities.get(host)

    def _async_discovered_by_ssdp(self, response):
        @callback
        def _async_start_flow(*_):
            asyncio.create_task(
                self._hass.config_entries.flow.async_init(
                    DOMAIN,
                    context={"source": config_entries.SOURCE_SSDP},
                    data=response,
                )
            )

        # Delay starting the flow in case the discovery is the result
        # of another discovery
        async_call_later(self._hass, 1, _async_start_flow)

    async def _async_process_entry(self, response):
        """Process a discovery."""
        _LOGGER.debug("Discovered via SSDP: %s", response)
        unique_id = response["id"]
        host = urlparse(response["location"]).hostname
        if unique_id not in self._unique_id_capabilities:
            _LOGGER.debug("Yeelight discovered with %s", response)
            self._async_discovered_by_ssdp(response)
        self._host_capabilities[host] = response
        self._unique_id_capabilities[unique_id] = response
        for event in self._host_discovered_events.get(host, []):
            event.set()
        if unique_id in self._callbacks:
            self._hass.async_create_task(self._callbacks[unique_id](response))
            self._callbacks.pop(unique_id)
        if not self._callbacks:
            self._async_stop_scan()

    async def _async_start_scan(self):
        """Start scanning for Yeelight devices."""
        _LOGGER.debug("Start scanning")
        await self.async_setup()
        if not self._track_interval:
            self._track_interval = async_track_time_interval(
                self._hass, self.async_scan, DISCOVERY_INTERVAL
            )
            self.async_scan()

    @callback
    def _async_stop_scan(self):
        """Stop scanning."""
        if self._track_interval is None:
            return
        _LOGGER.debug("Stop scanning interval")
        self._track_interval()
        self._track_interval = None

    async def async_register_callback(self, unique_id, callback_func):
        """Register callback function."""
        if capabilities := self._unique_id_capabilities.get(unique_id):
            self._hass.async_create_task(callback_func(capabilities))
            return
        self._callbacks[unique_id] = callback_func
        await self._async_start_scan()

    @callback
    def async_unregister_callback(self, unique_id):
        """Unregister callback function."""
        self._callbacks.pop(unique_id, None)
        if not self._callbacks:
            self._async_stop_scan()


class YeelightDevice:
    """Represents single Yeelight device."""

    def __init__(self, hass, host, config, bulb):
        """Initialize device."""
        self._hass = hass
        self._config = config
        self._host = host
        self._bulb_device = bulb
        self.capabilities = {}
        self._device_type = None
        self._available = False
        self._initialized = False
        self._name = None

    @property
    def bulb(self):
        """Return bulb device."""
        return self._bulb_device

    @property
    def name(self):
        """Return the name of the device if any."""
        return self._name

    @property
    def config(self):
        """Return device config."""
        return self._config

    @property
    def host(self):
        """Return hostname."""
        return self._host

    @property
    def available(self):
        """Return true is device is available."""
        return self._available

    @property
    def model(self):
        """Return configured/autodetected device model."""
        return self._bulb_device.model or self.capabilities.get("model")

    @property
    def fw_version(self):
        """Return the firmware version."""
        return self.capabilities.get("fw_ver")

    @property
    def is_nightlight_supported(self) -> bool:
        """
        Return true / false if nightlight is supported.

        Uses brightness as it appears to be supported in both ceiling and other lights.
        """
        return self._nightlight_brightness is not None

    @property
    def is_nightlight_enabled(self) -> bool:
        """Return true / false if nightlight is currently enabled."""
        if self.bulb is None:
            return False

        # Only ceiling lights have active_mode, from SDK docs:
        # active_mode 0: daylight mode / 1: moonlight mode (ceiling light only)
        if self._active_mode is not None:
            return self._active_mode == ACTIVE_MODE_NIGHTLIGHT

        if self._nightlight_brightness is not None:
            return int(self._nightlight_brightness) > 0

        return False

    @property
    def is_color_flow_enabled(self) -> bool:
        """Return true / false if color flow is currently running."""
        return self._color_flow == ACTIVE_COLOR_FLOWING

    @property
    def _active_mode(self):
        return self.bulb.last_properties.get("active_mode")

    @property
    def _color_flow(self):
        return self.bulb.last_properties.get("flowing")

    @property
    def _nightlight_brightness(self):
        return self.bulb.last_properties.get("nl_br")

    @property
    def type(self):
        """Return bulb type."""
        if not self._device_type:
            self._device_type = self.bulb.bulb_type

        return self._device_type

    async def async_turn_on(
        self, duration=DEFAULT_TRANSITION, light_type=None, power_mode=None
    ):
        """Turn on device."""
        try:
            await self.bulb.async_turn_on(
                duration=duration, light_type=light_type, power_mode=power_mode
            )
        except BulbException as ex:
            _LOGGER.error("Unable to turn the bulb on: %s", ex)

    async def async_turn_off(self, duration=DEFAULT_TRANSITION, light_type=None):
        """Turn off device."""
        try:
            await self.bulb.async_turn_off(duration=duration, light_type=light_type)
        except BulbException as ex:
            _LOGGER.error(
                "Unable to turn the bulb off: %s, %s: %s", self._host, self.name, ex
            )

    async def _async_update_properties(self):
        """Read new properties from the device."""
        if not self.bulb:
            return

        try:
            await self.bulb.async_get_properties(UPDATE_REQUEST_PROPERTIES)
            self._available = True
            if not self._initialized:
                self._initialized = True
                async_dispatcher_send(self._hass, DEVICE_INITIALIZED.format(self._host))
        except BulbException as ex:
            if self._available:  # just inform once
                _LOGGER.error(
                    "Unable to update device %s, %s: %s", self._host, self.name, ex
                )
            self._available = False

        return self._available

    async def async_setup(self):
        """Fetch capabilities and setup name if available."""
        scanner = YeelightScanner.async_get(self._hass)
        self.capabilities = await scanner.async_get_capabilities(self._host) or {}
<<<<<<< HEAD
        if self.capabilities:
            self._bulb_device.set_capabilities(self.capabilities)
=======
>>>>>>> 970bb1e2
        if name := self._config.get(CONF_NAME):
            # Override default name when name is set in config
            self._name = name
        elif self.capabilities:
            # Generate name from model and id when capabilities is available
            self._name = _async_unique_name(self.capabilities)
        else:
            self._name = self._host  # Default name is host

    async def async_update(self, force=False):
        """Update device properties and send data updated signal."""
        if not force and self._initialized and self._available:
            # No need to poll unless force, already connected
            return
        await self._async_update_properties()
        async_dispatcher_send(self._hass, DATA_UPDATED.format(self._host))

    @callback
    def async_update_callback(self, data):
        """Update push from device."""
        self._available = data.get(KEY_CONNECTED, True)
        async_dispatcher_send(self._hass, DATA_UPDATED.format(self._host))


class YeelightEntity(Entity):
    """Represents single Yeelight entity."""

    def __init__(self, device: YeelightDevice, entry: ConfigEntry) -> None:
        """Initialize the entity."""
        self._device = device
        self._unique_id = entry.entry_id
        if entry.unique_id is not None:
            # Use entry unique id (device id) whenever possible
            self._unique_id = entry.unique_id

    @property
    def unique_id(self) -> str:
        """Return the unique ID."""
        return self._unique_id

    @property
    def device_info(self) -> DeviceInfo:
        """Return the device info."""
        return {
            "identifiers": {(DOMAIN, self._unique_id)},
            "name": self._device.name,
            "manufacturer": "Yeelight",
            "model": self._device.model,
            "sw_version": self._device.fw_version,
        }

    @property
    def available(self) -> bool:
        """Return if bulb is available."""
        return self._device.available

    @property
    def should_poll(self) -> bool:
        """No polling needed."""
        return False

    async def async_update(self) -> None:
        """Update the entity."""
        await self._device.async_update()


async def _async_get_device(
    hass: HomeAssistant, host: str, entry: ConfigEntry
) -> YeelightDevice:
    # Get model from config and capabilities
    model = entry.options.get(CONF_MODEL)

    # Set up device
    bulb = AsyncBulb(host, model=model or None)

    device = YeelightDevice(hass, host, entry.options, bulb)
    # start listening for local pushes
    await device.bulb.async_listen(device.async_update_callback)

    # register stop callback to shutdown listening for local pushes
    async def async_stop_listen_task(event):
        """Stop listen thread."""
        _LOGGER.debug("Shutting down Yeelight Listener")
        await device.bulb.async_stop_listening()

    entry.async_on_unload(
        hass.bus.async_listen_once(EVENT_HOMEASSISTANT_STOP, async_stop_listen_task)
    )

    return device<|MERGE_RESOLUTION|>--- conflicted
+++ resolved
@@ -216,10 +216,7 @@
             entry, options={**entry.options, CONF_MODEL: device.capabilities["model"]}
         )
 
-<<<<<<< HEAD
-=======
     entry.async_on_unload(entry.add_update_listener(_async_update_listener))
->>>>>>> 970bb1e2
     entry.async_on_unload(
         async_dispatcher_connect(
             hass, DEVICE_INITIALIZED.format(host), _async_load_platforms
@@ -683,11 +680,8 @@
         """Fetch capabilities and setup name if available."""
         scanner = YeelightScanner.async_get(self._hass)
         self.capabilities = await scanner.async_get_capabilities(self._host) or {}
-<<<<<<< HEAD
         if self.capabilities:
             self._bulb_device.set_capabilities(self.capabilities)
-=======
->>>>>>> 970bb1e2
         if name := self._config.get(CONF_NAME):
             # Override default name when name is set in config
             self._name = name
