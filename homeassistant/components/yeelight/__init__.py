"""Support for Xiaomi Yeelight WiFi color bulb."""
from __future__ import annotations

import asyncio
from datetime import timedelta
import logging

import voluptuous as vol
from yeelight import Bulb, BulbException, discover_bulbs

from homeassistant.config_entries import SOURCE_IMPORT, ConfigEntry, ConfigEntryNotReady
from homeassistant.const import (
    CONF_DEVICES,
    CONF_HOST,
    CONF_ID,
    CONF_NAME,
    CONF_SCAN_INTERVAL,
)
from homeassistant.core import HomeAssistant, callback
import homeassistant.helpers.config_validation as cv
from homeassistant.helpers.dispatcher import async_dispatcher_connect, dispatcher_send
from homeassistant.helpers.entity import DeviceInfo, Entity
from homeassistant.helpers.event import async_track_time_interval

_LOGGER = logging.getLogger(__name__)

DOMAIN = "yeelight"
DATA_YEELIGHT = DOMAIN
DATA_UPDATED = "yeelight_{}_data_updated"
DEVICE_INITIALIZED = "yeelight_{}_device_initialized"

DEFAULT_NAME = "Yeelight"
DEFAULT_TRANSITION = 350
DEFAULT_MODE_MUSIC = False
DEFAULT_SAVE_ON_CHANGE = False
DEFAULT_NIGHTLIGHT_SWITCH = False

CONF_MODEL = "model"
CONF_TRANSITION = "transition"
CONF_SAVE_ON_CHANGE = "save_on_change"
CONF_MODE_MUSIC = "use_music_mode"
CONF_FLOW_PARAMS = "flow_params"
CONF_CUSTOM_EFFECTS = "custom_effects"
CONF_NIGHTLIGHT_SWITCH_TYPE = "nightlight_switch_type"
CONF_NIGHTLIGHT_SWITCH = "nightlight_switch"

DATA_CONFIG_ENTRIES = "config_entries"
DATA_CUSTOM_EFFECTS = "custom_effects"
DATA_SCAN_INTERVAL = "scan_interval"
DATA_DEVICE = "device"
DATA_REMOVE_INIT_DISPATCHER = "remove_init_dispatcher"
DATA_PLATFORMS_LOADED = "platforms_loaded"

ATTR_COUNT = "count"
ATTR_ACTION = "action"
ATTR_TRANSITIONS = "transitions"
ATTR_MODE_MUSIC = "music_mode"

ACTION_RECOVER = "recover"
ACTION_STAY = "stay"
ACTION_OFF = "off"

ACTIVE_MODE_NIGHTLIGHT = "1"
ACTIVE_COLOR_FLOWING = "1"

NIGHTLIGHT_SWITCH_TYPE_LIGHT = "light"

SCAN_INTERVAL = timedelta(seconds=30)
DISCOVERY_INTERVAL = timedelta(seconds=60)

YEELIGHT_RGB_TRANSITION = "RGBTransition"
YEELIGHT_HSV_TRANSACTION = "HSVTransition"
YEELIGHT_TEMPERATURE_TRANSACTION = "TemperatureTransition"
YEELIGHT_SLEEP_TRANSACTION = "SleepTransition"

YEELIGHT_FLOW_TRANSITION_SCHEMA = {
    vol.Optional(ATTR_COUNT, default=0): cv.positive_int,
    vol.Optional(ATTR_ACTION, default=ACTION_RECOVER): vol.Any(
        ACTION_RECOVER, ACTION_OFF, ACTION_STAY
    ),
    vol.Required(ATTR_TRANSITIONS): [
        {
            vol.Exclusive(YEELIGHT_RGB_TRANSITION, CONF_TRANSITION): vol.All(
                cv.ensure_list, [cv.positive_int]
            ),
            vol.Exclusive(YEELIGHT_HSV_TRANSACTION, CONF_TRANSITION): vol.All(
                cv.ensure_list, [cv.positive_int]
            ),
            vol.Exclusive(YEELIGHT_TEMPERATURE_TRANSACTION, CONF_TRANSITION): vol.All(
                cv.ensure_list, [cv.positive_int]
            ),
            vol.Exclusive(YEELIGHT_SLEEP_TRANSACTION, CONF_TRANSITION): vol.All(
                cv.ensure_list, [cv.positive_int]
            ),
        }
    ],
}

DEVICE_SCHEMA = vol.Schema(
    {
        vol.Optional(CONF_NAME, default=DEFAULT_NAME): cv.string,
        vol.Optional(CONF_TRANSITION, default=DEFAULT_TRANSITION): cv.positive_int,
        vol.Optional(CONF_MODE_MUSIC, default=False): cv.boolean,
        vol.Optional(CONF_SAVE_ON_CHANGE, default=False): cv.boolean,
        vol.Optional(CONF_NIGHTLIGHT_SWITCH_TYPE): vol.Any(
            NIGHTLIGHT_SWITCH_TYPE_LIGHT
        ),
        vol.Optional(CONF_MODEL): cv.string,
    }
)

CONFIG_SCHEMA = vol.Schema(
    {
        DOMAIN: vol.Schema(
            {
                vol.Optional(CONF_DEVICES, default={}): {cv.string: DEVICE_SCHEMA},
                vol.Optional(CONF_SCAN_INTERVAL, default=SCAN_INTERVAL): cv.time_period,
                vol.Optional(CONF_CUSTOM_EFFECTS): [
                    {
                        vol.Required(CONF_NAME): cv.string,
                        vol.Required(CONF_FLOW_PARAMS): YEELIGHT_FLOW_TRANSITION_SCHEMA,
                    }
                ],
            }
        )
    },
    extra=vol.ALLOW_EXTRA,
)

UPDATE_REQUEST_PROPERTIES = [
    "power",
    "main_power",
    "bright",
    "ct",
    "rgb",
    "hue",
    "sat",
    "color_mode",
    "flowing",
    "bg_power",
    "bg_lmode",
    "bg_flowing",
    "bg_ct",
    "bg_bright",
    "bg_hue",
    "bg_sat",
    "bg_rgb",
    "nl_br",
    "active_mode",
]

PLATFORMS = ["binary_sensor", "light"]


async def async_setup(hass: HomeAssistant, config: dict) -> bool:
    """Set up the Yeelight bulbs."""
    conf = config.get(DOMAIN, {})
    hass.data[DOMAIN] = {
        DATA_CUSTOM_EFFECTS: conf.get(CONF_CUSTOM_EFFECTS, {}),
        DATA_CONFIG_ENTRIES: {},
        DATA_SCAN_INTERVAL: conf.get(CONF_SCAN_INTERVAL, SCAN_INTERVAL),
    }

    # Import manually configured devices
    for host, device_config in config.get(DOMAIN, {}).get(CONF_DEVICES, {}).items():
        _LOGGER.debug("Importing configured %s", host)
        entry_config = {
            CONF_HOST: host,
            **device_config,
        }
        hass.async_create_task(
            hass.config_entries.flow.async_init(
                DOMAIN,
                context={"source": SOURCE_IMPORT},
                data=entry_config,
            ),
        )

    return True


async def async_setup_entry(hass: HomeAssistant, entry: ConfigEntry) -> bool:
    """Set up Yeelight from a config entry."""
    entry_data = hass.data[DOMAIN][DATA_CONFIG_ENTRIES][entry.entry_id] = {
        DATA_PLATFORMS_LOADED: False
    }

    async def _initialize(
        host: str,
        capabilities: dict | None = None,
        device: YeelightDevice | None = None,
    ) -> None:
        entry.async_on_unload(
            async_dispatcher_connect(
                hass,
                DEVICE_INITIALIZED.format(host),
                _load_platforms,
            )
        )

        if not device:
            device = await _async_get_device(hass, host, entry, capabilities)

        await device.async_setup()
        entry.async_on_unload(device.async_unload)

        entry_data[DATA_DEVICE] = device

    async def _load_platforms():
        if entry_data[DATA_PLATFORMS_LOADED]:
            return
<<<<<<< HEAD
=======
        entry_data[DATA_PLATFORMS_LOADED] = True
>>>>>>> 2b93ee0b
        hass.config_entries.async_setup_platforms(entry, PLATFORMS)
        entry_data[DATA_PLATFORMS_LOADED] = True

    # Move options from data for imported entries
    # Initialize options with default values for other entries
    if not entry.options:
        hass.config_entries.async_update_entry(
            entry,
            data={
                CONF_HOST: entry.data.get(CONF_HOST),
                CONF_ID: entry.data.get(CONF_ID),
            },
            options={
                CONF_NAME: entry.data.get(CONF_NAME, ""),
                CONF_MODEL: entry.data.get(CONF_MODEL, ""),
                CONF_TRANSITION: entry.data.get(CONF_TRANSITION, DEFAULT_TRANSITION),
                CONF_MODE_MUSIC: entry.data.get(CONF_MODE_MUSIC, DEFAULT_MODE_MUSIC),
                CONF_SAVE_ON_CHANGE: entry.data.get(
                    CONF_SAVE_ON_CHANGE, DEFAULT_SAVE_ON_CHANGE
                ),
                CONF_NIGHTLIGHT_SWITCH: entry.data.get(
                    CONF_NIGHTLIGHT_SWITCH, DEFAULT_NIGHTLIGHT_SWITCH
                ),
            },
        )

    entry.async_on_unload(entry.add_update_listener(_async_update_listener))

    if entry.data.get(CONF_HOST):
        try:
            device = await _async_get_device(hass, entry.data[CONF_HOST], entry, None)
        except OSError as ex:
            # If CONF_ID is not valid we cannot fallback to discovery
            # so we must retry by raising  ConfigEntryNotReady
            if not entry.data.get(CONF_ID):
                raise ConfigEntryNotReady from ex
        else:
            # manually added device
            await _initialize(entry.data[CONF_HOST], device=device)
            return True

    # discovery
    scanner = YeelightScanner.async_get(hass)
    scanner.async_register_callback(entry.data[CONF_ID], _initialize)
    return True


async def async_unload_entry(hass: HomeAssistant, entry: ConfigEntry):
    """Unload a config entry."""
    data_config_entries = hass.data[DOMAIN][DATA_CONFIG_ENTRIES]
    entry_data = data_config_entries[entry.entry_id]

    if entry_data[DATA_PLATFORMS_LOADED]:
        if not await hass.config_entries.async_unload_platforms(entry, PLATFORMS):
            return False

    if entry.data.get(CONF_ID):
        # discovery
        scanner = YeelightScanner.async_get(hass)
        scanner.async_unregister_callback(entry.data[CONF_ID])

    data_config_entries.pop(entry.entry_id)

    return True


@callback
def _async_unique_name(capabilities: dict) -> str:
    """Generate name from capabilities."""
    model = capabilities["model"]
    unique_id = capabilities["id"]
    return f"yeelight_{model}_{unique_id}"


async def _async_update_listener(hass: HomeAssistant, entry: ConfigEntry):
    """Handle options update."""
    await hass.config_entries.async_reload(entry.entry_id)


class YeelightScanner:
    """Scan for Yeelight devices."""

    _scanner = None

    @classmethod
    @callback
    def async_get(cls, hass: HomeAssistant):
        """Get scanner instance."""
        if cls._scanner is None:
            cls._scanner = cls(hass)
        return cls._scanner

    def __init__(self, hass: HomeAssistant):
        """Initialize class."""
        self._hass = hass
        self._seen = {}
        self._callbacks = {}
        self._scan_task = None

    async def _async_scan(self):
        _LOGGER.debug("Yeelight scanning")
        # Run 3 times as packets can get lost
        for _ in range(3):
            devices = await self._hass.async_add_executor_job(discover_bulbs)
            for device in devices:
                unique_id = device["capabilities"]["id"]
                if unique_id in self._seen:
                    continue
                host = device["ip"]
                self._seen[unique_id] = host
                _LOGGER.debug("Yeelight discovered at %s", host)
                if unique_id in self._callbacks:
                    self._hass.async_create_task(self._callbacks[unique_id](host))
                    self._callbacks.pop(unique_id)
                    if len(self._callbacks) == 0:
                        self._async_stop_scan()

        await asyncio.sleep(SCAN_INTERVAL.total_seconds())
        self._scan_task = self._hass.loop.create_task(self._async_scan())

    @callback
    def _async_start_scan(self):
        """Start scanning for Yeelight devices."""
        _LOGGER.debug("Start scanning")
        # Use loop directly to avoid home assistant track this task
        self._scan_task = self._hass.loop.create_task(self._async_scan())

    @callback
    def _async_stop_scan(self):
        """Stop scanning."""
        _LOGGER.debug("Stop scanning")
        if self._scan_task is not None:
            self._scan_task.cancel()
            self._scan_task = None

    @callback
    def async_register_callback(self, unique_id, callback_func):
        """Register callback function."""
        host = self._seen.get(unique_id)
        if host is not None:
            self._hass.async_create_task(callback_func(host))
        else:
            self._callbacks[unique_id] = callback_func
            if len(self._callbacks) == 1:
                self._async_start_scan()

    @callback
    def async_unregister_callback(self, unique_id):
        """Unregister callback function."""
        if unique_id not in self._callbacks:
            return
        self._callbacks.pop(unique_id)
        if len(self._callbacks) == 0:
            self._async_stop_scan()


class YeelightDevice:
    """Represents single Yeelight device."""

    def __init__(self, hass, host, config, bulb, capabilities):
        """Initialize device."""
        self._hass = hass
        self._config = config
        self._host = host
        self._bulb_device = bulb
        self._capabilities = capabilities or {}
        self._device_type = None
        self._available = False
        self._remove_time_tracker = None
        self._initialized = False

        self._name = host  # Default name is host
        if capabilities:
            # Generate name from model and id when capabilities is available
            self._name = _async_unique_name(capabilities)
        if config.get(CONF_NAME):
            # Override default name when name is set in config
            self._name = config[CONF_NAME]

    @property
    def bulb(self):
        """Return bulb device."""
        return self._bulb_device

    @property
    def name(self):
        """Return the name of the device if any."""
        return self._name

    @property
    def config(self):
        """Return device config."""
        return self._config

    @property
    def host(self):
        """Return hostname."""
        return self._host

    @property
    def available(self):
        """Return true is device is available."""
        return self._available

    @property
    def model(self):
        """Return configured/autodetected device model."""
        return self._bulb_device.model

    @property
    def fw_version(self):
        """Return the firmware version."""
        return self._capabilities.get("fw_ver")

    @property
    def is_nightlight_supported(self) -> bool:
        """
        Return true / false if nightlight is supported.

        Uses brightness as it appears to be supported in both ceiling and other lights.
        """
        return self._nightlight_brightness is not None

    @property
    def is_nightlight_enabled(self) -> bool:
        """Return true / false if nightlight is currently enabled."""
        if self.bulb is None:
            return False

        # Only ceiling lights have active_mode, from SDK docs:
        # active_mode 0: daylight mode / 1: moonlight mode (ceiling light only)
        if self._active_mode is not None:
            return self._active_mode == ACTIVE_MODE_NIGHTLIGHT

        if self._nightlight_brightness is not None:
            return int(self._nightlight_brightness) > 0

        return False

    @property
    def is_color_flow_enabled(self) -> bool:
        """Return true / false if color flow is currently running."""
        return self._color_flow == ACTIVE_COLOR_FLOWING

    @property
    def _active_mode(self):
        return self.bulb.last_properties.get("active_mode")

    @property
    def _color_flow(self):
        return self.bulb.last_properties.get("flowing")

    @property
    def _nightlight_brightness(self):
        return self.bulb.last_properties.get("nl_br")

    @property
    def type(self):
        """Return bulb type."""
        if not self._device_type:
            self._device_type = self.bulb.bulb_type

        return self._device_type

    def turn_on(self, duration=DEFAULT_TRANSITION, light_type=None, power_mode=None):
        """Turn on device."""
        try:
            self.bulb.turn_on(
                duration=duration, light_type=light_type, power_mode=power_mode
            )
        except BulbException as ex:
            _LOGGER.error("Unable to turn the bulb on: %s", ex)

    def turn_off(self, duration=DEFAULT_TRANSITION, light_type=None):
        """Turn off device."""
        try:
            self.bulb.turn_off(duration=duration, light_type=light_type)
        except BulbException as ex:
            _LOGGER.error(
                "Unable to turn the bulb off: %s, %s: %s", self._host, self.name, ex
            )

    def _update_properties(self):
        """Read new properties from the device."""
        if not self.bulb:
            return

        try:
            self.bulb.get_properties(UPDATE_REQUEST_PROPERTIES)
            self._available = True
            if not self._initialized:
                self._initialize_device()
        except BulbException as ex:
            if self._available:  # just inform once
                _LOGGER.error(
                    "Unable to update device %s, %s: %s", self._host, self.name, ex
                )
            self._available = False

        return self._available

    def _get_capabilities(self):
        """Request device capabilities."""
        try:
            self.bulb.get_capabilities()
            _LOGGER.debug(
                "Device %s, %s capabilities: %s",
                self._host,
                self.name,
                self.bulb.capabilities,
            )
        except BulbException as ex:
            _LOGGER.error(
                "Unable to get device capabilities %s, %s: %s",
                self._host,
                self.name,
                ex,
            )

    def _initialize_device(self):
        self._get_capabilities()
        self._initialized = True
        dispatcher_send(self._hass, DEVICE_INITIALIZED.format(self._host))

    def update(self):
        """Update device properties and send data updated signal."""
        self._update_properties()
        dispatcher_send(self._hass, DATA_UPDATED.format(self._host))

    async def async_setup(self):
        """Set up the device."""

        async def _async_update(_):
            await self._hass.async_add_executor_job(self.update)

        await _async_update(None)
        self._remove_time_tracker = async_track_time_interval(
            self._hass, _async_update, self._hass.data[DOMAIN][DATA_SCAN_INTERVAL]
        )

    @callback
    def async_unload(self):
        """Unload the device."""
        self._remove_time_tracker()


class YeelightEntity(Entity):
    """Represents single Yeelight entity."""

    def __init__(self, device: YeelightDevice, entry: ConfigEntry):
        """Initialize the entity."""
        self._device = device
        self._unique_id = entry.entry_id
        if entry.unique_id is not None:
            # Use entry unique id (device id) whenever possible
            self._unique_id = entry.unique_id

    @property
    def unique_id(self) -> str:
        """Return the unique ID."""
        return self._unique_id

    @property
    def device_info(self) -> DeviceInfo:
        """Return the device info."""
        return {
            "identifiers": {(DOMAIN, self._unique_id)},
            "name": self._device.name,
            "manufacturer": "Yeelight",
            "model": self._device.model,
            "sw_version": self._device.fw_version,
        }

    @property
    def available(self) -> bool:
        """Return if bulb is available."""
        return self._device.available

    @property
    def should_poll(self) -> bool:
        """No polling needed."""
        return False

    def update(self) -> None:
        """Update the entity."""
        self._device.update()


async def _async_get_device(
    hass: HomeAssistant,
    host: str,
    entry: ConfigEntry,
    capabilities: dict | None,
) -> YeelightDevice:
    # Get model from config and capabilities
    model = entry.options.get(CONF_MODEL)
    if not model and capabilities is not None:
        model = capabilities.get("model")

    # Set up device
    bulb = Bulb(host, model=model or None)
    if capabilities is None:
        capabilities = await hass.async_add_executor_job(bulb.get_capabilities)

    return YeelightDevice(hass, host, entry.options, bulb, capabilities)<|MERGE_RESOLUTION|>--- conflicted
+++ resolved
@@ -194,7 +194,7 @@
             async_dispatcher_connect(
                 hass,
                 DEVICE_INITIALIZED.format(host),
-                _load_platforms,
+                _async_load_platforms,
             )
         )
 
@@ -206,15 +206,12 @@
 
         entry_data[DATA_DEVICE] = device
 
-    async def _load_platforms():
+    @callback
+    def _async_load_platforms():
         if entry_data[DATA_PLATFORMS_LOADED]:
             return
-<<<<<<< HEAD
-=======
         entry_data[DATA_PLATFORMS_LOADED] = True
->>>>>>> 2b93ee0b
         hass.config_entries.async_setup_platforms(entry, PLATFORMS)
-        entry_data[DATA_PLATFORMS_LOADED] = True
 
     # Move options from data for imported entries
     # Initialize options with default values for other entries
