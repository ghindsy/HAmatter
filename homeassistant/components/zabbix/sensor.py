"""Support for Zabbix sensors."""

from __future__ import annotations

from collections.abc import Mapping
from enum import StrEnum
import logging
from typing import Any, Final, cast

import voluptuous as vol
from zabbix_utils import APIRequestError, ProcessingError, ZabbixAPI

from homeassistant.components.sensor import (
<<<<<<< HEAD
    DOMAIN as SENSOR_DOMAIN,
    PLATFORM_SCHEMA,
    SensorEntity,
)
from homeassistant.config_entries import ConfigEntry
from homeassistant.const import CONF_HOST, CONF_SENSORS, CONF_URL
=======
    PLATFORM_SCHEMA as SENSOR_PLATFORM_SCHEMA,
    SensorEntity,
)
from homeassistant.const import CONF_NAME
>>>>>>> e30f3155
from homeassistant.core import HomeAssistant
import homeassistant.helpers.config_validation as cv
from homeassistant.helpers.device_registry import DeviceEntryType, DeviceInfo
from homeassistant.helpers.entity_platform import AddEntitiesCallback
from homeassistant.helpers.typing import ConfigType, DiscoveryInfoType

from .const import (
    CONF_SENSOR_TRIGGERS,
    CONF_SENSOR_TRIGGERS_HOSTIDS,
    CONF_SENSOR_TRIGGERS_INDIVIDUAL,
    CONF_SENSOR_TRIGGERS_NAME,
    DEFAULT_TRIGGER_NAME,
    DOMAIN,
    ZAPI,
)

_LOGGER = logging.getLogger(__name__)

_ZABBIX_ID_LIST_SCHEMA = vol.Schema([int])
_ZABBIX_TRIGGER_SCHEMA = vol.Schema(
    {
        vol.Optional(CONF_SENSOR_TRIGGERS_HOSTIDS, default=[]): _ZABBIX_ID_LIST_SCHEMA,
        vol.Optional(CONF_SENSOR_TRIGGERS_INDIVIDUAL, default=False): cv.boolean,
        vol.Optional(CONF_SENSOR_TRIGGERS_NAME): cv.string,
    }
)

<<<<<<< HEAD
PLATFORM_SCHEMA = PLATFORM_SCHEMA.extend(
    {vol.Required(CONF_SENSOR_TRIGGERS): vol.Any(_ZABBIX_TRIGGER_SCHEMA, None)}
=======
# SCAN_INTERVAL = 30
#
PLATFORM_SCHEMA = SENSOR_PLATFORM_SCHEMA.extend(
    {vol.Required(_CONF_TRIGGERS): vol.Any(_ZABBIX_TRIGGER_SCHEMA, None)}
>>>>>>> e30f3155
)


async def async_zabbix_sensors(
    hass: HomeAssistant,
    config: ConfigType,
    entry_id: str | None = None,
) -> list[ZabbixTriggerCountSensor] | None:
    """Set up Zabbix sensors."""
    sensors: list[ZabbixTriggerCountSensor] = []
    configuration_url: str | None = None

    if entry_id is None:
        # this is from configuration.yaml
        zapi: ZabbixAPI
        if not (zapi := hass.data[DOMAIN].get(ZAPI)):
            _LOGGER.error("Zabbix integration hasn't been loaded? zapi is None")
            return None
        entry_id = "configuration"
        configuration_url = hass.data[DOMAIN].get(CONF_HOST)
    elif not (zapi := hass.data[DOMAIN][entry_id].get(ZAPI)):
        _LOGGER.error("Zabbix integration hasn't been loaded? zapi is None")
        return None
    if configuration_url is None:
        configuration_url = hass.data[DOMAIN][entry_id].get(CONF_URL)
    _LOGGER.info("Connected to Zabbix API Version %s", zapi.api_version())

    # The following code seems overly complex. Need to think about this...
    if trigger_conf := config.get(CONF_SENSOR_TRIGGERS):
        hostids: list[str] = cast(
            list[str], trigger_conf.get(CONF_SENSOR_TRIGGERS_HOSTIDS, [])
        )
        individual: bool = cast(
            bool, trigger_conf.get(CONF_SENSOR_TRIGGERS_INDIVIDUAL, False)
        )
        name: str = cast(
            str, trigger_conf.get(CONF_SENSOR_TRIGGERS_NAME, DEFAULT_TRIGGER_NAME)
        )
        if name is None or name == "":
            name = DEFAULT_TRIGGER_NAME

        if individual:
            # Individual sensor per host
            if not hostids or len(hostids) == 0:
                # We need hostids
                _LOGGER.error("If using 'individual', must specify hostids")
                return None

            for hostid in hostids:
                _LOGGER.debug("Creating Zabbix Sensor: %s", str(hostid))
                # get hostname from hostid
                try:
                    result: Any | None = await hass.async_add_executor_job(
                        lambda local_hostid: zapi.host.get(
                            hostids=local_hostid, output="extend"
                        ),
                        hostid,
                    )
                    assert isinstance(result, list)
                    name = result[0].get("name")
                    zabbix_sensor = ZabbixTriggerCountSensor(
                        zapi,
                        name,
                        entry_id,
                        configuration_url,
                        ZabbixTriggerCountSensorType.SINGLE_HOST_TYPE,
                        [hostid],
                    )
                    sensors.append(zabbix_sensor)
                except (APIRequestError, ProcessingError) as e:
                    _LOGGER.error(
                        "Error getting hostname for hostid: %s. Error message: %s",
                        str(hostid),
                        str(e),
                    )
        elif not hostids or len(hostids) == 0:
            # Single sensor that provides the total count of triggers.
            _LOGGER.debug("Creating Zabbix Sensor")
            zabbix_sensor = ZabbixTriggerCountSensor(
                zapi, name, entry_id, configuration_url
            )
            sensors.append(zabbix_sensor)
        else:
            # Single sensor that sums total issues for all hosts
            _LOGGER.debug("Creating Zabbix Sensor group: %s", str(hostids))
            try:
                if name == DEFAULT_TRIGGER_NAME:
                    name = " ".join(
                        name["name"]
                        for name in await hass.async_add_executor_job(
                            lambda: zapi.host.get(hostids=hostids, output="extend")
                        )
                    )
                zabbix_sensor = ZabbixTriggerCountSensor(
                    zapi,
                    name,
                    entry_id,
                    configuration_url,
                    ZabbixTriggerCountSensorType.MULTIPLE_HOST_TYPE,
                    hostids,
                )
                sensors.append(zabbix_sensor)
            except (APIRequestError, ProcessingError) as e:
                _LOGGER.error(
                    "Error getting hostnames for hostids: %s. Error message: %s",
                    str(hostids),
                    str(e),
                )
    else:
        # Single sensor that provides the total count of triggers.
        _LOGGER.debug("Creating Zabbix Sensor")
        zabbix_sensor = ZabbixTriggerCountSensor(
            zapi, DEFAULT_TRIGGER_NAME, entry_id, configuration_url
        )
        sensors.append(zabbix_sensor)

    return sensors


async def async_setup_entry(
    hass: HomeAssistant,
    config_entry: ConfigEntry,
    async_add_entities: AddEntitiesCallback,
) -> None:
    """Set up sensors from a config entry created in the integrations UI."""
    for entry in hass.data[DOMAIN][config_entry.entry_id][CONF_SENSORS]:
        sensors: list[ZabbixTriggerCountSensor] | None = await async_zabbix_sensors(
            hass, entry, config_entry.entry_id
        )
        if sensors is not None:
            async_add_entities(sensors, update_before_add=True)


async def async_setup_platform(
    hass: HomeAssistant,
    config: ConfigType,
    async_add_entities: AddEntitiesCallback,
    discovery_info: DiscoveryInfoType | None = None,
) -> None:
    """Set up the sensor platform."""
    sensors: list[ZabbixTriggerCountSensor] | None = await async_zabbix_sensors(
        hass, config
    )
    if sensors is not None:
        async_add_entities(sensors, update_before_add=True)


class ZabbixTriggerCountSensorType(StrEnum):
    """Type of Zabbix sensors."""

    DEFAULT_TYPE: Final = "default"
    SINGLE_HOST_TYPE: Final = "single_host"
    MULTIPLE_HOST_TYPE: Final = "mnultiple_hosts"


class ZabbixTriggerCountSensor(SensorEntity):
    """Get the active trigger count for all Zabbix monitored hosts."""

    _attr_has_entity_name = True
    sensor_index: int = 0

    def __init__(
        self,
        zapi: ZabbixAPI,
        name: str,
        entry_id: str,
        configuration_url: str,
        sensor_type: ZabbixTriggerCountSensorType = ZabbixTriggerCountSensorType.DEFAULT_TYPE,
        hostids: list[str] | None = None,
    ) -> None:
        """Initialize."""
        self.zapi: ZabbixAPI = zapi
        self._attr_name = name
        self._attr_native_value = None
        self._attr_native_unit_of_measurement = "issues"
        self._attr_available = True
        self.sensor_type: ZabbixTriggerCountSensorType = sensor_type
        self.hostids: list[str] | None = hostids
        self._attr_attributes: Mapping[str, Any]
        if self.sensor_type == ZabbixTriggerCountSensorType.SINGLE_HOST_TYPE:
            self._attr_attributes = {"Host ID": self.hostids}
        elif self.sensor_type == ZabbixTriggerCountSensorType.MULTIPLE_HOST_TYPE:
            self._attr_attributes = {"Host IDs": self.hostids}
        else:
            self._attr_attributes = {"Host IDs": "All"}
        self.entity_id = SENSOR_DOMAIN + "." + DOMAIN + "_" + name
        ZabbixTriggerCountSensor.sensor_index += 1
        self._attr_unique_id = (
            f"{entry_id}:{ZabbixTriggerCountSensor.sensor_index}-{name}"
        )
        self._attr_device_info = DeviceInfo(
            name="Zabbix",
            configuration_url=configuration_url,
            identifiers={(DOMAIN, entry_id)},
            entry_type=DeviceEntryType.SERVICE,
        )

    async def async_update(self) -> None:
        """Update the sensor."""

        _LOGGER.debug("Updating ZabbixTriggerCountSensor: %s", str(self._attr_name))
        try:
            if self.sensor_type in (
                ZabbixTriggerCountSensorType.SINGLE_HOST_TYPE,
                ZabbixTriggerCountSensorType.MULTIPLE_HOST_TYPE,
            ):
                triggers: list = await self.hass.async_add_executor_job(
                    lambda: self.zapi.trigger.get(
                        hostids=self.hostids,
                        output="extend",
                        only_true=1,
                        monitored=1,
                        filter={"value": 1},
                    )
                )
            else:
                triggers = await self.hass.async_add_executor_job(
                    lambda: self.zapi.trigger.get(
                        output="extend", only_true=1, monitored=1, filter={"value": 1}
                    )
                )
            assert isinstance(triggers, list)
            self._attr_native_value = str(len(triggers))
            self._attr_available = True
        except (APIRequestError, ProcessingError) as e:
            self._attr_available = False
            _LOGGER.error(
                "Error updating ZabbixTriggerCountSensor: %s. Error message: %s",
                str(self._attr_name),
                str(e),
            )<|MERGE_RESOLUTION|>--- conflicted
+++ resolved
@@ -11,19 +11,12 @@
 from zabbix_utils import APIRequestError, ProcessingError, ZabbixAPI
 
 from homeassistant.components.sensor import (
-<<<<<<< HEAD
     DOMAIN as SENSOR_DOMAIN,
-    PLATFORM_SCHEMA,
+    PLATFORM_SCHEMA as SENSOR_PLATFORM_SCHEMA,
     SensorEntity,
 )
 from homeassistant.config_entries import ConfigEntry
 from homeassistant.const import CONF_HOST, CONF_SENSORS, CONF_URL
-=======
-    PLATFORM_SCHEMA as SENSOR_PLATFORM_SCHEMA,
-    SensorEntity,
-)
-from homeassistant.const import CONF_NAME
->>>>>>> e30f3155
 from homeassistant.core import HomeAssistant
 import homeassistant.helpers.config_validation as cv
 from homeassistant.helpers.device_registry import DeviceEntryType, DeviceInfo
@@ -51,15 +44,8 @@
     }
 )
 
-<<<<<<< HEAD
-PLATFORM_SCHEMA = PLATFORM_SCHEMA.extend(
+PLATFORM_SCHEMA = SENSOR_PLATFORM_SCHEMA.extend(
     {vol.Required(CONF_SENSOR_TRIGGERS): vol.Any(_ZABBIX_TRIGGER_SCHEMA, None)}
-=======
-# SCAN_INTERVAL = 30
-#
-PLATFORM_SCHEMA = SENSOR_PLATFORM_SCHEMA.extend(
-    {vol.Required(_CONF_TRIGGERS): vol.Any(_ZABBIX_TRIGGER_SCHEMA, None)}
->>>>>>> e30f3155
 )
 
 
