--- conflicted
+++ resolved
@@ -646,13 +646,8 @@
 
         device_path = f"socket://{discovery_info.host}:{port}"
 
-<<<<<<< HEAD
-        await self._set_unique_id_or_update_path(
+        await self._set_unique_id_and_update_ignored_flow(
             unique_id=name,
-=======
-        await self._set_unique_id_and_update_ignored_flow(
-            unique_id=node_name,
->>>>>>> 94060b15
             device_path=device_path,
         )
 
