--- conflicted
+++ resolved
@@ -15,12 +15,7 @@
     ATTR_ATTRIBUTE_NAME,
     ATTR_VALUE,
     REPORT_CONFIG_ASAP,
-<<<<<<< HEAD
     REPORT_CONFIG_MIN_INT_IMMEDIATE,
-=======
-    REPORT_CONFIG_DEFAULT,
-    REPORT_CONFIG_IMMEDIATE,
->>>>>>> 560fbd1a
     REPORT_CONFIG_MAX_INT,
     REPORT_CONFIG_MIN_INT,
     SIGNAL_ATTR_UPDATED,
@@ -135,7 +130,6 @@
 class InovelliCluster(ClientChannel):
     """Inovelli Button Press Event channel."""
 
-<<<<<<< HEAD
     REPORT_CONFIG = []
 
 
@@ -180,60 +174,4 @@
             "attr": "device_run_time",
             "config": (REPORT_CONFIG_MIN_INT, REPORT_CONFIG_MAX_INT, 1),
         },
-    ]
-=======
-    REPORT_CONFIG = ()
-
-
-@registries.CHANNEL_ONLY_CLUSTERS.register(registries.IKEA_AIR_PURIFIER_CLUSTER)
-@registries.ZIGBEE_CHANNEL_REGISTRY.register(registries.IKEA_AIR_PURIFIER_CLUSTER)
-class IkeaAirPurifierChannel(ZigbeeChannel):
-    """IKEA Air Purifier channel."""
-
-    REPORT_CONFIG = (
-        AttrReportConfig(attr="filter_run_time", config=REPORT_CONFIG_DEFAULT),
-        AttrReportConfig(attr="replace_filter", config=REPORT_CONFIG_IMMEDIATE),
-        AttrReportConfig(attr="filter_life_time", config=REPORT_CONFIG_DEFAULT),
-        AttrReportConfig(attr="disable_led", config=REPORT_CONFIG_IMMEDIATE),
-        AttrReportConfig(attr="air_quality_25pm", config=REPORT_CONFIG_IMMEDIATE),
-        AttrReportConfig(attr="child_lock", config=REPORT_CONFIG_IMMEDIATE),
-        AttrReportConfig(attr="fan_mode", config=REPORT_CONFIG_IMMEDIATE),
-        AttrReportConfig(attr="fan_speed", config=REPORT_CONFIG_IMMEDIATE),
-        AttrReportConfig(attr="device_run_time", config=REPORT_CONFIG_DEFAULT),
-    )
-
-    @property
-    def fan_mode(self) -> int | None:
-        """Return current fan mode."""
-        return self.cluster.get("fan_mode")
-
-    @property
-    def fan_mode_sequence(self) -> int | None:
-        """Return possible fan mode speeds."""
-        return self.cluster.get("fan_mode_sequence")
-
-    async def async_set_speed(self, value) -> None:
-        """Set the speed of the fan."""
-
-        try:
-            await self.cluster.write_attributes({"fan_mode": value})
-        except ZigbeeException as ex:
-            self.error("Could not set speed: %s", ex)
-            return
-
-    async def async_update(self) -> None:
-        """Retrieve latest state."""
-        await self.get_attribute_value("fan_mode", from_cache=False)
-
-    @callback
-    def attribute_updated(self, attrid: int, value: Any) -> None:
-        """Handle attribute update from fan cluster."""
-        attr_name = self._get_attribute_name(attrid)
-        self.debug(
-            "Attribute report '%s'[%s] = %s", self.cluster.name, attr_name, value
-        )
-        if attr_name == "fan_mode":
-            self.async_send_signal(
-                f"{self.unique_id}_{SIGNAL_ATTR_UPDATED}", attrid, attr_name, value
-            )
->>>>>>> 560fbd1a
+    ]