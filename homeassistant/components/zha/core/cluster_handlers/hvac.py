--- conflicted
+++ resolved
@@ -131,19 +131,6 @@
         ),
     )
     ZCL_INIT_ATTRS: dict[str, bool] = {
-<<<<<<< HEAD
-        "abs_min_heat_setpoint_limit": True,
-        "abs_max_heat_setpoint_limit": True,
-        "abs_min_cool_setpoint_limit": True,
-        "abs_max_cool_setpoint_limit": True,
-        "ctrl_sequence_of_oper": False,
-        "max_cool_setpoint_limit": True,
-        "max_heat_setpoint_limit": True,
-        "min_cool_setpoint_limit": True,
-        "min_heat_setpoint_limit": True,
-        "local_temperature_calibration": True,
-        "setpoint_change_source": False,
-=======
         Thermostat.AttributeDefs.abs_min_heat_setpoint_limit.name: True,
         Thermostat.AttributeDefs.abs_max_heat_setpoint_limit.name: True,
         Thermostat.AttributeDefs.abs_min_cool_setpoint_limit.name: True,
@@ -154,7 +141,7 @@
         Thermostat.AttributeDefs.min_cool_setpoint_limit.name: True,
         Thermostat.AttributeDefs.min_heat_setpoint_limit.name: True,
         Thermostat.AttributeDefs.local_temperature_calibration.name: True,
->>>>>>> 24c9bdda
+        Thermostat.AttributeDefs.setpoint_change_source.name: True,
     }
 
     @property
