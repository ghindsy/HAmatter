--- conflicted
+++ resolved
@@ -471,36 +471,16 @@
                 "Attempting to checkin with device - missed checkins: %s",
                 self._checkins_missed_count,
             )
-<<<<<<< HEAD
-            self.update_available(False)
-            return
-
-        self._checkins_missed_count += 1
-        self.debug(
-            "Attempting to checkin with device - missed checkins: %s",
-            self._checkins_missed_count,
-        )
-        if not self.basic_ch:
-            self.debug("does not have a mandatory basic cluster")
-            self.update_available(False)
-            return
-
-        try:
-            await self.basic_ch.read_attribute(ATTR_MANUFACTURER)
-            self._checkins_missed_count = 0
-        except HomeAssistantError:
-            self.debug("Failed to ping device")
-=======
             if not self.basic_ch:
                 self.debug("does not have a mandatory basic cluster")
                 self.update_available(False)
                 return
-            res = await self.basic_ch.get_attribute_value(
-                ATTR_MANUFACTURER, from_cache=False
-            )
-            if res is not None:
+
+            try:
+                await self.basic_ch.read_attribute(ATTR_MANUFACTURER)
                 self._checkins_missed_count = 0
->>>>>>> 32b0bf6b
+            except HomeAssistantError:
+                self.debug("Failed to ping device")
 
     def update_available(self, available: bool) -> None:
         """Update device availability and signal entities."""
