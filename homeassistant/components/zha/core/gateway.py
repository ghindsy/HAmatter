"""
Virtual gateway for Zigbee Home Automation.

For more details about this component, please refer to the documentation at
https://home-assistant.io/components/zha/
"""

import asyncio
import collections
import itertools
import logging
import os
import traceback

from homeassistant.components.system_log import LogEntry, _figure_out_source
from homeassistant.core import callback
from homeassistant.helpers.device_registry import (
    CONNECTION_ZIGBEE,
    async_get_registry as get_dev_reg,
)
from homeassistant.helpers.dispatcher import async_dispatcher_send

from ..api import async_get_device_info
from .const import (
<<<<<<< HEAD
    ADD_DEVICE_RELAY_LOGGERS, ATTR_MANUFACTURER, BELLOWS, CONF_BAUDRATE,
    CONF_DATABASE, CONF_RADIO_TYPE, CONF_USB_PATH, CONTROLLER, CURRENT,
    DATA_ZHA, DATA_ZHA_BRIDGE_ID, DATA_ZHA_GATEWAY, DEBUG_LEVELS,
    DEFAULT_BAUDRATE, DEFAULT_DATABASE_NAME, DEVICE_FULL_INIT,
    DEVICE_INFO, DEVICE_JOINED, DEVICE_REMOVED, DOMAIN, IEEE, LOG_ENTRY,
    LOG_OUTPUT, MODEL, NWK, ORIGINAL, RADIO, RADIO_DESCRIPTION, RAW_INIT,
    SIGNAL_REMOVE, SIGNATURE, TYPE, UNKNOWN_MANUFACTURER, UNKNOWN_MODEL, ZHA,
    ZHA_GW_MSG, ZIGPY, ZIGPY_DECONZ, ZIGPY_XBEE, ZIGPY_ZIGATE)
from .device import DeviceStatus, ZHADevice
from .discovery import (
    async_dispatch_discovery_info, async_process_endpoint
=======
    ATTR_IEEE,
    ATTR_MANUFACTURER,
    ATTR_MODEL,
    ATTR_NWK,
    ATTR_SIGNATURE,
    ATTR_TYPE,
    CONF_BAUDRATE,
    CONF_DATABASE,
    CONF_RADIO_TYPE,
    CONF_USB_PATH,
    CONTROLLER,
    DATA_ZHA,
    DATA_ZHA_BRIDGE_ID,
    DATA_ZHA_GATEWAY,
    DEBUG_COMP_BELLOWS,
    DEBUG_COMP_ZHA,
    DEBUG_COMP_ZIGPY,
    DEBUG_COMP_ZIGPY_DECONZ,
    DEBUG_COMP_ZIGPY_XBEE,
    DEBUG_LEVEL_CURRENT,
    DEBUG_LEVEL_ORIGINAL,
    DEBUG_LEVELS,
    DEBUG_RELAY_LOGGERS,
    DEFAULT_BAUDRATE,
    DEFAULT_DATABASE_NAME,
    DOMAIN,
    SIGNAL_REMOVE,
    UNKNOWN_MANUFACTURER,
    UNKNOWN_MODEL,
    ZHA_GW_MSG,
    ZHA_GW_MSG_DEVICE_FULL_INIT,
    ZHA_GW_MSG_DEVICE_INFO,
    ZHA_GW_MSG_DEVICE_JOINED,
    ZHA_GW_MSG_DEVICE_REMOVED,
    ZHA_GW_MSG_LOG_ENTRY,
    ZHA_GW_MSG_LOG_OUTPUT,
    ZHA_GW_MSG_RAW_INIT,
    ZHA_GW_RADIO,
    ZHA_GW_RADIO_DESCRIPTION,
>>>>>>> 0449132c
)
from .device import DeviceStatus, ZHADevice
from .discovery import async_dispatch_discovery_info, async_process_endpoint
from .patches import apply_application_controller_patch
from .registries import RADIO_TYPES
from .store import async_get_registry

_LOGGER = logging.getLogger(__name__)

EntityReference = collections.namedtuple(
    "EntityReference",
    "reference_id zha_device cluster_channels device_info remove_future",
)


class ZHAGateway:
    """Gateway that handles events that happen on the ZHA Zigbee network."""

    def __init__(self, hass, config, config_entry):
        """Initialize the gateway."""
        self._hass = hass
        self._config = config
        self._devices = {}
        self._device_registry = collections.defaultdict(list)
        self.zha_storage = None
        self.ha_device_registry = None
        self.application_controller = None
        self.radio_description = None
        hass.data[DATA_ZHA][DATA_ZHA_GATEWAY] = self
        self._log_levels = {
            DEBUG_LEVEL_ORIGINAL: async_capture_log_levels(),
            DEBUG_LEVEL_CURRENT: async_capture_log_levels(),
        }
        self.debug_enabled = False
        self._log_relay_handler = LogRelayHandler(hass, self)
        self._config_entry = config_entry

    async def async_initialize(self):
        """Initialize controller and connect radio."""
        self.zha_storage = await async_get_registry(self._hass)
        self.ha_device_registry = await get_dev_reg(self._hass)

        usb_path = self._config_entry.data.get(CONF_USB_PATH)
        baudrate = self._config.get(CONF_BAUDRATE, DEFAULT_BAUDRATE)
        radio_type = self._config_entry.data.get(CONF_RADIO_TYPE)

        radio_details = RADIO_TYPES[radio_type][ZHA_GW_RADIO]()
        radio = radio_details[ZHA_GW_RADIO]
        self.radio_description = RADIO_TYPES[radio_type][ZHA_GW_RADIO_DESCRIPTION]
        await radio.connect(usb_path, baudrate)

        if CONF_DATABASE in self._config:
            database = self._config[CONF_DATABASE]
        else:
            database = os.path.join(self._hass.config.config_dir, DEFAULT_DATABASE_NAME)

        self.application_controller = radio_details[CONTROLLER](radio, database)
        apply_application_controller_patch(self)
        self.application_controller.add_listener(self)
        await self.application_controller.startup(auto_form=True)
        self._hass.data[DATA_ZHA][DATA_ZHA_BRIDGE_ID] = str(
            self.application_controller.ieee
        )

        init_tasks = []
        semaphore = asyncio.Semaphore(2)

        async def init_with_semaphore(coro, semaphore):
            """Don't flood the zigbee network during initialization."""
            async with semaphore:
                await coro

        for device in self.application_controller.devices.values():
            if device.nwk == 0x0000:
                continue
            init_tasks.append(
                init_with_semaphore(
                    self.async_device_initialized(device, False), semaphore
                )
            )
        await asyncio.gather(*init_tasks)

    def device_joined(self, device):
        """Handle device joined.

        At this point, no information about the device is known other than its
        address
        """
        async_dispatcher_send(
            self._hass,
            ZHA_GW_MSG,
            {
                ATTR_TYPE: ZHA_GW_MSG_DEVICE_JOINED,
                ATTR_NWK: device.nwk,
                ATTR_IEEE: str(device.ieee),
            },
        )

    def raw_device_initialized(self, device):
        """Handle a device initialization without quirks loaded."""
        if device.nwk == 0x0000:
            return

        manuf = device.manufacturer
        async_dispatcher_send(
            self._hass,
            ZHA_GW_MSG,
            {
                ATTR_TYPE: ZHA_GW_MSG_RAW_INIT,
                ATTR_NWK: device.nwk,
                ATTR_IEEE: str(device.ieee),
                ATTR_MODEL: device.model if device.model else UNKNOWN_MODEL,
                ATTR_MANUFACTURER: manuf if manuf else UNKNOWN_MANUFACTURER,
                ATTR_SIGNATURE: device.get_signature(),
            },
        )

    def device_initialized(self, device):
        """Handle device joined and basic information discovered."""
        self._hass.async_create_task(self.async_device_initialized(device, True))

    def device_left(self, device):
        """Handle device leaving the network."""
        pass

    async def _async_remove_device(self, device, entity_refs):
        if entity_refs is not None:
            remove_tasks = []
            for entity_ref in entity_refs:
                remove_tasks.append(entity_ref.remove_future)
            await asyncio.wait(remove_tasks)
        reg_device = self.ha_device_registry.async_get_device(
            {(DOMAIN, str(device.ieee))}, set()
        )
        if reg_device is not None:
            self.ha_device_registry.async_remove_device(reg_device.id)

    def device_removed(self, device):
        """Handle device being removed from the network."""
        zha_device = self._devices.pop(device.ieee, None)
        entity_refs = self._device_registry.pop(device.ieee, None)
        if zha_device is not None:
            device_info = async_get_device_info(self._hass, zha_device)
            zha_device.async_unsub_dispatcher()
            async_dispatcher_send(
                self._hass, "{}_{}".format(SIGNAL_REMOVE, str(zha_device.ieee))
            )
            asyncio.ensure_future(self._async_remove_device(zha_device, entity_refs))
            if device_info is not None:
                async_dispatcher_send(
                    self._hass,
                    ZHA_GW_MSG,
                    {
                        ATTR_TYPE: ZHA_GW_MSG_DEVICE_REMOVED,
                        ZHA_GW_MSG_DEVICE_INFO: device_info,
                    },
                )

    def get_device(self, ieee):
        """Return ZHADevice for given ieee."""
        return self._devices.get(ieee)

    def get_entity_reference(self, entity_id):
        """Return entity reference for given entity_id if found."""
        for entity_reference in itertools.chain.from_iterable(
            self.device_registry.values()
        ):
            if entity_id == entity_reference.reference_id:
                return entity_reference

    def remove_entity_reference(self, entity):
        """Remove entity reference for given entity_id if found."""
        if entity.zha_device.ieee in self.device_registry:
            entity_refs = self.device_registry.get(entity.zha_device.ieee)
            self.device_registry[entity.zha_device.ieee] = [
                e for e in entity_refs if e.reference_id != entity.entity_id
            ]

    @property
    def devices(self):
        """Return devices."""
        return self._devices

    @property
    def device_registry(self):
        """Return entities by ieee."""
        return self._device_registry

    def register_entity_reference(
        self,
        ieee,
        reference_id,
        zha_device,
        cluster_channels,
        device_info,
        remove_future,
    ):
        """Record the creation of a hass entity associated with ieee."""
        self._device_registry[ieee].append(
            EntityReference(
                reference_id=reference_id,
                zha_device=zha_device,
                cluster_channels=cluster_channels,
                device_info=device_info,
                remove_future=remove_future,
            )
        )

    @callback
    def async_enable_debug_mode(self):
        """Enable debug mode for ZHA."""
        self._log_levels[DEBUG_LEVEL_ORIGINAL] = async_capture_log_levels()
        async_set_logger_levels(DEBUG_LEVELS)
        self._log_levels[DEBUG_LEVEL_CURRENT] = async_capture_log_levels()

        for logger_name in DEBUG_RELAY_LOGGERS:
            logging.getLogger(logger_name).addHandler(self._log_relay_handler)

        self.debug_enabled = True

    @callback
    def async_disable_debug_mode(self):
        """Disable debug mode for ZHA."""
        async_set_logger_levels(self._log_levels[DEBUG_LEVEL_ORIGINAL])
        self._log_levels[DEBUG_LEVEL_CURRENT] = async_capture_log_levels()
        for logger_name in DEBUG_RELAY_LOGGERS:
            logging.getLogger(logger_name).removeHandler(self._log_relay_handler)
        self.debug_enabled = False

    @callback
    def _async_get_or_create_device(self, zigpy_device, is_new_join):
        """Get or create a ZHA device."""
        zha_device = self._devices.get(zigpy_device.ieee)
        if zha_device is None:
            zha_device = ZHADevice(self._hass, zigpy_device, self)
            self._devices[zigpy_device.ieee] = zha_device
            self.ha_device_registry.async_get_or_create(
                config_entry_id=self._config_entry.entry_id,
                connections={(CONNECTION_ZIGBEE, str(zha_device.ieee))},
                identifiers={(DOMAIN, str(zha_device.ieee))},
                name=zha_device.name,
                manufacturer=zha_device.manufacturer,
                model=zha_device.model,
            )
        if not is_new_join:
            entry = self.zha_storage.async_get_or_create(zha_device)
            zha_device.async_update_last_seen(entry.last_seen)
        return zha_device

    @callback
    def async_device_became_available(
        self, sender, is_reply, profile, cluster, src_ep, dst_ep, tsn, command_id, args
    ):
        """Handle tasks when a device becomes available."""
        self.async_update_device(sender)

    @callback
    def async_update_device(self, sender):
        """Update device that has just become available."""
        if sender.ieee in self.devices:
            device = self.devices[sender.ieee]
            # avoid a race condition during new joins
            if device.status is DeviceStatus.INITIALIZED:
                device.update_available(True)

    async def async_update_device_storage(self):
        """Update the devices in the store."""
        for device in self.devices.values():
            self.zha_storage.async_update(device)
        await self.zha_storage.async_save()

    async def async_device_initialized(self, device, is_new_join):
        """Handle device joined and basic information discovered (async)."""
        if device.nwk == 0x0000:
            return

        zha_device = self._async_get_or_create_device(device, is_new_join)

        is_rejoin = False
        if zha_device.status is not DeviceStatus.INITIALIZED:
            discovery_infos = []
            for endpoint_id, endpoint in device.endpoints.items():
                async_process_endpoint(
                    self._hass,
                    self._config,
                    endpoint_id,
                    endpoint,
                    discovery_infos,
                    device,
                    zha_device,
                    is_new_join,
                )
        else:
            is_rejoin = is_new_join is True
            _LOGGER.debug(
                "skipping discovery for previously discovered device: %s",
                "{} - is rejoin: {}".format(zha_device.ieee, is_rejoin),
            )

        if is_new_join:
            # configure the device
            await zha_device.async_configure()
            zha_device.update_available(True)
        elif zha_device.is_mains_powered:
            # the device isn't a battery powered device so we should be able
            # to update it now
            _LOGGER.debug(
                "attempting to request fresh state for %s %s",
                zha_device.name,
                "with power source: {}".format(zha_device.power_source),
            )
            await zha_device.async_initialize(from_cache=False)
        else:
            await zha_device.async_initialize(from_cache=True)

        if not is_rejoin:
            for discovery_info in discovery_infos:
                async_dispatch_discovery_info(self._hass, is_new_join, discovery_info)

        if is_new_join:
            device_info = async_get_device_info(
                self._hass, zha_device, self.ha_device_registry
            )
            async_dispatcher_send(
                self._hass,
                ZHA_GW_MSG,
                {
                    ATTR_TYPE: ZHA_GW_MSG_DEVICE_FULL_INIT,
                    ZHA_GW_MSG_DEVICE_INFO: device_info,
                },
            )

    async def shutdown(self):
        """Stop ZHA Controller Application."""
        _LOGGER.debug("Shutting down ZHA ControllerApplication")
        await self.application_controller.shutdown()


@callback
def async_capture_log_levels():
    """Capture current logger levels for ZHA."""
    return {
<<<<<<< HEAD
        BELLOWS: logging.getLogger(BELLOWS).getEffectiveLevel(),
        ZHA: logging.getLogger(ZHA).getEffectiveLevel(),
        ZIGPY: logging.getLogger(ZIGPY).getEffectiveLevel(),
        ZIGPY_XBEE: logging.getLogger(ZIGPY_XBEE).getEffectiveLevel(),
        ZIGPY_DECONZ: logging.getLogger(ZIGPY_DECONZ).getEffectiveLevel(),
        ZIGPY_ZIGATE: logging.getLogger(ZIGPY_ZIGATE).getEffectiveLevel(),
=======
        DEBUG_COMP_BELLOWS: logging.getLogger(DEBUG_COMP_BELLOWS).getEffectiveLevel(),
        DEBUG_COMP_ZHA: logging.getLogger(DEBUG_COMP_ZHA).getEffectiveLevel(),
        DEBUG_COMP_ZIGPY: logging.getLogger(DEBUG_COMP_ZIGPY).getEffectiveLevel(),
        DEBUG_COMP_ZIGPY_XBEE: logging.getLogger(
            DEBUG_COMP_ZIGPY_XBEE
        ).getEffectiveLevel(),
        DEBUG_COMP_ZIGPY_DECONZ: logging.getLogger(
            DEBUG_COMP_ZIGPY_DECONZ
        ).getEffectiveLevel(),
>>>>>>> 0449132c
    }


@callback
def async_set_logger_levels(levels):
    """Set logger levels for ZHA."""
<<<<<<< HEAD
    logging.getLogger(BELLOWS).setLevel(levels[BELLOWS])
    logging.getLogger(ZHA).setLevel(levels[ZHA])
    logging.getLogger(ZIGPY).setLevel(levels[ZIGPY])
    logging.getLogger(ZIGPY_XBEE).setLevel(levels[ZIGPY_XBEE])
    logging.getLogger(ZIGPY_DECONZ).setLevel(levels[ZIGPY_DECONZ])
    logging.getLogger(ZIGPY_ZIGATE).setLevel(levels[ZIGPY_ZIGATE])
=======
    logging.getLogger(DEBUG_COMP_BELLOWS).setLevel(levels[DEBUG_COMP_BELLOWS])
    logging.getLogger(DEBUG_COMP_ZHA).setLevel(levels[DEBUG_COMP_ZHA])
    logging.getLogger(DEBUG_COMP_ZIGPY).setLevel(levels[DEBUG_COMP_ZIGPY])
    logging.getLogger(DEBUG_COMP_ZIGPY_XBEE).setLevel(levels[DEBUG_COMP_ZIGPY_XBEE])
    logging.getLogger(DEBUG_COMP_ZIGPY_DECONZ).setLevel(levels[DEBUG_COMP_ZIGPY_DECONZ])
>>>>>>> 0449132c


class LogRelayHandler(logging.Handler):
    """Log handler for error messages."""

    def __init__(self, hass, gateway):
        """Initialize a new LogErrorHandler."""
        super().__init__()
        self.hass = hass
        self.gateway = gateway

    def emit(self, record):
        """Relay log message via dispatcher."""
        stack = []
        if record.levelno >= logging.WARN:
            if not record.exc_info:
                stack = [f for f, _, _, _ in traceback.extract_stack()]

        entry = LogEntry(record, stack, _figure_out_source(record, stack, self.hass))
        async_dispatcher_send(
            self.hass,
            ZHA_GW_MSG,
            {ATTR_TYPE: ZHA_GW_MSG_LOG_OUTPUT, ZHA_GW_MSG_LOG_ENTRY: entry.to_dict()},
        )<|MERGE_RESOLUTION|>--- conflicted
+++ resolved
@@ -22,19 +22,6 @@
 
 from ..api import async_get_device_info
 from .const import (
-<<<<<<< HEAD
-    ADD_DEVICE_RELAY_LOGGERS, ATTR_MANUFACTURER, BELLOWS, CONF_BAUDRATE,
-    CONF_DATABASE, CONF_RADIO_TYPE, CONF_USB_PATH, CONTROLLER, CURRENT,
-    DATA_ZHA, DATA_ZHA_BRIDGE_ID, DATA_ZHA_GATEWAY, DEBUG_LEVELS,
-    DEFAULT_BAUDRATE, DEFAULT_DATABASE_NAME, DEVICE_FULL_INIT,
-    DEVICE_INFO, DEVICE_JOINED, DEVICE_REMOVED, DOMAIN, IEEE, LOG_ENTRY,
-    LOG_OUTPUT, MODEL, NWK, ORIGINAL, RADIO, RADIO_DESCRIPTION, RAW_INIT,
-    SIGNAL_REMOVE, SIGNATURE, TYPE, UNKNOWN_MANUFACTURER, UNKNOWN_MODEL, ZHA,
-    ZHA_GW_MSG, ZIGPY, ZIGPY_DECONZ, ZIGPY_XBEE, ZIGPY_ZIGATE)
-from .device import DeviceStatus, ZHADevice
-from .discovery import (
-    async_dispatch_discovery_info, async_process_endpoint
-=======
     ATTR_IEEE,
     ATTR_MANUFACTURER,
     ATTR_MODEL,
@@ -54,6 +41,7 @@
     DEBUG_COMP_ZIGPY,
     DEBUG_COMP_ZIGPY_DECONZ,
     DEBUG_COMP_ZIGPY_XBEE,
+    DEBUG_COMP_ZIGPY_ZIGATE,
     DEBUG_LEVEL_CURRENT,
     DEBUG_LEVEL_ORIGINAL,
     DEBUG_LEVELS,
@@ -74,7 +62,6 @@
     ZHA_GW_MSG_RAW_INIT,
     ZHA_GW_RADIO,
     ZHA_GW_RADIO_DESCRIPTION,
->>>>>>> 0449132c
 )
 from .device import DeviceStatus, ZHADevice
 from .discovery import async_dispatch_discovery_info, async_process_endpoint
@@ -417,14 +404,6 @@
 def async_capture_log_levels():
     """Capture current logger levels for ZHA."""
     return {
-<<<<<<< HEAD
-        BELLOWS: logging.getLogger(BELLOWS).getEffectiveLevel(),
-        ZHA: logging.getLogger(ZHA).getEffectiveLevel(),
-        ZIGPY: logging.getLogger(ZIGPY).getEffectiveLevel(),
-        ZIGPY_XBEE: logging.getLogger(ZIGPY_XBEE).getEffectiveLevel(),
-        ZIGPY_DECONZ: logging.getLogger(ZIGPY_DECONZ).getEffectiveLevel(),
-        ZIGPY_ZIGATE: logging.getLogger(ZIGPY_ZIGATE).getEffectiveLevel(),
-=======
         DEBUG_COMP_BELLOWS: logging.getLogger(DEBUG_COMP_BELLOWS).getEffectiveLevel(),
         DEBUG_COMP_ZHA: logging.getLogger(DEBUG_COMP_ZHA).getEffectiveLevel(),
         DEBUG_COMP_ZIGPY: logging.getLogger(DEBUG_COMP_ZIGPY).getEffectiveLevel(),
@@ -434,27 +413,21 @@
         DEBUG_COMP_ZIGPY_DECONZ: logging.getLogger(
             DEBUG_COMP_ZIGPY_DECONZ
         ).getEffectiveLevel(),
->>>>>>> 0449132c
+        DEBUG_COMP_ZIGPY_ZIGATE: logging.getLogger(
+            DEBUG_COMP_ZIGPY_ZIGATE
+        ).getEffectiveLevel(),
     }
 
 
 @callback
 def async_set_logger_levels(levels):
     """Set logger levels for ZHA."""
-<<<<<<< HEAD
-    logging.getLogger(BELLOWS).setLevel(levels[BELLOWS])
-    logging.getLogger(ZHA).setLevel(levels[ZHA])
-    logging.getLogger(ZIGPY).setLevel(levels[ZIGPY])
-    logging.getLogger(ZIGPY_XBEE).setLevel(levels[ZIGPY_XBEE])
-    logging.getLogger(ZIGPY_DECONZ).setLevel(levels[ZIGPY_DECONZ])
-    logging.getLogger(ZIGPY_ZIGATE).setLevel(levels[ZIGPY_ZIGATE])
-=======
     logging.getLogger(DEBUG_COMP_BELLOWS).setLevel(levels[DEBUG_COMP_BELLOWS])
     logging.getLogger(DEBUG_COMP_ZHA).setLevel(levels[DEBUG_COMP_ZHA])
     logging.getLogger(DEBUG_COMP_ZIGPY).setLevel(levels[DEBUG_COMP_ZIGPY])
     logging.getLogger(DEBUG_COMP_ZIGPY_XBEE).setLevel(levels[DEBUG_COMP_ZIGPY_XBEE])
     logging.getLogger(DEBUG_COMP_ZIGPY_DECONZ).setLevel(levels[DEBUG_COMP_ZIGPY_DECONZ])
->>>>>>> 0449132c
+    logging.getLogger(DEBUG_COMP_ZIGPY_ZIGATE).setLevel(levels[DEBUG_COMP_ZIGPY_ZIGATE])
 
 
 class LogRelayHandler(logging.Handler):
