--- conflicted
+++ resolved
@@ -206,15 +206,12 @@
         for attempt in range(STARTUP_RETRIES):
             try:
                 await self.application_controller.startup(auto_form=True)
-<<<<<<< HEAD
-            except zigpy.exceptions.TransientConnectionError as exc:
+            except TransientConnectionError as exc:
                 await self.application_controller.shutdown()
-=======
+                raise ConfigEntryNotReady from exc
             except NetworkSettingsInconsistent:
+                await self.application_controller.shutdown()
                 raise
-            except TransientConnectionError as exc:
->>>>>>> f7f9331c
-                raise ConfigEntryNotReady from exc
             except Exception as exc:  # pylint: disable=broad-except
                 _LOGGER.warning(
                     "Couldn't start %s coordinator (attempt %s of %s)",
