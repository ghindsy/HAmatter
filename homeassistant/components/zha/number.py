"""Support for ZHA AnalogOutput cluster."""
from __future__ import annotations

import ctypes
import functools
import logging
from typing import TYPE_CHECKING, Any, Self

from zhaquirks.quirk_ids import DANFOSS_ALLY_THERMOSTAT

from homeassistant.components.number import NumberEntity, NumberMode
from homeassistant.config_entries import ConfigEntry
from homeassistant.const import EntityCategory, Platform, UnitOfMass, UnitOfTemperature
from homeassistant.core import HomeAssistant, callback
from homeassistant.helpers.dispatcher import async_dispatcher_connect
from homeassistant.helpers.entity_platform import AddEntitiesCallback
from homeassistant.helpers.typing import UndefinedType

from .core import discovery
from .core.const import (
    CLUSTER_HANDLER_ANALOG_OUTPUT,
    CLUSTER_HANDLER_BASIC,
    CLUSTER_HANDLER_COLOR,
    CLUSTER_HANDLER_INOVELLI,
    CLUSTER_HANDLER_LEVEL,
    CLUSTER_HANDLER_THERMOSTAT,
    SIGNAL_ADD_ENTITIES,
    SIGNAL_ATTR_UPDATED,
)
from .core.helpers import get_zha_data
from .core.registries import ZHA_ENTITIES
from .entity import ZhaEntity

if TYPE_CHECKING:
    from .core.cluster_handlers import ClusterHandler
    from .core.device import ZHADevice

_LOGGER = logging.getLogger(__name__)

STRICT_MATCH = functools.partial(ZHA_ENTITIES.strict_match, Platform.NUMBER)
CONFIG_DIAGNOSTIC_MATCH = functools.partial(
    ZHA_ENTITIES.config_diagnostic_match, Platform.NUMBER
)


UNITS = {
    0: "Square-meters",
    1: "Square-feet",
    2: "Milliamperes",
    3: "Amperes",
    4: "Ohms",
    5: "Volts",
    6: "Kilo-volts",
    7: "Mega-volts",
    8: "Volt-amperes",
    9: "Kilo-volt-amperes",
    10: "Mega-volt-amperes",
    11: "Volt-amperes-reactive",
    12: "Kilo-volt-amperes-reactive",
    13: "Mega-volt-amperes-reactive",
    14: "Degrees-phase",
    15: "Power-factor",
    16: "Joules",
    17: "Kilojoules",
    18: "Watt-hours",
    19: "Kilowatt-hours",
    20: "BTUs",
    21: "Therms",
    22: "Ton-hours",
    23: "Joules-per-kilogram-dry-air",
    24: "BTUs-per-pound-dry-air",
    25: "Cycles-per-hour",
    26: "Cycles-per-minute",
    27: "Hertz",
    28: "Grams-of-water-per-kilogram-dry-air",
    29: "Percent-relative-humidity",
    30: "Millimeters",
    31: "Meters",
    32: "Inches",
    33: "Feet",
    34: "Watts-per-square-foot",
    35: "Watts-per-square-meter",
    36: "Lumens",
    37: "Luxes",
    38: "Foot-candles",
    39: "Kilograms",
    40: "Pounds-mass",
    41: "Tons",
    42: "Kilograms-per-second",
    43: "Kilograms-per-minute",
    44: "Kilograms-per-hour",
    45: "Pounds-mass-per-minute",
    46: "Pounds-mass-per-hour",
    47: "Watts",
    48: "Kilowatts",
    49: "Megawatts",
    50: "BTUs-per-hour",
    51: "Horsepower",
    52: "Tons-refrigeration",
    53: "Pascals",
    54: "Kilopascals",
    55: "Bars",
    56: "Pounds-force-per-square-inch",
    57: "Centimeters-of-water",
    58: "Inches-of-water",
    59: "Millimeters-of-mercury",
    60: "Centimeters-of-mercury",
    61: "Inches-of-mercury",
    62: "°C",
    63: "°K",
    64: "°F",
    65: "Degree-days-Celsius",
    66: "Degree-days-Fahrenheit",
    67: "Years",
    68: "Months",
    69: "Weeks",
    70: "Days",
    71: "Hours",
    72: "Minutes",
    73: "Seconds",
    74: "Meters-per-second",
    75: "Kilometers-per-hour",
    76: "Feet-per-second",
    77: "Feet-per-minute",
    78: "Miles-per-hour",
    79: "Cubic-feet",
    80: "Cubic-meters",
    81: "Imperial-gallons",
    82: "Liters",
    83: "Us-gallons",
    84: "Cubic-feet-per-minute",
    85: "Cubic-meters-per-second",
    86: "Imperial-gallons-per-minute",
    87: "Liters-per-second",
    88: "Liters-per-minute",
    89: "Us-gallons-per-minute",
    90: "Degrees-angular",
    91: "Degrees-Celsius-per-hour",
    92: "Degrees-Celsius-per-minute",
    93: "Degrees-Fahrenheit-per-hour",
    94: "Degrees-Fahrenheit-per-minute",
    95: None,
    96: "Parts-per-million",
    97: "Parts-per-billion",
    98: "%",
    99: "Percent-per-second",
    100: "Per-minute",
    101: "Per-second",
    102: "Psi-per-Degree-Fahrenheit",
    103: "Radians",
    104: "Revolutions-per-minute",
    105: "Currency1",
    106: "Currency2",
    107: "Currency3",
    108: "Currency4",
    109: "Currency5",
    110: "Currency6",
    111: "Currency7",
    112: "Currency8",
    113: "Currency9",
    114: "Currency10",
    115: "Square-inches",
    116: "Square-centimeters",
    117: "BTUs-per-pound",
    118: "Centimeters",
    119: "Pounds-mass-per-second",
    120: "Delta-Degrees-Fahrenheit",
    121: "Delta-Degrees-Kelvin",
    122: "Kilohms",
    123: "Megohms",
    124: "Millivolts",
    125: "Kilojoules-per-kilogram",
    126: "Megajoules",
    127: "Joules-per-degree-Kelvin",
    128: "Joules-per-kilogram-degree-Kelvin",
    129: "Kilohertz",
    130: "Megahertz",
    131: "Per-hour",
    132: "Milliwatts",
    133: "Hectopascals",
    134: "Millibars",
    135: "Cubic-meters-per-hour",
    136: "Liters-per-hour",
    137: "Kilowatt-hours-per-square-meter",
    138: "Kilowatt-hours-per-square-foot",
    139: "Megajoules-per-square-meter",
    140: "Megajoules-per-square-foot",
    141: "Watts-per-square-meter-Degree-Kelvin",
    142: "Cubic-feet-per-second",
    143: "Percent-obscuration-per-foot",
    144: "Percent-obscuration-per-meter",
    145: "Milliohms",
    146: "Megawatt-hours",
    147: "Kilo-BTUs",
    148: "Mega-BTUs",
    149: "Kilojoules-per-kilogram-dry-air",
    150: "Megajoules-per-kilogram-dry-air",
    151: "Kilojoules-per-degree-Kelvin",
    152: "Megajoules-per-degree-Kelvin",
    153: "Newton",
    154: "Grams-per-second",
    155: "Grams-per-minute",
    156: "Tons-per-hour",
    157: "Kilo-BTUs-per-hour",
    158: "Hundredths-seconds",
    159: "Milliseconds",
    160: "Newton-meters",
    161: "Millimeters-per-second",
    162: "Millimeters-per-minute",
    163: "Meters-per-minute",
    164: "Meters-per-hour",
    165: "Cubic-meters-per-minute",
    166: "Meters-per-second-per-second",
    167: "Amperes-per-meter",
    168: "Amperes-per-square-meter",
    169: "Ampere-square-meters",
    170: "Farads",
    171: "Henrys",
    172: "Ohm-meters",
    173: "Siemens",
    174: "Siemens-per-meter",
    175: "Teslas",
    176: "Volts-per-degree-Kelvin",
    177: "Volts-per-meter",
    178: "Webers",
    179: "Candelas",
    180: "Candelas-per-square-meter",
    181: "Kelvins-per-hour",
    182: "Kelvins-per-minute",
    183: "Joule-seconds",
    185: "Square-meters-per-Newton",
    186: "Kilogram-per-cubic-meter",
    187: "Newton-seconds",
    188: "Newtons-per-meter",
    189: "Watts-per-meter-per-degree-Kelvin",
}

ICONS = {
    0: "mdi:temperature-celsius",
    1: "mdi:water-percent",
    2: "mdi:gauge",
    3: "mdi:speedometer",
    4: "mdi:percent",
    5: "mdi:air-filter",
    6: "mdi:fan",
    7: "mdi:flash",
    8: "mdi:current-ac",
    9: "mdi:flash",
    10: "mdi:flash",
    11: "mdi:flash",
    12: "mdi:counter",
    13: "mdi:thermometer-lines",
    14: "mdi:timer",
    15: "mdi:palette",
    16: "mdi:brightness-percent",
}


async def async_setup_entry(
    hass: HomeAssistant,
    config_entry: ConfigEntry,
    async_add_entities: AddEntitiesCallback,
) -> None:
    """Set up the Zigbee Home Automation Analog Output from config entry."""
    zha_data = get_zha_data(hass)
    entities_to_create = zha_data.platforms[Platform.NUMBER]

    unsub = async_dispatcher_connect(
        hass,
        SIGNAL_ADD_ENTITIES,
        functools.partial(
            discovery.async_add_entities,
            async_add_entities,
            entities_to_create,
        ),
    )
    config_entry.async_on_unload(unsub)


@STRICT_MATCH(cluster_handler_names=CLUSTER_HANDLER_ANALOG_OUTPUT)
# pylint: disable-next=hass-invalid-inheritance # needs fixing
class ZhaNumber(ZhaEntity, NumberEntity):
    """Representation of a ZHA Number entity."""

    _attr_translation_key: str = "number"

    def __init__(
        self,
        unique_id: str,
        zha_device: ZHADevice,
        cluster_handlers: list[ClusterHandler],
        **kwargs: Any,
    ) -> None:
        """Init this entity."""
        super().__init__(unique_id, zha_device, cluster_handlers, **kwargs)
        self._analog_output_cluster_handler = self.cluster_handlers[
            CLUSTER_HANDLER_ANALOG_OUTPUT
        ]

    async def async_added_to_hass(self) -> None:
        """Run when about to be added to hass."""
        await super().async_added_to_hass()
        self.async_accept_signal(
            self._analog_output_cluster_handler,
            SIGNAL_ATTR_UPDATED,
            self.async_set_state,
        )

    @property
    def native_value(self) -> float | None:
        """Return the current value."""
        return self._analog_output_cluster_handler.present_value

    @property
    def native_min_value(self) -> float:
        """Return the minimum value."""
        min_present_value = self._analog_output_cluster_handler.min_present_value
        if min_present_value is not None:
            return min_present_value
        return 0

    @property
    def native_max_value(self) -> float:
        """Return the maximum value."""
        max_present_value = self._analog_output_cluster_handler.max_present_value
        if max_present_value is not None:
            return max_present_value
        return 1023

    @property
    def native_step(self) -> float | None:
        """Return the value step."""
        resolution = self._analog_output_cluster_handler.resolution
        if resolution is not None:
            return resolution
        return super().native_step

    @property
    def name(self) -> str | UndefinedType | None:
        """Return the name of the number entity."""
        description = self._analog_output_cluster_handler.description
        if description is not None and len(description) > 0:
            return f"{super().name} {description}"
        return super().name

    @property
    def icon(self) -> str | None:
        """Return the icon to be used for this entity."""
        application_type = self._analog_output_cluster_handler.application_type
        if application_type is not None:
            return ICONS.get(application_type >> 16, super().icon)
        return super().icon

    @property
    def native_unit_of_measurement(self) -> str | None:
        """Return the unit the value is expressed in."""
        engineering_units = self._analog_output_cluster_handler.engineering_units
        return UNITS.get(engineering_units)

    @callback
    def async_set_state(self, attr_id, attr_name, value):
        """Handle value update from cluster handler."""
        self.async_write_ha_state()

    async def async_set_native_value(self, value: float) -> None:
        """Update the current value from HA."""
        await self._analog_output_cluster_handler.async_set_present_value(float(value))
        self.async_write_ha_state()

    async def async_update(self) -> None:
        """Attempt to retrieve the state of the entity."""
        await super().async_update()
        _LOGGER.debug("polling current state")
        if self._analog_output_cluster_handler:
            value = await self._analog_output_cluster_handler.get_attribute_value(
                "present_value", from_cache=False
            )
            _LOGGER.debug("read value=%s", value)


# pylint: disable-next=hass-invalid-inheritance # needs fixing
class ZHANumberConfigurationEntity(ZhaEntity, NumberEntity):
    """Representation of a ZHA number configuration entity."""

    _attr_entity_category = EntityCategory.CONFIG
    _attr_native_step: float = 1.0
    _attr_multiplier: float = 1
    _attribute_name: str

    @classmethod
    def create_entity(
        cls,
        unique_id: str,
        zha_device: ZHADevice,
        cluster_handlers: list[ClusterHandler],
        **kwargs: Any,
    ) -> Self | None:
        """Entity Factory.

        Return entity if it is a supported configuration, otherwise return None
        """
        cluster_handler = cluster_handlers[0]
        if (
            cls._attribute_name in cluster_handler.cluster.unsupported_attributes
            or cls._attribute_name not in cluster_handler.cluster.attributes_by_name
            or cluster_handler.cluster.get(cls._attribute_name) is None
        ):
            _LOGGER.debug(
                "%s is not supported - skipping %s entity creation",
                cls._attribute_name,
                cls.__name__,
            )
            return None

        return cls(unique_id, zha_device, cluster_handlers, **kwargs)

    def __init__(
        self,
        unique_id: str,
        zha_device: ZHADevice,
        cluster_handlers: list[ClusterHandler],
        **kwargs: Any,
    ) -> None:
        """Init this number configuration entity."""
        self._cluster_handler: ClusterHandler = cluster_handlers[0]
        super().__init__(unique_id, zha_device, cluster_handlers, **kwargs)

    @property
    def native_value(self) -> float:
        """Return the current value."""
        return (
            self._cluster_handler.cluster.get(self._attribute_name)
            * self._attr_multiplier
        )

    async def async_set_native_value(self, value: float) -> None:
        """Update the current value from HA."""
        await self._cluster_handler.write_attributes_safe(
            {self._attribute_name: int(value / self._attr_multiplier)}
        )
        self.async_write_ha_state()

    async def async_update(self) -> None:
        """Attempt to retrieve the state of the entity."""
        await super().async_update()
        _LOGGER.debug("polling current state")
        if self._cluster_handler:
            value = await self._cluster_handler.get_attribute_value(
                self._attribute_name, from_cache=False
            )
            _LOGGER.debug("read value=%s", value)


@CONFIG_DIAGNOSTIC_MATCH(
    cluster_handler_names="opple_cluster",
    models={"lumi.motion.ac02", "lumi.motion.agl04"},
)
# pylint: disable-next=hass-invalid-inheritance # needs fixing
class AqaraMotionDetectionInterval(ZHANumberConfigurationEntity):
    """Representation of a ZHA motion detection interval configuration entity."""

    _unique_id_suffix = "detection_interval"
    _attr_native_min_value: float = 2
    _attr_native_max_value: float = 65535
    _attribute_name = "detection_interval"
    _attr_translation_key: str = "detection_interval"


@CONFIG_DIAGNOSTIC_MATCH(cluster_handler_names=CLUSTER_HANDLER_LEVEL)
# pylint: disable-next=hass-invalid-inheritance # needs fixing
class OnOffTransitionTimeConfigurationEntity(ZHANumberConfigurationEntity):
    """Representation of a ZHA on off transition time configuration entity."""

    _unique_id_suffix = "on_off_transition_time"
    _attr_native_min_value: float = 0x0000
    _attr_native_max_value: float = 0xFFFF
    _attribute_name = "on_off_transition_time"
    _attr_translation_key: str = "on_off_transition_time"


@CONFIG_DIAGNOSTIC_MATCH(cluster_handler_names=CLUSTER_HANDLER_LEVEL)
# pylint: disable-next=hass-invalid-inheritance # needs fixing
class OnLevelConfigurationEntity(ZHANumberConfigurationEntity):
    """Representation of a ZHA on level configuration entity."""

    _unique_id_suffix = "on_level"
    _attr_native_min_value: float = 0x00
    _attr_native_max_value: float = 0xFF
    _attribute_name = "on_level"
    _attr_translation_key: str = "on_level"


@CONFIG_DIAGNOSTIC_MATCH(cluster_handler_names=CLUSTER_HANDLER_LEVEL)
# pylint: disable-next=hass-invalid-inheritance # needs fixing
class OnTransitionTimeConfigurationEntity(ZHANumberConfigurationEntity):
    """Representation of a ZHA on transition time configuration entity."""

    _unique_id_suffix = "on_transition_time"
    _attr_native_min_value: float = 0x0000
    _attr_native_max_value: float = 0xFFFE
    _attribute_name = "on_transition_time"
    _attr_translation_key: str = "on_transition_time"


@CONFIG_DIAGNOSTIC_MATCH(cluster_handler_names=CLUSTER_HANDLER_LEVEL)
# pylint: disable-next=hass-invalid-inheritance # needs fixing
class OffTransitionTimeConfigurationEntity(ZHANumberConfigurationEntity):
    """Representation of a ZHA off transition time configuration entity."""

    _unique_id_suffix = "off_transition_time"
    _attr_native_min_value: float = 0x0000
    _attr_native_max_value: float = 0xFFFE
    _attribute_name = "off_transition_time"
    _attr_translation_key: str = "off_transition_time"


@CONFIG_DIAGNOSTIC_MATCH(cluster_handler_names=CLUSTER_HANDLER_LEVEL)
# pylint: disable-next=hass-invalid-inheritance # needs fixing
class DefaultMoveRateConfigurationEntity(ZHANumberConfigurationEntity):
    """Representation of a ZHA default move rate configuration entity."""

    _unique_id_suffix = "default_move_rate"
    _attr_native_min_value: float = 0x00
    _attr_native_max_value: float = 0xFE
    _attribute_name = "default_move_rate"
    _attr_translation_key: str = "default_move_rate"


@CONFIG_DIAGNOSTIC_MATCH(cluster_handler_names=CLUSTER_HANDLER_LEVEL)
# pylint: disable-next=hass-invalid-inheritance # needs fixing
class StartUpCurrentLevelConfigurationEntity(ZHANumberConfigurationEntity):
    """Representation of a ZHA startup current level configuration entity."""

    _unique_id_suffix = "start_up_current_level"
    _attr_native_min_value: float = 0x00
    _attr_native_max_value: float = 0xFF
    _attribute_name = "start_up_current_level"
    _attr_translation_key: str = "start_up_current_level"


@CONFIG_DIAGNOSTIC_MATCH(cluster_handler_names=CLUSTER_HANDLER_COLOR)
# pylint: disable-next=hass-invalid-inheritance # needs fixing
class StartUpColorTemperatureConfigurationEntity(ZHANumberConfigurationEntity):
    """Representation of a ZHA startup color temperature configuration entity."""

    _unique_id_suffix = "start_up_color_temperature"
    _attr_native_min_value: float = 153
    _attr_native_max_value: float = 500
    _attribute_name = "start_up_color_temperature"
    _attr_translation_key: str = "start_up_color_temperature"

    def __init__(
        self,
        unique_id: str,
        zha_device: ZHADevice,
        cluster_handlers: list[ClusterHandler],
        **kwargs: Any,
    ) -> None:
        """Init this ZHA startup color temperature entity."""
        super().__init__(unique_id, zha_device, cluster_handlers, **kwargs)
        if self._cluster_handler:
            self._attr_native_min_value: float = self._cluster_handler.min_mireds
            self._attr_native_max_value: float = self._cluster_handler.max_mireds


@CONFIG_DIAGNOSTIC_MATCH(
    cluster_handler_names="tuya_manufacturer",
    manufacturers={
        "_TZE200_htnnfasr",
    },
)
# pylint: disable-next=hass-invalid-inheritance # needs fixing
class TimerDurationMinutes(ZHANumberConfigurationEntity):
    """Representation of a ZHA timer duration configuration entity."""

    _unique_id_suffix = "timer_duration"
    _attr_entity_category = EntityCategory.CONFIG
    _attr_icon: str = ICONS[14]
    _attr_native_min_value: float = 0x00
    _attr_native_max_value: float = 0x257
    _attr_native_unit_of_measurement: str | None = UNITS[72]
    _attribute_name = "timer_duration"
    _attr_translation_key: str = "timer_duration"


@CONFIG_DIAGNOSTIC_MATCH(cluster_handler_names="ikea_airpurifier")
# pylint: disable-next=hass-invalid-inheritance # needs fixing
class FilterLifeTime(ZHANumberConfigurationEntity):
    """Representation of a ZHA filter lifetime configuration entity."""

    _unique_id_suffix = "filter_life_time"
    _attr_entity_category = EntityCategory.CONFIG
    _attr_icon: str = ICONS[14]
    _attr_native_min_value: float = 0x00
    _attr_native_max_value: float = 0xFFFFFFFF
    _attr_native_unit_of_measurement: str | None = UNITS[72]
    _attribute_name = "filter_life_time"
    _attr_translation_key: str = "filter_life_time"


@CONFIG_DIAGNOSTIC_MATCH(
    cluster_handler_names=CLUSTER_HANDLER_BASIC,
    manufacturers={"TexasInstruments"},
    models={"ti.router"},
)
# pylint: disable-next=hass-invalid-inheritance # needs fixing
class TiRouterTransmitPower(ZHANumberConfigurationEntity):
    """Representation of a ZHA TI transmit power configuration entity."""

    _unique_id_suffix = "transmit_power"
    _attr_native_min_value: float = -20
    _attr_native_max_value: float = 20
    _attribute_name = "transmit_power"
    _attr_translation_key: str = "transmit_power"


@CONFIG_DIAGNOSTIC_MATCH(cluster_handler_names=CLUSTER_HANDLER_INOVELLI)
# pylint: disable-next=hass-invalid-inheritance # needs fixing
class InovelliRemoteDimmingUpSpeed(ZHANumberConfigurationEntity):
    """Inovelli remote dimming up speed configuration entity."""

    _unique_id_suffix = "dimming_speed_up_remote"
    _attr_entity_category = EntityCategory.CONFIG
    _attr_icon: str = ICONS[3]
    _attr_native_min_value: float = 0
    _attr_native_max_value: float = 126
    _attribute_name = "dimming_speed_up_remote"
    _attr_translation_key: str = "dimming_speed_up_remote"


@CONFIG_DIAGNOSTIC_MATCH(cluster_handler_names=CLUSTER_HANDLER_INOVELLI)
# pylint: disable-next=hass-invalid-inheritance # needs fixing
class InovelliButtonDelay(ZHANumberConfigurationEntity):
    """Inovelli button delay configuration entity."""

    _unique_id_suffix = "button_delay"
    _attr_entity_category = EntityCategory.CONFIG
    _attr_icon: str = ICONS[3]
    _attr_native_min_value: float = 0
    _attr_native_max_value: float = 9
    _attribute_name = "button_delay"
    _attr_translation_key: str = "button_delay"


@CONFIG_DIAGNOSTIC_MATCH(cluster_handler_names=CLUSTER_HANDLER_INOVELLI)
# pylint: disable-next=hass-invalid-inheritance # needs fixing
class InovelliLocalDimmingUpSpeed(ZHANumberConfigurationEntity):
    """Inovelli local dimming up speed configuration entity."""

    _unique_id_suffix = "dimming_speed_up_local"
    _attr_entity_category = EntityCategory.CONFIG
    _attr_icon: str = ICONS[3]
    _attr_native_min_value: float = 0
    _attr_native_max_value: float = 127
    _attribute_name = "dimming_speed_up_local"
    _attr_translation_key: str = "dimming_speed_up_local"


@CONFIG_DIAGNOSTIC_MATCH(cluster_handler_names=CLUSTER_HANDLER_INOVELLI)
# pylint: disable-next=hass-invalid-inheritance # needs fixing
class InovelliLocalRampRateOffToOn(ZHANumberConfigurationEntity):
    """Inovelli off to on local ramp rate configuration entity."""

    _unique_id_suffix = "ramp_rate_off_to_on_local"
    _attr_entity_category = EntityCategory.CONFIG
    _attr_icon: str = ICONS[3]
    _attr_native_min_value: float = 0
    _attr_native_max_value: float = 127
    _attribute_name = "ramp_rate_off_to_on_local"
    _attr_translation_key: str = "ramp_rate_off_to_on_local"


@CONFIG_DIAGNOSTIC_MATCH(cluster_handler_names=CLUSTER_HANDLER_INOVELLI)
# pylint: disable-next=hass-invalid-inheritance # needs fixing
class InovelliRemoteDimmingSpeedOffToOn(ZHANumberConfigurationEntity):
    """Inovelli off to on remote ramp rate configuration entity."""

    _unique_id_suffix = "ramp_rate_off_to_on_remote"
    _attr_entity_category = EntityCategory.CONFIG
    _attr_icon: str = ICONS[3]
    _attr_native_min_value: float = 0
    _attr_native_max_value: float = 127
    _attribute_name = "ramp_rate_off_to_on_remote"
    _attr_translation_key: str = "ramp_rate_off_to_on_remote"


@CONFIG_DIAGNOSTIC_MATCH(cluster_handler_names=CLUSTER_HANDLER_INOVELLI)
# pylint: disable-next=hass-invalid-inheritance # needs fixing
class InovelliRemoteDimmingDownSpeed(ZHANumberConfigurationEntity):
    """Inovelli remote dimming down speed configuration entity."""

    _unique_id_suffix = "dimming_speed_down_remote"
    _attr_entity_category = EntityCategory.CONFIG
    _attr_icon: str = ICONS[3]
    _attr_native_min_value: float = 0
    _attr_native_max_value: float = 127
    _attribute_name = "dimming_speed_down_remote"
    _attr_translation_key: str = "dimming_speed_down_remote"


@CONFIG_DIAGNOSTIC_MATCH(cluster_handler_names=CLUSTER_HANDLER_INOVELLI)
# pylint: disable-next=hass-invalid-inheritance # needs fixing
class InovelliLocalDimmingDownSpeed(ZHANumberConfigurationEntity):
    """Inovelli local dimming down speed configuration entity."""

    _unique_id_suffix = "dimming_speed_down_local"
    _attr_entity_category = EntityCategory.CONFIG
    _attr_icon: str = ICONS[3]
    _attr_native_min_value: float = 0
    _attr_native_max_value: float = 127
    _attribute_name = "dimming_speed_down_local"
    _attr_translation_key: str = "dimming_speed_down_local"


@CONFIG_DIAGNOSTIC_MATCH(cluster_handler_names=CLUSTER_HANDLER_INOVELLI)
# pylint: disable-next=hass-invalid-inheritance # needs fixing
class InovelliLocalRampRateOnToOff(ZHANumberConfigurationEntity):
    """Inovelli local on to off ramp rate configuration entity."""

    _unique_id_suffix = "ramp_rate_on_to_off_local"
    _attr_entity_category = EntityCategory.CONFIG
    _attr_icon: str = ICONS[3]
    _attr_native_min_value: float = 0
    _attr_native_max_value: float = 127
    _attribute_name = "ramp_rate_on_to_off_local"
    _attr_translation_key: str = "ramp_rate_on_to_off_local"


@CONFIG_DIAGNOSTIC_MATCH(cluster_handler_names=CLUSTER_HANDLER_INOVELLI)
# pylint: disable-next=hass-invalid-inheritance # needs fixing
class InovelliRemoteDimmingSpeedOnToOff(ZHANumberConfigurationEntity):
    """Inovelli remote on to off ramp rate configuration entity."""

    _unique_id_suffix = "ramp_rate_on_to_off_remote"
    _attr_entity_category = EntityCategory.CONFIG
    _attr_icon: str = ICONS[3]
    _attr_native_min_value: float = 0
    _attr_native_max_value: float = 127
    _attribute_name = "ramp_rate_on_to_off_remote"
    _attr_translation_key: str = "ramp_rate_on_to_off_remote"


@CONFIG_DIAGNOSTIC_MATCH(cluster_handler_names=CLUSTER_HANDLER_INOVELLI)
# pylint: disable-next=hass-invalid-inheritance # needs fixing
class InovelliMinimumLoadDimmingLevel(ZHANumberConfigurationEntity):
    """Inovelli minimum load dimming level configuration entity."""

    _unique_id_suffix = "minimum_level"
    _attr_entity_category = EntityCategory.CONFIG
    _attr_icon: str = ICONS[16]
    _attr_native_min_value: float = 1
    _attr_native_max_value: float = 254
    _attribute_name = "minimum_level"
    _attr_translation_key: str = "minimum_level"


@CONFIG_DIAGNOSTIC_MATCH(cluster_handler_names=CLUSTER_HANDLER_INOVELLI)
# pylint: disable-next=hass-invalid-inheritance # needs fixing
class InovelliMaximumLoadDimmingLevel(ZHANumberConfigurationEntity):
    """Inovelli maximum load dimming level configuration entity."""

    _unique_id_suffix = "maximum_level"
    _attr_entity_category = EntityCategory.CONFIG
    _attr_icon: str = ICONS[16]
    _attr_native_min_value: float = 2
    _attr_native_max_value: float = 255
    _attribute_name = "maximum_level"
    _attr_translation_key: str = "maximum_level"


@CONFIG_DIAGNOSTIC_MATCH(cluster_handler_names=CLUSTER_HANDLER_INOVELLI)
# pylint: disable-next=hass-invalid-inheritance # needs fixing
class InovelliAutoShutoffTimer(ZHANumberConfigurationEntity):
    """Inovelli automatic switch shutoff timer configuration entity."""

    _unique_id_suffix = "auto_off_timer"
    _attr_entity_category = EntityCategory.CONFIG
    _attr_icon: str = ICONS[14]
    _attr_native_min_value: float = 0
    _attr_native_max_value: float = 32767
    _attribute_name = "auto_off_timer"
    _attr_translation_key: str = "auto_off_timer"


@CONFIG_DIAGNOSTIC_MATCH(
    cluster_handler_names=CLUSTER_HANDLER_INOVELLI, models={"VZM35-SN"}
)
# pylint: disable-next=hass-invalid-inheritance # needs fixing
class InovelliQuickStartTime(ZHANumberConfigurationEntity):
    """Inovelli fan quick start time configuration entity."""

    _unique_id_suffix = "quick_start_time"
    _attr_entity_category = EntityCategory.CONFIG
    _attr_icon: str = ICONS[3]
    _attr_native_min_value: float = 0
    _attr_native_max_value: float = 10
    _attribute_name = "quick_start_time"
    _attr_translation_key: str = "quick_start_time"


@CONFIG_DIAGNOSTIC_MATCH(cluster_handler_names=CLUSTER_HANDLER_INOVELLI)
# pylint: disable-next=hass-invalid-inheritance # needs fixing
class InovelliLoadLevelIndicatorTimeout(ZHANumberConfigurationEntity):
    """Inovelli load level indicator timeout configuration entity."""

    _unique_id_suffix = "load_level_indicator_timeout"
    _attr_entity_category = EntityCategory.CONFIG
    _attr_icon: str = ICONS[14]
    _attr_native_min_value: float = 0
    _attr_native_max_value: float = 11
    _attribute_name = "load_level_indicator_timeout"
    _attr_translation_key: str = "load_level_indicator_timeout"


@CONFIG_DIAGNOSTIC_MATCH(cluster_handler_names=CLUSTER_HANDLER_INOVELLI)
# pylint: disable-next=hass-invalid-inheritance # needs fixing
class InovelliDefaultAllLEDOnColor(ZHANumberConfigurationEntity):
    """Inovelli default all led color when on configuration entity."""

    _unique_id_suffix = "led_color_when_on"
    _attr_entity_category = EntityCategory.CONFIG
    _attr_icon: str = ICONS[15]
    _attr_native_min_value: float = 0
    _attr_native_max_value: float = 255
    _attribute_name = "led_color_when_on"
    _attr_translation_key: str = "led_color_when_on"


@CONFIG_DIAGNOSTIC_MATCH(cluster_handler_names=CLUSTER_HANDLER_INOVELLI)
# pylint: disable-next=hass-invalid-inheritance # needs fixing
class InovelliDefaultAllLEDOffColor(ZHANumberConfigurationEntity):
    """Inovelli default all led color when off configuration entity."""

    _unique_id_suffix = "led_color_when_off"
    _attr_entity_category = EntityCategory.CONFIG
    _attr_icon: str = ICONS[15]
    _attr_native_min_value: float = 0
    _attr_native_max_value: float = 255
    _attribute_name = "led_color_when_off"
    _attr_translation_key: str = "led_color_when_off"


@CONFIG_DIAGNOSTIC_MATCH(cluster_handler_names=CLUSTER_HANDLER_INOVELLI)
# pylint: disable-next=hass-invalid-inheritance # needs fixing
class InovelliDefaultAllLEDOnIntensity(ZHANumberConfigurationEntity):
    """Inovelli default all led intensity when on configuration entity."""

    _unique_id_suffix = "led_intensity_when_on"
    _attr_entity_category = EntityCategory.CONFIG
    _attr_icon: str = ICONS[16]
    _attr_native_min_value: float = 0
    _attr_native_max_value: float = 100
    _attribute_name = "led_intensity_when_on"
    _attr_translation_key: str = "led_intensity_when_on"


@CONFIG_DIAGNOSTIC_MATCH(cluster_handler_names=CLUSTER_HANDLER_INOVELLI)
# pylint: disable-next=hass-invalid-inheritance # needs fixing
class InovelliDefaultAllLEDOffIntensity(ZHANumberConfigurationEntity):
    """Inovelli default all led intensity when off configuration entity."""

    _unique_id_suffix = "led_intensity_when_off"
    _attr_entity_category = EntityCategory.CONFIG
    _attr_icon: str = ICONS[16]
    _attr_native_min_value: float = 0
    _attr_native_max_value: float = 100
    _attribute_name = "led_intensity_when_off"
    _attr_translation_key: str = "led_intensity_when_off"


@CONFIG_DIAGNOSTIC_MATCH(cluster_handler_names=CLUSTER_HANDLER_INOVELLI)
# pylint: disable-next=hass-invalid-inheritance # needs fixing
class InovelliDoubleTapUpLevel(ZHANumberConfigurationEntity):
    """Inovelli double tap up level configuration entity."""

    _unique_id_suffix = "double_tap_up_level"
    _attr_entity_category = EntityCategory.CONFIG
    _attr_icon: str = ICONS[16]
    _attr_native_min_value: float = 2
    _attr_native_max_value: float = 254
    _attribute_name = "double_tap_up_level"
    _attr_translation_key: str = "double_tap_up_level"


@CONFIG_DIAGNOSTIC_MATCH(cluster_handler_names=CLUSTER_HANDLER_INOVELLI)
# pylint: disable-next=hass-invalid-inheritance # needs fixing
class InovelliDoubleTapDownLevel(ZHANumberConfigurationEntity):
    """Inovelli double tap down level configuration entity."""

    _unique_id_suffix = "double_tap_down_level"
    _attr_entity_category = EntityCategory.CONFIG
    _attr_icon: str = ICONS[16]
    _attr_native_min_value: float = 0
    _attr_native_max_value: float = 254
    _attribute_name = "double_tap_down_level"
    _attr_translation_key: str = "double_tap_down_level"


@CONFIG_DIAGNOSTIC_MATCH(
    cluster_handler_names="opple_cluster", models={"aqara.feeder.acn001"}
)
# pylint: disable-next=hass-invalid-inheritance # needs fixing
class AqaraPetFeederServingSize(ZHANumberConfigurationEntity):
    """Aqara pet feeder serving size configuration entity."""

    _unique_id_suffix = "serving_size"
    _attr_entity_category = EntityCategory.CONFIG
    _attr_native_min_value: float = 1
    _attr_native_max_value: float = 10
    _attribute_name = "serving_size"
    _attr_translation_key: str = "serving_size"

    _attr_mode: NumberMode = NumberMode.BOX
    _attr_icon: str = "mdi:counter"


@CONFIG_DIAGNOSTIC_MATCH(
    cluster_handler_names="opple_cluster", models={"aqara.feeder.acn001"}
)
# pylint: disable-next=hass-invalid-inheritance # needs fixing
class AqaraPetFeederPortionWeight(ZHANumberConfigurationEntity):
    """Aqara pet feeder portion weight configuration entity."""

    _unique_id_suffix = "portion_weight"
    _attr_entity_category = EntityCategory.CONFIG
    _attr_native_min_value: float = 1
    _attr_native_max_value: float = 100
    _attribute_name = "portion_weight"
    _attr_translation_key: str = "portion_weight"

    _attr_mode: NumberMode = NumberMode.BOX
    _attr_native_unit_of_measurement: str = UnitOfMass.GRAMS
    _attr_icon: str = "mdi:weight-gram"


@CONFIG_DIAGNOSTIC_MATCH(
    cluster_handler_names="opple_cluster", models={"lumi.airrtc.agl001"}
)
# pylint: disable-next=hass-invalid-inheritance # needs fixing
class AqaraThermostatAwayTemp(ZHANumberConfigurationEntity):
    """Aqara away preset temperature configuration entity."""

    _unique_id_suffix = "away_preset_temperature"
    _attr_entity_category = EntityCategory.CONFIG
    _attr_native_min_value: float = 5
    _attr_native_max_value: float = 30
    _attr_multiplier: float = 0.01
    _attribute_name = "away_preset_temperature"
    _attr_translation_key: str = "away_preset_temperature"

    _attr_mode: NumberMode = NumberMode.SLIDER
    _attr_native_unit_of_measurement: str = UnitOfTemperature.CELSIUS
    _attr_icon: str = ICONS[0]


<<<<<<< HEAD
# pylint: disable-next=hass-invalid-inheritance # needs fixing
class ZCLTemperatureEntity(ZHANumberConfigurationEntity):
    """Common Entity Class for ZCL Temperature input."""

    _attr_native_unit_of_measurement: str = "°C"
    _attr_mode: NumberMode = NumberMode.BOX
    _attr_native_step: float = 0.01
    _attr_multiplier: float = 0.01


# pylint: disable-next=hass-invalid-inheritance # needs fixing
class ZCLHeatSetpointLimitEntity(ZCLTemperatureEntity):
    """Min or Max Heat Setpoint setting on thermostats."""

    _attr_icon: str = "mdi:thermostat"
    _attr_native_step: float = 0.5

    _min_source = "abs_min_heat_setpoint_limit"
    _max_source = "abs_max_heat_setpoint_limit"

    @property
    def native_min_value(self) -> float:
        """Return the minimum value."""
        min_present_value = self._cluster_handler.cluster.get(self._min_source)
        if min_present_value is None:
            # This is a 16bit signed integer, which has to be converted to a python integer
            min_present_value = ctypes.c_short(0x954D).value  # according to spec
        return min_present_value * self._attr_multiplier

    @property
    def native_max_value(self) -> float:
        """Return the maximum value."""
        max_present_value = self._cluster_handler.cluster.get(self._max_source)
        if max_present_value is None:
            max_present_value = 0x7FFF  # according to spec
        return max_present_value * self._attr_multiplier


@CONFIG_DIAGNOSTIC_MATCH(cluster_handler_names=CLUSTER_HANDLER_THERMOSTAT)
# pylint: disable-next=hass-invalid-inheritance # needs fixing
class MaxHeatSetpointLimit(ZCLHeatSetpointLimitEntity):
    """Max Heat Setpoint setting on thermostats.

    Optional Thermostat attribute
    """

    _unique_id_suffix = "max_heat_setpoint_limit"
    _attribute_name: str = "max_heat_setpoint_limit"
    _attr_translation_key: str = "max_heat_setpoint_limit"

    _min_source = "min_heat_setpoint_limit"


@CONFIG_DIAGNOSTIC_MATCH(cluster_handler_names=CLUSTER_HANDLER_THERMOSTAT)
# pylint: disable-next=hass-invalid-inheritance # needs fixing
class MinHeatSetpointLimit(ZCLHeatSetpointLimitEntity):
    """Min Heat Setpoint setting on thermostats.

    Optional Thermostat attribute
    """

    _unique_id_suffix = "min_heat_setpoint_limit"
    _attribute_name: str = "min_heat_setpoint_limit"
    _attr_translation_key: str = "min_heat_setpoint_limit"

    _max_source = "max_heat_setpoint_limit"


@CONFIG_DIAGNOSTIC_MATCH(
    cluster_handler_names=CLUSTER_HANDLER_THERMOSTAT,
    quirk_ids={DANFOSS_ALLY_THERMOSTAT},
)
# pylint: disable-next=hass-invalid-inheritance # needs fixing
class DanfossExerciseTriggerTime(ZHANumberConfigurationEntity):
    """Danfoss Proprietary Attribute to set the time to exercise the valve."""

    _unique_id_suffix = "exercise_trigger_time"
    _attribute_name: str = "exercise_trigger_time"
    _attr_translation_key: str = "exercise_trigger_time"
    _attr_native_min_value: int = 0
    _attr_native_max_value: int = 1439
    _attr_mode: NumberMode = NumberMode.BOX
    _attr_native_unit_of_measurement: str = "Minutes"
    _attr_icon: str = "mdi:clock"


@CONFIG_DIAGNOSTIC_MATCH(
    cluster_handler_names=CLUSTER_HANDLER_THERMOSTAT,
    quirk_ids={DANFOSS_ALLY_THERMOSTAT},
)
# pylint: disable-next=hass-invalid-inheritance # needs fixing
class DanfossExternalMeasuredRoomSensor(ZCLTemperatureEntity):
    """Danfoss Proprietary Attribute to communicate the value of the external temperature sensor."""

    _unique_id_suffix = "external_measured_room_sensor"
    _attribute_name: str = "external_measured_room_sensor"
    _attr_translation_key: str = "external_temperature_sensor"
    _attr_native_min_value: float = -80
    _attr_native_max_value: float = 35
    _attr_icon: str = "mdi:thermometer"


@CONFIG_DIAGNOSTIC_MATCH(
    cluster_handler_names=CLUSTER_HANDLER_THERMOSTAT,
    quirk_ids={DANFOSS_ALLY_THERMOSTAT},
)
# pylint: disable-next=hass-invalid-inheritance # needs fixing
class DanfossLoadRoomMean(ZHANumberConfigurationEntity):
    """Danfoss Proprietary Attribute to set a value for the load."""

    _unique_id_suffix = "load_room_mean"
    _attribute_name: str = "load_room_mean"
    _attr_translation_key: str = "load_room_mean"
    _attr_native_min_value: int = -8000
    _attr_native_max_value: int = 2000
    _attr_mode: NumberMode = NumberMode.BOX
    _attr_icon: str = "mdi:scale-balance"


@CONFIG_DIAGNOSTIC_MATCH(
    cluster_handler_names=CLUSTER_HANDLER_THERMOSTAT,
    quirk_ids={DANFOSS_ALLY_THERMOSTAT},
)
# pylint: disable-next=hass-invalid-inheritance # needs fixing
class DanfossControlAlgorithmScaleFactor(ZHANumberConfigurationEntity):
    """Danfoss Proprietary Attribute to configure the aggressiveness of the control algorithm."""

    _unique_id_suffix = "control_algorithm_scale_factor"
    _attribute_name: str = "control_algorithm_scale_factor"
    _attr_translation_key: str = "control_algorithm_scale_factor"
    _attr_native_min_value: int = 1
    _attr_native_max_value: int = 10
    _attr_mode: NumberMode = NumberMode.SLIDER
    _attr_icon: str = "mdi:knob"


@CONFIG_DIAGNOSTIC_MATCH(
    cluster_handler_names=CLUSTER_HANDLER_THERMOSTAT,
    quirk_ids={DANFOSS_ALLY_THERMOSTAT},
)
# pylint: disable-next=hass-invalid-inheritance # needs fixing
class DanfossRegulationSetpointOffset(ZHANumberConfigurationEntity):
    """Danfoss Proprietary Attribute to set the regulation setpoint offset."""

    _unique_id_suffix = "regulation_setpoint_offset"
    _attribute_name: str = "regulation_setpoint_offset"
    _attr_translation_key: str = "regulation_setpoint_offset"
    _attr_mode: NumberMode = NumberMode.BOX
    _attr_native_unit_of_measurement: str = "°C"
    _attr_icon: str = "mdi:thermostat"
    _attr_native_min_value: float = -2.5
    _attr_native_max_value: float = 2.5
    _attr_native_step: float = 0.1
    _attr_multiplier = 1 / 10
=======
@CONFIG_DIAGNOSTIC_MATCH(cluster_handler_names=CLUSTER_HANDLER_THERMOSTAT)
# pylint: disable-next=hass-invalid-inheritance # needs fixing
class ThermostatLocalTempCalibration(ZHANumberConfigurationEntity):
    """Local temperature calibration."""

    _unique_id_suffix = "local_temperature_calibration"
    _attr_native_min_value: float = -2.5
    _attr_native_max_value: float = 2.5
    _attr_native_step: float = 0.1
    _attr_multiplier: float = 0.1
    _attribute_name = "local_temperature_calibration"
    _attr_translation_key: str = "local_temperature_calibration"

    _attr_mode: NumberMode = NumberMode.SLIDER
    _attr_native_unit_of_measurement: str = UnitOfTemperature.CELSIUS
    _attr_icon: str = ICONS[0]
>>>>>>> 7ad44a02
<|MERGE_RESOLUTION|>--- conflicted
+++ resolved
@@ -953,7 +953,24 @@
     _attr_icon: str = ICONS[0]
 
 
-<<<<<<< HEAD
+@CONFIG_DIAGNOSTIC_MATCH(cluster_handler_names=CLUSTER_HANDLER_THERMOSTAT)
+# pylint: disable-next=hass-invalid-inheritance # needs fixing
+class ThermostatLocalTempCalibration(ZHANumberConfigurationEntity):
+    """Local temperature calibration."""
+
+    _unique_id_suffix = "local_temperature_calibration"
+    _attr_native_min_value: float = -2.5
+    _attr_native_max_value: float = 2.5
+    _attr_native_step: float = 0.1
+    _attr_multiplier: float = 0.1
+    _attribute_name = "local_temperature_calibration"
+    _attr_translation_key: str = "local_temperature_calibration"
+
+    _attr_mode: NumberMode = NumberMode.SLIDER
+    _attr_native_unit_of_measurement: str = UnitOfTemperature.CELSIUS
+    _attr_icon: str = ICONS[0]
+
+
 # pylint: disable-next=hass-invalid-inheritance # needs fixing
 class ZCLTemperatureEntity(ZHANumberConfigurationEntity):
     """Common Entity Class for ZCL Temperature input."""
@@ -1107,22 +1124,4 @@
     _attr_native_min_value: float = -2.5
     _attr_native_max_value: float = 2.5
     _attr_native_step: float = 0.1
-    _attr_multiplier = 1 / 10
-=======
-@CONFIG_DIAGNOSTIC_MATCH(cluster_handler_names=CLUSTER_HANDLER_THERMOSTAT)
-# pylint: disable-next=hass-invalid-inheritance # needs fixing
-class ThermostatLocalTempCalibration(ZHANumberConfigurationEntity):
-    """Local temperature calibration."""
-
-    _unique_id_suffix = "local_temperature_calibration"
-    _attr_native_min_value: float = -2.5
-    _attr_native_max_value: float = 2.5
-    _attr_native_step: float = 0.1
-    _attr_multiplier: float = 0.1
-    _attribute_name = "local_temperature_calibration"
-    _attr_translation_key: str = "local_temperature_calibration"
-
-    _attr_mode: NumberMode = NumberMode.SLIDER
-    _attr_native_unit_of_measurement: str = UnitOfTemperature.CELSIUS
-    _attr_icon: str = ICONS[0]
->>>>>>> 7ad44a02
+    _attr_multiplier = 1 / 10