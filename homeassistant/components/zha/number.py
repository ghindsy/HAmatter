"""Support for ZHA AnalogOutput cluster."""
from __future__ import annotations

import functools
import logging
from typing import TYPE_CHECKING

import zigpy.exceptions
from zigpy.zcl.foundation import Status

from homeassistant.components.number import NumberEntity
from homeassistant.config_entries import ConfigEntry
from homeassistant.const import Platform
from homeassistant.core import HomeAssistant, callback
from homeassistant.helpers.dispatcher import async_dispatcher_connect
from homeassistant.helpers.entity import EntityCategory
from homeassistant.helpers.entity_platform import AddEntitiesCallback

from .core import discovery
from .core.const import (
    CHANNEL_ANALOG_OUTPUT,
    CHANNEL_LEVEL,
    DATA_ZHA,
    SIGNAL_ADD_ENTITIES,
    SIGNAL_ATTR_UPDATED,
)
from .core.registries import ZHA_ENTITIES
from .entity import ZhaEntity

if TYPE_CHECKING:
    from .core.channels.base import ZigbeeChannel
    from .core.device import ZHADevice

_LOGGER = logging.getLogger(__name__)

STRICT_MATCH = functools.partial(ZHA_ENTITIES.strict_match, Platform.NUMBER)
CONFIG_DIAGNOSTIC_MATCH = functools.partial(
    ZHA_ENTITIES.config_diagnostic_match, Platform.NUMBER
)


UNITS = {
    0: "Square-meters",
    1: "Square-feet",
    2: "Milliamperes",
    3: "Amperes",
    4: "Ohms",
    5: "Volts",
    6: "Kilo-volts",
    7: "Mega-volts",
    8: "Volt-amperes",
    9: "Kilo-volt-amperes",
    10: "Mega-volt-amperes",
    11: "Volt-amperes-reactive",
    12: "Kilo-volt-amperes-reactive",
    13: "Mega-volt-amperes-reactive",
    14: "Degrees-phase",
    15: "Power-factor",
    16: "Joules",
    17: "Kilojoules",
    18: "Watt-hours",
    19: "Kilowatt-hours",
    20: "BTUs",
    21: "Therms",
    22: "Ton-hours",
    23: "Joules-per-kilogram-dry-air",
    24: "BTUs-per-pound-dry-air",
    25: "Cycles-per-hour",
    26: "Cycles-per-minute",
    27: "Hertz",
    28: "Grams-of-water-per-kilogram-dry-air",
    29: "Percent-relative-humidity",
    30: "Millimeters",
    31: "Meters",
    32: "Inches",
    33: "Feet",
    34: "Watts-per-square-foot",
    35: "Watts-per-square-meter",
    36: "Lumens",
    37: "Luxes",
    38: "Foot-candles",
    39: "Kilograms",
    40: "Pounds-mass",
    41: "Tons",
    42: "Kilograms-per-second",
    43: "Kilograms-per-minute",
    44: "Kilograms-per-hour",
    45: "Pounds-mass-per-minute",
    46: "Pounds-mass-per-hour",
    47: "Watts",
    48: "Kilowatts",
    49: "Megawatts",
    50: "BTUs-per-hour",
    51: "Horsepower",
    52: "Tons-refrigeration",
    53: "Pascals",
    54: "Kilopascals",
    55: "Bars",
    56: "Pounds-force-per-square-inch",
    57: "Centimeters-of-water",
    58: "Inches-of-water",
    59: "Millimeters-of-mercury",
    60: "Centimeters-of-mercury",
    61: "Inches-of-mercury",
    62: "°C",
    63: "°K",
    64: "°F",
    65: "Degree-days-Celsius",
    66: "Degree-days-Fahrenheit",
    67: "Years",
    68: "Months",
    69: "Weeks",
    70: "Days",
    71: "Hours",
    72: "Minutes",
    73: "Seconds",
    74: "Meters-per-second",
    75: "Kilometers-per-hour",
    76: "Feet-per-second",
    77: "Feet-per-minute",
    78: "Miles-per-hour",
    79: "Cubic-feet",
    80: "Cubic-meters",
    81: "Imperial-gallons",
    82: "Liters",
    83: "Us-gallons",
    84: "Cubic-feet-per-minute",
    85: "Cubic-meters-per-second",
    86: "Imperial-gallons-per-minute",
    87: "Liters-per-second",
    88: "Liters-per-minute",
    89: "Us-gallons-per-minute",
    90: "Degrees-angular",
    91: "Degrees-Celsius-per-hour",
    92: "Degrees-Celsius-per-minute",
    93: "Degrees-Fahrenheit-per-hour",
    94: "Degrees-Fahrenheit-per-minute",
    95: None,
    96: "Parts-per-million",
    97: "Parts-per-billion",
    98: "%",
    99: "Percent-per-second",
    100: "Per-minute",
    101: "Per-second",
    102: "Psi-per-Degree-Fahrenheit",
    103: "Radians",
    104: "Revolutions-per-minute",
    105: "Currency1",
    106: "Currency2",
    107: "Currency3",
    108: "Currency4",
    109: "Currency5",
    110: "Currency6",
    111: "Currency7",
    112: "Currency8",
    113: "Currency9",
    114: "Currency10",
    115: "Square-inches",
    116: "Square-centimeters",
    117: "BTUs-per-pound",
    118: "Centimeters",
    119: "Pounds-mass-per-second",
    120: "Delta-Degrees-Fahrenheit",
    121: "Delta-Degrees-Kelvin",
    122: "Kilohms",
    123: "Megohms",
    124: "Millivolts",
    125: "Kilojoules-per-kilogram",
    126: "Megajoules",
    127: "Joules-per-degree-Kelvin",
    128: "Joules-per-kilogram-degree-Kelvin",
    129: "Kilohertz",
    130: "Megahertz",
    131: "Per-hour",
    132: "Milliwatts",
    133: "Hectopascals",
    134: "Millibars",
    135: "Cubic-meters-per-hour",
    136: "Liters-per-hour",
    137: "Kilowatt-hours-per-square-meter",
    138: "Kilowatt-hours-per-square-foot",
    139: "Megajoules-per-square-meter",
    140: "Megajoules-per-square-foot",
    141: "Watts-per-square-meter-Degree-Kelvin",
    142: "Cubic-feet-per-second",
    143: "Percent-obscuration-per-foot",
    144: "Percent-obscuration-per-meter",
    145: "Milliohms",
    146: "Megawatt-hours",
    147: "Kilo-BTUs",
    148: "Mega-BTUs",
    149: "Kilojoules-per-kilogram-dry-air",
    150: "Megajoules-per-kilogram-dry-air",
    151: "Kilojoules-per-degree-Kelvin",
    152: "Megajoules-per-degree-Kelvin",
    153: "Newton",
    154: "Grams-per-second",
    155: "Grams-per-minute",
    156: "Tons-per-hour",
    157: "Kilo-BTUs-per-hour",
    158: "Hundredths-seconds",
    159: "Milliseconds",
    160: "Newton-meters",
    161: "Millimeters-per-second",
    162: "Millimeters-per-minute",
    163: "Meters-per-minute",
    164: "Meters-per-hour",
    165: "Cubic-meters-per-minute",
    166: "Meters-per-second-per-second",
    167: "Amperes-per-meter",
    168: "Amperes-per-square-meter",
    169: "Ampere-square-meters",
    170: "Farads",
    171: "Henrys",
    172: "Ohm-meters",
    173: "Siemens",
    174: "Siemens-per-meter",
    175: "Teslas",
    176: "Volts-per-degree-Kelvin",
    177: "Volts-per-meter",
    178: "Webers",
    179: "Candelas",
    180: "Candelas-per-square-meter",
    181: "Kelvins-per-hour",
    182: "Kelvins-per-minute",
    183: "Joule-seconds",
    185: "Square-meters-per-Newton",
    186: "Kilogram-per-cubic-meter",
    187: "Newton-seconds",
    188: "Newtons-per-meter",
    189: "Watts-per-meter-per-degree-Kelvin",
}

ICONS = {
    0: "mdi:temperature-celsius",
    1: "mdi:water-percent",
    2: "mdi:gauge",
    3: "mdi:speedometer",
    4: "mdi:percent",
    5: "mdi:air-filter",
    6: "mdi:fan",
    7: "mdi:flash",
    8: "mdi:current-ac",
    9: "mdi:flash",
    10: "mdi:flash",
    11: "mdi:flash",
    12: "mdi:counter",
    13: "mdi:thermometer-lines",
    14: "mdi:timer",
}


async def async_setup_entry(
    hass: HomeAssistant,
    config_entry: ConfigEntry,
    async_add_entities: AddEntitiesCallback,
) -> None:
    """Set up the Zigbee Home Automation Analog Output from config entry."""
    entities_to_create = hass.data[DATA_ZHA][Platform.NUMBER]

    unsub = async_dispatcher_connect(
        hass,
        SIGNAL_ADD_ENTITIES,
        functools.partial(
            discovery.async_add_entities,
            async_add_entities,
            entities_to_create,
        ),
    )
    config_entry.async_on_unload(unsub)


@STRICT_MATCH(channel_names=CHANNEL_ANALOG_OUTPUT)
class ZhaNumber(ZhaEntity, NumberEntity):
    """Representation of a ZHA Number entity."""

    def __init__(self, unique_id, zha_device, channels, **kwargs):
        """Init this entity."""
        super().__init__(unique_id, zha_device, channels, **kwargs)
        self._analog_output_channel = self.cluster_channels.get(CHANNEL_ANALOG_OUTPUT)

    async def async_added_to_hass(self):
        """Run when about to be added to hass."""
        await super().async_added_to_hass()
        self.async_accept_signal(
            self._analog_output_channel, SIGNAL_ATTR_UPDATED, self.async_set_state
        )

    @property
    def native_value(self):
        """Return the current value."""
        return self._analog_output_channel.present_value

    @property
    def native_min_value(self):
        """Return the minimum value."""
        min_present_value = self._analog_output_channel.min_present_value
        if min_present_value is not None:
            return min_present_value
        return 0

    @property
    def native_max_value(self):
        """Return the maximum value."""
        max_present_value = self._analog_output_channel.max_present_value
        if max_present_value is not None:
            return max_present_value
        return 1023

    @property
    def native_step(self):
        """Return the value step."""
        resolution = self._analog_output_channel.resolution
        if resolution is not None:
            return resolution
        return super().native_step

    @property
    def name(self):
        """Return the name of the number entity."""
        description = self._analog_output_channel.description
        if description is not None and len(description) > 0:
            return f"{super().name} {description}"
        return super().name

    @property
    def icon(self):
        """Return the icon to be used for this entity."""
        application_type = self._analog_output_channel.application_type
        if application_type is not None:
            return ICONS.get(application_type >> 16, super().icon)
        return super().icon

    @property
    def native_unit_of_measurement(self):
        """Return the unit the value is expressed in."""
        engineering_units = self._analog_output_channel.engineering_units
        return UNITS.get(engineering_units)

    @callback
    def async_set_state(self, attr_id, attr_name, value):
        """Handle value update from channel."""
        self.async_write_ha_state()

    async def async_set_native_value(self, value):
        """Update the current value from HA."""
        num_value = float(value)
        if await self._analog_output_channel.async_set_present_value(num_value):
            self.async_write_ha_state()

    async def async_update(self):
        """Attempt to retrieve the state of the entity."""
        await super().async_update()
        _LOGGER.debug("polling current state")
        if self._analog_output_channel:
            value = await self._analog_output_channel.get_attribute_value(
                "present_value", from_cache=False
            )
            _LOGGER.debug("read value=%s", value)


class ZHANumberConfigurationEntity(ZhaEntity, NumberEntity):
    """Representation of a ZHA number configuration entity."""

    _attr_entity_category = EntityCategory.CONFIG
    _attr_native_step: float = 1.0
    _zcl_attribute: str

    @classmethod
    def create_entity(
        cls,
        unique_id: str,
        zha_device: ZHADevice,
        channels: list[ZigbeeChannel],
        **kwargs,
    ) -> ZhaEntity | None:
        """Entity Factory.

        Return entity if it is a supported configuration, otherwise return None
        """
        channel = channels[0]
        if (
            cls._zcl_attribute in channel.cluster.unsupported_attributes
            or channel.cluster.get(cls._zcl_attribute) is None
        ):
            _LOGGER.debug(
                "%s is not supported - skipping %s entity creation",
                cls._zcl_attribute,
                cls.__name__,
            )
            return None

        return cls(unique_id, zha_device, channels, **kwargs)

    def __init__(
        self,
        unique_id: str,
        zha_device: ZHADevice,
        channels: list[ZigbeeChannel],
        **kwargs,
    ) -> None:
        """Init this number configuration entity."""
        self._channel: ZigbeeChannel = channels[0]
        super().__init__(unique_id, zha_device, channels, **kwargs)

    @property
    def native_value(self) -> float:
        """Return the current value."""
        return self._channel.cluster.get(self._zcl_attribute)

    async def async_set_native_value(self, value: float) -> None:
        """Update the current value from HA."""
        try:
            res = await self._channel.cluster.write_attributes(
                {self._zcl_attribute: int(value)}
            )
        except zigpy.exceptions.ZigbeeException as ex:
            self.error("Could not set value: %s", ex)
            return
        if not isinstance(res, Exception) and all(
            record.status == Status.SUCCESS for record in res[0]
        ):
            self.async_write_ha_state()

    async def async_update(self) -> None:
        """Attempt to retrieve the state of the entity."""
        await super().async_update()
        _LOGGER.debug("polling current state")
        if self._channel:
            value = await self._channel.get_attribute_value(
                self._zcl_attribute, from_cache=False
            )
            _LOGGER.debug("read value=%s", value)


@CONFIG_DIAGNOSTIC_MATCH(channel_names="opple_cluster", models={"lumi.motion.ac02"})
class AqaraMotionDetectionInterval(
    ZHANumberConfigurationEntity, id_suffix="detection_interval"
):
    """Representation of a ZHA on off transition time configuration entity."""

    _attr_native_min_value: float = 2
    _attr_native_max_value: float = 65535
    _zcl_attribute: str = "detection_interval"


@CONFIG_DIAGNOSTIC_MATCH(channel_names=CHANNEL_LEVEL)
class OnOffTransitionTimeConfigurationEntity(
    ZHANumberConfigurationEntity, id_suffix="on_off_transition_time"
):
    """Representation of a ZHA on off transition time configuration entity."""

    _attr_native_min_value: float = 0x0000
    _attr_native_max_value: float = 0xFFFF
    _zcl_attribute: str = "on_off_transition_time"


@CONFIG_DIAGNOSTIC_MATCH(channel_names=CHANNEL_LEVEL)
class OnLevelConfigurationEntity(ZHANumberConfigurationEntity, id_suffix="on_level"):
    """Representation of a ZHA on level configuration entity."""

    _attr_native_min_value: float = 0x00
    _attr_native_max_value: float = 0xFF
    _zcl_attribute: str = "on_level"


@CONFIG_DIAGNOSTIC_MATCH(channel_names=CHANNEL_LEVEL)
class OnTransitionTimeConfigurationEntity(
    ZHANumberConfigurationEntity, id_suffix="on_transition_time"
):
    """Representation of a ZHA on transition time configuration entity."""

    _attr_native_min_value: float = 0x0000
    _attr_native_max_value: float = 0xFFFE
    _zcl_attribute: str = "on_transition_time"


@CONFIG_DIAGNOSTIC_MATCH(channel_names=CHANNEL_LEVEL)
class OffTransitionTimeConfigurationEntity(
    ZHANumberConfigurationEntity, id_suffix="off_transition_time"
):
    """Representation of a ZHA off transition time configuration entity."""

    _attr_native_min_value: float = 0x0000
    _attr_native_max_value: float = 0xFFFE
    _zcl_attribute: str = "off_transition_time"


@CONFIG_DIAGNOSTIC_MATCH(channel_names=CHANNEL_LEVEL)
class DefaultMoveRateConfigurationEntity(
    ZHANumberConfigurationEntity, id_suffix="default_move_rate"
):
    """Representation of a ZHA default move rate configuration entity."""

    _attr_native_min_value: float = 0x00
    _attr_native_max_value: float = 0xFE
    _zcl_attribute: str = "default_move_rate"


@CONFIG_DIAGNOSTIC_MATCH(channel_names=CHANNEL_LEVEL)
class StartUpCurrentLevelConfigurationEntity(
    ZHANumberConfigurationEntity, id_suffix="start_up_current_level"
):
    """Representation of a ZHA startup current level configuration entity."""

    _attr_native_min_value: float = 0x00
    _attr_native_max_value: float = 0xFF
    _zcl_attribute: str = "start_up_current_level"


@CONFIG_DIAGNOSTIC_MATCH(
    channel_names="tuya_manufacturer",
    manufacturers={
        "_TZE200_htnnfasr",
    },
)
class TimerDurationMinutes(ZHANumberConfigurationEntity, id_suffix="timer_duration"):
    """Representation of a ZHA timer duration configuration entity."""

    _attr_entity_category = EntityCategory.CONFIG
    _attr_icon: str = ICONS[14]
    _attr_native_min_value: float = 0x00
    _attr_native_max_value: float = 0x257
    _attr_unit_of_measurement: str | None = UNITS[72]
    _zcl_attribute: str = "timer_duration"


@CONFIG_DIAGNOSTIC_MATCH(
    channel_names="ikea_manufacturer",
    manufacturers={
        "IKEA of Sweden",
    },
    models={"STARKVIND Air purifier"},
)
class FilterLifeTime(ZHANumberConfigurationEntity, id_suffix="filter_life_time"):
    """Representation of a ZHA timer duration configuration entity."""

    _attr_entity_category = EntityCategory.CONFIG
    _attr_icon: str = ICONS[14]
<<<<<<< HEAD
    _attr_min_value: float = 0x00
    _attr_max_value: float = 0xFFFFFFFF
=======
    _attr_native_min_value: float = 0x00
    _attr_native_max_value: float = 0xFFFFFFFF
>>>>>>> 560fbd1a
    _attr_unit_of_measurement: str | None = UNITS[72]
    _zcl_attribute: str = "filter_life_time"<|MERGE_RESOLUTION|>--- conflicted
+++ resolved
@@ -537,12 +537,7 @@
 
     _attr_entity_category = EntityCategory.CONFIG
     _attr_icon: str = ICONS[14]
-<<<<<<< HEAD
-    _attr_min_value: float = 0x00
-    _attr_max_value: float = 0xFFFFFFFF
-=======
     _attr_native_min_value: float = 0x00
     _attr_native_max_value: float = 0xFFFFFFFF
->>>>>>> 560fbd1a
     _attr_unit_of_measurement: str | None = UNITS[72]
     _zcl_attribute: str = "filter_life_time"