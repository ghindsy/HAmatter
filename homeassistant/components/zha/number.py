--- conflicted
+++ resolved
@@ -19,20 +19,12 @@
 
 from .core import discovery
 from .core.const import (
-<<<<<<< HEAD
-    CHANNEL_ANALOG_OUTPUT,
-    CHANNEL_BASIC,
-    CHANNEL_COLOR,
-    CHANNEL_INOVELLI,
-    CHANNEL_LEVEL,
-    CHANNEL_THERMOSTAT,
-=======
     CLUSTER_HANDLER_ANALOG_OUTPUT,
     CLUSTER_HANDLER_BASIC,
     CLUSTER_HANDLER_COLOR,
     CLUSTER_HANDLER_INOVELLI,
     CLUSTER_HANDLER_LEVEL,
->>>>>>> 7f616b0d
+    CLUSTER_HANDLER_THERMOSTAT,
     DATA_ZHA,
     SIGNAL_ADD_ENTITIES,
     SIGNAL_ATTR_UPDATED,
@@ -951,7 +943,26 @@
     _attr_icon: str = "mdi:weight-gram"
 
 
-<<<<<<< HEAD
+@CONFIG_DIAGNOSTIC_MATCH(
+    cluster_handler_names="opple_cluster", models={"lumi.airrtc.agl001"}
+)
+# pylint: disable-next=hass-invalid-inheritance # needs fixing
+class AqaraThermostatAwayTemp(
+    ZHANumberConfigurationEntity, id_suffix="away_preset_temperature"
+):
+    """Aqara away preset temperature configuration entity."""
+
+    _attr_entity_category = EntityCategory.CONFIG
+    _attr_native_min_value: float = 5
+    _attr_native_max_value: float = 30
+    _attr_multiplier: float = 0.01
+    _zcl_attribute: str = "away_preset_temperature"
+    _attr_name: str = "Away preset temperature"
+    _attr_mode: NumberMode = NumberMode.SLIDER
+    _attr_native_unit_of_measurement: str = UnitOfTemperature.CELSIUS
+    _attr_icon: str = ICONS[0]
+
+
 ZCL_TEMP = 100
 
 
@@ -972,7 +983,7 @@
         return super().async_set_native_value(int(value * ZCL_TEMP))
 
 
-@CONFIG_DIAGNOSTIC_MATCH(channel_names=CHANNEL_THERMOSTAT)
+@CONFIG_DIAGNOSTIC_MATCH(cluster_handler_names=CLUSTER_HANDLER_THERMOSTAT)
 class MaxHeatSetpointLimit(ZCLTemperatureEntity, id_suffix="max_heat_setpoint_limit"):
     """Max Heat Setpoint setting on thermostats.
 
@@ -1001,7 +1012,7 @@
         return 0x7FFF / ZCL_TEMP  # according to spec
 
 
-@CONFIG_DIAGNOSTIC_MATCH(channel_names=CHANNEL_THERMOSTAT)
+@CONFIG_DIAGNOSTIC_MATCH(cluster_handler_names=CLUSTER_HANDLER_THERMOSTAT)
 class MinHeatSetpointLimit(ZCLTemperatureEntity, id_suffix="min_heat_setpoint_limit"):
     """Min Heat Setpoint setting on thermostats.
 
@@ -1030,7 +1041,7 @@
         return 0x7FFF / ZCL_TEMP  # according to spec
 
 
-@CONFIG_DIAGNOSTIC_MATCH(channel_names="danfoss_trv_cluster")
+@CONFIG_DIAGNOSTIC_MATCH(cluster_handler_names="danfoss_trv_cluster")
 class DanfossHeatingSetpointScheduled(
     ZCLTemperatureEntity, id_suffix="occupied_heating_setpoint_scheduled"
 ):
@@ -1046,11 +1057,11 @@
         self,
         unique_id: str,
         zha_device: ZHADevice,
-        channels: list[ZigbeeChannel],
+        cluster_handlers: list[ClusterHandler],
         **kwargs: Any,
     ) -> None:
         """Init this number configuration entity."""
-        super().__init__(unique_id, zha_device, channels, **kwargs)
+        super().__init__(unique_id, zha_device, cluster_handlers, **kwargs)
         self._thermostat = self._channel.cluster.endpoint.thermostat
 
     @property
@@ -1064,7 +1075,7 @@
         return self._thermostat.get("max_heat_setpoint_limit") / ZCL_TEMP
 
 
-@CONFIG_DIAGNOSTIC_MATCH(channel_names="danfoss_trv_cluster")
+@CONFIG_DIAGNOSTIC_MATCH(cluster_handler_names="danfoss_trv_cluster")
 class DanfossExerciseTriggerTime(
     ZHANumberConfigurationEntity, id_suffix="exercise_trigger_time"
 ):
@@ -1079,7 +1090,7 @@
     _attr_icon: str = "mdi:clock"
 
 
-@CONFIG_DIAGNOSTIC_MATCH(channel_names="danfoss_trv_cluster")
+@CONFIG_DIAGNOSTIC_MATCH(cluster_handler_names="danfoss_trv_cluster")
 class DanfossExternalMeasuredRoomSensor(
     ZCLTemperatureEntity, id_suffix="external_measured_room_sensor"
 ):
@@ -1092,7 +1103,7 @@
     _attr_icon: str = "mdi:thermometer"
 
 
-@CONFIG_DIAGNOSTIC_MATCH(channel_names="danfoss_trv_cluster")
+@CONFIG_DIAGNOSTIC_MATCH(cluster_handler_names="danfoss_trv_cluster")
 class DanfossLoadRoomMean(ZHANumberConfigurationEntity, id_suffix="load_room_mean"):
     """Danfoss Proprietary Attribute to set a value for the load."""
 
@@ -1104,7 +1115,7 @@
     _attr_icon: str = "mdi:scale-balance"
 
 
-@CONFIG_DIAGNOSTIC_MATCH(channel_names="danfoss_trv_cluster")
+@CONFIG_DIAGNOSTIC_MATCH(cluster_handler_names="danfoss_trv_cluster")
 class DanfossControlAlgorithmScaleFactor(
     ZHANumberConfigurationEntity, id_suffix="control_algorithm_scale_factor"
 ):
@@ -1118,7 +1129,7 @@
     _attr_icon: str = "mdi:knob"
 
 
-@CONFIG_DIAGNOSTIC_MATCH(channel_names="danfoss_trv_cluster")
+@CONFIG_DIAGNOSTIC_MATCH(cluster_handler_names="danfoss_trv_cluster")
 class DanfossRegulationSetpointOffset(
     ZHANumberConfigurationEntity, id_suffix="regulation_setpoint_offset"
 ):
@@ -1142,24 +1153,4 @@
 
     def async_set_native_value(self, value: float):
         """Update the current value from HA."""
-        return super().async_set_native_value(int(value * self.OFFSET_RESOLUTION))
-=======
-@CONFIG_DIAGNOSTIC_MATCH(
-    cluster_handler_names="opple_cluster", models={"lumi.airrtc.agl001"}
-)
-# pylint: disable-next=hass-invalid-inheritance # needs fixing
-class AqaraThermostatAwayTemp(
-    ZHANumberConfigurationEntity, id_suffix="away_preset_temperature"
-):
-    """Aqara away preset temperature configuration entity."""
-
-    _attr_entity_category = EntityCategory.CONFIG
-    _attr_native_min_value: float = 5
-    _attr_native_max_value: float = 30
-    _attr_multiplier: float = 0.01
-    _zcl_attribute: str = "away_preset_temperature"
-    _attr_name: str = "Away preset temperature"
-    _attr_mode: NumberMode = NumberMode.SLIDER
-    _attr_native_unit_of_measurement: str = UnitOfTemperature.CELSIUS
-    _attr_icon: str = ICONS[0]
->>>>>>> 7f616b0d
+        return super().async_set_native_value(int(value * self.OFFSET_RESOLUTION))