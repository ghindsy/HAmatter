"""Support for ZHA controls using the select platform."""

from __future__ import annotations

import functools
import logging
from typing import Any

from homeassistant.components.select import SelectEntity
from homeassistant.config_entries import ConfigEntry
from homeassistant.const import STATE_UNAVAILABLE, STATE_UNKNOWN, Platform
from homeassistant.core import HomeAssistant, State, callback
from homeassistant.helpers.dispatcher import async_dispatcher_connect
from homeassistant.helpers.entity_platform import AddEntitiesCallback

from .entity import ZHAEntity
from .helpers import (
    SIGNAL_ADD_ENTITIES,
    EntityData,
    async_add_entities as zha_async_add_entities,
    convert_zha_error_to_ha_error,
    get_zha_data,
)

_LOGGER = logging.getLogger(__name__)


async def async_setup_entry(
    hass: HomeAssistant,
    config_entry: ConfigEntry,
    async_add_entities: AddEntitiesCallback,
) -> None:
    """Set up the Zigbee Home Automation siren from config entry."""
    zha_data = get_zha_data(hass)
    entities_to_create = zha_data.platforms[Platform.SELECT]

    unsub = async_dispatcher_connect(
        hass,
        SIGNAL_ADD_ENTITIES,
        functools.partial(
            zha_async_add_entities,
            async_add_entities,
            ZHAEnumSelectEntity,
            entities_to_create,
        ),
    )
    config_entry.async_on_unload(unsub)


class ZHAEnumSelectEntity(ZHAEntity, SelectEntity):
    """Representation of a ZHA select entity."""

<<<<<<< HEAD
    _attr_entity_category = EntityCategory.CONFIG
    _attribute_name: str
    _enum: type[Enum]
    _translation_keys: dict[str, str]

    def __init__(
        self,
        unique_id: str,
        zha_device: ZHADevice,
        cluster_handlers: list[ClusterHandler],
        **kwargs: Any,
    ) -> None:
        """Init this select entity."""
        self._cluster_handler: ClusterHandler = cluster_handlers[0]
        self._attribute_name = self._enum.__name__
        self._translation_keys = {
            entry.name.lower(): entry.name for entry in self._enum
        }
        self._attr_options = [entry.name.lower() for entry in self._enum]
        super().__init__(unique_id, zha_device, cluster_handlers, **kwargs)
=======
    def __init__(self, entity_data: EntityData, **kwargs: Any) -> None:
        """Initialize the ZHA select entity."""
        super().__init__(entity_data, **kwargs)
        self._attr_options = self.entity_data.entity.info_object.options
>>>>>>> c6a0c20c

    @property
    def current_option(self) -> str | None:
        """Return the selected entity option to represent the entity state."""
<<<<<<< HEAD
        option = self._cluster_handler.data_cache.get(self._attribute_name)
        if option is None:
            return None
        return option.name.lower()
=======
        return self.entity_data.entity.current_option
>>>>>>> c6a0c20c

    @convert_zha_error_to_ha_error
    async def async_select_option(self, option: str) -> None:
        """Change the selected option."""
<<<<<<< HEAD
        self._cluster_handler.data_cache[self._attribute_name] = self._enum[
            self._translation_keys[option]
        ]
        self.async_write_ha_state()

    @callback
    def async_restore_last_state(self, last_state) -> None:
        """Restore previous state."""
        if last_state.state and last_state.state != STATE_UNKNOWN:
            try:
                key = self._translation_keys[last_state.state]
            except KeyError:  # workaround for existing installations updating
                key = last_state.state.replace(" ", "_")
            self._cluster_handler.data_cache[self._attribute_name] = self._enum[key]


class ZHANonZCLSelectEntity(ZHAEnumSelectEntity):
    """Representation of a ZHA select entity with no ZCL interaction."""

    @property
    def available(self) -> bool:
        """Return entity availability."""
        return True


@CONFIG_DIAGNOSTIC_MATCH(cluster_handler_names=CLUSTER_HANDLER_IAS_WD)
class ZHADefaultToneSelectEntity(ZHANonZCLSelectEntity):
    """Representation of a ZHA default siren tone select entity."""

    _unique_id_suffix = IasWd.Warning.WarningMode.__name__
    _enum = IasWd.Warning.WarningMode
    _attr_translation_key: str = "default_siren_tone"


@CONFIG_DIAGNOSTIC_MATCH(cluster_handler_names=CLUSTER_HANDLER_IAS_WD)
class ZHADefaultSirenLevelSelectEntity(ZHANonZCLSelectEntity):
    """Representation of a ZHA default siren level select entity."""

    _unique_id_suffix = IasWd.Warning.SirenLevel.__name__
    _enum = IasWd.Warning.SirenLevel
    _attr_translation_key: str = "default_siren_level"


@CONFIG_DIAGNOSTIC_MATCH(cluster_handler_names=CLUSTER_HANDLER_IAS_WD)
class ZHADefaultStrobeLevelSelectEntity(ZHANonZCLSelectEntity):
    """Representation of a ZHA default siren strobe level select entity."""

    _unique_id_suffix = IasWd.StrobeLevel.__name__
    _enum = IasWd.StrobeLevel
    _attr_translation_key: str = "default_strobe_level"


@CONFIG_DIAGNOSTIC_MATCH(cluster_handler_names=CLUSTER_HANDLER_IAS_WD)
class ZHADefaultStrobeSelectEntity(ZHANonZCLSelectEntity):
    """Representation of a ZHA default siren strobe select entity."""

    _unique_id_suffix = Strobe.__name__
    _enum = Strobe
    _attr_translation_key: str = "default_strobe"


class ZCLEnumSelectEntity(ZhaEntity, SelectEntity):
    """Representation of a ZHA ZCL enum select entity."""

    _attribute_name: str
    _attr_entity_category = EntityCategory.CONFIG
    _enum: type[Enum]

    @classmethod
    def create_entity(
        cls,
        unique_id: str,
        zha_device: ZHADevice,
        cluster_handlers: list[ClusterHandler],
        **kwargs: Any,
    ) -> Self | None:
        """Entity Factory.

        Return entity if it is a supported configuration, otherwise return None
        """
        cluster_handler = cluster_handlers[0]
        if ENTITY_METADATA not in kwargs and (
            cls._attribute_name in cluster_handler.cluster.unsupported_attributes
            or cls._attribute_name not in cluster_handler.cluster.attributes_by_name
            or cluster_handler.cluster.get(cls._attribute_name) is None
        ):
            _LOGGER.debug(
                "%s is not supported - skipping %s entity creation",
                cls._attribute_name,
                cls.__name__,
            )
            return None

        return cls(unique_id, zha_device, cluster_handlers, **kwargs)

    def __init__(
        self,
        unique_id: str,
        zha_device: ZHADevice,
        cluster_handlers: list[ClusterHandler],
        **kwargs: Any,
    ) -> None:
        """Init this select entity."""
        self._cluster_handler: ClusterHandler = cluster_handlers[0]
        if ENTITY_METADATA in kwargs:
            self._init_from_quirks_metadata(kwargs[ENTITY_METADATA])
        self._attr_options = [entry.name.replace("_", " ") for entry in self._enum]
        super().__init__(unique_id, zha_device, cluster_handlers, **kwargs)

    def _init_from_quirks_metadata(self, entity_metadata: ZCLEnumMetadata) -> None:
        """Init this entity from the quirks metadata."""
        super()._init_from_quirks_metadata(entity_metadata)
        self._attribute_name = entity_metadata.attribute_name
        self._enum = entity_metadata.enum

    @property
    def current_option(self) -> str | None:
        """Return the selected entity option to represent the entity state."""
        option = self._cluster_handler.cluster.get(self._attribute_name)
        if option is None:
            return None
        option = self._enum(option)
        return option.name.replace("_", " ")

    async def async_select_option(self, option: str) -> None:
        """Change the selected option."""
        await self._cluster_handler.write_attributes_safe(
            {self._attribute_name: self._enum[option.replace(" ", "_")]}
        )
        self.async_write_ha_state()

    async def async_added_to_hass(self) -> None:
        """Run when about to be added to hass."""
        await super().async_added_to_hass()
        self.async_accept_signal(
            self._cluster_handler, SIGNAL_ATTR_UPDATED, self.async_set_state
        )

    @callback
    def async_set_state(self, attr_id: int, attr_name: str, value: Any):
        """Handle state update from cluster handler."""
        self.async_write_ha_state()


@CONFIG_DIAGNOSTIC_MATCH(cluster_handler_names=CLUSTER_HANDLER_ON_OFF)
class ZHAStartupOnOffSelectEntity(ZCLEnumSelectEntity):
    """Representation of a ZHA startup onoff select entity."""

    _unique_id_suffix = OnOff.StartUpOnOff.__name__
    _attribute_name = "start_up_on_off"
    _enum = OnOff.StartUpOnOff
    _attr_translation_key: str = "start_up_on_off"


class TuyaPowerOnState(types.enum8):
    """Tuya power on state enum."""

    Off = 0x00
    On = 0x01
    LastState = 0x02


@CONFIG_DIAGNOSTIC_MATCH(
    cluster_handler_names=CLUSTER_HANDLER_ON_OFF, quirk_ids=TUYA_PLUG_ONOFF
)
@CONFIG_DIAGNOSTIC_MATCH(
    cluster_handler_names="tuya_manufacturer", quirk_ids=TUYA_PLUG_MANUFACTURER
)
class TuyaPowerOnStateSelectEntity(ZCLEnumSelectEntity):
    """Representation of a ZHA power on state select entity."""

    _unique_id_suffix = "power_on_state"
    _attribute_name = "power_on_state"
    _enum = TuyaPowerOnState
    _attr_translation_key: str = "power_on_state"


class TuyaBacklightMode(types.enum8):
    """Tuya switch backlight mode enum."""

    Off = 0x00
    LightWhenOn = 0x01
    LightWhenOff = 0x02


@CONFIG_DIAGNOSTIC_MATCH(
    cluster_handler_names=CLUSTER_HANDLER_ON_OFF, quirk_ids=TUYA_PLUG_ONOFF
)
class TuyaBacklightModeSelectEntity(ZCLEnumSelectEntity):
    """Representation of a ZHA backlight mode select entity."""

    _unique_id_suffix = "backlight_mode"
    _attribute_name = "backlight_mode"
    _enum = TuyaBacklightMode
    _attr_translation_key: str = "backlight_mode"


class MoesBacklightMode(types.enum8):
    """MOES switch backlight mode enum."""

    Off = 0x00
    LightWhenOn = 0x01
    LightWhenOff = 0x02
    Freeze = 0x03


@CONFIG_DIAGNOSTIC_MATCH(
    cluster_handler_names="tuya_manufacturer", quirk_ids=TUYA_PLUG_MANUFACTURER
)
class MoesBacklightModeSelectEntity(ZCLEnumSelectEntity):
    """Moes devices have a different backlight mode select options."""

    _unique_id_suffix = "backlight_mode"
    _attribute_name = "backlight_mode"
    _enum = MoesBacklightMode
    _attr_translation_key: str = "backlight_mode"


class AqaraMotionSensitivities(types.enum8):
    """Aqara motion sensitivities."""

    Low = 0x01
    Medium = 0x02
    High = 0x03


@CONFIG_DIAGNOSTIC_MATCH(
    cluster_handler_names="opple_cluster",
    models={"lumi.motion.ac01", "lumi.motion.ac02", "lumi.motion.agl04"},
)
class AqaraMotionSensitivity(ZCLEnumSelectEntity):
    """Representation of a ZHA motion sensitivity configuration entity."""

    _unique_id_suffix = "motion_sensitivity"
    _attribute_name = "motion_sensitivity"
    _enum = AqaraMotionSensitivities
    _attr_translation_key: str = "motion_sensitivity"


class HueV1MotionSensitivities(types.enum8):
    """Hue v1 motion sensitivities."""

    Low = 0x00
    Medium = 0x01
    High = 0x02


@CONFIG_DIAGNOSTIC_MATCH(
    cluster_handler_names=CLUSTER_HANDLER_HUE_OCCUPANCY,
    manufacturers={"Philips", "Signify Netherlands B.V."},
    models={"SML001"},
)
class HueV1MotionSensitivity(ZCLEnumSelectEntity):
    """Representation of a ZHA motion sensitivity configuration entity."""

    _unique_id_suffix = "motion_sensitivity"
    _attribute_name = "sensitivity"
    _enum = HueV1MotionSensitivities
    _attr_translation_key: str = "motion_sensitivity"


class HueV2MotionSensitivities(types.enum8):
    """Hue v2 motion sensitivities."""

    Lowest = 0x00
    Low = 0x01
    Medium = 0x02
    High = 0x03
    Highest = 0x04


@CONFIG_DIAGNOSTIC_MATCH(
    cluster_handler_names=CLUSTER_HANDLER_HUE_OCCUPANCY,
    manufacturers={"Philips", "Signify Netherlands B.V."},
    models={"SML002", "SML003", "SML004"},
)
class HueV2MotionSensitivity(ZCLEnumSelectEntity):
    """Representation of a ZHA motion sensitivity configuration entity."""

    _unique_id_suffix = "motion_sensitivity"
    _attribute_name = "sensitivity"
    _enum = HueV2MotionSensitivities
    _attr_translation_key: str = "motion_sensitivity"


class AqaraMonitoringModess(types.enum8):
    """Aqara monitoring modes."""

    Undirected = 0x00
    Left_Right = 0x01


@CONFIG_DIAGNOSTIC_MATCH(
    cluster_handler_names="opple_cluster", models={"lumi.motion.ac01"}
)
class AqaraMonitoringMode(ZCLEnumSelectEntity):
    """Representation of a ZHA monitoring mode configuration entity."""

    _unique_id_suffix = "monitoring_mode"
    _attribute_name = "monitoring_mode"
    _enum = AqaraMonitoringModess
    _attr_translation_key: str = "monitoring_mode"


class AqaraApproachDistances(types.enum8):
    """Aqara approach distances."""

    Far = 0x00
    Medium = 0x01
    Near = 0x02


@CONFIG_DIAGNOSTIC_MATCH(
    cluster_handler_names="opple_cluster", models={"lumi.motion.ac01"}
)
class AqaraApproachDistance(ZCLEnumSelectEntity):
    """Representation of a ZHA approach distance configuration entity."""

    _unique_id_suffix = "approach_distance"
    _attribute_name = "approach_distance"
    _enum = AqaraApproachDistances
    _attr_translation_key: str = "approach_distance"


@CONFIG_DIAGNOSTIC_MATCH(
    cluster_handler_names="opple_cluster", models={"lumi.magnet.ac01"}
)
class AqaraMagnetAC01DetectionDistance(ZCLEnumSelectEntity):
    """Representation of a ZHA detection distance configuration entity."""

    _unique_id_suffix = "detection_distance"
    _attribute_name = "detection_distance"
    _enum = MagnetAC01OppleCluster.DetectionDistance
    _attr_translation_key: str = "detection_distance"


@CONFIG_DIAGNOSTIC_MATCH(
    cluster_handler_names="opple_cluster", models={"lumi.switch.acn047"}
)
class AqaraT2RelaySwitchMode(ZCLEnumSelectEntity):
    """Representation of a ZHA switch mode configuration entity."""

    _unique_id_suffix = "switch_mode"
    _attribute_name = "switch_mode"
    _enum = T2RelayOppleCluster.SwitchMode
    _attr_translation_key: str = "switch_mode"


@CONFIG_DIAGNOSTIC_MATCH(
    cluster_handler_names="opple_cluster", models={"lumi.switch.acn047"}
)
class AqaraT2RelaySwitchType(ZCLEnumSelectEntity):
    """Representation of a ZHA switch type configuration entity."""

    _unique_id_suffix = "switch_type"
    _attribute_name = "switch_type"
    _enum = T2RelayOppleCluster.SwitchType
    _attr_translation_key: str = "relay_switch_type"


@CONFIG_DIAGNOSTIC_MATCH(
    cluster_handler_names="opple_cluster", models={"lumi.switch.acn047"}
)
class AqaraT2RelayStartupOnOff(ZCLEnumSelectEntity):
    """Representation of a ZHA startup on off configuration entity."""

    _unique_id_suffix = "startup_on_off"
    _attribute_name = "startup_on_off"
    _enum = T2RelayOppleCluster.StartupOnOff
    _attr_translation_key: str = "start_up_on_off"


@CONFIG_DIAGNOSTIC_MATCH(
    cluster_handler_names="opple_cluster", models={"lumi.switch.acn047"}
)
class AqaraT2RelayDecoupledMode(ZCLEnumSelectEntity):
    """Representation of a ZHA switch decoupled mode configuration entity."""

    _unique_id_suffix = "decoupled_mode"
    _attribute_name = "decoupled_mode"
    _enum = T2RelayOppleCluster.DecoupledMode
    _attr_translation_key: str = "decoupled_mode"


class InovelliOutputMode(types.enum1):
    """Inovelli output mode."""

    Dimmer = 0x00
    OnOff = 0x01


@CONFIG_DIAGNOSTIC_MATCH(
    cluster_handler_names=CLUSTER_HANDLER_INOVELLI,
)
class InovelliOutputModeEntity(ZCLEnumSelectEntity):
    """Inovelli output mode control."""

    _unique_id_suffix = "output_mode"
    _attribute_name = "output_mode"
    _enum = InovelliOutputMode
    _attr_translation_key: str = "output_mode"


class InovelliSwitchType(types.enum8):
    """Inovelli switch mode."""

    Single_Pole = 0x00
    Three_Way_Dumb = 0x01
    Three_Way_AUX = 0x02
    Single_Pole_Full_Sine = 0x03


@CONFIG_DIAGNOSTIC_MATCH(
    cluster_handler_names=CLUSTER_HANDLER_INOVELLI, models={"VZM31-SN"}
)
class InovelliSwitchTypeEntity(ZCLEnumSelectEntity):
    """Inovelli switch type control."""

    _unique_id_suffix = "switch_type"
    _attribute_name = "switch_type"
    _enum = InovelliSwitchType
    _attr_translation_key: str = "switch_type"


class InovelliFanSwitchType(types.enum1):
    """Inovelli fan switch mode."""

    Load_Only = 0x00
    Three_Way_AUX = 0x01


@CONFIG_DIAGNOSTIC_MATCH(
    cluster_handler_names=CLUSTER_HANDLER_INOVELLI, models={"VZM35-SN"}
)
class InovelliFanSwitchTypeEntity(ZCLEnumSelectEntity):
    """Inovelli fan switch type control."""

    _unique_id_suffix = "switch_type"
    _attribute_name = "switch_type"
    _enum = InovelliFanSwitchType
    _attr_translation_key: str = "fan_switch_type"


class InovelliLedScalingMode(types.enum1):
    """Inovelli led mode."""

    VZM31SN = 0x00
    LZW31SN = 0x01


@CONFIG_DIAGNOSTIC_MATCH(
    cluster_handler_names=CLUSTER_HANDLER_INOVELLI,
)
class InovelliLedScalingModeEntity(ZCLEnumSelectEntity):
    """Inovelli led mode control."""

    _unique_id_suffix = "led_scaling_mode"
    _attribute_name = "led_scaling_mode"
    _enum = InovelliLedScalingMode
    _attr_translation_key: str = "led_scaling_mode"


class InovelliFanLedScalingMode(types.enum8):
    """Inovelli fan led mode."""

    VZM31SN = 0x00
    Grade_1 = 0x01
    Grade_2 = 0x02
    Grade_3 = 0x03
    Grade_4 = 0x04
    Grade_5 = 0x05
    Grade_6 = 0x06
    Grade_7 = 0x07
    Grade_8 = 0x08
    Grade_9 = 0x09
    Adaptive = 0x0A


@CONFIG_DIAGNOSTIC_MATCH(
    cluster_handler_names=CLUSTER_HANDLER_INOVELLI, models={"VZM35-SN"}
)
class InovelliFanLedScalingModeEntity(ZCLEnumSelectEntity):
    """Inovelli fan switch led mode control."""

    _unique_id_suffix = "smart_fan_led_display_levels"
    _attribute_name = "smart_fan_led_display_levels"
    _enum = InovelliFanLedScalingMode
    _attr_translation_key: str = "smart_fan_led_display_levels"


class InovelliNonNeutralOutput(types.enum1):
    """Inovelli non neutral output selection."""

    Low = 0x00
    High = 0x01


@CONFIG_DIAGNOSTIC_MATCH(
    cluster_handler_names=CLUSTER_HANDLER_INOVELLI,
)
class InovelliNonNeutralOutputEntity(ZCLEnumSelectEntity):
    """Inovelli non neutral output control."""

    _unique_id_suffix = "increased_non_neutral_output"
    _attribute_name = "increased_non_neutral_output"
    _enum = InovelliNonNeutralOutput
    _attr_translation_key: str = "increased_non_neutral_output"


class AqaraFeedingMode(types.enum8):
    """Feeding mode."""

    Manual = 0x00
    Schedule = 0x01


@CONFIG_DIAGNOSTIC_MATCH(
    cluster_handler_names="opple_cluster", models={"aqara.feeder.acn001"}
)
class AqaraPetFeederMode(ZCLEnumSelectEntity):
    """Representation of an Aqara pet feeder mode configuration entity."""

    _unique_id_suffix = "feeding_mode"
    _attribute_name = "feeding_mode"
    _enum = AqaraFeedingMode
    _attr_translation_key: str = "feeding_mode"


class AqaraThermostatPresetMode(types.enum8):
    """Thermostat preset mode."""

    Manual = 0x00
    Auto = 0x01
    Away = 0x02


@CONFIG_DIAGNOSTIC_MATCH(
    cluster_handler_names="opple_cluster", models={"lumi.airrtc.agl001"}
)
class AqaraThermostatPreset(ZCLEnumSelectEntity):
    """Representation of an Aqara thermostat preset configuration entity."""

    _unique_id_suffix = "preset"
    _attribute_name = "preset"
    _enum = AqaraThermostatPresetMode
    _attr_translation_key: str = "preset"


class SonoffPresenceDetectionSensitivityEnum(types.enum8):
    """Enum for detection sensitivity select entity."""

    Low = 0x01
    Medium = 0x02
    High = 0x03


@CONFIG_DIAGNOSTIC_MATCH(
    cluster_handler_names=CLUSTER_HANDLER_OCCUPANCY, models={"SNZB-06P"}
)
class SonoffPresenceDetectionSensitivity(ZCLEnumSelectEntity):
    """Entity to set the detection sensitivity of the Sonoff SNZB-06P."""

    _unique_id_suffix = "detection_sensitivity"
    _attribute_name = "ultrasonic_u_to_o_threshold"
    _enum = SonoffPresenceDetectionSensitivityEnum
    _attr_translation_key: str = "detection_sensitivity"


class KeypadLockoutEnum(types.enum8):
    """Keypad lockout options."""

    Unlock = 0x00
    Lock1 = 0x01
    Lock2 = 0x02
    Lock3 = 0x03
    Lock4 = 0x04


@CONFIG_DIAGNOSTIC_MATCH(cluster_handler_names="thermostat_ui")
class KeypadLockout(ZCLEnumSelectEntity):
    """Mandatory attribute for thermostat_ui cluster.

    Often only the first two are implemented, and Lock2 to Lock4 should map to Lock1 in the firmware.
    This however covers all bases.
    """

    _unique_id_suffix = "keypad_lockout"
    _attribute_name: str = "keypad_lockout"
    _enum = KeypadLockoutEnum
    _attr_translation_key: str = "keypad_lockout"


@CONFIG_DIAGNOSTIC_MATCH(
    cluster_handler_names=CLUSTER_HANDLER_THERMOSTAT,
    quirk_ids={DANFOSS_ALLY_THERMOSTAT},
)
class DanfossExerciseDayOfTheWeek(ZCLEnumSelectEntity):
    """Danfoss proprietary attribute for setting the day of the week for exercising."""

    _unique_id_suffix = "exercise_day_of_week"
    _attribute_name = "exercise_day_of_week"
    _attr_translation_key: str = "exercise_day_of_week"
    _enum = danfoss_thermostat.DanfossExerciseDayOfTheWeekEnum
    _attr_icon: str = "mdi:wrench-clock"


class DanfossOrientationEnum(types.enum8):
    """Vertical or Horizontal."""

    Horizontal = 0x00
    Vertical = 0x01


@CONFIG_DIAGNOSTIC_MATCH(
    cluster_handler_names=CLUSTER_HANDLER_THERMOSTAT,
    quirk_ids={DANFOSS_ALLY_THERMOSTAT},
)
class DanfossOrientation(ZCLEnumSelectEntity):
    """Danfoss proprietary attribute for setting the orientation of the valve.

    Needed for biasing the internal temperature sensor.
    This is implemented as an enum here, but is a boolean on the device.
    """

    _unique_id_suffix = "orientation"
    _attribute_name = "orientation"
    _attr_translation_key: str = "valve_orientation"
    _enum = DanfossOrientationEnum


@CONFIG_DIAGNOSTIC_MATCH(
    cluster_handler_names=CLUSTER_HANDLER_THERMOSTAT,
    quirk_ids={DANFOSS_ALLY_THERMOSTAT},
)
class DanfossAdaptationRunControl(ZCLEnumSelectEntity):
    """Danfoss proprietary attribute for controlling the current adaptation run."""

    _unique_id_suffix = "adaptation_run_control"
    _attribute_name = "adaptation_run_control"
    _attr_translation_key: str = "adaptation_run_command"
    _enum = danfoss_thermostat.DanfossAdaptationRunControlEnum


class DanfossControlAlgorithmScaleFactorEnum(types.enum8):
    """The time scale factor for changing the opening of the valve.

    Not all values are given, therefore there are some extrapolated values with a margin of error of about 5 minutes.
    This is implemented as an enum here, but is a number on the device.
    """

    quick_5min = 0x01

    quick_10min = 0x02  # extrapolated
    quick_15min = 0x03  # extrapolated
    quick_25min = 0x04  # extrapolated

    moderate_30min = 0x05

    moderate_40min = 0x06  # extrapolated
    moderate_50min = 0x07  # extrapolated
    moderate_60min = 0x08  # extrapolated
    moderate_70min = 0x09  # extrapolated

    slow_80min = 0x0A

    quick_open_disabled = 0x11  # not sure what it does; also requires lower 4 bits to be in [1, 10] I assume


@CONFIG_DIAGNOSTIC_MATCH(
    cluster_handler_names=CLUSTER_HANDLER_THERMOSTAT,
    quirk_ids={DANFOSS_ALLY_THERMOSTAT},
)
class DanfossControlAlgorithmScaleFactor(ZCLEnumSelectEntity):
    """Danfoss proprietary attribute for setting the scale factor of the setpoint filter time constant."""

    _unique_id_suffix = "control_algorithm_scale_factor"
    _attribute_name = "control_algorithm_scale_factor"
    _attr_translation_key: str = "setpoint_response_time"
    _enum = DanfossControlAlgorithmScaleFactorEnum


@CONFIG_DIAGNOSTIC_MATCH(
    cluster_handler_names="thermostat_ui",
    quirk_ids={DANFOSS_ALLY_THERMOSTAT},
)
class DanfossViewingDirection(ZCLEnumSelectEntity):
    """Danfoss proprietary attribute for setting the viewing direction of the screen."""

    _unique_id_suffix = "viewing_direction"
    _attribute_name = "viewing_direction"
    _attr_translation_key: str = "viewing_direction"
    _enum = danfoss_thermostat.DanfossViewingDirectionEnum
=======
        await self.entity_data.entity.async_select_option(option=option)
        self.async_write_ha_state()

    @callback
    def restore_external_state_attributes(self, state: State) -> None:
        """Restore entity state."""
        if state.state and state.state not in (STATE_UNKNOWN, STATE_UNAVAILABLE):
            self.entity_data.entity.restore_external_state_attributes(
                state=state.state,
            )
>>>>>>> c6a0c20c
<|MERGE_RESOLUTION|>--- conflicted
+++ resolved
@@ -50,743 +50,19 @@
 class ZHAEnumSelectEntity(ZHAEntity, SelectEntity):
     """Representation of a ZHA select entity."""
 
-<<<<<<< HEAD
-    _attr_entity_category = EntityCategory.CONFIG
-    _attribute_name: str
-    _enum: type[Enum]
-    _translation_keys: dict[str, str]
-
-    def __init__(
-        self,
-        unique_id: str,
-        zha_device: ZHADevice,
-        cluster_handlers: list[ClusterHandler],
-        **kwargs: Any,
-    ) -> None:
-        """Init this select entity."""
-        self._cluster_handler: ClusterHandler = cluster_handlers[0]
-        self._attribute_name = self._enum.__name__
-        self._translation_keys = {
-            entry.name.lower(): entry.name for entry in self._enum
-        }
-        self._attr_options = [entry.name.lower() for entry in self._enum]
-        super().__init__(unique_id, zha_device, cluster_handlers, **kwargs)
-=======
     def __init__(self, entity_data: EntityData, **kwargs: Any) -> None:
         """Initialize the ZHA select entity."""
         super().__init__(entity_data, **kwargs)
         self._attr_options = self.entity_data.entity.info_object.options
->>>>>>> c6a0c20c
 
     @property
     def current_option(self) -> str | None:
         """Return the selected entity option to represent the entity state."""
-<<<<<<< HEAD
-        option = self._cluster_handler.data_cache.get(self._attribute_name)
-        if option is None:
-            return None
-        return option.name.lower()
-=======
         return self.entity_data.entity.current_option
->>>>>>> c6a0c20c
 
     @convert_zha_error_to_ha_error
     async def async_select_option(self, option: str) -> None:
         """Change the selected option."""
-<<<<<<< HEAD
-        self._cluster_handler.data_cache[self._attribute_name] = self._enum[
-            self._translation_keys[option]
-        ]
-        self.async_write_ha_state()
-
-    @callback
-    def async_restore_last_state(self, last_state) -> None:
-        """Restore previous state."""
-        if last_state.state and last_state.state != STATE_UNKNOWN:
-            try:
-                key = self._translation_keys[last_state.state]
-            except KeyError:  # workaround for existing installations updating
-                key = last_state.state.replace(" ", "_")
-            self._cluster_handler.data_cache[self._attribute_name] = self._enum[key]
-
-
-class ZHANonZCLSelectEntity(ZHAEnumSelectEntity):
-    """Representation of a ZHA select entity with no ZCL interaction."""
-
-    @property
-    def available(self) -> bool:
-        """Return entity availability."""
-        return True
-
-
-@CONFIG_DIAGNOSTIC_MATCH(cluster_handler_names=CLUSTER_HANDLER_IAS_WD)
-class ZHADefaultToneSelectEntity(ZHANonZCLSelectEntity):
-    """Representation of a ZHA default siren tone select entity."""
-
-    _unique_id_suffix = IasWd.Warning.WarningMode.__name__
-    _enum = IasWd.Warning.WarningMode
-    _attr_translation_key: str = "default_siren_tone"
-
-
-@CONFIG_DIAGNOSTIC_MATCH(cluster_handler_names=CLUSTER_HANDLER_IAS_WD)
-class ZHADefaultSirenLevelSelectEntity(ZHANonZCLSelectEntity):
-    """Representation of a ZHA default siren level select entity."""
-
-    _unique_id_suffix = IasWd.Warning.SirenLevel.__name__
-    _enum = IasWd.Warning.SirenLevel
-    _attr_translation_key: str = "default_siren_level"
-
-
-@CONFIG_DIAGNOSTIC_MATCH(cluster_handler_names=CLUSTER_HANDLER_IAS_WD)
-class ZHADefaultStrobeLevelSelectEntity(ZHANonZCLSelectEntity):
-    """Representation of a ZHA default siren strobe level select entity."""
-
-    _unique_id_suffix = IasWd.StrobeLevel.__name__
-    _enum = IasWd.StrobeLevel
-    _attr_translation_key: str = "default_strobe_level"
-
-
-@CONFIG_DIAGNOSTIC_MATCH(cluster_handler_names=CLUSTER_HANDLER_IAS_WD)
-class ZHADefaultStrobeSelectEntity(ZHANonZCLSelectEntity):
-    """Representation of a ZHA default siren strobe select entity."""
-
-    _unique_id_suffix = Strobe.__name__
-    _enum = Strobe
-    _attr_translation_key: str = "default_strobe"
-
-
-class ZCLEnumSelectEntity(ZhaEntity, SelectEntity):
-    """Representation of a ZHA ZCL enum select entity."""
-
-    _attribute_name: str
-    _attr_entity_category = EntityCategory.CONFIG
-    _enum: type[Enum]
-
-    @classmethod
-    def create_entity(
-        cls,
-        unique_id: str,
-        zha_device: ZHADevice,
-        cluster_handlers: list[ClusterHandler],
-        **kwargs: Any,
-    ) -> Self | None:
-        """Entity Factory.
-
-        Return entity if it is a supported configuration, otherwise return None
-        """
-        cluster_handler = cluster_handlers[0]
-        if ENTITY_METADATA not in kwargs and (
-            cls._attribute_name in cluster_handler.cluster.unsupported_attributes
-            or cls._attribute_name not in cluster_handler.cluster.attributes_by_name
-            or cluster_handler.cluster.get(cls._attribute_name) is None
-        ):
-            _LOGGER.debug(
-                "%s is not supported - skipping %s entity creation",
-                cls._attribute_name,
-                cls.__name__,
-            )
-            return None
-
-        return cls(unique_id, zha_device, cluster_handlers, **kwargs)
-
-    def __init__(
-        self,
-        unique_id: str,
-        zha_device: ZHADevice,
-        cluster_handlers: list[ClusterHandler],
-        **kwargs: Any,
-    ) -> None:
-        """Init this select entity."""
-        self._cluster_handler: ClusterHandler = cluster_handlers[0]
-        if ENTITY_METADATA in kwargs:
-            self._init_from_quirks_metadata(kwargs[ENTITY_METADATA])
-        self._attr_options = [entry.name.replace("_", " ") for entry in self._enum]
-        super().__init__(unique_id, zha_device, cluster_handlers, **kwargs)
-
-    def _init_from_quirks_metadata(self, entity_metadata: ZCLEnumMetadata) -> None:
-        """Init this entity from the quirks metadata."""
-        super()._init_from_quirks_metadata(entity_metadata)
-        self._attribute_name = entity_metadata.attribute_name
-        self._enum = entity_metadata.enum
-
-    @property
-    def current_option(self) -> str | None:
-        """Return the selected entity option to represent the entity state."""
-        option = self._cluster_handler.cluster.get(self._attribute_name)
-        if option is None:
-            return None
-        option = self._enum(option)
-        return option.name.replace("_", " ")
-
-    async def async_select_option(self, option: str) -> None:
-        """Change the selected option."""
-        await self._cluster_handler.write_attributes_safe(
-            {self._attribute_name: self._enum[option.replace(" ", "_")]}
-        )
-        self.async_write_ha_state()
-
-    async def async_added_to_hass(self) -> None:
-        """Run when about to be added to hass."""
-        await super().async_added_to_hass()
-        self.async_accept_signal(
-            self._cluster_handler, SIGNAL_ATTR_UPDATED, self.async_set_state
-        )
-
-    @callback
-    def async_set_state(self, attr_id: int, attr_name: str, value: Any):
-        """Handle state update from cluster handler."""
-        self.async_write_ha_state()
-
-
-@CONFIG_DIAGNOSTIC_MATCH(cluster_handler_names=CLUSTER_HANDLER_ON_OFF)
-class ZHAStartupOnOffSelectEntity(ZCLEnumSelectEntity):
-    """Representation of a ZHA startup onoff select entity."""
-
-    _unique_id_suffix = OnOff.StartUpOnOff.__name__
-    _attribute_name = "start_up_on_off"
-    _enum = OnOff.StartUpOnOff
-    _attr_translation_key: str = "start_up_on_off"
-
-
-class TuyaPowerOnState(types.enum8):
-    """Tuya power on state enum."""
-
-    Off = 0x00
-    On = 0x01
-    LastState = 0x02
-
-
-@CONFIG_DIAGNOSTIC_MATCH(
-    cluster_handler_names=CLUSTER_HANDLER_ON_OFF, quirk_ids=TUYA_PLUG_ONOFF
-)
-@CONFIG_DIAGNOSTIC_MATCH(
-    cluster_handler_names="tuya_manufacturer", quirk_ids=TUYA_PLUG_MANUFACTURER
-)
-class TuyaPowerOnStateSelectEntity(ZCLEnumSelectEntity):
-    """Representation of a ZHA power on state select entity."""
-
-    _unique_id_suffix = "power_on_state"
-    _attribute_name = "power_on_state"
-    _enum = TuyaPowerOnState
-    _attr_translation_key: str = "power_on_state"
-
-
-class TuyaBacklightMode(types.enum8):
-    """Tuya switch backlight mode enum."""
-
-    Off = 0x00
-    LightWhenOn = 0x01
-    LightWhenOff = 0x02
-
-
-@CONFIG_DIAGNOSTIC_MATCH(
-    cluster_handler_names=CLUSTER_HANDLER_ON_OFF, quirk_ids=TUYA_PLUG_ONOFF
-)
-class TuyaBacklightModeSelectEntity(ZCLEnumSelectEntity):
-    """Representation of a ZHA backlight mode select entity."""
-
-    _unique_id_suffix = "backlight_mode"
-    _attribute_name = "backlight_mode"
-    _enum = TuyaBacklightMode
-    _attr_translation_key: str = "backlight_mode"
-
-
-class MoesBacklightMode(types.enum8):
-    """MOES switch backlight mode enum."""
-
-    Off = 0x00
-    LightWhenOn = 0x01
-    LightWhenOff = 0x02
-    Freeze = 0x03
-
-
-@CONFIG_DIAGNOSTIC_MATCH(
-    cluster_handler_names="tuya_manufacturer", quirk_ids=TUYA_PLUG_MANUFACTURER
-)
-class MoesBacklightModeSelectEntity(ZCLEnumSelectEntity):
-    """Moes devices have a different backlight mode select options."""
-
-    _unique_id_suffix = "backlight_mode"
-    _attribute_name = "backlight_mode"
-    _enum = MoesBacklightMode
-    _attr_translation_key: str = "backlight_mode"
-
-
-class AqaraMotionSensitivities(types.enum8):
-    """Aqara motion sensitivities."""
-
-    Low = 0x01
-    Medium = 0x02
-    High = 0x03
-
-
-@CONFIG_DIAGNOSTIC_MATCH(
-    cluster_handler_names="opple_cluster",
-    models={"lumi.motion.ac01", "lumi.motion.ac02", "lumi.motion.agl04"},
-)
-class AqaraMotionSensitivity(ZCLEnumSelectEntity):
-    """Representation of a ZHA motion sensitivity configuration entity."""
-
-    _unique_id_suffix = "motion_sensitivity"
-    _attribute_name = "motion_sensitivity"
-    _enum = AqaraMotionSensitivities
-    _attr_translation_key: str = "motion_sensitivity"
-
-
-class HueV1MotionSensitivities(types.enum8):
-    """Hue v1 motion sensitivities."""
-
-    Low = 0x00
-    Medium = 0x01
-    High = 0x02
-
-
-@CONFIG_DIAGNOSTIC_MATCH(
-    cluster_handler_names=CLUSTER_HANDLER_HUE_OCCUPANCY,
-    manufacturers={"Philips", "Signify Netherlands B.V."},
-    models={"SML001"},
-)
-class HueV1MotionSensitivity(ZCLEnumSelectEntity):
-    """Representation of a ZHA motion sensitivity configuration entity."""
-
-    _unique_id_suffix = "motion_sensitivity"
-    _attribute_name = "sensitivity"
-    _enum = HueV1MotionSensitivities
-    _attr_translation_key: str = "motion_sensitivity"
-
-
-class HueV2MotionSensitivities(types.enum8):
-    """Hue v2 motion sensitivities."""
-
-    Lowest = 0x00
-    Low = 0x01
-    Medium = 0x02
-    High = 0x03
-    Highest = 0x04
-
-
-@CONFIG_DIAGNOSTIC_MATCH(
-    cluster_handler_names=CLUSTER_HANDLER_HUE_OCCUPANCY,
-    manufacturers={"Philips", "Signify Netherlands B.V."},
-    models={"SML002", "SML003", "SML004"},
-)
-class HueV2MotionSensitivity(ZCLEnumSelectEntity):
-    """Representation of a ZHA motion sensitivity configuration entity."""
-
-    _unique_id_suffix = "motion_sensitivity"
-    _attribute_name = "sensitivity"
-    _enum = HueV2MotionSensitivities
-    _attr_translation_key: str = "motion_sensitivity"
-
-
-class AqaraMonitoringModess(types.enum8):
-    """Aqara monitoring modes."""
-
-    Undirected = 0x00
-    Left_Right = 0x01
-
-
-@CONFIG_DIAGNOSTIC_MATCH(
-    cluster_handler_names="opple_cluster", models={"lumi.motion.ac01"}
-)
-class AqaraMonitoringMode(ZCLEnumSelectEntity):
-    """Representation of a ZHA monitoring mode configuration entity."""
-
-    _unique_id_suffix = "monitoring_mode"
-    _attribute_name = "monitoring_mode"
-    _enum = AqaraMonitoringModess
-    _attr_translation_key: str = "monitoring_mode"
-
-
-class AqaraApproachDistances(types.enum8):
-    """Aqara approach distances."""
-
-    Far = 0x00
-    Medium = 0x01
-    Near = 0x02
-
-
-@CONFIG_DIAGNOSTIC_MATCH(
-    cluster_handler_names="opple_cluster", models={"lumi.motion.ac01"}
-)
-class AqaraApproachDistance(ZCLEnumSelectEntity):
-    """Representation of a ZHA approach distance configuration entity."""
-
-    _unique_id_suffix = "approach_distance"
-    _attribute_name = "approach_distance"
-    _enum = AqaraApproachDistances
-    _attr_translation_key: str = "approach_distance"
-
-
-@CONFIG_DIAGNOSTIC_MATCH(
-    cluster_handler_names="opple_cluster", models={"lumi.magnet.ac01"}
-)
-class AqaraMagnetAC01DetectionDistance(ZCLEnumSelectEntity):
-    """Representation of a ZHA detection distance configuration entity."""
-
-    _unique_id_suffix = "detection_distance"
-    _attribute_name = "detection_distance"
-    _enum = MagnetAC01OppleCluster.DetectionDistance
-    _attr_translation_key: str = "detection_distance"
-
-
-@CONFIG_DIAGNOSTIC_MATCH(
-    cluster_handler_names="opple_cluster", models={"lumi.switch.acn047"}
-)
-class AqaraT2RelaySwitchMode(ZCLEnumSelectEntity):
-    """Representation of a ZHA switch mode configuration entity."""
-
-    _unique_id_suffix = "switch_mode"
-    _attribute_name = "switch_mode"
-    _enum = T2RelayOppleCluster.SwitchMode
-    _attr_translation_key: str = "switch_mode"
-
-
-@CONFIG_DIAGNOSTIC_MATCH(
-    cluster_handler_names="opple_cluster", models={"lumi.switch.acn047"}
-)
-class AqaraT2RelaySwitchType(ZCLEnumSelectEntity):
-    """Representation of a ZHA switch type configuration entity."""
-
-    _unique_id_suffix = "switch_type"
-    _attribute_name = "switch_type"
-    _enum = T2RelayOppleCluster.SwitchType
-    _attr_translation_key: str = "relay_switch_type"
-
-
-@CONFIG_DIAGNOSTIC_MATCH(
-    cluster_handler_names="opple_cluster", models={"lumi.switch.acn047"}
-)
-class AqaraT2RelayStartupOnOff(ZCLEnumSelectEntity):
-    """Representation of a ZHA startup on off configuration entity."""
-
-    _unique_id_suffix = "startup_on_off"
-    _attribute_name = "startup_on_off"
-    _enum = T2RelayOppleCluster.StartupOnOff
-    _attr_translation_key: str = "start_up_on_off"
-
-
-@CONFIG_DIAGNOSTIC_MATCH(
-    cluster_handler_names="opple_cluster", models={"lumi.switch.acn047"}
-)
-class AqaraT2RelayDecoupledMode(ZCLEnumSelectEntity):
-    """Representation of a ZHA switch decoupled mode configuration entity."""
-
-    _unique_id_suffix = "decoupled_mode"
-    _attribute_name = "decoupled_mode"
-    _enum = T2RelayOppleCluster.DecoupledMode
-    _attr_translation_key: str = "decoupled_mode"
-
-
-class InovelliOutputMode(types.enum1):
-    """Inovelli output mode."""
-
-    Dimmer = 0x00
-    OnOff = 0x01
-
-
-@CONFIG_DIAGNOSTIC_MATCH(
-    cluster_handler_names=CLUSTER_HANDLER_INOVELLI,
-)
-class InovelliOutputModeEntity(ZCLEnumSelectEntity):
-    """Inovelli output mode control."""
-
-    _unique_id_suffix = "output_mode"
-    _attribute_name = "output_mode"
-    _enum = InovelliOutputMode
-    _attr_translation_key: str = "output_mode"
-
-
-class InovelliSwitchType(types.enum8):
-    """Inovelli switch mode."""
-
-    Single_Pole = 0x00
-    Three_Way_Dumb = 0x01
-    Three_Way_AUX = 0x02
-    Single_Pole_Full_Sine = 0x03
-
-
-@CONFIG_DIAGNOSTIC_MATCH(
-    cluster_handler_names=CLUSTER_HANDLER_INOVELLI, models={"VZM31-SN"}
-)
-class InovelliSwitchTypeEntity(ZCLEnumSelectEntity):
-    """Inovelli switch type control."""
-
-    _unique_id_suffix = "switch_type"
-    _attribute_name = "switch_type"
-    _enum = InovelliSwitchType
-    _attr_translation_key: str = "switch_type"
-
-
-class InovelliFanSwitchType(types.enum1):
-    """Inovelli fan switch mode."""
-
-    Load_Only = 0x00
-    Three_Way_AUX = 0x01
-
-
-@CONFIG_DIAGNOSTIC_MATCH(
-    cluster_handler_names=CLUSTER_HANDLER_INOVELLI, models={"VZM35-SN"}
-)
-class InovelliFanSwitchTypeEntity(ZCLEnumSelectEntity):
-    """Inovelli fan switch type control."""
-
-    _unique_id_suffix = "switch_type"
-    _attribute_name = "switch_type"
-    _enum = InovelliFanSwitchType
-    _attr_translation_key: str = "fan_switch_type"
-
-
-class InovelliLedScalingMode(types.enum1):
-    """Inovelli led mode."""
-
-    VZM31SN = 0x00
-    LZW31SN = 0x01
-
-
-@CONFIG_DIAGNOSTIC_MATCH(
-    cluster_handler_names=CLUSTER_HANDLER_INOVELLI,
-)
-class InovelliLedScalingModeEntity(ZCLEnumSelectEntity):
-    """Inovelli led mode control."""
-
-    _unique_id_suffix = "led_scaling_mode"
-    _attribute_name = "led_scaling_mode"
-    _enum = InovelliLedScalingMode
-    _attr_translation_key: str = "led_scaling_mode"
-
-
-class InovelliFanLedScalingMode(types.enum8):
-    """Inovelli fan led mode."""
-
-    VZM31SN = 0x00
-    Grade_1 = 0x01
-    Grade_2 = 0x02
-    Grade_3 = 0x03
-    Grade_4 = 0x04
-    Grade_5 = 0x05
-    Grade_6 = 0x06
-    Grade_7 = 0x07
-    Grade_8 = 0x08
-    Grade_9 = 0x09
-    Adaptive = 0x0A
-
-
-@CONFIG_DIAGNOSTIC_MATCH(
-    cluster_handler_names=CLUSTER_HANDLER_INOVELLI, models={"VZM35-SN"}
-)
-class InovelliFanLedScalingModeEntity(ZCLEnumSelectEntity):
-    """Inovelli fan switch led mode control."""
-
-    _unique_id_suffix = "smart_fan_led_display_levels"
-    _attribute_name = "smart_fan_led_display_levels"
-    _enum = InovelliFanLedScalingMode
-    _attr_translation_key: str = "smart_fan_led_display_levels"
-
-
-class InovelliNonNeutralOutput(types.enum1):
-    """Inovelli non neutral output selection."""
-
-    Low = 0x00
-    High = 0x01
-
-
-@CONFIG_DIAGNOSTIC_MATCH(
-    cluster_handler_names=CLUSTER_HANDLER_INOVELLI,
-)
-class InovelliNonNeutralOutputEntity(ZCLEnumSelectEntity):
-    """Inovelli non neutral output control."""
-
-    _unique_id_suffix = "increased_non_neutral_output"
-    _attribute_name = "increased_non_neutral_output"
-    _enum = InovelliNonNeutralOutput
-    _attr_translation_key: str = "increased_non_neutral_output"
-
-
-class AqaraFeedingMode(types.enum8):
-    """Feeding mode."""
-
-    Manual = 0x00
-    Schedule = 0x01
-
-
-@CONFIG_DIAGNOSTIC_MATCH(
-    cluster_handler_names="opple_cluster", models={"aqara.feeder.acn001"}
-)
-class AqaraPetFeederMode(ZCLEnumSelectEntity):
-    """Representation of an Aqara pet feeder mode configuration entity."""
-
-    _unique_id_suffix = "feeding_mode"
-    _attribute_name = "feeding_mode"
-    _enum = AqaraFeedingMode
-    _attr_translation_key: str = "feeding_mode"
-
-
-class AqaraThermostatPresetMode(types.enum8):
-    """Thermostat preset mode."""
-
-    Manual = 0x00
-    Auto = 0x01
-    Away = 0x02
-
-
-@CONFIG_DIAGNOSTIC_MATCH(
-    cluster_handler_names="opple_cluster", models={"lumi.airrtc.agl001"}
-)
-class AqaraThermostatPreset(ZCLEnumSelectEntity):
-    """Representation of an Aqara thermostat preset configuration entity."""
-
-    _unique_id_suffix = "preset"
-    _attribute_name = "preset"
-    _enum = AqaraThermostatPresetMode
-    _attr_translation_key: str = "preset"
-
-
-class SonoffPresenceDetectionSensitivityEnum(types.enum8):
-    """Enum for detection sensitivity select entity."""
-
-    Low = 0x01
-    Medium = 0x02
-    High = 0x03
-
-
-@CONFIG_DIAGNOSTIC_MATCH(
-    cluster_handler_names=CLUSTER_HANDLER_OCCUPANCY, models={"SNZB-06P"}
-)
-class SonoffPresenceDetectionSensitivity(ZCLEnumSelectEntity):
-    """Entity to set the detection sensitivity of the Sonoff SNZB-06P."""
-
-    _unique_id_suffix = "detection_sensitivity"
-    _attribute_name = "ultrasonic_u_to_o_threshold"
-    _enum = SonoffPresenceDetectionSensitivityEnum
-    _attr_translation_key: str = "detection_sensitivity"
-
-
-class KeypadLockoutEnum(types.enum8):
-    """Keypad lockout options."""
-
-    Unlock = 0x00
-    Lock1 = 0x01
-    Lock2 = 0x02
-    Lock3 = 0x03
-    Lock4 = 0x04
-
-
-@CONFIG_DIAGNOSTIC_MATCH(cluster_handler_names="thermostat_ui")
-class KeypadLockout(ZCLEnumSelectEntity):
-    """Mandatory attribute for thermostat_ui cluster.
-
-    Often only the first two are implemented, and Lock2 to Lock4 should map to Lock1 in the firmware.
-    This however covers all bases.
-    """
-
-    _unique_id_suffix = "keypad_lockout"
-    _attribute_name: str = "keypad_lockout"
-    _enum = KeypadLockoutEnum
-    _attr_translation_key: str = "keypad_lockout"
-
-
-@CONFIG_DIAGNOSTIC_MATCH(
-    cluster_handler_names=CLUSTER_HANDLER_THERMOSTAT,
-    quirk_ids={DANFOSS_ALLY_THERMOSTAT},
-)
-class DanfossExerciseDayOfTheWeek(ZCLEnumSelectEntity):
-    """Danfoss proprietary attribute for setting the day of the week for exercising."""
-
-    _unique_id_suffix = "exercise_day_of_week"
-    _attribute_name = "exercise_day_of_week"
-    _attr_translation_key: str = "exercise_day_of_week"
-    _enum = danfoss_thermostat.DanfossExerciseDayOfTheWeekEnum
-    _attr_icon: str = "mdi:wrench-clock"
-
-
-class DanfossOrientationEnum(types.enum8):
-    """Vertical or Horizontal."""
-
-    Horizontal = 0x00
-    Vertical = 0x01
-
-
-@CONFIG_DIAGNOSTIC_MATCH(
-    cluster_handler_names=CLUSTER_HANDLER_THERMOSTAT,
-    quirk_ids={DANFOSS_ALLY_THERMOSTAT},
-)
-class DanfossOrientation(ZCLEnumSelectEntity):
-    """Danfoss proprietary attribute for setting the orientation of the valve.
-
-    Needed for biasing the internal temperature sensor.
-    This is implemented as an enum here, but is a boolean on the device.
-    """
-
-    _unique_id_suffix = "orientation"
-    _attribute_name = "orientation"
-    _attr_translation_key: str = "valve_orientation"
-    _enum = DanfossOrientationEnum
-
-
-@CONFIG_DIAGNOSTIC_MATCH(
-    cluster_handler_names=CLUSTER_HANDLER_THERMOSTAT,
-    quirk_ids={DANFOSS_ALLY_THERMOSTAT},
-)
-class DanfossAdaptationRunControl(ZCLEnumSelectEntity):
-    """Danfoss proprietary attribute for controlling the current adaptation run."""
-
-    _unique_id_suffix = "adaptation_run_control"
-    _attribute_name = "adaptation_run_control"
-    _attr_translation_key: str = "adaptation_run_command"
-    _enum = danfoss_thermostat.DanfossAdaptationRunControlEnum
-
-
-class DanfossControlAlgorithmScaleFactorEnum(types.enum8):
-    """The time scale factor for changing the opening of the valve.
-
-    Not all values are given, therefore there are some extrapolated values with a margin of error of about 5 minutes.
-    This is implemented as an enum here, but is a number on the device.
-    """
-
-    quick_5min = 0x01
-
-    quick_10min = 0x02  # extrapolated
-    quick_15min = 0x03  # extrapolated
-    quick_25min = 0x04  # extrapolated
-
-    moderate_30min = 0x05
-
-    moderate_40min = 0x06  # extrapolated
-    moderate_50min = 0x07  # extrapolated
-    moderate_60min = 0x08  # extrapolated
-    moderate_70min = 0x09  # extrapolated
-
-    slow_80min = 0x0A
-
-    quick_open_disabled = 0x11  # not sure what it does; also requires lower 4 bits to be in [1, 10] I assume
-
-
-@CONFIG_DIAGNOSTIC_MATCH(
-    cluster_handler_names=CLUSTER_HANDLER_THERMOSTAT,
-    quirk_ids={DANFOSS_ALLY_THERMOSTAT},
-)
-class DanfossControlAlgorithmScaleFactor(ZCLEnumSelectEntity):
-    """Danfoss proprietary attribute for setting the scale factor of the setpoint filter time constant."""
-
-    _unique_id_suffix = "control_algorithm_scale_factor"
-    _attribute_name = "control_algorithm_scale_factor"
-    _attr_translation_key: str = "setpoint_response_time"
-    _enum = DanfossControlAlgorithmScaleFactorEnum
-
-
-@CONFIG_DIAGNOSTIC_MATCH(
-    cluster_handler_names="thermostat_ui",
-    quirk_ids={DANFOSS_ALLY_THERMOSTAT},
-)
-class DanfossViewingDirection(ZCLEnumSelectEntity):
-    """Danfoss proprietary attribute for setting the viewing direction of the screen."""
-
-    _unique_id_suffix = "viewing_direction"
-    _attribute_name = "viewing_direction"
-    _attr_translation_key: str = "viewing_direction"
-    _enum = danfoss_thermostat.DanfossViewingDirectionEnum
-=======
         await self.entity_data.entity.async_select_option(option=option)
         self.async_write_ha_state()
 
@@ -796,5 +72,4 @@
         if state.state and state.state not in (STATE_UNKNOWN, STATE_UNAVAILABLE):
             self.entity_data.entity.restore_external_state_attributes(
                 state=state.state,
-            )
->>>>>>> c6a0c20c
+            )