"""Support for ZHA controls using the select platform."""

from __future__ import annotations

from enum import Enum
import functools
import logging
from typing import TYPE_CHECKING, Any, Self

from zhaquirks.danfoss import thermostat as danfoss_thermostat
from zhaquirks.quirk_ids import (
    DANFOSS_ALLY_THERMOSTAT,
    TUYA_PLUG_MANUFACTURER,
    TUYA_PLUG_ONOFF,
)
from zhaquirks.xiaomi.aqara.magnet_ac01 import OppleCluster as MagnetAC01OppleCluster
from zhaquirks.xiaomi.aqara.switch_acn047 import OppleCluster as T2RelayOppleCluster
from zigpy import types
from zigpy.quirks.v2 import ZCLEnumMetadata
from zigpy.zcl.clusters.general import OnOff
from zigpy.zcl.clusters.security import IasWd

from homeassistant.components.select import SelectEntity
from homeassistant.config_entries import ConfigEntry
from homeassistant.const import STATE_UNKNOWN, EntityCategory, Platform
from homeassistant.core import HomeAssistant, callback
from homeassistant.helpers.dispatcher import async_dispatcher_connect
from homeassistant.helpers.entity_platform import AddEntitiesCallback

from .core import discovery
from .core.const import (
    CLUSTER_HANDLER_HUE_OCCUPANCY,
    CLUSTER_HANDLER_IAS_WD,
    CLUSTER_HANDLER_INOVELLI,
    CLUSTER_HANDLER_OCCUPANCY,
    CLUSTER_HANDLER_ON_OFF,
    CLUSTER_HANDLER_THERMOSTAT,
    ENTITY_METADATA,
    SIGNAL_ADD_ENTITIES,
    SIGNAL_ATTR_UPDATED,
    Strobe,
)
from .core.helpers import get_zha_data
from .core.registries import ZHA_ENTITIES
from .entity import ZhaEntity

if TYPE_CHECKING:
    from .core.cluster_handlers import ClusterHandler
    from .core.device import ZHADevice


CONFIG_DIAGNOSTIC_MATCH = functools.partial(
    ZHA_ENTITIES.config_diagnostic_match, Platform.SELECT
)
_LOGGER = logging.getLogger(__name__)


async def async_setup_entry(
    hass: HomeAssistant,
    config_entry: ConfigEntry,
    async_add_entities: AddEntitiesCallback,
) -> None:
    """Set up the Zigbee Home Automation siren from config entry."""
    zha_data = get_zha_data(hass)
    entities_to_create = zha_data.platforms[Platform.SELECT]

    unsub = async_dispatcher_connect(
        hass,
        SIGNAL_ADD_ENTITIES,
        functools.partial(
            discovery.async_add_entities,
            async_add_entities,
            entities_to_create,
        ),
    )
    config_entry.async_on_unload(unsub)


class ZHAEnumSelectEntity(ZhaEntity, SelectEntity):
    """Representation of a ZHA select entity."""

    _attr_entity_category = EntityCategory.CONFIG
    _attribute_name: str
    _enum: type[Enum]
    _translation_keys: dict[str, str]

    def __init__(
        self,
        unique_id: str,
        zha_device: ZHADevice,
        cluster_handlers: list[ClusterHandler],
        **kwargs: Any,
    ) -> None:
        """Init this select entity."""
        self._cluster_handler: ClusterHandler = cluster_handlers[0]
        self._attribute_name = self._enum.__name__
<<<<<<< HEAD
        self._translation_keys = {
            entry.name.lower(): entry.name for entry in self._enum
        }
        self._attr_options = [entry.name.lower() for entry in self._enum]
        self._cluster_handler: ClusterHandler = cluster_handlers[0]
=======
        self._attr_options = [entry.name.replace("_", " ") for entry in self._enum]
>>>>>>> 9371277b
        super().__init__(unique_id, zha_device, cluster_handlers, **kwargs)

    @property
    def current_option(self) -> str | None:
        """Return the selected entity option to represent the entity state."""
        option = self._cluster_handler.data_cache.get(self._attribute_name)
        if option is None:
            return None
        return option.name.lower()

    async def async_select_option(self, option: str) -> None:
        """Change the selected option."""
        self._cluster_handler.data_cache[self._attribute_name] = self._enum[
            self._translation_keys[option]
        ]
        self.async_write_ha_state()

    @callback
    def async_restore_last_state(self, last_state) -> None:
        """Restore previous state."""
        if last_state.state and last_state.state != STATE_UNKNOWN:
            self._cluster_handler.data_cache[self._attribute_name] = self._enum[
                last_state.state.replace(" ", "_")
                # after 6months, change to: self._translation_keys[last_state.state]
            ]


class ZHANonZCLSelectEntity(ZHAEnumSelectEntity):
    """Representation of a ZHA select entity with no ZCL interaction."""

    @property
    def available(self) -> bool:
        """Return entity availability."""
        return True


@CONFIG_DIAGNOSTIC_MATCH(cluster_handler_names=CLUSTER_HANDLER_IAS_WD)
class ZHADefaultToneSelectEntity(ZHANonZCLSelectEntity):
    """Representation of a ZHA default siren tone select entity."""

    _unique_id_suffix = IasWd.Warning.WarningMode.__name__
    _enum = IasWd.Warning.WarningMode
    _attr_translation_key: str = "default_siren_tone"


@CONFIG_DIAGNOSTIC_MATCH(cluster_handler_names=CLUSTER_HANDLER_IAS_WD)
class ZHADefaultSirenLevelSelectEntity(ZHANonZCLSelectEntity):
    """Representation of a ZHA default siren level select entity."""

    _unique_id_suffix = IasWd.Warning.SirenLevel.__name__
    _enum = IasWd.Warning.SirenLevel
    _attr_translation_key: str = "default_siren_level"


@CONFIG_DIAGNOSTIC_MATCH(cluster_handler_names=CLUSTER_HANDLER_IAS_WD)
class ZHADefaultStrobeLevelSelectEntity(ZHANonZCLSelectEntity):
    """Representation of a ZHA default siren strobe level select entity."""

    _unique_id_suffix = IasWd.StrobeLevel.__name__
    _enum = IasWd.StrobeLevel
    _attr_translation_key: str = "default_strobe_level"


@CONFIG_DIAGNOSTIC_MATCH(cluster_handler_names=CLUSTER_HANDLER_IAS_WD)
class ZHADefaultStrobeSelectEntity(ZHANonZCLSelectEntity):
    """Representation of a ZHA default siren strobe select entity."""

    _unique_id_suffix = Strobe.__name__
    _enum = Strobe
    _attr_translation_key: str = "default_strobe"


class ZCLEnumSelectEntity(ZhaEntity, SelectEntity):
    """Representation of a ZHA ZCL enum select entity."""

    _attribute_name: str
    _attr_entity_category = EntityCategory.CONFIG
    _enum: type[Enum]

    @classmethod
    def create_entity(
        cls,
        unique_id: str,
        zha_device: ZHADevice,
        cluster_handlers: list[ClusterHandler],
        **kwargs: Any,
    ) -> Self | None:
        """Entity Factory.

        Return entity if it is a supported configuration, otherwise return None
        """
        cluster_handler = cluster_handlers[0]
        if ENTITY_METADATA not in kwargs and (
            cls._attribute_name in cluster_handler.cluster.unsupported_attributes
            or cls._attribute_name not in cluster_handler.cluster.attributes_by_name
            or cluster_handler.cluster.get(cls._attribute_name) is None
        ):
            _LOGGER.debug(
                "%s is not supported - skipping %s entity creation",
                cls._attribute_name,
                cls.__name__,
            )
            return None

        return cls(unique_id, zha_device, cluster_handlers, **kwargs)

    def __init__(
        self,
        unique_id: str,
        zha_device: ZHADevice,
        cluster_handlers: list[ClusterHandler],
        **kwargs: Any,
    ) -> None:
        """Init this select entity."""
        self._cluster_handler: ClusterHandler = cluster_handlers[0]
        if ENTITY_METADATA in kwargs:
            self._init_from_quirks_metadata(kwargs[ENTITY_METADATA])
        self._attr_options = [entry.name.replace("_", " ") for entry in self._enum]
        super().__init__(unique_id, zha_device, cluster_handlers, **kwargs)

    def _init_from_quirks_metadata(self, entity_metadata: ZCLEnumMetadata) -> None:
        """Init this entity from the quirks metadata."""
        super()._init_from_quirks_metadata(entity_metadata)
        self._attribute_name = entity_metadata.attribute_name
        self._enum = entity_metadata.enum

    @property
    def current_option(self) -> str | None:
        """Return the selected entity option to represent the entity state."""
        option = self._cluster_handler.cluster.get(self._attribute_name)
        if option is None:
            return None
        option = self._enum(option)
        return option.name.replace("_", " ")

    async def async_select_option(self, option: str) -> None:
        """Change the selected option."""
        await self._cluster_handler.write_attributes_safe(
            {self._attribute_name: self._enum[option.replace(" ", "_")]}
        )
        self.async_write_ha_state()

    async def async_added_to_hass(self) -> None:
        """Run when about to be added to hass."""
        await super().async_added_to_hass()
        self.async_accept_signal(
            self._cluster_handler, SIGNAL_ATTR_UPDATED, self.async_set_state
        )

    @callback
    def async_set_state(self, attr_id: int, attr_name: str, value: Any):
        """Handle state update from cluster handler."""
        self.async_write_ha_state()


@CONFIG_DIAGNOSTIC_MATCH(cluster_handler_names=CLUSTER_HANDLER_ON_OFF)
class ZHAStartupOnOffSelectEntity(ZCLEnumSelectEntity):
    """Representation of a ZHA startup onoff select entity."""

    _unique_id_suffix = OnOff.StartUpOnOff.__name__
    _attribute_name = "start_up_on_off"
    _enum = OnOff.StartUpOnOff
    _attr_translation_key: str = "start_up_on_off"


class TuyaPowerOnState(types.enum8):
    """Tuya power on state enum."""

    Off = 0x00
    On = 0x01
    LastState = 0x02


@CONFIG_DIAGNOSTIC_MATCH(
    cluster_handler_names=CLUSTER_HANDLER_ON_OFF, quirk_ids=TUYA_PLUG_ONOFF
)
@CONFIG_DIAGNOSTIC_MATCH(
    cluster_handler_names="tuya_manufacturer", quirk_ids=TUYA_PLUG_MANUFACTURER
)
class TuyaPowerOnStateSelectEntity(ZCLEnumSelectEntity):
    """Representation of a ZHA power on state select entity."""

    _unique_id_suffix = "power_on_state"
    _attribute_name = "power_on_state"
    _enum = TuyaPowerOnState
    _attr_translation_key: str = "power_on_state"


class TuyaBacklightMode(types.enum8):
    """Tuya switch backlight mode enum."""

    Off = 0x00
    LightWhenOn = 0x01
    LightWhenOff = 0x02


@CONFIG_DIAGNOSTIC_MATCH(
    cluster_handler_names=CLUSTER_HANDLER_ON_OFF, quirk_ids=TUYA_PLUG_ONOFF
)
class TuyaBacklightModeSelectEntity(ZCLEnumSelectEntity):
    """Representation of a ZHA backlight mode select entity."""

    _unique_id_suffix = "backlight_mode"
    _attribute_name = "backlight_mode"
    _enum = TuyaBacklightMode
    _attr_translation_key: str = "backlight_mode"


class MoesBacklightMode(types.enum8):
    """MOES switch backlight mode enum."""

    Off = 0x00
    LightWhenOn = 0x01
    LightWhenOff = 0x02
    Freeze = 0x03


@CONFIG_DIAGNOSTIC_MATCH(
    cluster_handler_names="tuya_manufacturer", quirk_ids=TUYA_PLUG_MANUFACTURER
)
class MoesBacklightModeSelectEntity(ZCLEnumSelectEntity):
    """Moes devices have a different backlight mode select options."""

    _unique_id_suffix = "backlight_mode"
    _attribute_name = "backlight_mode"
    _enum = MoesBacklightMode
    _attr_translation_key: str = "backlight_mode"


class AqaraMotionSensitivities(types.enum8):
    """Aqara motion sensitivities."""

    Low = 0x01
    Medium = 0x02
    High = 0x03


@CONFIG_DIAGNOSTIC_MATCH(
    cluster_handler_names="opple_cluster",
    models={"lumi.motion.ac01", "lumi.motion.ac02", "lumi.motion.agl04"},
)
class AqaraMotionSensitivity(ZCLEnumSelectEntity):
    """Representation of a ZHA motion sensitivity configuration entity."""

    _unique_id_suffix = "motion_sensitivity"
    _attribute_name = "motion_sensitivity"
    _enum = AqaraMotionSensitivities
    _attr_translation_key: str = "motion_sensitivity"


class HueV1MotionSensitivities(types.enum8):
    """Hue v1 motion sensitivities."""

    Low = 0x00
    Medium = 0x01
    High = 0x02


@CONFIG_DIAGNOSTIC_MATCH(
    cluster_handler_names=CLUSTER_HANDLER_HUE_OCCUPANCY,
    manufacturers={"Philips", "Signify Netherlands B.V."},
    models={"SML001"},
)
class HueV1MotionSensitivity(ZCLEnumSelectEntity):
    """Representation of a ZHA motion sensitivity configuration entity."""

    _unique_id_suffix = "motion_sensitivity"
    _attribute_name = "sensitivity"
    _enum = HueV1MotionSensitivities
    _attr_translation_key: str = "motion_sensitivity"


class HueV2MotionSensitivities(types.enum8):
    """Hue v2 motion sensitivities."""

    Lowest = 0x00
    Low = 0x01
    Medium = 0x02
    High = 0x03
    Highest = 0x04


@CONFIG_DIAGNOSTIC_MATCH(
    cluster_handler_names=CLUSTER_HANDLER_HUE_OCCUPANCY,
    manufacturers={"Philips", "Signify Netherlands B.V."},
    models={"SML002", "SML003", "SML004"},
)
class HueV2MotionSensitivity(ZCLEnumSelectEntity):
    """Representation of a ZHA motion sensitivity configuration entity."""

    _unique_id_suffix = "motion_sensitivity"
    _attribute_name = "sensitivity"
    _enum = HueV2MotionSensitivities
    _attr_translation_key: str = "motion_sensitivity"


class AqaraMonitoringModess(types.enum8):
    """Aqara monitoring modes."""

    Undirected = 0x00
    Left_Right = 0x01


@CONFIG_DIAGNOSTIC_MATCH(
    cluster_handler_names="opple_cluster", models={"lumi.motion.ac01"}
)
class AqaraMonitoringMode(ZCLEnumSelectEntity):
    """Representation of a ZHA monitoring mode configuration entity."""

    _unique_id_suffix = "monitoring_mode"
    _attribute_name = "monitoring_mode"
    _enum = AqaraMonitoringModess
    _attr_translation_key: str = "monitoring_mode"


class AqaraApproachDistances(types.enum8):
    """Aqara approach distances."""

    Far = 0x00
    Medium = 0x01
    Near = 0x02


@CONFIG_DIAGNOSTIC_MATCH(
    cluster_handler_names="opple_cluster", models={"lumi.motion.ac01"}
)
class AqaraApproachDistance(ZCLEnumSelectEntity):
    """Representation of a ZHA approach distance configuration entity."""

    _unique_id_suffix = "approach_distance"
    _attribute_name = "approach_distance"
    _enum = AqaraApproachDistances
    _attr_translation_key: str = "approach_distance"


@CONFIG_DIAGNOSTIC_MATCH(
    cluster_handler_names="opple_cluster", models={"lumi.magnet.ac01"}
)
class AqaraMagnetAC01DetectionDistance(ZCLEnumSelectEntity):
    """Representation of a ZHA detection distance configuration entity."""

    _unique_id_suffix = "detection_distance"
    _attribute_name = "detection_distance"
    _enum = MagnetAC01OppleCluster.DetectionDistance
    _attr_translation_key: str = "detection_distance"


@CONFIG_DIAGNOSTIC_MATCH(
    cluster_handler_names="opple_cluster", models={"lumi.switch.acn047"}
)
class AqaraT2RelaySwitchMode(ZCLEnumSelectEntity):
    """Representation of a ZHA switch mode configuration entity."""

    _unique_id_suffix = "switch_mode"
    _attribute_name = "switch_mode"
    _enum = T2RelayOppleCluster.SwitchMode
    _attr_translation_key: str = "switch_mode"


@CONFIG_DIAGNOSTIC_MATCH(
    cluster_handler_names="opple_cluster", models={"lumi.switch.acn047"}
)
class AqaraT2RelaySwitchType(ZCLEnumSelectEntity):
    """Representation of a ZHA switch type configuration entity."""

    _unique_id_suffix = "switch_type"
    _attribute_name = "switch_type"
    _enum = T2RelayOppleCluster.SwitchType
    _attr_translation_key: str = "relay_switch_type"


@CONFIG_DIAGNOSTIC_MATCH(
    cluster_handler_names="opple_cluster", models={"lumi.switch.acn047"}
)
class AqaraT2RelayStartupOnOff(ZCLEnumSelectEntity):
    """Representation of a ZHA startup on off configuration entity."""

    _unique_id_suffix = "startup_on_off"
    _attribute_name = "startup_on_off"
    _enum = T2RelayOppleCluster.StartupOnOff
    _attr_translation_key: str = "start_up_on_off"


@CONFIG_DIAGNOSTIC_MATCH(
    cluster_handler_names="opple_cluster", models={"lumi.switch.acn047"}
)
class AqaraT2RelayDecoupledMode(ZCLEnumSelectEntity):
    """Representation of a ZHA switch decoupled mode configuration entity."""

    _unique_id_suffix = "decoupled_mode"
    _attribute_name = "decoupled_mode"
    _enum = T2RelayOppleCluster.DecoupledMode
    _attr_translation_key: str = "decoupled_mode"


class InovelliOutputMode(types.enum1):
    """Inovelli output mode."""

    Dimmer = 0x00
    OnOff = 0x01


@CONFIG_DIAGNOSTIC_MATCH(
    cluster_handler_names=CLUSTER_HANDLER_INOVELLI,
)
class InovelliOutputModeEntity(ZCLEnumSelectEntity):
    """Inovelli output mode control."""

    _unique_id_suffix = "output_mode"
    _attribute_name = "output_mode"
    _enum = InovelliOutputMode
    _attr_translation_key: str = "output_mode"


class InovelliSwitchType(types.enum8):
    """Inovelli switch mode."""

    Single_Pole = 0x00
    Three_Way_Dumb = 0x01
    Three_Way_AUX = 0x02
    Single_Pole_Full_Sine = 0x03


@CONFIG_DIAGNOSTIC_MATCH(
    cluster_handler_names=CLUSTER_HANDLER_INOVELLI, models={"VZM31-SN"}
)
class InovelliSwitchTypeEntity(ZCLEnumSelectEntity):
    """Inovelli switch type control."""

    _unique_id_suffix = "switch_type"
    _attribute_name = "switch_type"
    _enum = InovelliSwitchType
    _attr_translation_key: str = "switch_type"


class InovelliFanSwitchType(types.enum1):
    """Inovelli fan switch mode."""

    Load_Only = 0x00
    Three_Way_AUX = 0x01


@CONFIG_DIAGNOSTIC_MATCH(
    cluster_handler_names=CLUSTER_HANDLER_INOVELLI, models={"VZM35-SN"}
)
class InovelliFanSwitchTypeEntity(ZCLEnumSelectEntity):
    """Inovelli fan switch type control."""

    _unique_id_suffix = "switch_type"
    _attribute_name = "switch_type"
    _enum = InovelliFanSwitchType
    _attr_translation_key: str = "fan_switch_type"


class InovelliLedScalingMode(types.enum1):
    """Inovelli led mode."""

    VZM31SN = 0x00
    LZW31SN = 0x01


@CONFIG_DIAGNOSTIC_MATCH(
    cluster_handler_names=CLUSTER_HANDLER_INOVELLI,
)
class InovelliLedScalingModeEntity(ZCLEnumSelectEntity):
    """Inovelli led mode control."""

    _unique_id_suffix = "led_scaling_mode"
    _attribute_name = "led_scaling_mode"
    _enum = InovelliLedScalingMode
    _attr_translation_key: str = "led_scaling_mode"


class InovelliFanLedScalingMode(types.enum8):
    """Inovelli fan led mode."""

    VZM31SN = 0x00
    Grade_1 = 0x01
    Grade_2 = 0x02
    Grade_3 = 0x03
    Grade_4 = 0x04
    Grade_5 = 0x05
    Grade_6 = 0x06
    Grade_7 = 0x07
    Grade_8 = 0x08
    Grade_9 = 0x09
    Adaptive = 0x0A


@CONFIG_DIAGNOSTIC_MATCH(
    cluster_handler_names=CLUSTER_HANDLER_INOVELLI, models={"VZM35-SN"}
)
class InovelliFanLedScalingModeEntity(ZCLEnumSelectEntity):
    """Inovelli fan switch led mode control."""

    _unique_id_suffix = "smart_fan_led_display_levels"
    _attribute_name = "smart_fan_led_display_levels"
    _enum = InovelliFanLedScalingMode
    _attr_translation_key: str = "smart_fan_led_display_levels"


class InovelliNonNeutralOutput(types.enum1):
    """Inovelli non neutral output selection."""

    Low = 0x00
    High = 0x01


@CONFIG_DIAGNOSTIC_MATCH(
    cluster_handler_names=CLUSTER_HANDLER_INOVELLI,
)
class InovelliNonNeutralOutputEntity(ZCLEnumSelectEntity):
    """Inovelli non neutral output control."""

    _unique_id_suffix = "increased_non_neutral_output"
    _attribute_name = "increased_non_neutral_output"
    _enum = InovelliNonNeutralOutput
    _attr_translation_key: str = "increased_non_neutral_output"


class AqaraFeedingMode(types.enum8):
    """Feeding mode."""

    Manual = 0x00
    Schedule = 0x01


@CONFIG_DIAGNOSTIC_MATCH(
    cluster_handler_names="opple_cluster", models={"aqara.feeder.acn001"}
)
class AqaraPetFeederMode(ZCLEnumSelectEntity):
    """Representation of an Aqara pet feeder mode configuration entity."""

    _unique_id_suffix = "feeding_mode"
    _attribute_name = "feeding_mode"
    _enum = AqaraFeedingMode
    _attr_translation_key: str = "feeding_mode"


class AqaraThermostatPresetMode(types.enum8):
    """Thermostat preset mode."""

    Manual = 0x00
    Auto = 0x01
    Away = 0x02


@CONFIG_DIAGNOSTIC_MATCH(
    cluster_handler_names="opple_cluster", models={"lumi.airrtc.agl001"}
)
class AqaraThermostatPreset(ZCLEnumSelectEntity):
    """Representation of an Aqara thermostat preset configuration entity."""

    _unique_id_suffix = "preset"
    _attribute_name = "preset"
    _enum = AqaraThermostatPresetMode
    _attr_translation_key: str = "preset"


class SonoffPresenceDetectionSensitivityEnum(types.enum8):
    """Enum for detection sensitivity select entity."""

    Low = 0x01
    Medium = 0x02
    High = 0x03


@CONFIG_DIAGNOSTIC_MATCH(
    cluster_handler_names=CLUSTER_HANDLER_OCCUPANCY, models={"SNZB-06P"}
)
class SonoffPresenceDetectionSensitivity(ZCLEnumSelectEntity):
    """Entity to set the detection sensitivity of the Sonoff SNZB-06P."""

    _unique_id_suffix = "detection_sensitivity"
    _attribute_name = "ultrasonic_u_to_o_threshold"
    _enum = SonoffPresenceDetectionSensitivityEnum
    _attr_translation_key: str = "detection_sensitivity"


class KeypadLockoutEnum(types.enum8):
    """Keypad lockout options."""

    Unlock = 0x00
    Lock1 = 0x01
    Lock2 = 0x02
    Lock3 = 0x03
    Lock4 = 0x04


@CONFIG_DIAGNOSTIC_MATCH(cluster_handler_names="thermostat_ui")
class KeypadLockout(ZCLEnumSelectEntity):
    """Mandatory attribute for thermostat_ui cluster.

    Often only the first two are implemented, and Lock2 to Lock4 should map to Lock1 in the firmware.
    This however covers all bases.
    """

    _unique_id_suffix = "keypad_lockout"
    _attribute_name: str = "keypad_lockout"
    _enum = KeypadLockoutEnum
    _attr_translation_key: str = "keypad_lockout"


@CONFIG_DIAGNOSTIC_MATCH(
    cluster_handler_names=CLUSTER_HANDLER_THERMOSTAT,
    quirk_ids={DANFOSS_ALLY_THERMOSTAT},
)
class DanfossExerciseDayOfTheWeek(ZCLEnumSelectEntity):
    """Danfoss proprietary attribute for setting the day of the week for exercising."""

    _unique_id_suffix = "exercise_day_of_week"
    _attribute_name = "exercise_day_of_week"
    _attr_translation_key: str = "exercise_day_of_week"
    _enum = danfoss_thermostat.DanfossExerciseDayOfTheWeekEnum
    _attr_icon: str = "mdi:wrench-clock"


class DanfossOrientationEnum(types.enum8):
    """Vertical or Horizontal."""

    Horizontal = 0x00
    Vertical = 0x01


@CONFIG_DIAGNOSTIC_MATCH(
    cluster_handler_names=CLUSTER_HANDLER_THERMOSTAT,
    quirk_ids={DANFOSS_ALLY_THERMOSTAT},
)
class DanfossOrientation(ZCLEnumSelectEntity):
    """Danfoss proprietary attribute for setting the orientation of the valve.

    Needed for biasing the internal temperature sensor.
    This is implemented as an enum here, but is a boolean on the device.
    """

    _unique_id_suffix = "orientation"
    _attribute_name = "orientation"
    _attr_translation_key: str = "valve_orientation"
    _enum = DanfossOrientationEnum


@CONFIG_DIAGNOSTIC_MATCH(
    cluster_handler_names=CLUSTER_HANDLER_THERMOSTAT,
    quirk_ids={DANFOSS_ALLY_THERMOSTAT},
)
class DanfossAdaptationRunControl(ZCLEnumSelectEntity):
    """Danfoss proprietary attribute for controlling the current adaptation run."""

    _unique_id_suffix = "adaptation_run_control"
    _attribute_name = "adaptation_run_control"
    _attr_translation_key: str = "adaptation_run_command"
    _enum = danfoss_thermostat.DanfossAdaptationRunControlEnum


class DanfossControlAlgorithmScaleFactorEnum(types.enum8):
    """The time scale factor for changing the opening of the valve.

    Not all values are given, therefore there are some extrapolated values with a margin of error of about 5 minutes.
    This is implemented as an enum here, but is a number on the device.
    """

    quick_5min = 0x01

    quick_10min = 0x02  # extrapolated
    quick_15min = 0x03  # extrapolated
    quick_25min = 0x04  # extrapolated

    moderate_30min = 0x05

    moderate_40min = 0x06  # extrapolated
    moderate_50min = 0x07  # extrapolated
    moderate_60min = 0x08  # extrapolated
    moderate_70min = 0x09  # extrapolated

    slow_80min = 0x0A

    quick_open_disabled = 0x11  # not sure what it does; also requires lower 4 bits to be in [1, 10] I assume


@CONFIG_DIAGNOSTIC_MATCH(
    cluster_handler_names=CLUSTER_HANDLER_THERMOSTAT,
    quirk_ids={DANFOSS_ALLY_THERMOSTAT},
)
class DanfossControlAlgorithmScaleFactor(ZCLEnumSelectEntity):
    """Danfoss proprietary attribute for setting the scale factor of the setpoint filter time constant."""

    _unique_id_suffix = "control_algorithm_scale_factor"
    _attribute_name = "control_algorithm_scale_factor"
    _attr_translation_key: str = "setpoint_response_time"
    _enum = DanfossControlAlgorithmScaleFactorEnum


@CONFIG_DIAGNOSTIC_MATCH(
    cluster_handler_names="thermostat_ui",
    quirk_ids={DANFOSS_ALLY_THERMOSTAT},
)
class DanfossViewingDirection(ZCLEnumSelectEntity):
    """Danfoss proprietary attribute for setting the viewing direction of the screen."""

    _unique_id_suffix = "viewing_direction"
    _attribute_name = "viewing_direction"
    _attr_translation_key: str = "viewing_direction"
    _enum = danfoss_thermostat.DanfossViewingDirectionEnum<|MERGE_RESOLUTION|>--- conflicted
+++ resolved
@@ -94,15 +94,11 @@
         """Init this select entity."""
         self._cluster_handler: ClusterHandler = cluster_handlers[0]
         self._attribute_name = self._enum.__name__
-<<<<<<< HEAD
         self._translation_keys = {
             entry.name.lower(): entry.name for entry in self._enum
         }
         self._attr_options = [entry.name.lower() for entry in self._enum]
         self._cluster_handler: ClusterHandler = cluster_handlers[0]
-=======
-        self._attr_options = [entry.name.replace("_", " ") for entry in self._enum]
->>>>>>> 9371277b
         super().__init__(unique_id, zha_device, cluster_handlers, **kwargs)
 
     @property
