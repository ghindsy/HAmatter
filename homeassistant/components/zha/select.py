--- conflicted
+++ resolved
@@ -641,10 +641,6 @@
     _attr_translation_key: str = "preset"
 
 
-<<<<<<< HEAD
-class KeypadLockoutEnum(types.enum8):
-    """Often only the first 2 are implemented."""
-=======
 class SonoffPresenceDetectionSensitivityEnum(types.enum8):
     """Enum for detection sensitivity select entity."""
 
@@ -667,7 +663,6 @@
 
 class KeypadLockoutEnum(types.enum8):
     """Keypad lockout options."""
->>>>>>> 3bd11626
 
     Unlock = 0x00
     Lock1 = 0x01
@@ -678,23 +673,16 @@
 
 @CONFIG_DIAGNOSTIC_MATCH(cluster_handler_names="thermostat_ui")
 class KeypadLockout(ZCLEnumSelectEntity):
-<<<<<<< HEAD
-    """Mandatory Attribute for this cluster.
-
-    often just a switch, but can be a select if need be.
-=======
     """Mandatory attribute for thermostat_ui cluster.
 
     Often only the first two are implemented, and Lock2 to Lock4 should map to Lock1 in the firmware.
     This however covers all bases.
->>>>>>> 3bd11626
     """
 
     _unique_id_suffix = "keypad_lockout"
     _attribute_name: str = "keypad_lockout"
     _enum = KeypadLockoutEnum
     _attr_translation_key: str = "keypad_lockout"
-<<<<<<< HEAD
     _attr_icon: str = "mdi:lock"
 
 
@@ -785,7 +773,4 @@
     _unique_id_suffix = "viewing_direction"
     _attribute_name = "viewing_direction"
     _attr_translation_key: str = "viewing_direction"
-    _enum = DanfossViewingDirectionEnum
-=======
-    _attr_icon: str = "mdi:lock"
->>>>>>> 3bd11626
+    _enum = DanfossViewingDirectionEnum