--- conflicted
+++ resolved
@@ -655,7 +655,26 @@
     _attr_translation_key: str = "preset"
 
 
-<<<<<<< HEAD
+class SonoffPresenceDetectionSensitivityEnum(types.enum8):
+    """Enum for detection sensitivity select entity."""
+
+    Low = 0x01
+    Medium = 0x02
+    High = 0x03
+
+
+@CONFIG_DIAGNOSTIC_MATCH(
+    cluster_handler_names=CLUSTER_HANDLER_OCCUPANCY, models={"SNZB-06P"}
+)
+class SonoffPresenceDetectionSensitivity(ZCLEnumSelectEntity):
+    """Entity to set the detection sensitivity of the Sonoff SNZB-06P."""
+
+    _unique_id_suffix = "detection_sensitivity"
+    _attribute_name = "ultrasonic_u_to_o_threshold"
+    _enum = SonoffPresenceDetectionSensitivityEnum
+    _attr_translation_key: str = "detection_sensitivity"
+
+
 class KeypadLockoutEnum(types.enum8):
     """Often only the first 2 are implemented."""
 
@@ -677,24 +696,4 @@
     _attribute_name: str = "keypad_lockout"
     _enum = KeypadLockoutEnum
     _attr_translation_key: str = "keypad_lockout"
-    _attr_icon: str = "mdi:lock"
-=======
-class SonoffPresenceDetectionSensitivityEnum(types.enum8):
-    """Enum for detection sensitivity select entity."""
-
-    Low = 0x01
-    Medium = 0x02
-    High = 0x03
-
-
-@CONFIG_DIAGNOSTIC_MATCH(
-    cluster_handler_names=CLUSTER_HANDLER_OCCUPANCY, models={"SNZB-06P"}
-)
-class SonoffPresenceDetectionSensitivity(ZCLEnumSelectEntity):
-    """Entity to set the detection sensitivity of the Sonoff SNZB-06P."""
-
-    _unique_id_suffix = "detection_sensitivity"
-    _attribute_name = "ultrasonic_u_to_o_threshold"
-    _enum = SonoffPresenceDetectionSensitivityEnum
-    _attr_translation_key: str = "detection_sensitivity"
->>>>>>> af1ba4b2
+    _attr_icon: str = "mdi:lock"