--- conflicted
+++ resolved
@@ -6,18 +6,6 @@
 import logging
 from typing import Any
 
-<<<<<<< HEAD
-=======
-from zhaquirks.danfoss import thermostat as danfoss_thermostat
-from zhaquirks.quirk_ids import DANFOSS_ALLY_THERMOSTAT
-from zigpy import types
-from zigpy.quirks.v2 import ZCLEnumMetadata, ZCLSensorMetadata
-from zigpy.state import Counter, State
-from zigpy.zcl.clusters.closures import WindowCovering
-from zigpy.zcl.clusters.general import Basic
-
-from homeassistant.components.climate import HVACAction
->>>>>>> 08fae5d4
 from homeassistant.components.sensor import (
     SensorDeviceClass,
     SensorEntity,
@@ -78,7 +66,7 @@
         if hasattr(entity.info_object, "unit") and entity.info_object.unit is not None:
             self._attr_native_unit_of_measurement = entity.info_object.unit
 
-        # TODO: In the future, do we migrate all zigpy/zha entities to use entity
+        # TODO: In the future, do we migrate all zigpy/zha entities to use entity  # pylint: disable=fixme
         # descriptions? Or do we keep them simple and always use `_attr_`*?
         if (
             hasattr(entity, "entity_description")
@@ -107,363 +95,4 @@
     @property
     def native_value(self) -> StateType:
         """Return the state of the entity."""
-<<<<<<< HEAD
-        return self.entity_data.entity.native_value
-=======
-        return getattr(self._zha_device.device, self._attribute_name)
-
-
-@MULTI_MATCH(cluster_handler_names=CLUSTER_HANDLER_BASIC)
-# pylint: disable-next=hass-invalid-inheritance # needs fixing
-class LQISensor(RSSISensor):
-    """LQI sensor for a device."""
-
-    _attribute_name = "lqi"
-    _unique_id_suffix = "lqi"
-    _attr_device_class = None
-    _attr_native_unit_of_measurement = None
-    _attr_translation_key = "lqi"
-
-
-@MULTI_MATCH(
-    cluster_handler_names="tuya_manufacturer",
-    manufacturers={
-        "_TZE200_htnnfasr",
-    },
-)
-# pylint: disable-next=hass-invalid-inheritance # needs fixing
-class TimeLeft(Sensor):
-    """Sensor that displays time left value."""
-
-    _attribute_name = "timer_time_left"
-    _unique_id_suffix = "time_left"
-    _attr_device_class: SensorDeviceClass = SensorDeviceClass.DURATION
-    _attr_translation_key: str = "timer_time_left"
-    _attr_native_unit_of_measurement = UnitOfTime.MINUTES
-
-
-@MULTI_MATCH(cluster_handler_names="ikea_airpurifier")
-# pylint: disable-next=hass-invalid-inheritance # needs fixing
-class IkeaDeviceRunTime(Sensor):
-    """Sensor that displays device run time (in minutes)."""
-
-    _attribute_name = "device_run_time"
-    _unique_id_suffix = "device_run_time"
-    _attr_device_class: SensorDeviceClass = SensorDeviceClass.DURATION
-    _attr_translation_key: str = "device_run_time"
-    _attr_native_unit_of_measurement = UnitOfTime.MINUTES
-    _attr_entity_category: EntityCategory = EntityCategory.DIAGNOSTIC
-
-
-@MULTI_MATCH(cluster_handler_names="ikea_airpurifier")
-# pylint: disable-next=hass-invalid-inheritance # needs fixing
-class IkeaFilterRunTime(Sensor):
-    """Sensor that displays run time of the current filter (in minutes)."""
-
-    _attribute_name = "filter_run_time"
-    _unique_id_suffix = "filter_run_time"
-    _attr_device_class: SensorDeviceClass = SensorDeviceClass.DURATION
-    _attr_translation_key: str = "filter_run_time"
-    _attr_native_unit_of_measurement = UnitOfTime.MINUTES
-    _attr_entity_category: EntityCategory = EntityCategory.DIAGNOSTIC
-
-
-class AqaraFeedingSource(types.enum8):
-    """Aqara pet feeder feeding source."""
-
-    Feeder = 0x01
-    HomeAssistant = 0x02
-
-
-@MULTI_MATCH(cluster_handler_names="opple_cluster", models={"aqara.feeder.acn001"})
-# pylint: disable-next=hass-invalid-inheritance # needs fixing
-class AqaraPetFeederLastFeedingSource(EnumSensor):
-    """Sensor that displays the last feeding source of pet feeder."""
-
-    _attribute_name = "last_feeding_source"
-    _unique_id_suffix = "last_feeding_source"
-    _attr_translation_key: str = "last_feeding_source"
-    _enum = AqaraFeedingSource
-
-
-@MULTI_MATCH(cluster_handler_names="opple_cluster", models={"aqara.feeder.acn001"})
-# pylint: disable-next=hass-invalid-inheritance # needs fixing
-class AqaraPetFeederLastFeedingSize(Sensor):
-    """Sensor that displays the last feeding size of the pet feeder."""
-
-    _attribute_name = "last_feeding_size"
-    _unique_id_suffix = "last_feeding_size"
-    _attr_translation_key: str = "last_feeding_size"
-
-
-@MULTI_MATCH(cluster_handler_names="opple_cluster", models={"aqara.feeder.acn001"})
-# pylint: disable-next=hass-invalid-inheritance # needs fixing
-class AqaraPetFeederPortionsDispensed(Sensor):
-    """Sensor that displays the number of portions dispensed by the pet feeder."""
-
-    _attribute_name = "portions_dispensed"
-    _unique_id_suffix = "portions_dispensed"
-    _attr_translation_key: str = "portions_dispensed_today"
-    _attr_state_class: SensorStateClass = SensorStateClass.TOTAL_INCREASING
-
-
-@MULTI_MATCH(cluster_handler_names="opple_cluster", models={"aqara.feeder.acn001"})
-# pylint: disable-next=hass-invalid-inheritance # needs fixing
-class AqaraPetFeederWeightDispensed(Sensor):
-    """Sensor that displays the weight dispensed by the pet feeder."""
-
-    _attribute_name = "weight_dispensed"
-    _unique_id_suffix = "weight_dispensed"
-    _attr_translation_key: str = "weight_dispensed_today"
-    _attr_native_unit_of_measurement = UnitOfMass.GRAMS
-    _attr_state_class: SensorStateClass = SensorStateClass.TOTAL_INCREASING
-
-
-@MULTI_MATCH(cluster_handler_names="opple_cluster", models={"lumi.sensor_smoke.acn03"})
-# pylint: disable-next=hass-invalid-inheritance # needs fixing
-class AqaraSmokeDensityDbm(Sensor):
-    """Sensor that displays the smoke density of an Aqara smoke sensor in dB/m."""
-
-    _attribute_name = "smoke_density_dbm"
-    _unique_id_suffix = "smoke_density_dbm"
-    _attr_translation_key: str = "smoke_density"
-    _attr_native_unit_of_measurement = "dB/m"
-    _attr_state_class: SensorStateClass = SensorStateClass.MEASUREMENT
-    _attr_suggested_display_precision: int = 3
-
-
-class SonoffIlluminationStates(types.enum8):
-    """Enum for displaying last Illumination state."""
-
-    Dark = 0x00
-    Light = 0x01
-
-
-@MULTI_MATCH(cluster_handler_names="sonoff_manufacturer", models={"SNZB-06P"})
-# pylint: disable-next=hass-invalid-inheritance # needs fixing
-class SonoffPresenceSenorIlluminationStatus(EnumSensor):
-    """Sensor that displays the illumination status the last time peresence was detected."""
-
-    _attribute_name = "last_illumination_state"
-    _unique_id_suffix = "last_illumination"
-    _attr_translation_key: str = "last_illumination_state"
-    _enum = SonoffIlluminationStates
-
-
-@CONFIG_DIAGNOSTIC_MATCH(cluster_handler_names=CLUSTER_HANDLER_THERMOSTAT)
-# pylint: disable-next=hass-invalid-inheritance # needs fixing
-class PiHeatingDemand(Sensor):
-    """Sensor that displays the percentage of heating power demanded.
-
-    Optional thermostat attribute.
-    """
-
-    _unique_id_suffix = "pi_heating_demand"
-    _attribute_name = "pi_heating_demand"
-    _attr_translation_key: str = "pi_heating_demand"
-    _attr_native_unit_of_measurement = PERCENTAGE
-    _decimals = 0
-    _attr_state_class: SensorStateClass = SensorStateClass.MEASUREMENT
-    _attr_entity_category = EntityCategory.DIAGNOSTIC
-
-
-class SetpointChangeSourceEnum(types.enum8):
-    """The source of the setpoint change."""
-
-    Manual = 0x00
-    Schedule = 0x01
-    External = 0x02
-
-
-@CONFIG_DIAGNOSTIC_MATCH(cluster_handler_names=CLUSTER_HANDLER_THERMOSTAT)
-# pylint: disable-next=hass-invalid-inheritance # needs fixing
-class SetpointChangeSource(EnumSensor):
-    """Sensor that displays the source of the setpoint change.
-
-    Optional thermostat attribute.
-    """
-
-    _unique_id_suffix = "setpoint_change_source"
-    _attribute_name = "setpoint_change_source"
-    _attr_translation_key: str = "setpoint_change_source"
-    _attr_entity_category = EntityCategory.DIAGNOSTIC
-    _enum = SetpointChangeSourceEnum
-
-
-@CONFIG_DIAGNOSTIC_MATCH(cluster_handler_names=CLUSTER_HANDLER_COVER)
-# pylint: disable-next=hass-invalid-inheritance # needs fixing
-class WindowCoveringTypeSensor(EnumSensor):
-    """Sensor that displays the type of a cover device."""
-
-    _attribute_name: str = WindowCovering.AttributeDefs.window_covering_type.name
-    _enum = WindowCovering.WindowCoveringType
-    _unique_id_suffix: str = WindowCovering.AttributeDefs.window_covering_type.name
-    _attr_translation_key: str = WindowCovering.AttributeDefs.window_covering_type.name
-    _attr_entity_category = EntityCategory.DIAGNOSTIC
-    _attr_icon = "mdi:curtains"
-
-
-@CONFIG_DIAGNOSTIC_MATCH(
-    cluster_handler_names=CLUSTER_HANDLER_BASIC, models={"lumi.curtain.agl001"}
-)
-# pylint: disable-next=hass-invalid-inheritance # needs fixing
-class AqaraCurtainMotorPowerSourceSensor(EnumSensor):
-    """Sensor that displays the power source of the Aqara E1 curtain motor device."""
-
-    _attribute_name: str = Basic.AttributeDefs.power_source.name
-    _enum = Basic.PowerSource
-    _unique_id_suffix: str = Basic.AttributeDefs.power_source.name
-    _attr_translation_key: str = Basic.AttributeDefs.power_source.name
-    _attr_entity_category = EntityCategory.DIAGNOSTIC
-    _attr_icon = "mdi:battery-positive"
-
-
-class AqaraE1HookState(types.enum8):
-    """Aqara hook state."""
-
-    Unlocked = 0x00
-    Locked = 0x01
-    Locking = 0x02
-    Unlocking = 0x03
-
-
-@CONFIG_DIAGNOSTIC_MATCH(
-    cluster_handler_names="opple_cluster", models={"lumi.curtain.agl001"}
-)
-# pylint: disable-next=hass-invalid-inheritance # needs fixing
-class AqaraCurtainHookStateSensor(EnumSensor):
-    """Representation of a ZHA curtain mode configuration entity."""
-
-    _attribute_name = "hooks_state"
-    _enum = AqaraE1HookState
-    _unique_id_suffix = "hooks_state"
-    _attr_translation_key: str = "hooks_state"
-    _attr_icon: str = "mdi:hook"
-    _attr_entity_category = EntityCategory.DIAGNOSTIC
-
-
-# pylint: disable-next=hass-invalid-inheritance # needs fixing
-class BitMapSensor(Sensor):
-    """A sensor with only state attributes.
-
-    The sensor value will be an aggregate of the state attributes.
-    """
-
-    _bitmap: types.bitmap8 | types.bitmap16
-
-    def formatter(self, _value: int) -> str:
-        """Summary of all attributes."""
-        binary_state_attributes = [
-            key for (key, elem) in self.extra_state_attributes.items() if elem
-        ]
-
-        return "something" if binary_state_attributes else "nothing"
-
-    @property
-    def extra_state_attributes(self) -> dict[str, Any]:
-        """Bitmap."""
-        value = self._cluster_handler.cluster.get(self._attribute_name)
-
-        state_attr = {}
-
-        for bit in list(self._bitmap):
-            if value is None:
-                state_attr[bit.name] = False
-            else:
-                state_attr[bit.name] = bit in self._bitmap(value)
-
-        return state_attr
-
-
-@MULTI_MATCH(
-    cluster_handler_names=CLUSTER_HANDLER_THERMOSTAT,
-    quirk_ids={DANFOSS_ALLY_THERMOSTAT},
-)
-# pylint: disable-next=hass-invalid-inheritance # needs fixing
-class DanfossOpenWindowDetection(EnumSensor):
-    """Danfoss proprietary attribute.
-
-    Sensor that displays whether the TRV detects an open window using the temperature sensor.
-    """
-
-    _unique_id_suffix = "open_window_detection"
-    _attribute_name = "open_window_detection"
-    _attr_translation_key: str = "open_window_detected"
-    _attr_icon: str = "mdi:window-open"
-    _enum = danfoss_thermostat.DanfossOpenWindowDetectionEnum
-
-
-@CONFIG_DIAGNOSTIC_MATCH(
-    cluster_handler_names=CLUSTER_HANDLER_THERMOSTAT,
-    quirk_ids={DANFOSS_ALLY_THERMOSTAT},
-)
-# pylint: disable-next=hass-invalid-inheritance # needs fixing
-class DanfossLoadEstimate(Sensor):
-    """Danfoss proprietary attribute for communicating its estimate of the radiator load."""
-
-    _unique_id_suffix = "load_estimate"
-    _attribute_name = "load_estimate"
-    _attr_translation_key: str = "load_estimate"
-    _attr_icon: str = "mdi:scale-balance"
-    _attr_entity_category = EntityCategory.DIAGNOSTIC
-
-
-@CONFIG_DIAGNOSTIC_MATCH(
-    cluster_handler_names=CLUSTER_HANDLER_THERMOSTAT,
-    quirk_ids={DANFOSS_ALLY_THERMOSTAT},
-)
-# pylint: disable-next=hass-invalid-inheritance # needs fixing
-class DanfossAdaptationRunStatus(BitMapSensor):
-    """Danfoss proprietary attribute for showing the status of the adaptation run."""
-
-    _unique_id_suffix = "adaptation_run_status"
-    _attribute_name = "adaptation_run_status"
-    _attr_translation_key: str = "adaptation_run_status"
-    _attr_entity_category = EntityCategory.DIAGNOSTIC
-    _bitmap = danfoss_thermostat.DanfossAdaptationRunStatusBitmap
-
-
-@CONFIG_DIAGNOSTIC_MATCH(
-    cluster_handler_names=CLUSTER_HANDLER_THERMOSTAT,
-    quirk_ids={DANFOSS_ALLY_THERMOSTAT},
-)
-# pylint: disable-next=hass-invalid-inheritance # needs fixing
-class DanfossPreheatTime(Sensor):
-    """Danfoss proprietary attribute for communicating the time when it starts pre-heating."""
-
-    _unique_id_suffix = "preheat_time"
-    _attribute_name = "preheat_time"
-    _attr_translation_key: str = "preheat_time"
-    _attr_icon: str = "mdi:radiator"
-    _attr_entity_registry_enabled_default = False
-    _attr_entity_category = EntityCategory.DIAGNOSTIC
-
-
-@CONFIG_DIAGNOSTIC_MATCH(
-    cluster_handler_names="diagnostic",
-    quirk_ids={DANFOSS_ALLY_THERMOSTAT},
-)
-# pylint: disable-next=hass-invalid-inheritance # needs fixing
-class DanfossSoftwareErrorCode(BitMapSensor):
-    """Danfoss proprietary attribute for communicating the error code."""
-
-    _unique_id_suffix = "sw_error_code"
-    _attribute_name = "sw_error_code"
-    _attr_translation_key: str = "software_error"
-    _attr_entity_category = EntityCategory.DIAGNOSTIC
-    _bitmap = danfoss_thermostat.DanfossSoftwareErrorCodeBitmap
-
-
-@CONFIG_DIAGNOSTIC_MATCH(
-    cluster_handler_names="diagnostic",
-    quirk_ids={DANFOSS_ALLY_THERMOSTAT},
-)
-# pylint: disable-next=hass-invalid-inheritance # needs fixing
-class DanfossMotorStepCounter(Sensor):
-    """Danfoss proprietary attribute for communicating the motor step counter."""
-
-    _unique_id_suffix = "motor_step_counter"
-    _attribute_name = "motor_step_counter"
-    _attr_translation_key: str = "motor_stepcount"
-    _attr_entity_category = EntityCategory.DIAGNOSTIC
->>>>>>> 08fae5d4
+        return self.entity_data.entity.native_value