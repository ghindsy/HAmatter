"""Sensors on Zigbee Home Automation networks."""
from __future__ import annotations

import functools
import numbers
from typing import TYPE_CHECKING, Any

from homeassistant.components.climate.const import HVACAction
from homeassistant.components.sensor import (
    SensorDeviceClass,
    SensorEntity,
    SensorStateClass,
)
from homeassistant.config_entries import ConfigEntry
from homeassistant.const import (
    CONCENTRATION_MICROGRAMS_PER_CUBIC_METER,
    CONCENTRATION_PARTS_PER_BILLION,
    CONCENTRATION_PARTS_PER_MILLION,
    ELECTRIC_CURRENT_AMPERE,
    ELECTRIC_POTENTIAL_VOLT,
    ENERGY_KILO_WATT_HOUR,
    FREQUENCY_HERTZ,
    LIGHT_LUX,
    PERCENTAGE,
    POWER_VOLT_AMPERE,
    POWER_WATT,
    PRESSURE_HPA,
    TEMP_CELSIUS,
    TIME_HOURS,
    TIME_MINUTES,
    TIME_SECONDS,
    VOLUME_CUBIC_FEET,
    VOLUME_CUBIC_METERS,
    VOLUME_FLOW_RATE_CUBIC_FEET_PER_MINUTE,
    VOLUME_FLOW_RATE_CUBIC_METERS_PER_HOUR,
    VOLUME_GALLONS,
    VOLUME_LITERS,
    Platform,
)
from homeassistant.core import HomeAssistant, callback
from homeassistant.helpers.dispatcher import async_dispatcher_connect
from homeassistant.helpers.entity import EntityCategory
from homeassistant.helpers.entity_platform import AddEntitiesCallback
from homeassistant.helpers.typing import StateType

from .core import discovery
from .core.const import (
    CHANNEL_ANALOG_INPUT,
    CHANNEL_BASIC,
    CHANNEL_DEVICE_TEMPERATURE,
    CHANNEL_ELECTRICAL_MEASUREMENT,
    CHANNEL_HUMIDITY,
    CHANNEL_ILLUMINANCE,
    CHANNEL_LEAF_WETNESS,
    CHANNEL_POWER_CONFIGURATION,
    CHANNEL_PRESSURE,
    CHANNEL_SMARTENERGY_METERING,
    CHANNEL_SOIL_MOISTURE,
    CHANNEL_TEMPERATURE,
    CHANNEL_THERMOSTAT,
    DATA_ZHA,
    SIGNAL_ADD_ENTITIES,
    SIGNAL_ATTR_UPDATED,
)
from .core.registries import SMARTTHINGS_HUMIDITY_CLUSTER, ZHA_ENTITIES
from .entity import ZhaEntity

if TYPE_CHECKING:
    from .core.channels.base import ZigbeeChannel
    from .core.device import ZHADevice

PARALLEL_UPDATES = 5

BATTERY_SIZES = {
    0: "No battery",
    1: "Built in",
    2: "Other",
    3: "AA",
    4: "AAA",
    5: "C",
    6: "D",
    7: "CR2",
    8: "CR123A",
    9: "CR2450",
    10: "CR2032",
    11: "CR1632",
    255: "Unknown",
}

CHANNEL_ST_HUMIDITY_CLUSTER = f"channel_0x{SMARTTHINGS_HUMIDITY_CLUSTER:04x}"
STRICT_MATCH = functools.partial(ZHA_ENTITIES.strict_match, Platform.SENSOR)
MULTI_MATCH = functools.partial(ZHA_ENTITIES.multipass_match, Platform.SENSOR)


async def async_setup_entry(
    hass: HomeAssistant,
    config_entry: ConfigEntry,
    async_add_entities: AddEntitiesCallback,
) -> None:
    """Set up the Zigbee Home Automation sensor from config entry."""
    entities_to_create = hass.data[DATA_ZHA][Platform.SENSOR]

    unsub = async_dispatcher_connect(
        hass,
        SIGNAL_ADD_ENTITIES,
        functools.partial(
            discovery.async_add_entities,
            async_add_entities,
            entities_to_create,
        ),
    )
    config_entry.async_on_unload(unsub)


class Sensor(ZhaEntity, SensorEntity):
    """Base ZHA sensor."""

    SENSOR_ATTR: int | str | None = None
    _decimals: int = 1
    _divisor: int = 1
    _multiplier: int | float = 1
    _unit: str | None = None

    def __init__(
        self,
        unique_id: str,
        zha_device: ZHADevice,
        channels: list[ZigbeeChannel],
        **kwargs,
    ) -> None:
        """Init this sensor."""
        super().__init__(unique_id, zha_device, channels, **kwargs)
        self._channel: ZigbeeChannel = channels[0]

    @classmethod
    def create_entity(
        cls,
        unique_id: str,
        zha_device: ZHADevice,
        channels: list[ZigbeeChannel],
        **kwargs,
    ) -> ZhaEntity | None:
        """Entity Factory.

        Return entity if it is a supported configuration, otherwise return None
        """
        channel = channels[0]
        if cls.SENSOR_ATTR in channel.cluster.unsupported_attributes:
            return None

        return cls(unique_id, zha_device, channels, **kwargs)

    async def async_added_to_hass(self) -> None:
        """Run when about to be added to hass."""
        await super().async_added_to_hass()
        self.async_accept_signal(
            self._channel, SIGNAL_ATTR_UPDATED, self.async_set_state
        )

    @property
    def native_unit_of_measurement(self) -> str | None:
        """Return the unit of measurement of this entity."""
        return self._unit

    @property
    def native_value(self) -> StateType:
        """Return the state of the entity."""
        assert self.SENSOR_ATTR is not None
        raw_state = self._channel.cluster.get(self.SENSOR_ATTR)
        if raw_state is None:
            return None
        return self.formatter(raw_state)

    @callback
    def async_set_state(self, attr_id: int, attr_name: str, value: Any) -> None:
        """Handle state update from channel."""
        self.async_write_ha_state()

    def formatter(self, value: int) -> int | float:
        """Numeric pass-through formatter."""
        if self._decimals > 0:
            return round(
                float(value * self._multiplier) / self._divisor, self._decimals
            )
        return round(float(value * self._multiplier) / self._divisor)


@MULTI_MATCH(
    channel_names=CHANNEL_ANALOG_INPUT,
    manufacturers="LUMI",
    models={"lumi.plug", "lumi.plug.maus01", "lumi.plug.mmeu01"},
    stop_on_match_group=CHANNEL_ANALOG_INPUT,
)
@MULTI_MATCH(
    channel_names=CHANNEL_ANALOG_INPUT,
    manufacturers="Digi",
    stop_on_match_group=CHANNEL_ANALOG_INPUT,
)
class AnalogInput(Sensor):
    """Sensor that displays analog input values."""

    SENSOR_ATTR = "present_value"


@MULTI_MATCH(channel_names=CHANNEL_POWER_CONFIGURATION)
class Battery(Sensor):
    """Battery sensor of power configuration cluster."""

    SENSOR_ATTR = "battery_percentage_remaining"
    _attr_device_class: SensorDeviceClass = SensorDeviceClass.BATTERY
    _attr_state_class: SensorStateClass = SensorStateClass.MEASUREMENT
    _unit = PERCENTAGE
    _attr_entity_category = EntityCategory.DIAGNOSTIC

    @classmethod
    def create_entity(
        cls,
        unique_id: str,
        zha_device: ZHADevice,
        channels: list[ZigbeeChannel],
        **kwargs,
    ) -> ZhaEntity | None:
        """Entity Factory.

        Unlike any other entity, PowerConfiguration cluster may not support
        battery_percent_remaining attribute, but zha-device-handlers takes care of it
        so create the entity regardless
        """
        return cls(unique_id, zha_device, channels, **kwargs)

    @staticmethod
    def formatter(value: int) -> int:  # pylint: disable=arguments-differ
        """Return the state of the entity."""
        # per zcl specs battery percent is reported at 200% ¯\_(ツ)_/¯
        if not isinstance(value, numbers.Number) or value == -1:
            return value
        value = round(value / 2)
        return value

    @property
    def extra_state_attributes(self) -> dict[str, Any]:
        """Return device state attrs for battery sensors."""
        state_attrs = {}
        battery_size = self._channel.cluster.get("battery_size")
        if battery_size is not None:
            state_attrs["battery_size"] = BATTERY_SIZES.get(battery_size, "Unknown")
        battery_quantity = self._channel.cluster.get("battery_quantity")
        if battery_quantity is not None:
            state_attrs["battery_quantity"] = battery_quantity
        battery_voltage = self._channel.cluster.get("battery_voltage")
        if battery_voltage is not None:
            state_attrs["battery_voltage"] = round(battery_voltage / 10, 2)
        return state_attrs


@MULTI_MATCH(channel_names=CHANNEL_ELECTRICAL_MEASUREMENT)
class ElectricalMeasurement(Sensor):
    """Active power measurement."""

    SENSOR_ATTR = "active_power"
    _attr_device_class: SensorDeviceClass = SensorDeviceClass.POWER
    _attr_state_class: SensorStateClass = SensorStateClass.MEASUREMENT
    _unit = POWER_WATT
    _div_mul_prefix = "ac_power"

    @property
    def should_poll(self) -> bool:
        """Return True if HA needs to poll for state changes."""
        return True

    @property
    def extra_state_attributes(self) -> dict[str, Any]:
        """Return device state attrs for sensor."""
        attrs = {}
        if self._channel.measurement_type is not None:
            attrs["measurement_type"] = self._channel.measurement_type

        max_attr_name = f"{self.SENSOR_ATTR}_max"
        if (max_v := self._channel.cluster.get(max_attr_name)) is not None:
            attrs[max_attr_name] = str(self.formatter(max_v))

        return attrs

    def formatter(self, value: int) -> int | float:
        """Return 'normalized' value."""
        multiplier = getattr(self._channel, f"{self._div_mul_prefix}_multiplier")
        divisor = getattr(self._channel, f"{self._div_mul_prefix}_divisor")
        value = float(value * multiplier) / divisor
        if value < 100 and divisor > 1:
            return round(value, self._decimals)
        return round(value)

    async def async_update(self) -> None:
        """Retrieve latest state."""
        if not self.available:
            return
        await super().async_update()


@MULTI_MATCH(channel_names=CHANNEL_ELECTRICAL_MEASUREMENT)
class ElectricalMeasurementApparentPower(
    ElectricalMeasurement, id_suffix="apparent_power"
):
    """Apparent power measurement."""

    SENSOR_ATTR = "apparent_power"
    _attr_device_class: SensorDeviceClass = SensorDeviceClass.APPARENT_POWER
    _unit = POWER_VOLT_AMPERE
    _div_mul_prefix = "ac_power"

    @property
    def should_poll(self) -> bool:
        """Poll indirectly by ElectricalMeasurementSensor."""
        return False


@MULTI_MATCH(channel_names=CHANNEL_ELECTRICAL_MEASUREMENT)
class ElectricalMeasurementRMSCurrent(ElectricalMeasurement, id_suffix="rms_current"):
    """RMS current measurement."""

    SENSOR_ATTR = "rms_current"
    _attr_device_class: SensorDeviceClass = SensorDeviceClass.CURRENT
    _unit = ELECTRIC_CURRENT_AMPERE
    _div_mul_prefix = "ac_current"

    @property
    def should_poll(self) -> bool:
        """Poll indirectly by ElectricalMeasurementSensor."""
        return False


@MULTI_MATCH(channel_names=CHANNEL_ELECTRICAL_MEASUREMENT)
class ElectricalMeasurementRMSVoltage(ElectricalMeasurement, id_suffix="rms_voltage"):
    """RMS Voltage measurement."""

    SENSOR_ATTR = "rms_voltage"
    _attr_device_class: SensorDeviceClass = SensorDeviceClass.CURRENT
    _unit = ELECTRIC_POTENTIAL_VOLT
    _div_mul_prefix = "ac_voltage"

    @property
    def should_poll(self) -> bool:
        """Poll indirectly by ElectricalMeasurementSensor."""
        return False


@MULTI_MATCH(channel_names=CHANNEL_ELECTRICAL_MEASUREMENT)
class ElectricalMeasurementFrequency(ElectricalMeasurement, id_suffix="ac_frequency"):
    """Frequency measurement."""

    SENSOR_ATTR = "ac_frequency"
    _attr_device_class: SensorDeviceClass = SensorDeviceClass.FREQUENCY
    _unit = FREQUENCY_HERTZ
    _div_mul_prefix = "ac_frequency"

    @property
    def should_poll(self) -> bool:
        """Poll indirectly by ElectricalMeasurementSensor."""
        return False


@MULTI_MATCH(channel_names=CHANNEL_ELECTRICAL_MEASUREMENT)
class ElectricalMeasurementPowerFactor(ElectricalMeasurement, id_suffix="power_factor"):
    """Frequency measurement."""

    SENSOR_ATTR = "power_factor"
    _attr_device_class: SensorDeviceClass = SensorDeviceClass.POWER_FACTOR
    _unit = PERCENTAGE

    @property
    def should_poll(self) -> bool:
        """Poll indirectly by ElectricalMeasurementSensor."""
        return False


@MULTI_MATCH(
    generic_ids=CHANNEL_ST_HUMIDITY_CLUSTER, stop_on_match_group=CHANNEL_HUMIDITY
)
@MULTI_MATCH(channel_names=CHANNEL_HUMIDITY, stop_on_match_group=CHANNEL_HUMIDITY)
class Humidity(Sensor):
    """Humidity sensor."""

    SENSOR_ATTR = "measured_value"
    _attr_device_class: SensorDeviceClass = SensorDeviceClass.HUMIDITY
    _attr_state_class: SensorStateClass = SensorStateClass.MEASUREMENT
    _divisor = 100
    _unit = PERCENTAGE


@MULTI_MATCH(channel_names=CHANNEL_SOIL_MOISTURE)
class SoilMoisture(Sensor):
    """Soil Moisture sensor."""

    SENSOR_ATTR = "measured_value"
    _attr_device_class: SensorDeviceClass = SensorDeviceClass.HUMIDITY
    _attr_state_class: SensorStateClass = SensorStateClass.MEASUREMENT
    _divisor = 100
    _unit = PERCENTAGE


@MULTI_MATCH(channel_names=CHANNEL_LEAF_WETNESS)
class LeafWetness(Sensor):
    """Leaf Wetness sensor."""

    SENSOR_ATTR = "measured_value"
    _attr_device_class: SensorDeviceClass = SensorDeviceClass.HUMIDITY
    _attr_state_class: SensorStateClass = SensorStateClass.MEASUREMENT
    _divisor = 100
    _unit = PERCENTAGE


@MULTI_MATCH(channel_names=CHANNEL_ILLUMINANCE)
class Illuminance(Sensor):
    """Illuminance Sensor."""

    SENSOR_ATTR = "measured_value"
    _attr_device_class: SensorDeviceClass = SensorDeviceClass.ILLUMINANCE
    _attr_state_class: SensorStateClass = SensorStateClass.MEASUREMENT
    _unit = LIGHT_LUX

    def formatter(self, value: int) -> float:
        """Convert illumination data."""
        return round(pow(10, ((value - 1) / 10000)), 1)


@MULTI_MATCH(
    channel_names=CHANNEL_SMARTENERGY_METERING,
    stop_on_match_group=CHANNEL_SMARTENERGY_METERING,
)
class SmartEnergyMetering(Sensor):
    """Metering sensor."""

    SENSOR_ATTR: int | str = "instantaneous_demand"
    _attr_device_class: SensorDeviceClass = SensorDeviceClass.POWER
    _attr_state_class: SensorStateClass = SensorStateClass.MEASUREMENT

    unit_of_measure_map = {
        0x00: POWER_WATT,
        0x01: VOLUME_FLOW_RATE_CUBIC_METERS_PER_HOUR,
        0x02: VOLUME_FLOW_RATE_CUBIC_FEET_PER_MINUTE,
        0x03: f"100 {VOLUME_FLOW_RATE_CUBIC_METERS_PER_HOUR}",
        0x04: f"US {VOLUME_GALLONS}/{TIME_HOURS}",
        0x05: f"IMP {VOLUME_GALLONS}/{TIME_HOURS}",
        0x06: f"BTU/{TIME_HOURS}",
        0x07: f"l/{TIME_HOURS}",
        0x08: "kPa",  # gauge
        0x09: "kPa",  # absolute
        0x0A: f"1000 {VOLUME_GALLONS}/{TIME_HOURS}",
        0x0B: "unitless",
        0x0C: f"MJ/{TIME_SECONDS}",
    }

    def formatter(self, value: int) -> int | float:
        """Pass through channel formatter."""
        return self._channel.demand_formatter(value)

    @property
    def native_unit_of_measurement(self) -> str | None:
        """Return Unit of measurement."""
        return self.unit_of_measure_map.get(self._channel.unit_of_measurement)

    @property
    def extra_state_attributes(self) -> dict[str, Any]:
        """Return device state attrs for battery sensors."""
        attrs = {}
        if self._channel.device_type is not None:
            attrs["device_type"] = self._channel.device_type
        if (status := self._channel.status) is not None:
            attrs["status"] = str(status)[len(status.__class__.__name__) + 1 :]
        return attrs


@MULTI_MATCH(
    channel_names=CHANNEL_SMARTENERGY_METERING,
    models={"TS011F"},
    stop_on_match_group=CHANNEL_SMARTENERGY_METERING,
)
class PolledSmartEnergyMetering(SmartEnergyMetering):
    """Polled metering sensor."""

    @property
    def should_poll(self) -> bool:
        """Poll the entity for current state."""
        return True

    async def async_update(self) -> None:
        """Retrieve latest state."""
        if not self.available:
            return
        await self._channel.async_force_update()


@MULTI_MATCH(channel_names=CHANNEL_SMARTENERGY_METERING)
class SmartEnergySummation(SmartEnergyMetering, id_suffix="summation_delivered"):
    """Smart Energy Metering summation sensor."""

    SENSOR_ATTR: int | str = "current_summ_delivered"
    _attr_device_class: SensorDeviceClass = SensorDeviceClass.ENERGY
    _attr_state_class: SensorStateClass = SensorStateClass.TOTAL_INCREASING

    unit_of_measure_map = {
        0x00: ENERGY_KILO_WATT_HOUR,
        0x01: VOLUME_CUBIC_METERS,
        0x02: VOLUME_CUBIC_FEET,
        0x03: f"100 {VOLUME_CUBIC_FEET}",
        0x04: f"US {VOLUME_GALLONS}",
        0x05: f"IMP {VOLUME_GALLONS}",
        0x06: "BTU",
        0x07: VOLUME_LITERS,
        0x08: "kPa",  # gauge
        0x09: "kPa",  # absolute
        0x0A: f"1000 {VOLUME_CUBIC_FEET}",
        0x0B: "unitless",
        0x0C: "MJ",
    }

    def formatter(self, value: int) -> int | float:
        """Numeric pass-through formatter."""
        if self._channel.unit_of_measurement != 0:
            return self._channel.summa_formatter(value)

        cooked = float(self._channel.multiplier * value) / self._channel.divisor
        return round(cooked, 3)


@MULTI_MATCH(channel_names=CHANNEL_PRESSURE)
class Pressure(Sensor):
    """Pressure sensor."""

    SENSOR_ATTR = "measured_value"
    _attr_device_class: SensorDeviceClass = SensorDeviceClass.PRESSURE
    _attr_state_class: SensorStateClass = SensorStateClass.MEASUREMENT
    _decimals = 0
    _unit = PRESSURE_HPA


@MULTI_MATCH(channel_names=CHANNEL_TEMPERATURE)
class Temperature(Sensor):
    """Temperature Sensor."""

    SENSOR_ATTR = "measured_value"
    _attr_device_class: SensorDeviceClass = SensorDeviceClass.TEMPERATURE
    _attr_state_class: SensorStateClass = SensorStateClass.MEASUREMENT
    _divisor = 100
    _unit = TEMP_CELSIUS


@MULTI_MATCH(channel_names=CHANNEL_DEVICE_TEMPERATURE)
class DeviceTemperature(Sensor):
    """Device Temperature Sensor."""

    SENSOR_ATTR = "current_temperature"
    _attr_device_class: SensorDeviceClass = SensorDeviceClass.TEMPERATURE
    _attr_state_class: SensorStateClass = SensorStateClass.MEASUREMENT
    _divisor = 100
    _unit = TEMP_CELSIUS
    _attr_entity_category = EntityCategory.DIAGNOSTIC


@MULTI_MATCH(channel_names="carbon_dioxide_concentration")
class CarbonDioxideConcentration(Sensor):
    """Carbon Dioxide Concentration sensor."""

    SENSOR_ATTR = "measured_value"
    _attr_device_class: SensorDeviceClass = SensorDeviceClass.CO2
    _attr_state_class: SensorStateClass = SensorStateClass.MEASUREMENT
    _decimals = 0
    _multiplier = 1e6
    _unit = CONCENTRATION_PARTS_PER_MILLION


@MULTI_MATCH(channel_names="carbon_monoxide_concentration")
class CarbonMonoxideConcentration(Sensor):
    """Carbon Monoxide Concentration sensor."""

    SENSOR_ATTR = "measured_value"
    _attr_device_class: SensorDeviceClass = SensorDeviceClass.CO
    _attr_state_class: SensorStateClass = SensorStateClass.MEASUREMENT
    _decimals = 0
    _multiplier = 1e6
    _unit = CONCENTRATION_PARTS_PER_MILLION


@MULTI_MATCH(generic_ids="channel_0x042e", stop_on_match_group="voc_level")
@MULTI_MATCH(channel_names="voc_level", stop_on_match_group="voc_level")
class VOCLevel(Sensor):
    """VOC Level sensor."""

    SENSOR_ATTR = "measured_value"
    _attr_device_class: SensorDeviceClass = SensorDeviceClass.VOLATILE_ORGANIC_COMPOUNDS
    _attr_state_class: SensorStateClass = SensorStateClass.MEASUREMENT
    _decimals = 0
    _multiplier = 1e6
    _unit = CONCENTRATION_MICROGRAMS_PER_CUBIC_METER


@MULTI_MATCH(
    channel_names="voc_level",
    models="lumi.airmonitor.acn01",
    stop_on_match_group="voc_level",
)
class PPBVOCLevel(Sensor):
    """VOC Level sensor."""

    SENSOR_ATTR = "measured_value"
    _attr_device_class: SensorDeviceClass = SensorDeviceClass.VOLATILE_ORGANIC_COMPOUNDS
    _attr_state_class: SensorStateClass = SensorStateClass.MEASUREMENT
    _decimals = 0
    _multiplier = 1
    _unit = CONCENTRATION_PARTS_PER_BILLION


@MULTI_MATCH(channel_names="pm25")
class PM25(Sensor):
    """Particulate Matter 2.5 microns or less sensor."""

    SENSOR_ATTR = "measured_value"
    _attr_state_class: SensorStateClass = SensorStateClass.MEASUREMENT
    _decimals = 0
    _multiplier = 1
    _unit = CONCENTRATION_MICROGRAMS_PER_CUBIC_METER


@MULTI_MATCH(channel_names="formaldehyde_concentration")
class FormaldehydeConcentration(Sensor):
    """Formaldehyde Concentration sensor."""

    SENSOR_ATTR = "measured_value"
    _attr_state_class: SensorStateClass = SensorStateClass.MEASUREMENT
    _decimals = 0
    _multiplier = 1e6
    _unit = CONCENTRATION_PARTS_PER_MILLION


@MULTI_MATCH(channel_names=CHANNEL_THERMOSTAT, stop_on_match_group=CHANNEL_THERMOSTAT)
class ThermostatHVACAction(Sensor, id_suffix="hvac_action"):
    """Thermostat HVAC action sensor."""

    @classmethod
    def create_entity(
        cls,
        unique_id: str,
        zha_device: ZHADevice,
        channels: list[ZigbeeChannel],
        **kwargs,
    ) -> ZhaEntity | None:
        """Entity Factory.

        Return entity if it is a supported configuration, otherwise return None
        """

        return cls(unique_id, zha_device, channels, **kwargs)

    @property
    def native_value(self) -> str | None:
        """Return the current HVAC action."""
        if (
            self._channel.pi_heating_demand is None
            and self._channel.pi_cooling_demand is None
        ):
            return self._rm_rs_action
        return self._pi_demand_action

    @property
    def _rm_rs_action(self) -> HVACAction | None:
        """Return the current HVAC action based on running mode and running state."""

        if (running_state := self._channel.running_state) is None:
            return None

        rs_heat = (
            self._channel.RunningState.Heat_State_On
            | self._channel.RunningState.Heat_2nd_Stage_On
        )
        if running_state & rs_heat:
            return HVACAction.HEATING

        rs_cool = (
            self._channel.RunningState.Cool_State_On
            | self._channel.RunningState.Cool_2nd_Stage_On
        )
        if running_state & rs_cool:
            return HVACAction.COOLING

        running_state = self._channel.running_state
        if running_state and running_state & (
            self._channel.RunningState.Fan_State_On
            | self._channel.RunningState.Fan_2nd_Stage_On
            | self._channel.RunningState.Fan_3rd_Stage_On
        ):
            return HVACAction.FAN

        running_state = self._channel.running_state
        if running_state and running_state & self._channel.RunningState.Idle:
            return HVACAction.IDLE

        if self._channel.system_mode != self._channel.SystemMode.Off:
            return HVACAction.IDLE
        return HVACAction.OFF

    @property
    def _pi_demand_action(self) -> HVACAction:
        """Return the current HVAC action based on pi_demands."""

        heating_demand = self._channel.pi_heating_demand
        if heating_demand is not None and heating_demand > 0:
            return HVACAction.HEATING
        cooling_demand = self._channel.pi_cooling_demand
        if cooling_demand is not None and cooling_demand > 0:
            return HVACAction.COOLING

        if self._channel.system_mode != self._channel.SystemMode.Off:
            return HVACAction.IDLE
        return HVACAction.OFF

    @callback
    def async_set_state(self, *args, **kwargs) -> None:
        """Handle state update from channel."""
        self.async_write_ha_state()


@MULTI_MATCH(
    channel_names={CHANNEL_THERMOSTAT},
    manufacturers="Sinope Technologies",
    stop_on_match_group=CHANNEL_THERMOSTAT,
)
class SinopeHVACAction(ThermostatHVACAction):
    """Sinope Thermostat HVAC action sensor."""

    @property
    def _rm_rs_action(self) -> HVACAction:
        """Return the current HVAC action based on running mode and running state."""

        running_mode = self._channel.running_mode
        if running_mode == self._channel.RunningMode.Heat:
            return HVACAction.HEATING
        if running_mode == self._channel.RunningMode.Cool:
            return HVACAction.COOLING

        running_state = self._channel.running_state
        if running_state and running_state & (
            self._channel.RunningState.Fan_State_On
            | self._channel.RunningState.Fan_2nd_Stage_On
            | self._channel.RunningState.Fan_3rd_Stage_On
        ):
            return HVACAction.FAN
        if (
            self._channel.system_mode != self._channel.SystemMode.Off
            and running_mode == self._channel.SystemMode.Off
        ):
            return HVACAction.IDLE
        return HVACAction.OFF


@MULTI_MATCH(channel_names=CHANNEL_BASIC)
class RSSISensor(Sensor, id_suffix="rssi"):
    """RSSI sensor for a device."""

    _attr_state_class: SensorStateClass = SensorStateClass.MEASUREMENT
    _attr_device_class: SensorDeviceClass = SensorDeviceClass.SIGNAL_STRENGTH
    _attr_entity_category = EntityCategory.DIAGNOSTIC
    _attr_entity_registry_enabled_default = False
    unique_id_suffix: str

    @classmethod
    def create_entity(
        cls,
        unique_id: str,
        zha_device: ZHADevice,
        channels: list[ZigbeeChannel],
        **kwargs,
    ) -> ZhaEntity | None:
        """Entity Factory.

        Return entity if it is a supported configuration, otherwise return None
        """
        key = f"{CHANNEL_BASIC}_{cls.unique_id_suffix}"
        if ZHA_ENTITIES.prevent_entity_creation(Platform.SENSOR, zha_device.ieee, key):
            return None
        return cls(unique_id, zha_device, channels, **kwargs)

    @property
    def native_value(self) -> StateType:
        """Return the state of the entity."""
        return getattr(self._zha_device.device, self.unique_id_suffix)

    @property
    def should_poll(self) -> bool:
        """Poll the entity for current state."""
        return True


@MULTI_MATCH(channel_names=CHANNEL_BASIC)
class LQISensor(RSSISensor, id_suffix="lqi"):
    """LQI sensor for a device."""


@MULTI_MATCH(
    channel_names="tuya_manufacturer",
    manufacturers={
        "_TZE200_htnnfasr",
    },
)
class TimeLeft(Sensor, id_suffix="time_left"):
    """Sensor that displays time left value."""

    SENSOR_ATTR = "timer_time_left"
    _attr_device_class: SensorDeviceClass = SensorDeviceClass.DURATION
    _attr_icon = "mdi:timer"
    _unit = TIME_MINUTES


@MULTI_MATCH(
    channel_names="ikea_manufacturer",
    manufacturers={
        "IKEA of Sweden",
    },
    models={"STARKVIND Air purifier"},
)
class IkeaDeviceRunTime(Sensor, id_suffix="device_run_time"):
<<<<<<< HEAD
    """Sensor that displays device run time (in minuts)."""
=======
    """Sensor that displays device run time (in minutes)."""
>>>>>>> 560fbd1a

    SENSOR_ATTR = "device_run_time"
    _attr_device_class: SensorDeviceClass = SensorDeviceClass.DURATION
    _attr_icon = "mdi:timer"
    _unit = TIME_MINUTES


@MULTI_MATCH(
    channel_names="ikea_manufacturer",
    manufacturers={
        "IKEA of Sweden",
    },
    models={"STARKVIND Air purifier"},
)
class IkeaFilterRunTime(Sensor, id_suffix="filter_run_time"):
<<<<<<< HEAD
    """Sensor that displays run time of the current filter (in minuts)."""
=======
    """Sensor that displays run time of the current filter (in minutes)."""
>>>>>>> 560fbd1a

    SENSOR_ATTR = "filter_run_time"
    _attr_device_class: SensorDeviceClass = SensorDeviceClass.DURATION
    _attr_icon = "mdi:timer"
    _unit = TIME_MINUTES<|MERGE_RESOLUTION|>--- conflicted
+++ resolved
@@ -818,11 +818,7 @@
     models={"STARKVIND Air purifier"},
 )
 class IkeaDeviceRunTime(Sensor, id_suffix="device_run_time"):
-<<<<<<< HEAD
-    """Sensor that displays device run time (in minuts)."""
-=======
     """Sensor that displays device run time (in minutes)."""
->>>>>>> 560fbd1a
 
     SENSOR_ATTR = "device_run_time"
     _attr_device_class: SensorDeviceClass = SensorDeviceClass.DURATION
@@ -838,11 +834,7 @@
     models={"STARKVIND Air purifier"},
 )
 class IkeaFilterRunTime(Sensor, id_suffix="filter_run_time"):
-<<<<<<< HEAD
-    """Sensor that displays run time of the current filter (in minuts)."""
-=======
     """Sensor that displays run time of the current filter (in minutes)."""
->>>>>>> 560fbd1a
 
     SENSOR_ATTR = "filter_run_time"
     _attr_device_class: SensorDeviceClass = SensorDeviceClass.DURATION
