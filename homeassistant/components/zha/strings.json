{
  "config": {
    "flow_title": "{name}",
    "step": {
      "choose_serial_port": {
        "title": "Select a Serial Port",
        "data": {
          "path": "Serial Device Path"
        },
        "description": "Select the serial port for your Zigbee radio"
      },
      "confirm": {
        "description": "Do you want to set up {name}?"
      },
      "confirm_hardware": {
        "description": "Do you want to set up {name}?"
      },
      "manual_pick_radio_type": {
        "data": {
          "radio_type": "Radio Type"
        },
        "title": "[%key:component::zha::config::step::manual_pick_radio_type::data::radio_type%]",
        "description": "Pick your Zigbee radio type"
      },
      "manual_port_config": {
        "title": "Serial Port Settings",
        "description": "Enter the serial port settings",
        "data": {
          "path": "Serial device path",
          "baudrate": "Port speed",
          "flow_control": "Data flow control"
        }
      },
      "verify_radio": {
        "title": "Radio is not recommended",
        "description": "The radio you are using ({name}) is not recommended and support for it may be removed in the future. Please see the Zigbee Home Automation integration's documentation for [a list of recommended adapters]({docs_recommended_adapters_url})."
      },
      "choose_formation_strategy": {
        "title": "Network Formation",
        "description": "Choose the network settings for your radio.",
        "menu_options": {
          "form_new_network": "Erase network settings and create a new network",
          "form_initial_network": "Create a network",
          "reuse_settings": "Keep radio network settings",
          "choose_automatic_backup": "Restore an automatic backup",
          "upload_manual_backup": "Upload a manual backup"
        }
      },
      "choose_automatic_backup": {
        "title": "Restore Automatic Backup",
        "description": "Restore your network settings from an automatic backup",
        "data": {
          "choose_automatic_backup": "Choose an automatic backup"
        }
      },
      "upload_manual_backup": {
        "title": "Upload a Manual Backup",
        "description": "Restore your network settings from an uploaded backup JSON file. You can download one from a different ZHA installation from **Network Settings**, or use a Zigbee2MQTT `coordinator_backup.json` file.",
        "data": {
          "uploaded_backup_file": "Upload a file"
        }
      },
      "maybe_confirm_ezsp_restore": {
        "title": "Overwrite Radio IEEE Address",
        "description": "Your backup has a different IEEE address than your radio. For your network to function properly, the IEEE address of your radio should also be changed.\n\nThis is a permanent operation.",
        "data": {
          "overwrite_coordinator_ieee": "Permanently replace the radio IEEE address"
        }
      }
    },
    "error": {
      "cannot_connect": "[%key:common::config_flow::error::cannot_connect%]",
      "invalid_backup_json": "Invalid backup JSON"
    },
    "abort": {
      "single_instance_allowed": "[%key:common::config_flow::abort::single_instance_allowed%]",
      "not_zha_device": "This device is not a zha device",
      "usb_probe_failed": "Failed to probe the usb device",
      "wrong_firmware_installed": "Your device is running the wrong firmware and cannot be used with ZHA until the correct firmware is installed. [A repair has been created]({repair_url}) with more information and instructions for how to fix this."
    }
  },
  "options": {
    "flow_title": "[%key:component::zha::config::flow_title%]",
    "step": {
      "init": {
        "title": "Reconfigure ZHA",
        "description": "ZHA will be stopped. Do you wish to continue?"
      },
      "prompt_migrate_or_reconfigure": {
        "title": "Migrate or re-configure",
        "description": "Are you migrating to a new radio or re-configuring the current radio?",
        "menu_options": {
          "intent_migrate": "Migrate to a new radio",
          "intent_reconfigure": "Re-configure the current radio"
        }
      },
      "intent_migrate": {
        "title": "[%key:component::zha::options::step::prompt_migrate_or_reconfigure::menu_options::intent_migrate%]",
        "description": "Before plugging in your new radio, your old radio needs to be reset. An automatic backup will be performed. If you are using a combined Z-Wave and Zigbee adapter like the HUSBZB-1, this will only reset the Zigbee portion.\n\n*Note: if you are migrating from a **ConBee/RaspBee**, make sure it is running firmware `0x26720700` or newer! Otherwise, some devices may not be controllable after migrating until they are power cycled.*\n\nDo you wish to continue?"
      },
      "instruct_unplug": {
        "title": "Unplug your old radio",
        "description": "Your old radio has been reset. If the hardware is no longer needed, you can now unplug it.\n\nYou can now plug in your new radio."
      },
      "choose_serial_port": {
        "title": "[%key:component::zha::config::step::choose_serial_port::title%]",
        "data": {
          "path": "[%key:component::zha::config::step::choose_serial_port::data::path%]"
        },
        "description": "[%key:component::zha::config::step::choose_serial_port::description%]"
      },
      "manual_pick_radio_type": {
        "data": {
          "radio_type": "[%key:component::zha::config::step::manual_pick_radio_type::data::radio_type%]"
        },
        "title": "[%key:component::zha::config::step::manual_pick_radio_type::data::radio_type%]",
        "description": "[%key:component::zha::config::step::manual_pick_radio_type::description%]"
      },
      "manual_port_config": {
        "title": "[%key:component::zha::config::step::manual_port_config::title%]",
        "description": "[%key:component::zha::config::step::manual_port_config::description%]",
        "data": {
          "path": "[%key:component::zha::config::step::manual_port_config::data::path%]",
          "baudrate": "[%key:component::zha::config::step::manual_port_config::data::baudrate%]",
          "flow_control": "[%key:component::zha::config::step::manual_port_config::data::flow_control%]"
        }
      },
      "verify_radio": {
        "title": "[%key:component::zha::config::step::verify_radio::title%]",
        "description": "[%key:component::zha::config::step::verify_radio::description%]"
      },
      "choose_formation_strategy": {
        "title": "[%key:component::zha::config::step::choose_formation_strategy::title%]",
        "description": "[%key:component::zha::config::step::choose_formation_strategy::description%]",
        "menu_options": {
          "form_new_network": "[%key:component::zha::config::step::choose_formation_strategy::menu_options::form_new_network%]",
          "form_initial_network": "[%key:component::zha::config::step::choose_formation_strategy::menu_options::form_initial_network%]",
          "reuse_settings": "[%key:component::zha::config::step::choose_formation_strategy::menu_options::reuse_settings%]",
          "choose_automatic_backup": "[%key:component::zha::config::step::choose_formation_strategy::menu_options::choose_automatic_backup%]",
          "upload_manual_backup": "[%key:component::zha::config::step::choose_formation_strategy::menu_options::upload_manual_backup%]"
        }
      },
      "choose_automatic_backup": {
        "title": "[%key:component::zha::config::step::choose_automatic_backup::title%]",
        "description": "[%key:component::zha::config::step::choose_automatic_backup::description%]",
        "data": {
          "choose_automatic_backup": "[%key:component::zha::config::step::choose_automatic_backup::data::choose_automatic_backup%]"
        }
      },
      "upload_manual_backup": {
        "title": "[%key:component::zha::config::step::upload_manual_backup::title%]",
        "description": "[%key:component::zha::config::step::upload_manual_backup::description%]",
        "data": {
          "uploaded_backup_file": "[%key:component::zha::config::step::upload_manual_backup::data::uploaded_backup_file%]"
        }
      },
      "maybe_confirm_ezsp_restore": {
        "title": "[%key:component::zha::config::step::maybe_confirm_ezsp_restore::title%]",
        "description": "[%key:component::zha::config::step::maybe_confirm_ezsp_restore::description%]",
        "data": {
          "overwrite_coordinator_ieee": "[%key:component::zha::config::step::maybe_confirm_ezsp_restore::data::overwrite_coordinator_ieee%]"
        }
      }
    },
    "error": {
      "cannot_connect": "[%key:common::config_flow::error::cannot_connect%]",
      "invalid_backup_json": "[%key:component::zha::config::error::invalid_backup_json%]"
    },
    "abort": {
      "single_instance_allowed": "[%key:common::config_flow::abort::single_instance_allowed%]",
      "not_zha_device": "[%key:component::zha::config::abort::not_zha_device%]",
      "usb_probe_failed": "[%key:component::zha::config::abort::usb_probe_failed%]",
      "wrong_firmware_installed": "[%key:component::zha::config::abort::wrong_firmware_installed%]"
    }
  },
  "config_panel": {
    "zha_options": {
      "title": "Global Options",
      "enhanced_light_transition": "Enable enhanced light color/temperature transition from an off-state",
      "light_transitioning_flag": "Enable enhanced brightness slider during light transition",
      "always_prefer_xy_color_mode": "Always prefer XY color mode",
      "group_members_assume_state": "Group members assume state of group",
      "enable_identify_on_join": "Enable identify effect when devices join the network",
      "default_light_transition": "Default light transition time (seconds)",
      "consider_unavailable_mains": "Consider mains powered devices unavailable after (seconds)",
      "consider_unavailable_battery": "Consider battery powered devices unavailable after (seconds)"
    },
    "zha_alarm_options": {
      "title": "Alarm Control Panel Options",
      "alarm_master_code": "Master code for the alarm control panel(s)",
      "alarm_failed_tries": "The number of consecutive failed code entries to trigger an alarm",
      "alarm_arm_requires_code": "Code required for arming actions"
    }
  },
  "device_automation": {
    "action_type": {
      "squawk": "Squawk",
      "warn": "Warn",
      "issue_all_led_effect": "Issue effect for all LEDs",
      "issue_individual_led_effect": "Issue effect for individual LED"
    },
    "trigger_type": {
      "remote_button_short_press": "\"{subtype}\" pressed",
      "remote_button_short_release": "\"{subtype}\" released",
      "remote_button_long_press": "\"{subtype}\" continuously pressed",
      "remote_button_long_release": "\"{subtype}\" released after long press",
      "remote_button_double_press": "\"{subtype}\" double clicked",
      "remote_button_triple_press": "\"{subtype}\" triple clicked",
      "remote_button_quadruple_press": "\"{subtype}\" quadruple clicked",
      "remote_button_quintuple_press": "\"{subtype}\" quintuple clicked",
      "remote_button_alt_short_press": "\"{subtype}\" pressed (Alternate mode)",
      "remote_button_alt_short_release": "\"{subtype}\" released (Alternate mode)",
      "remote_button_alt_long_press": "\"{subtype}\" continuously pressed (Alternate mode)",
      "remote_button_alt_long_release": "\"{subtype}\" released after long press (Alternate mode)",
      "remote_button_alt_double_press": "\"{subtype}\" double clicked (Alternate mode)",
      "remote_button_alt_triple_press": "\"{subtype}\" triple clicked (Alternate mode)",
      "remote_button_alt_quadruple_press": "\"{subtype}\" quadruple clicked (Alternate mode)",
      "remote_button_alt_quintuple_press": "\"{subtype}\" quintuple clicked (Alternate mode)",
      "device_rotated": "Device rotated \"{subtype}\"",
      "device_shaken": "Device shaken",
      "device_slid": "Device slid \"{subtype}\"",
      "device_tilted": "Device tilted",
      "device_knocked": "Device knocked \"{subtype}\"",
      "device_dropped": "Device dropped",
      "device_flipped": "Device flipped \"{subtype}\"",
      "device_offline": "Device offline"
    },
    "trigger_subtype": {
      "turn_on": "[%key:common::action::turn_on%]",
      "turn_off": "[%key:common::action::turn_off%]",
      "dim_up": "Dim up",
      "dim_down": "Dim down",
      "left": "Left",
      "right": "Right",
      "open": "[%key:common::action::open%]",
      "close": "[%key:common::action::close%]",
      "both_buttons": "Both buttons",
      "button": "Button",
      "button_1": "First button",
      "button_2": "Second button",
      "button_3": "Third button",
      "button_4": "Fourth button",
      "button_5": "Fifth button",
      "button_6": "Sixth button",
      "face_any": "With any/specified face(s) activated",
      "face_1": "With face 1 activated",
      "face_2": "With face 2 activated",
      "face_3": "With face 3 activated",
      "face_4": "With face 4 activated",
      "face_5": "With face 5 activated",
      "face_6": "With face 6 activated"
    }
  },
  "services": {
    "permit": {
      "name": "Permit",
      "description": "Allows nodes to join the Zigbee network.",
      "fields": {
        "duration": {
          "name": "Duration",
          "description": "Time to permit joins."
        },
        "ieee": {
          "name": "IEEE",
          "description": "IEEE address of the node permitting new joins."
        },
        "source_ieee": {
          "name": "Source IEEE",
          "description": "IEEE address of the joining device (must be used with the install code)."
        },
        "install_code": {
          "name": "Install code",
          "description": "Install code of the joining device (must be used with the source_ieee)."
        },
        "qr_code": {
          "name": "QR code",
          "description": "Value of the QR install code (different between vendors)."
        }
      }
    },
    "remove": {
      "name": "Remove",
      "description": "Removes a node from the Zigbee network.",
      "fields": {
        "ieee": {
          "name": "[%key:component::zha::services::permit::fields::ieee::name%]",
          "description": "IEEE address of the node to remove."
        }
      }
    },
    "reconfigure_device": {
      "name": "Reconfigure device",
      "description": "Reconfigures a ZHA device (heal device). Use this if you are having issues with the device. If the device in question is a battery-powered device, ensure it is awake and accepting commands when you use this service.",
      "fields": {
        "ieee": {
          "name": "[%key:component::zha::services::permit::fields::ieee::name%]",
          "description": "IEEE address of the device to reconfigure."
        }
      }
    },
    "set_zigbee_cluster_attribute": {
      "name": "Set zigbee cluster attribute",
      "description": "Sets an attribute value for the specified cluster on the specified entity.",
      "fields": {
        "ieee": {
          "name": "[%key:component::zha::services::permit::fields::ieee::name%]",
          "description": "IEEE address for the device."
        },
        "endpoint_id": {
          "name": "Endpoint ID",
          "description": "Endpoint ID for the cluster."
        },
        "cluster_id": {
          "name": "Cluster ID",
          "description": "ZCL cluster to retrieve attributes for."
        },
        "cluster_type": {
          "name": "Cluster Type",
          "description": "Type of the cluster."
        },
        "attribute": {
          "name": "Attribute",
          "description": "ID of the attribute to set."
        },
        "value": {
          "name": "Value",
          "description": "Value to write to the attribute."
        },
        "manufacturer": {
          "name": "Manufacturer",
          "description": "Manufacturer code. Use a value of \"-1\" to force no code to be set."
        }
      }
    },
    "issue_zigbee_cluster_command": {
      "name": "Issue zigbee cluster command",
      "description": "Issues a command on the specified cluster on the specified entity.",
      "fields": {
        "ieee": {
          "name": "[%key:component::zha::services::permit::fields::ieee::name%]",
          "description": "[%key:component::zha::services::set_zigbee_cluster_attribute::fields::ieee::description%]"
        },
        "endpoint_id": {
          "name": "[%key:component::zha::services::set_zigbee_cluster_attribute::fields::endpoint_id::name%]",
          "description": "[%key:component::zha::services::set_zigbee_cluster_attribute::fields::endpoint_id::description%]"
        },
        "cluster_id": {
          "name": "[%key:component::zha::services::set_zigbee_cluster_attribute::fields::cluster_id::name%]",
          "description": "[%key:component::zha::services::set_zigbee_cluster_attribute::fields::cluster_id::description%]"
        },
        "cluster_type": {
          "name": "[%key:component::zha::services::set_zigbee_cluster_attribute::fields::cluster_type::name%]",
          "description": "[%key:component::zha::services::set_zigbee_cluster_attribute::fields::cluster_type::description%]"
        },
        "command": {
          "name": "Command",
          "description": "ID of the command to execute."
        },
        "command_type": {
          "name": "Command Type",
          "description": "Type of the command to execute."
        },
        "args": {
          "name": "Args",
          "description": "Arguments to pass to the command."
        },
        "params": {
          "name": "Params",
          "description": "Parameters to pass to the command."
        },
        "manufacturer": {
          "name": "[%key:component::zha::services::set_zigbee_cluster_attribute::fields::manufacturer::name%]",
          "description": "[%key:component::zha::services::set_zigbee_cluster_attribute::fields::manufacturer::description%]"
        }
      }
    },
    "issue_zigbee_group_command": {
      "name": "Issue zigbee group command",
      "description": "Issue command on the specified cluster on the specified group.",
      "fields": {
        "group": {
          "name": "Group",
          "description": "Hexadecimal address of the group."
        },
        "cluster_id": {
          "name": "[%key:component::zha::services::set_zigbee_cluster_attribute::fields::cluster_id::name%]",
          "description": "ZCL cluster to send command to."
        },
        "cluster_type": {
          "name": "Cluster type",
          "description": "[%key:component::zha::services::set_zigbee_cluster_attribute::fields::cluster_type::description%]"
        },
        "command": {
          "name": "Command",
          "description": "[%key:component::zha::services::issue_zigbee_cluster_command::fields::command::description%]"
        },
        "args": {
          "name": "Args",
          "description": "[%key:component::zha::services::issue_zigbee_cluster_command::fields::args::description%]"
        },
        "manufacturer": {
          "name": "[%key:component::zha::services::set_zigbee_cluster_attribute::fields::manufacturer::name%]",
          "description": "[%key:component::zha::services::set_zigbee_cluster_attribute::fields::manufacturer::description%]"
        }
      }
    },
    "warning_device_squawk": {
      "name": "Warning device squawk",
      "description": "This service uses the WD capabilities to emit a quick audible/visible pulse called a \"squawk\". The squawk command has no effect if the WD is currently active (warning in progress).",
      "fields": {
        "ieee": {
          "name": "[%key:component::zha::services::permit::fields::ieee::name%]",
          "description": "[%key:component::zha::services::set_zigbee_cluster_attribute::fields::ieee::description%]"
        },
        "mode": {
          "name": "[%key:common::config_flow::data::mode%]",
          "description": "The Squawk Mode field is used as a 4-bit enumeration, and can have one of the values shown in Table 8-24 of the ZCL spec - Squawk Mode Field. The exact operation of each mode (how the WD “squawks”) is implementation specific."
        },
        "strobe": {
          "name": "Strobe",
          "description": "The strobe field is used as a Boolean, and determines if the visual indication is also required in addition to the audible squawk, as shown in Table 8-25 of the ZCL spec - Strobe Bit."
        },
        "level": {
          "name": "Level",
          "description": "The squawk level field is used as a 2-bit enumeration, and determines the intensity of audible squawk sound as shown in Table 8-26 of the ZCL spec - Squawk Level Field Values."
        }
      }
    },
    "warning_device_warn": {
      "name": "Warning device starts alert",
      "description": "This service starts the operation of the warning device. The warning device alerts the surrounding area by audible (siren) and visual (strobe) signals.",
      "fields": {
        "ieee": {
          "name": "[%key:component::zha::services::permit::fields::ieee::name%]",
          "description": "[%key:component::zha::services::set_zigbee_cluster_attribute::fields::ieee::description%]"
        },
        "mode": {
          "name": "[%key:common::config_flow::data::mode%]",
          "description": "The Warning Mode field is used as a 4-bit enumeration, can have one of the values 0-6 defined below in table 8-20 of the ZCL spec. The exact behavior of the warning device in each mode is according to the relevant security standards."
        },
        "strobe": {
          "name": "[%key:component::zha::services::warning_device_squawk::fields::strobe::name%]",
          "description": "The Strobe field is used as a 2-bit enumeration, and determines if the visual indication is required in addition to the audible siren, as indicated in Table 8-21 of the ZCL spec. \"0\" means no strobe, \"1\" means strobe. If the strobe field is “1” and the Warning Mode is “0” (“Stop”), then only the strobe is activated."
        },
        "level": {
          "name": "Level",
          "description": "The Siren Level field is used as a 2-bit enumeration, and indicates the intensity of audible squawk sound as shown in Table 8-22 of the ZCL spec."
        },
        "duration": {
          "name": "Duration",
          "description": "Requested duration of warning, in seconds (16 bit). If both Strobe and Warning Mode are \"0\" this field is ignored."
        },
        "duty_cycle": {
          "name": "Duty cycle",
          "description": "Indicates the length of the flash cycle. This allows you to vary the flash duration for different alarm types (e.g., fire, police, burglar). The valid range is 0-100 in increments of 10. All other values must be rounded to the nearest valid value. Strobe calculates a duty cycle over a duration of one second. The ON state must precede the OFF state. For example, if the Strobe Duty Cycle field specifies “40,”, then the strobe flashes ON for 4/10ths of a second and then turns OFF for 6/10ths of a second."
        },
        "intensity": {
          "name": "Intensity",
          "description": "Indicates the intensity of the strobe as shown in Table 8-23 of the ZCL spec. This attribute is designed to vary the output of the strobe (i.e., brightness) and not its frequency, which is detailed in section 8.4.2.3.1.6 of the ZCL spec."
        }
      }
    },
    "clear_lock_user_code": {
      "name": "Clear lock user",
      "description": "Clears a user code from a lock.",
      "fields": {
        "code_slot": {
          "name": "Code slot",
          "description": "Code slot to clear code from."
        }
      }
    },
    "enable_lock_user_code": {
      "name": "Enable lock user",
      "description": "Enables a user code on a lock.",
      "fields": {
        "code_slot": {
          "name": "[%key:component::zha::services::clear_lock_user_code::fields::code_slot::name%]",
          "description": "Code slot to enable."
        }
      }
    },
    "disable_lock_user_code": {
      "name": "Disable lock user",
      "description": "Disables a user code on a lock.",
      "fields": {
        "code_slot": {
          "name": "[%key:component::zha::services::clear_lock_user_code::fields::code_slot::name%]",
          "description": "Code slot to disable."
        }
      }
    },
    "set_lock_user_code": {
      "name": "Set lock user code",
      "description": "Sets a user code on a lock.",
      "fields": {
        "code_slot": {
          "name": "[%key:component::zha::services::clear_lock_user_code::fields::code_slot::name%]",
          "description": "Code slot to set the code in."
        },
        "user_code": {
          "name": "Code",
          "description": "Code to set."
        }
      }
    }
  },
  "issues": {
    "wrong_silabs_firmware_installed_nabucasa": {
      "title": "Zigbee radio with multiprotocol firmware detected",
      "description": "Your Zigbee radio was previously used with multiprotocol (Zigbee and Thread) and still has multiprotocol firmware installed: ({firmware_type}). \n Option 1: To run your radio exclusively with ZHA, you need to install the Zigbee firmware:\n - Open the documentation by selecting the link under \"Learn More\".\n - Follow the instructions described in Step 2 (and Step 2 only) to 'Flash the Silicon Labs radio Zigbee firmware'.\n Option 2: To run your radio with multiprotocol, follow these steps: \n - Go to Settings > System > Hardware, select the device and select Configure. \n - Select the Configure IEEE 802.15.4 radio multiprotocol support option. \n - Select the checkbox and select Submit. \n - Once installed, configure the newly discovered ZHA integration."
    },
    "wrong_silabs_firmware_installed_other": {
      "title": "[%key:component::zha::issues::wrong_silabs_firmware_installed_nabucasa::title%]",
      "description": "Your Zigbee radio was previously used with multiprotocol (Zigbee and Thread) and still has multiprotocol firmware installed: ({firmware_type}). To run your radio exclusively with ZHA, you need to install Zigbee firmware. Follow your Zigbee radio manufacturer's instructions for how to do this."
    },
    "inconsistent_network_settings": {
      "title": "Zigbee network settings have changed",
      "fix_flow": {
        "step": {
          "init": {
            "title": "[%key:component::zha::issues::inconsistent_network_settings::title%]",
            "description": "Your Zigbee radio's network settings are inconsistent with the most recent network backup. This usually happens if another Zigbee integration (e.g. Zigbee2MQTT or deCONZ) has overwritten them.\n\n{diff}\n\nIf you did not intentionally change your network settings, restore from the most recent backup: your devices will not work otherwise.",
            "menu_options": {
              "use_new_settings": "Keep the new settings",
              "restore_old_settings": "Restore backup (recommended)"
            }
          }
        }
      }
    }
  },
  "entity": {
    "alarm_control_panel": {
      "alarm_control_panel": {
        "name": "[%key:component::alarm_control_panel::title%]"
      }
    },
    "binary_sensor": {
      "accelerometer": {
        "name": "Accelerometer"
      },
      "binary_input": {
        "name": "Binary input"
      },
      "frost_lock": {
        "name": "Frost lock"
      },
      "replace_filter": {
        "name": "Replace filter"
      },
      "consumer_connected": {
        "name": "Consumer connected"
      },
      "valve_alarm": {
        "name": "Valve alarm"
      },
      "calibrated": {
        "name": "Calibrated"
      },
      "external_sensor": {
        "name": "External sensor"
      },
      "linkage_alarm_state": {
        "name": "Linkage alarm state"
      },
      "ias_zone": {
        "name": "IAS zone"
      },
<<<<<<< HEAD
      "mounting_mode_active": {
        "name": "Mounting Mode Active"
      },
      "heat_required": {
        "name": "Heat Required"
      },
      "preheat_status": {
        "name": "Pre-heat Status"
=======
      "hand_open": {
        "name": "Opened by hand"
>>>>>>> 3bd11626
      }
    },
    "button": {
      "reset_frost_lock": {
        "name": "Frost lock reset"
      },
      "reset_no_presence_status": {
        "name": "Presence status reset"
      },
      "feed": {
        "name": "Feed"
      },
      "self_test": {
        "name": "Self-test"
      }
    },
    "climate": {
      "thermostat": {
        "name": "[%key:component::climate::entity_component::_::name%]"
      }
    },
    "cover": {
      "cover": {
        "name": "[%key:component::cover::title%]"
      },
      "shade": {
        "name": "[%key:component::cover::entity_component::shade::name%]"
      },
      "keen_vent": {
        "name": "Keen vent"
      }
    },
    "fan": {
      "fan": {
        "name": "[%key:component::fan::title%]"
      },
      "fan_group": {
        "name": "Fan group"
      }
    },
    "light": {
      "light": {
        "name": "[%key:component::light::title%]"
      },
      "light_group": {
        "name": "Light group"
      }
    },
    "lock": {
      "door_lock": {
        "name": "Door lock"
      }
    },
    "number": {
      "number": {
        "name": "[%key:component::number::title%]"
      },
      "detection_interval": {
        "name": "Detection interval"
      },
      "on_level": {
        "name": "On level"
      },
      "on_off_transition_time": {
        "name": "On/Off transition time"
      },
      "on_transition_time": {
        "name": "On transition time"
      },
      "off_transition_time": {
        "name": "Off transition time"
      },
      "default_move_rate": {
        "name": "Default move rate"
      },
      "start_up_current_level": {
        "name": "Start-up current level"
      },
      "start_up_color_temperature": {
        "name": "Start-up color temperature"
      },
      "timer_duration": {
        "name": "Timer duration"
      },
      "filter_life_time": {
        "name": "Filter life time"
      },
      "transmit_power": {
        "name": "Transmit power"
      },
      "dimming_speed_up_remote": {
        "name": "Remote dimming up speed"
      },
      "button_delay": {
        "name": "Button delay"
      },
      "dimming_speed_up_local": {
        "name": "Local dimming up speed"
      },
      "ramp_rate_off_to_on_local": {
        "name": "Local ramp rate off to on"
      },
      "ramp_rate_off_to_on_remote": {
        "name": "Remote ramp rate off to on"
      },
      "dimming_speed_down_remote": {
        "name": "Remote dimming down speed"
      },
      "dimming_speed_down_local": {
        "name": "Local dimming down speed"
      },
      "ramp_rate_on_to_off_local": {
        "name": "Local ramp rate on to off"
      },
      "ramp_rate_on_to_off_remote": {
        "name": "Remote ramp rate on to off"
      },
      "minimum_level": {
        "name": "Minimum load dimming level"
      },
      "maximum_level": {
        "name": "Maximum load dimming level"
      },
      "auto_off_timer": {
        "name": "Automatic switch shutoff timer"
      },
      "load_level_indicator_timeout": {
        "name": "Load level indicator timeout"
      },
      "led_color_when_on": {
        "name": "Default all LED on color"
      },
      "led_color_when_off": {
        "name": "Default all LED off color"
      },
      "led_intensity_when_on": {
        "name": "Default all LED on intensity"
      },
      "led_intensity_when_off": {
        "name": "Default all LED off intensity"
      },
      "double_tap_up_level": {
        "name": "Double tap up level"
      },
      "double_tap_down_level": {
        "name": "Double tap down level"
      },
      "serving_size": {
        "name": "Serving to dispense"
      },
      "portion_weight": {
        "name": "Portion weight"
      },
      "away_preset_temperature": {
        "name": "Away preset temperature"
      },
      "quick_start_time": {
        "name": "Quick start time"
      },
      "local_temperature_calibration": {
        "name": "Local temperature offset"
      },
<<<<<<< HEAD
      "max_heat_setpoint_limit": {
        "name": "Max Heat Setpoint Limit"
      },
      "min_heat_setpoint_limit": {
        "name": "Min Heat Setpoint Limit"
      },
      "exercise_trigger_time": {
        "name": "Exercise Start Time"
      },
      "external_temperature_sensor": {
        "name": "External Temperature Sensor"
      },
      "load_room_mean": {
        "name": "Load Room Mean"
      },
      "control_algorithm_scale_factor": {
        "name": "Control Algorithm Scale Factor"
      },
      "regulation_setpoint_offset": {
        "name": "Regulation Setpoint Offset"
=======
      "presence_detection_timeout": {
        "name": "Presence detection timeout"
      },
      "max_heat_setpoint_limit": {
        "name": "Max heat setpoint limit"
      },
      "min_heat_setpoint_limit": {
        "name": "Min heat setpoint limit"
>>>>>>> 3bd11626
      }
    },
    "select": {
      "default_siren_tone": {
        "name": "Default siren tone"
      },
      "default_siren_level": {
        "name": "Default siren level"
      },
      "default_strobe_level": {
        "name": "Default strobe level"
      },
      "default_strobe": {
        "name": "Default strobe"
      },
      "start_up_on_off": {
        "name": "Start-up behavior"
      },
      "power_on_state": {
        "name": "Power on state"
      },
      "backlight_mode": {
        "name": "Backlight mode"
      },
      "motion_sensitivity": {
        "name": "Motion sensitivity"
      },
      "monitoring_mode": {
        "name": "Monitoring mode"
      },
      "approach_distance": {
        "name": "Approach distance"
      },
      "window_covering_mode": {
        "name": "Curtain mode"
      },
      "output_mode": {
        "name": "Output mode"
      },
      "switch_type": {
        "name": "Switch type"
      },
      "led_scaling_mode": {
        "name": "Led scaling mode"
      },
      "smart_fan_led_display_levels": {
        "name": "Smart fan led display levels"
      },
      "increased_non_neutral_output": {
        "name": "Non neutral output"
      },
      "feeding_mode": {
        "name": "Mode"
      },
      "preset": {
        "name": "Preset"
      },
      "detection_distance": {
        "name": "Detection distance"
      },
      "switch_mode": {
        "name": "Switch mode"
      },
      "decoupled_mode": {
        "name": "Decoupled mode"
      },
<<<<<<< HEAD
      "keypad_lockout": {
        "name": "Keypad Lockout"
      },
      "exercise_day_of_week": {
        "name": "Exercise Day of the Week"
      },
      "valve_orientation": {
        "name": "Valve Orientation"
      },
      "adaptation_run_command": {
        "name": "Adaptation Run Command"
      },
      "viewing_direction": {
        "name": "Viewing Direction"
=======
      "detection_sensitivity": {
        "name": "Detection Sensitivity"
      },
      "keypad_lockout": {
        "name": "Keypad lockout"
>>>>>>> 3bd11626
      }
    },
    "sensor": {
      "analog_input": {
        "name": "Analog input"
      },
      "ac_frequency": {
        "name": "AC frequency"
      },
      "soil_moisture": {
        "name": "Soil moisture"
      },
      "leaf_wetness": {
        "name": "Leaf wetness"
      },
      "instantaneous_demand": {
        "name": "Instantaneous demand"
      },
      "summation_delivered": {
        "name": "Summation delivered"
      },
      "tier1_summation_delivered": {
        "name": "Tier 1 summation delivered"
      },
      "tier2_summation_delivered": {
        "name": "Tier 2 summation delivered"
      },
      "tier3_summation_delivered": {
        "name": "Tier 3 summation delivered"
      },
      "tier4_summation_delivered": {
        "name": "Tier 4 summation delivered"
      },
      "tier5_summation_delivered": {
        "name": "Tier 5 summation delivered"
      },
      "tier6_summation_delivered": {
        "name": "Tier 6 summation delivered"
      },
      "summation_received": {
        "name": "Summation received"
      },
      "device_temperature": {
        "name": "Device temperature"
      },
      "formaldehyde": {
        "name": "Formaldehyde concentration"
      },
      "hvac_action": {
        "name": "HVAC action"
      },
      "rssi": {
        "name": "RSSI"
      },
      "lqi": {
        "name": "LQI"
      },
      "timer_time_left": {
        "name": "Time left"
      },
      "device_run_time": {
        "name": "Device run time"
      },
      "filter_run_time": {
        "name": "Filter run time"
      },
      "last_feeding_source": {
        "name": "Last feeding source"
      },
      "last_feeding_size": {
        "name": "Last feeding size"
      },
      "portions_dispensed_today": {
        "name": "Portions dispensed today"
      },
      "weight_dispensed_today": {
        "name": "Weight dispensed today"
      },
      "smoke_density": {
        "name": "Smoke density"
      },
<<<<<<< HEAD
      "pi_heating_demand": {
        "name": "Pi Heating Demand"
      },
      "setpoint_change_source": {
        "name": "Setpoint Change Source"
      },
      "open_window_detected": {
        "name": "Open Window Detected"
      },
      "load_estimate": {
        "name": "Load Estimate"
      },
      "adaptation_run_status": {
        "name": "Adaptation Run Status"
      },
      "preheat_time": {
        "name": "Pre-heat Time"
      },
      "software_error": {
        "name": "Software Error"
      },
      "motor_stepcount": {
        "name": "Motor Stepcount"
=======
      "last_illumination_state": {
        "name": "Last illumination state"
      },
      "pi_heating_demand": {
        "name": "Pi heating demand"
      },
      "setpoint_change_source": {
        "name": "Setpoint change source"
      },
      "power_source": {
        "name": "Power source"
      },
      "window_covering_type": {
        "name": "Window covering type"
      },
      "hooks_state": {
        "name": "Hooks state"
>>>>>>> 3bd11626
      }
    },
    "switch": {
      "switch": {
        "name": "[%key:component::switch::title%]"
      },
      "window_detection_function": {
        "name": "Invert window detection"
      },
      "trigger_indicator": {
        "name": "LED trigger indicator"
      },
      "power_outage_memory": {
        "name": "Power outage memory"
      },
      "child_lock": {
        "name": "Child lock"
      },
      "disable_led": {
        "name": "Disable LED"
      },
      "invert_switch": {
        "name": "Invert switch"
      },
      "inverted": {
        "name": "Inverted"
      },
      "hooks_locked": {
        "name": "Hooks locked"
      },
      "smart_bulb_mode": {
        "name": "Smart bulb mode"
      },
      "smart_fan_mode": {
        "name": "Smart fan mode"
      },
      "double_tap_up_enabled": {
        "name": "Double tap up enabled"
      },
      "double_tap_down_enabled": {
        "name": "Double tap down enabled"
      },
      "aux_switch_scenes": {
        "name": "Aux switch scenes"
      },
      "binding_off_to_on_sync_level": {
        "name": "Binding off to on sync level"
      },
      "local_protection": {
        "name": "Local protection"
      },
      "one_led_mode": {
        "name": "Only 1 LED mode"
      },
      "firmware_progress_led": {
        "name": "Firmware progress LED"
      },
      "relay_click_in_on_off_mode": {
        "name": "Disable relay click in on off mode"
      },
      "disable_clear_notifications_double_tap": {
        "name": "Disable config 2x tap to clear notifications"
      },
      "led_indicator": {
        "name": "LED indicator"
      },
      "window_detection": {
        "name": "Window detection"
      },
      "valve_detection": {
        "name": "Valve detection"
      },
      "heartbeat_indicator": {
        "name": "Heartbeat indicator"
      },
      "linkage_alarm": {
        "name": "Linkage alarm"
      },
      "buzzer_manual_mute": {
        "name": "Buzzer manual mute"
      },
      "buzzer_manual_alarm": {
        "name": "Buzzer manual alarm"
      },
      "external_window_sensor": {
        "name": "External Window Sensor"
      },
      "use_internal_window_detection": {
        "name": "Use Internal Window Detection"
      },
      "mounting_mode": {
        "name": "Mounting Mode"
      },
      "prioritize_external_temperature_sensor": {
        "name": "Prioritize External Temperature Sensor"
      },
      "heat_available": {
        "name": "Heat Available"
      },
      "use_load_balancing": {
        "name": "Use Load Balancing"
      },
      "adaptation_run_enabled": {
        "name": "Adaptation Run Enabled"
      }
    }
  }
}<|MERGE_RESOLUTION|>--- conflicted
+++ resolved
@@ -567,7 +567,9 @@
       "ias_zone": {
         "name": "IAS zone"
       },
-<<<<<<< HEAD
+      "hand_open": {
+        "name": "Opened by hand"
+      },
       "mounting_mode_active": {
         "name": "Mounting Mode Active"
       },
@@ -576,10 +578,6 @@
       },
       "preheat_status": {
         "name": "Pre-heat Status"
-=======
-      "hand_open": {
-        "name": "Opened by hand"
->>>>>>> 3bd11626
       }
     },
     "button": {
@@ -742,12 +740,14 @@
       "local_temperature_calibration": {
         "name": "Local temperature offset"
       },
-<<<<<<< HEAD
+      "presence_detection_timeout": {
+        "name": "Presence detection timeout"
+      },
       "max_heat_setpoint_limit": {
-        "name": "Max Heat Setpoint Limit"
+        "name": "Max heat setpoint limit"
       },
       "min_heat_setpoint_limit": {
-        "name": "Min Heat Setpoint Limit"
+        "name": "Min heat setpoint limit"
       },
       "exercise_trigger_time": {
         "name": "Exercise Start Time"
@@ -763,16 +763,6 @@
       },
       "regulation_setpoint_offset": {
         "name": "Regulation Setpoint Offset"
-=======
-      "presence_detection_timeout": {
-        "name": "Presence detection timeout"
-      },
-      "max_heat_setpoint_limit": {
-        "name": "Max heat setpoint limit"
-      },
-      "min_heat_setpoint_limit": {
-        "name": "Min heat setpoint limit"
->>>>>>> 3bd11626
       }
     },
     "select": {
@@ -839,9 +829,11 @@
       "decoupled_mode": {
         "name": "Decoupled mode"
       },
-<<<<<<< HEAD
+      "detection_sensitivity": {
+        "name": "Detection Sensitivity"
+      },
       "keypad_lockout": {
-        "name": "Keypad Lockout"
+        "name": "Keypad lockout"
       },
       "exercise_day_of_week": {
         "name": "Exercise Day of the Week"
@@ -854,13 +846,6 @@
       },
       "viewing_direction": {
         "name": "Viewing Direction"
-=======
-      "detection_sensitivity": {
-        "name": "Detection Sensitivity"
-      },
-      "keypad_lockout": {
-        "name": "Keypad lockout"
->>>>>>> 3bd11626
       }
     },
     "sensor": {
@@ -942,12 +927,23 @@
       "smoke_density": {
         "name": "Smoke density"
       },
-<<<<<<< HEAD
+      "last_illumination_state": {
+        "name": "Last illumination state"
+      },
       "pi_heating_demand": {
-        "name": "Pi Heating Demand"
+        "name": "Pi heating demand"
       },
       "setpoint_change_source": {
-        "name": "Setpoint Change Source"
+        "name": "Setpoint change source"
+      },
+      "power_source": {
+        "name": "Power source"
+      },
+      "window_covering_type": {
+        "name": "Window covering type"
+      },
+      "hooks_state": {
+        "name": "Hooks state"
       },
       "open_window_detected": {
         "name": "Open Window Detected"
@@ -966,25 +962,6 @@
       },
       "motor_stepcount": {
         "name": "Motor Stepcount"
-=======
-      "last_illumination_state": {
-        "name": "Last illumination state"
-      },
-      "pi_heating_demand": {
-        "name": "Pi heating demand"
-      },
-      "setpoint_change_source": {
-        "name": "Setpoint change source"
-      },
-      "power_source": {
-        "name": "Power source"
-      },
-      "window_covering_type": {
-        "name": "Window covering type"
-      },
-      "hooks_state": {
-        "name": "Hooks state"
->>>>>>> 3bd11626
       }
     },
     "switch": {
