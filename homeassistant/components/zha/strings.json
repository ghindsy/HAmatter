{
  "config": {
    "flow_title": "{name}",
    "step": {
      "choose_serial_port": {
        "title": "Select a Serial Port",
        "data": {
          "path": "Serial Device Path"
        },
        "description": "Select the serial port for your Zigbee radio"
      },
      "confirm": {
        "description": "Do you want to set up {name}?"
      },
      "confirm_hardware": {
        "description": "Do you want to set up {name}?"
      },
      "manual_pick_radio_type": {
        "data": {
          "radio_type": "Radio Type"
        },
        "title": "[%key:component::zha::config::step::manual_pick_radio_type::data::radio_type%]",
        "description": "Pick your Zigbee radio type"
      },
      "manual_port_config": {
        "title": "Serial Port Settings",
        "description": "Enter the serial port settings",
        "data": {
          "path": "Serial device path",
          "baudrate": "Port speed",
          "flow_control": "Data flow control"
        }
      },
      "verify_radio": {
        "title": "Radio is not recommended",
        "description": "The radio you are using ({name}) is not recommended and support for it may be removed in the future. Please see the Zigbee Home Automation integration's documentation for [a list of recommended adapters]({docs_recommended_adapters_url})."
      },
      "choose_formation_strategy": {
        "title": "Network Formation",
        "description": "Choose the network settings for your radio.",
        "menu_options": {
          "form_new_network": "Erase network settings and create a new network",
          "form_initial_network": "Create a network",
          "reuse_settings": "Keep radio network settings",
          "choose_automatic_backup": "Restore an automatic backup",
          "upload_manual_backup": "Upload a manual backup"
        }
      },
      "choose_automatic_backup": {
        "title": "Restore Automatic Backup",
        "description": "Restore your network settings from an automatic backup",
        "data": {
          "choose_automatic_backup": "Choose an automatic backup"
        }
      },
      "upload_manual_backup": {
        "title": "Upload a Manual Backup",
        "description": "Restore your network settings from an uploaded backup JSON file. You can download one from a different ZHA installation from **Network Settings**, or use a Zigbee2MQTT `coordinator_backup.json` file.",
        "data": {
          "uploaded_backup_file": "Upload a file"
        }
      },
      "maybe_confirm_ezsp_restore": {
        "title": "Overwrite Radio IEEE Address",
        "description": "Your backup has a different IEEE address than your radio. For your network to function properly, the IEEE address of your radio should also be changed.\n\nThis is a permanent operation.",
        "data": {
          "overwrite_coordinator_ieee": "Permanently replace the radio IEEE address"
        }
      }
    },
    "error": {
      "cannot_connect": "[%key:common::config_flow::error::cannot_connect%]",
      "invalid_backup_json": "Invalid backup JSON"
    },
    "abort": {
      "single_instance_allowed": "[%key:common::config_flow::abort::single_instance_allowed%]",
      "not_zha_device": "This device is not a zha device",
      "usb_probe_failed": "Failed to probe the usb device",
      "wrong_firmware_installed": "Your device is running the wrong firmware and cannot be used with ZHA until the correct firmware is installed. [A repair has been created]({repair_url}) with more information and instructions for how to fix this."
    }
  },
  "options": {
    "flow_title": "[%key:component::zha::config::flow_title%]",
    "step": {
      "init": {
        "title": "Reconfigure ZHA",
        "description": "ZHA will be stopped. Do you wish to continue?"
      },
      "prompt_migrate_or_reconfigure": {
        "title": "Migrate or re-configure",
        "description": "Are you migrating to a new radio or re-configuring the current radio?",
        "menu_options": {
          "intent_migrate": "Migrate to a new radio",
          "intent_reconfigure": "Re-configure the current radio"
        }
      },
      "intent_migrate": {
        "title": "[%key:component::zha::options::step::prompt_migrate_or_reconfigure::menu_options::intent_migrate%]",
        "description": "Before plugging in your new radio, your old radio needs to be reset. An automatic backup will be performed. If you are using a combined Z-Wave and Zigbee adapter like the HUSBZB-1, this will only reset the Zigbee portion.\n\n*Note: if you are migrating from a **ConBee/RaspBee**, make sure it is running firmware `0x26720700` or newer! Otherwise, some devices may not be controllable after migrating until they are power cycled.*\n\nDo you wish to continue?"
      },
      "instruct_unplug": {
        "title": "Unplug your old radio",
        "description": "Your old radio has been reset. If the hardware is no longer needed, you can now unplug it.\n\nYou can now plug in your new radio."
      },
      "choose_serial_port": {
        "title": "[%key:component::zha::config::step::choose_serial_port::title%]",
        "data": {
          "path": "[%key:component::zha::config::step::choose_serial_port::data::path%]"
        },
        "description": "[%key:component::zha::config::step::choose_serial_port::description%]"
      },
      "manual_pick_radio_type": {
        "data": {
          "radio_type": "[%key:component::zha::config::step::manual_pick_radio_type::data::radio_type%]"
        },
        "title": "[%key:component::zha::config::step::manual_pick_radio_type::data::radio_type%]",
        "description": "[%key:component::zha::config::step::manual_pick_radio_type::description%]"
      },
      "manual_port_config": {
        "title": "[%key:component::zha::config::step::manual_port_config::title%]",
        "description": "[%key:component::zha::config::step::manual_port_config::description%]",
        "data": {
          "path": "[%key:component::zha::config::step::manual_port_config::data::path%]",
          "baudrate": "[%key:component::zha::config::step::manual_port_config::data::baudrate%]",
          "flow_control": "[%key:component::zha::config::step::manual_port_config::data::flow_control%]"
        }
      },
      "verify_radio": {
        "title": "[%key:component::zha::config::step::verify_radio::title%]",
        "description": "[%key:component::zha::config::step::verify_radio::description%]"
      },
      "choose_formation_strategy": {
        "title": "[%key:component::zha::config::step::choose_formation_strategy::title%]",
        "description": "[%key:component::zha::config::step::choose_formation_strategy::description%]",
        "menu_options": {
          "form_new_network": "[%key:component::zha::config::step::choose_formation_strategy::menu_options::form_new_network%]",
          "form_initial_network": "[%key:component::zha::config::step::choose_formation_strategy::menu_options::form_initial_network%]",
          "reuse_settings": "[%key:component::zha::config::step::choose_formation_strategy::menu_options::reuse_settings%]",
          "choose_automatic_backup": "[%key:component::zha::config::step::choose_formation_strategy::menu_options::choose_automatic_backup%]",
          "upload_manual_backup": "[%key:component::zha::config::step::choose_formation_strategy::menu_options::upload_manual_backup%]"
        }
      },
      "choose_automatic_backup": {
        "title": "[%key:component::zha::config::step::choose_automatic_backup::title%]",
        "description": "[%key:component::zha::config::step::choose_automatic_backup::description%]",
        "data": {
          "choose_automatic_backup": "[%key:component::zha::config::step::choose_automatic_backup::data::choose_automatic_backup%]"
        }
      },
      "upload_manual_backup": {
        "title": "[%key:component::zha::config::step::upload_manual_backup::title%]",
        "description": "[%key:component::zha::config::step::upload_manual_backup::description%]",
        "data": {
          "uploaded_backup_file": "[%key:component::zha::config::step::upload_manual_backup::data::uploaded_backup_file%]"
        }
      },
      "maybe_confirm_ezsp_restore": {
        "title": "[%key:component::zha::config::step::maybe_confirm_ezsp_restore::title%]",
        "description": "[%key:component::zha::config::step::maybe_confirm_ezsp_restore::description%]",
        "data": {
          "overwrite_coordinator_ieee": "[%key:component::zha::config::step::maybe_confirm_ezsp_restore::data::overwrite_coordinator_ieee%]"
        }
      }
    },
    "error": {
      "cannot_connect": "[%key:common::config_flow::error::cannot_connect%]",
      "invalid_backup_json": "[%key:component::zha::config::error::invalid_backup_json%]"
    },
    "abort": {
      "single_instance_allowed": "[%key:common::config_flow::abort::single_instance_allowed%]",
      "not_zha_device": "[%key:component::zha::config::abort::not_zha_device%]",
      "usb_probe_failed": "[%key:component::zha::config::abort::usb_probe_failed%]",
      "wrong_firmware_installed": "[%key:component::zha::config::abort::wrong_firmware_installed%]"
    }
  },
  "config_panel": {
    "zha_options": {
      "title": "Global Options",
      "enhanced_light_transition": "Enable enhanced light color/temperature transition from an off-state",
      "light_transitioning_flag": "Enable enhanced brightness slider during light transition",
      "always_prefer_xy_color_mode": "Always prefer XY color mode",
      "group_members_assume_state": "Group members assume state of group",
      "enable_identify_on_join": "Enable identify effect when devices join the network",
      "default_light_transition": "Default light transition time (seconds)",
      "consider_unavailable_mains": "Consider mains powered devices unavailable after (seconds)",
      "consider_unavailable_battery": "Consider battery powered devices unavailable after (seconds)"
    },
    "zha_alarm_options": {
      "title": "Alarm Control Panel Options",
      "alarm_master_code": "Master code for the alarm control panel(s)",
      "alarm_failed_tries": "The number of consecutive failed code entries to trigger an alarm",
      "alarm_arm_requires_code": "Code required for arming actions"
    }
  },
  "device_automation": {
    "action_type": {
      "squawk": "Squawk",
      "warn": "Warn",
      "issue_all_led_effect": "Issue effect for all LEDs",
      "issue_individual_led_effect": "Issue effect for individual LED"
    },
    "trigger_type": {
      "remote_button_short_press": "\"{subtype}\" pressed",
      "remote_button_short_release": "\"{subtype}\" released",
      "remote_button_long_press": "\"{subtype}\" continuously pressed",
      "remote_button_long_release": "\"{subtype}\" released after long press",
      "remote_button_double_press": "\"{subtype}\" double clicked",
      "remote_button_triple_press": "\"{subtype}\" triple clicked",
      "remote_button_quadruple_press": "\"{subtype}\" quadruple clicked",
      "remote_button_quintuple_press": "\"{subtype}\" quintuple clicked",
      "remote_button_alt_short_press": "\"{subtype}\" pressed (Alternate mode)",
      "remote_button_alt_short_release": "\"{subtype}\" released (Alternate mode)",
      "remote_button_alt_long_press": "\"{subtype}\" continuously pressed (Alternate mode)",
      "remote_button_alt_long_release": "\"{subtype}\" released after long press (Alternate mode)",
      "remote_button_alt_double_press": "\"{subtype}\" double clicked (Alternate mode)",
      "remote_button_alt_triple_press": "\"{subtype}\" triple clicked (Alternate mode)",
      "remote_button_alt_quadruple_press": "\"{subtype}\" quadruple clicked (Alternate mode)",
      "remote_button_alt_quintuple_press": "\"{subtype}\" quintuple clicked (Alternate mode)",
      "device_rotated": "Device rotated \"{subtype}\"",
      "device_shaken": "Device shaken",
      "device_slid": "Device slid \"{subtype}\"",
      "device_tilted": "Device tilted",
      "device_knocked": "Device knocked \"{subtype}\"",
      "device_dropped": "Device dropped",
      "device_flipped": "Device flipped \"{subtype}\"",
      "device_offline": "Device offline"
    },
    "trigger_subtype": {
      "turn_on": "[%key:common::action::turn_on%]",
      "turn_off": "[%key:common::action::turn_off%]",
      "dim_up": "Dim up",
      "dim_down": "Dim down",
      "left": "Left",
      "right": "Right",
      "open": "[%key:common::action::open%]",
      "close": "[%key:common::action::close%]",
      "both_buttons": "Both buttons",
      "button": "Button",
      "button_1": "First button",
      "button_2": "Second button",
      "button_3": "Third button",
      "button_4": "Fourth button",
      "button_5": "Fifth button",
      "button_6": "Sixth button",
      "face_any": "With any/specified face(s) activated",
      "face_1": "With face 1 activated",
      "face_2": "With face 2 activated",
      "face_3": "With face 3 activated",
      "face_4": "With face 4 activated",
      "face_5": "With face 5 activated",
      "face_6": "With face 6 activated"
    }
  },
  "services": {
    "permit": {
      "name": "Permit",
      "description": "Allows nodes to join the Zigbee network.",
      "fields": {
        "duration": {
          "name": "Duration",
          "description": "Time to permit joins."
        },
        "ieee": {
          "name": "IEEE",
          "description": "IEEE address of the node permitting new joins."
        },
        "source_ieee": {
          "name": "Source IEEE",
          "description": "IEEE address of the joining device (must be used with the install code)."
        },
        "install_code": {
          "name": "Install code",
          "description": "Install code of the joining device (must be used with the source_ieee)."
        },
        "qr_code": {
          "name": "QR code",
          "description": "Value of the QR install code (different between vendors)."
        }
      }
    },
    "remove": {
      "name": "Remove",
      "description": "Removes a node from the Zigbee network.",
      "fields": {
        "ieee": {
          "name": "[%key:component::zha::services::permit::fields::ieee::name%]",
          "description": "IEEE address of the node to remove."
        }
      }
    },
    "reconfigure_device": {
      "name": "Reconfigure device",
      "description": "Reconfigures a ZHA device (heal device). Use this if you are having issues with the device. If the device in question is a battery-powered device, ensure it is awake and accepting commands when you use this service.",
      "fields": {
        "ieee": {
          "name": "[%key:component::zha::services::permit::fields::ieee::name%]",
          "description": "IEEE address of the device to reconfigure."
        }
      }
    },
    "set_zigbee_cluster_attribute": {
      "name": "Set zigbee cluster attribute",
      "description": "Sets an attribute value for the specified cluster on the specified entity.",
      "fields": {
        "ieee": {
          "name": "[%key:component::zha::services::permit::fields::ieee::name%]",
          "description": "IEEE address for the device."
        },
        "endpoint_id": {
          "name": "Endpoint ID",
          "description": "Endpoint ID for the cluster."
        },
        "cluster_id": {
          "name": "Cluster ID",
          "description": "ZCL cluster to retrieve attributes for."
        },
        "cluster_type": {
          "name": "Cluster Type",
          "description": "Type of the cluster."
        },
        "attribute": {
          "name": "Attribute",
          "description": "ID of the attribute to set."
        },
        "value": {
          "name": "Value",
          "description": "Value to write to the attribute."
        },
        "manufacturer": {
          "name": "Manufacturer",
          "description": "Manufacturer code."
        }
      }
    },
    "issue_zigbee_cluster_command": {
      "name": "Issue zigbee cluster command",
      "description": "Issues a command on the specified cluster on the specified entity.",
      "fields": {
        "ieee": {
          "name": "[%key:component::zha::services::permit::fields::ieee::name%]",
          "description": "[%key:component::zha::services::set_zigbee_cluster_attribute::fields::ieee::description%]"
        },
        "endpoint_id": {
          "name": "[%key:component::zha::services::set_zigbee_cluster_attribute::fields::endpoint_id::name%]",
          "description": "[%key:component::zha::services::set_zigbee_cluster_attribute::fields::endpoint_id::description%]"
        },
        "cluster_id": {
          "name": "[%key:component::zha::services::set_zigbee_cluster_attribute::fields::cluster_id::name%]",
          "description": "[%key:component::zha::services::set_zigbee_cluster_attribute::fields::cluster_id::description%]"
        },
        "cluster_type": {
          "name": "[%key:component::zha::services::set_zigbee_cluster_attribute::fields::cluster_type::name%]",
          "description": "[%key:component::zha::services::set_zigbee_cluster_attribute::fields::cluster_type::description%]"
        },
        "command": {
          "name": "Command",
          "description": "ID of the command to execute."
        },
        "command_type": {
          "name": "Command Type",
          "description": "Type of the command to execute."
        },
        "args": {
          "name": "Args",
          "description": "Arguments to pass to the command."
        },
        "params": {
          "name": "Params",
          "description": "Parameters to pass to the command."
        },
        "manufacturer": {
          "name": "[%key:component::zha::services::set_zigbee_cluster_attribute::fields::manufacturer::name%]",
          "description": "[%key:component::zha::services::set_zigbee_cluster_attribute::fields::manufacturer::description%]"
        }
      }
    },
    "issue_zigbee_group_command": {
      "name": "Issue zigbee group command",
      "description": "Issue command on the specified cluster on the specified group.",
      "fields": {
        "group": {
          "name": "Group",
          "description": "Hexadecimal address of the group."
        },
        "cluster_id": {
          "name": "[%key:component::zha::services::set_zigbee_cluster_attribute::fields::cluster_id::name%]",
          "description": "ZCL cluster to send command to."
        },
        "cluster_type": {
          "name": "Cluster type",
          "description": "[%key:component::zha::services::set_zigbee_cluster_attribute::fields::cluster_type::description%]"
        },
        "command": {
          "name": "Command",
          "description": "[%key:component::zha::services::issue_zigbee_cluster_command::fields::command::description%]"
        },
        "args": {
          "name": "Args",
          "description": "[%key:component::zha::services::issue_zigbee_cluster_command::fields::args::description%]"
        },
        "manufacturer": {
          "name": "[%key:component::zha::services::set_zigbee_cluster_attribute::fields::manufacturer::name%]",
          "description": "[%key:component::zha::services::set_zigbee_cluster_attribute::fields::manufacturer::description%]"
        }
      }
    },
    "warning_device_squawk": {
      "name": "Warning device squawk",
      "description": "This service uses the WD capabilities to emit a quick audible/visible pulse called a \"squawk\". The squawk command has no effect if the WD is currently active (warning in progress).",
      "fields": {
        "ieee": {
          "name": "[%key:component::zha::services::permit::fields::ieee::name%]",
          "description": "[%key:component::zha::services::set_zigbee_cluster_attribute::fields::ieee::description%]"
        },
        "mode": {
          "name": "[%key:common::config_flow::data::mode%]",
          "description": "The Squawk Mode field is used as a 4-bit enumeration, and can have one of the values shown in Table 8-24 of the ZCL spec - Squawk Mode Field. The exact operation of each mode (how the WD “squawks”) is implementation specific."
        },
        "strobe": {
          "name": "Strobe",
          "description": "The strobe field is used as a Boolean, and determines if the visual indication is also required in addition to the audible squawk, as shown in Table 8-25 of the ZCL spec - Strobe Bit."
        },
        "level": {
          "name": "Level",
          "description": "The squawk level field is used as a 2-bit enumeration, and determines the intensity of audible squawk sound as shown in Table 8-26 of the ZCL spec - Squawk Level Field Values."
        }
      }
    },
    "warning_device_warn": {
      "name": "Warning device starts alert",
      "description": "This service starts the operation of the warning device. The warning device alerts the surrounding area by audible (siren) and visual (strobe) signals.",
      "fields": {
        "ieee": {
          "name": "[%key:component::zha::services::permit::fields::ieee::name%]",
          "description": "[%key:component::zha::services::set_zigbee_cluster_attribute::fields::ieee::description%]"
        },
        "mode": {
          "name": "[%key:common::config_flow::data::mode%]",
          "description": "The Warning Mode field is used as a 4-bit enumeration, can have one of the values 0-6 defined below in table 8-20 of the ZCL spec. The exact behavior of the warning device in each mode is according to the relevant security standards."
        },
        "strobe": {
          "name": "[%key:component::zha::services::warning_device_squawk::fields::strobe::name%]",
          "description": "The Strobe field is used as a 2-bit enumeration, and determines if the visual indication is required in addition to the audible siren, as indicated in Table 8-21 of the ZCL spec. \"0\" means no strobe, \"1\" means strobe. If the strobe field is “1” and the Warning Mode is “0” (“Stop”), then only the strobe is activated."
        },
        "level": {
          "name": "Level",
          "description": "The Siren Level field is used as a 2-bit enumeration, and indicates the intensity of audible squawk sound as shown in Table 8-22 of the ZCL spec."
        },
        "duration": {
          "name": "Duration",
          "description": "Requested duration of warning, in seconds (16 bit). If both Strobe and Warning Mode are \"0\" this field is ignored."
        },
        "duty_cycle": {
          "name": "Duty cycle",
          "description": "Indicates the length of the flash cycle. This allows you to vary the flash duration for different alarm types (e.g., fire, police, burglar). The valid range is 0-100 in increments of 10. All other values must be rounded to the nearest valid value. Strobe calculates a duty cycle over a duration of one second. The ON state must precede the OFF state. For example, if the Strobe Duty Cycle field specifies “40,”, then the strobe flashes ON for 4/10ths of a second and then turns OFF for 6/10ths of a second."
        },
        "intensity": {
          "name": "Intensity",
          "description": "Indicates the intensity of the strobe as shown in Table 8-23 of the ZCL spec. This attribute is designed to vary the output of the strobe (i.e., brightness) and not its frequency, which is detailed in section 8.4.2.3.1.6 of the ZCL spec."
        }
      }
    },
    "clear_lock_user_code": {
      "name": "Clear lock user",
      "description": "Clears a user code from a lock.",
      "fields": {
        "code_slot": {
          "name": "Code slot",
          "description": "Code slot to clear code from."
        }
      }
    },
    "enable_lock_user_code": {
      "name": "Enable lock user",
      "description": "Enables a user code on a lock.",
      "fields": {
        "code_slot": {
          "name": "[%key:component::zha::services::clear_lock_user_code::fields::code_slot::name%]",
          "description": "Code slot to enable."
        }
      }
    },
    "disable_lock_user_code": {
      "name": "Disable lock user",
      "description": "Disables a user code on a lock.",
      "fields": {
        "code_slot": {
          "name": "[%key:component::zha::services::clear_lock_user_code::fields::code_slot::name%]",
          "description": "Code slot to disable."
        }
      }
    },
    "set_lock_user_code": {
      "name": "Set lock user code",
      "description": "Sets a user code on a lock.",
      "fields": {
        "code_slot": {
          "name": "[%key:component::zha::services::clear_lock_user_code::fields::code_slot::name%]",
          "description": "Code slot to set the code in."
        },
        "user_code": {
          "name": "Code",
          "description": "Code to set."
        }
      }
    }
  },
  "issues": {
    "wrong_silabs_firmware_installed_nabucasa": {
      "title": "Zigbee radio with multiprotocol firmware detected",
      "description": "Your Zigbee radio was previously used with multiprotocol (Zigbee and Thread) and still has multiprotocol firmware installed: ({firmware_type}). \n Option 1: To run your radio exclusively with ZHA, you need to install the Zigbee firmware:\n - Open the documentation by selecting the link under \"Learn More\".\n - Follow the instructions described in Step 2 (and Step 2 only) to 'Flash the Silicon Labs radio Zigbee firmware'.\n Option 2: To run your radio with multiprotocol, follow these steps: \n - Go to Settings > System > Hardware, select the device and select Configure. \n - Select the Configure IEEE 802.15.4 radio multiprotocol support option. \n - Select the checkbox and select Submit. \n - Once installed, configure the newly discovered ZHA integration."
    },
    "wrong_silabs_firmware_installed_other": {
      "title": "[%key:component::zha::issues::wrong_silabs_firmware_installed_nabucasa::title%]",
      "description": "Your Zigbee radio was previously used with multiprotocol (Zigbee and Thread) and still has multiprotocol firmware installed: ({firmware_type}). To run your radio exclusively with ZHA, you need to install Zigbee firmware. Follow your Zigbee radio manufacturer's instructions for how to do this."
    },
    "inconsistent_network_settings": {
      "title": "Zigbee network settings have changed",
      "fix_flow": {
        "step": {
          "init": {
            "title": "[%key:component::zha::issues::inconsistent_network_settings::title%]",
            "description": "Your Zigbee radio's network settings are inconsistent with the most recent network backup. This usually happens if another Zigbee integration (e.g. Zigbee2MQTT or deCONZ) has overwritten them.\n\n{diff}\n\nIf you did not intentionally change your network settings, restore from the most recent backup: your devices will not work otherwise.",
            "menu_options": {
              "use_new_settings": "Keep the new settings",
              "restore_old_settings": "Restore backup (recommended)"
            }
          }
        }
      }
    }
  },
  "entity": {
    "alarm_control_panel": {
      "alarm_control_panel": {
        "name": "[%key:component::alarm_control_panel::title%]"
      }
    },
    "binary_sensor": {
      "accelerometer": {
        "name": "Accelerometer"
      },
      "binary_input": {
        "name": "Binary input"
      },
      "frost_lock": {
        "name": "Frost lock"
      },
      "replace_filter": {
        "name": "Replace filter"
      },
      "consumer_connected": {
        "name": "Consumer connected"
      },
      "valve_alarm": {
        "name": "Valve alarm"
      },
      "calibrated": {
        "name": "Calibrated"
      },
      "external_sensor": {
        "name": "External sensor"
      },
      "linkage_alarm_state": {
        "name": "Linkage alarm state"
      },
      "ias_zone": {
        "name": "IAS zone"
      },
      "mounting_mode_active": {
        "name": "Mounting Mode Active"
      },
      "heat_required": {
        "name": "Heat Required"
      },
      "preheat_status": {
        "name": "Pre-heat Status"
      }
    },
    "button": {
      "reset_frost_lock": {
        "name": "Frost lock reset"
      },
      "reset_no_presence_status": {
        "name": "Presence status reset"
      },
      "feed": {
        "name": "Feed"
      },
      "self_test": {
        "name": "Self-test"
      }
    },
    "climate": {
      "thermostat": {
        "name": "[%key:component::climate::entity_component::_::name%]"
      }
    },
    "cover": {
      "cover": {
        "name": "[%key:component::cover::title%]"
      },
      "shade": {
        "name": "[%key:component::cover::entity_component::shade::name%]"
      },
      "keen_vent": {
        "name": "Keen vent"
      }
    },
    "fan": {
      "fan": {
        "name": "[%key:component::fan::title%]"
      },
      "fan_group": {
        "name": "Fan group"
      }
    },
    "light": {
      "light": {
        "name": "[%key:component::light::title%]"
      },
      "light_group": {
        "name": "Light group"
      }
    },
    "lock": {
      "door_lock": {
        "name": "Door lock"
      }
    },
    "number": {
      "number": {
        "name": "[%key:component::number::title%]"
      },
      "detection_interval": {
        "name": "Detection interval"
      },
      "on_level": {
        "name": "On level"
      },
      "on_off_transition_time": {
        "name": "On/Off transition time"
      },
      "on_transition_time": {
        "name": "On transition time"
      },
      "off_transition_time": {
        "name": "Off transition time"
      },
      "default_move_rate": {
        "name": "Default move rate"
      },
      "start_up_current_level": {
        "name": "Start-up current level"
      },
      "start_up_color_temperature": {
        "name": "Start-up color temperature"
      },
      "timer_duration": {
        "name": "Timer duration"
      },
      "filter_life_time": {
        "name": "Filter life time"
      },
      "transmit_power": {
        "name": "Transmit power"
      },
      "dimming_speed_up_remote": {
        "name": "Remote dimming up speed"
      },
      "button_delay": {
        "name": "Button delay"
      },
      "dimming_speed_up_local": {
        "name": "Local dimming up speed"
      },
      "ramp_rate_off_to_on_local": {
        "name": "Local ramp rate off to on"
      },
      "ramp_rate_off_to_on_remote": {
        "name": "Remote ramp rate off to on"
      },
      "dimming_speed_down_remote": {
        "name": "Remote dimming down speed"
      },
      "dimming_speed_down_local": {
        "name": "Local dimming down speed"
      },
      "ramp_rate_on_to_off_local": {
        "name": "Local ramp rate on to off"
      },
      "ramp_rate_on_to_off_remote": {
        "name": "Remote ramp rate on to off"
      },
      "minimum_level": {
        "name": "Minimum load dimming level"
      },
      "maximum_level": {
        "name": "Maximum load dimming level"
      },
      "auto_off_timer": {
        "name": "Automatic switch shutoff timer"
      },
      "load_level_indicator_timeout": {
        "name": "Load level indicator timeout"
      },
      "led_color_when_on": {
        "name": "Default all LED on color"
      },
      "led_color_when_off": {
        "name": "Default all LED off color"
      },
      "led_intensity_when_on": {
        "name": "Default all LED on intensity"
      },
      "led_intensity_when_off": {
        "name": "Default all LED off intensity"
      },
      "double_tap_up_level": {
        "name": "Double tap up level"
      },
      "double_tap_down_level": {
        "name": "Double tap down level"
      },
      "serving_size": {
        "name": "Serving to dispense"
      },
      "portion_weight": {
        "name": "Portion weight"
      },
      "away_preset_temperature": {
        "name": "Away preset temperature"
      },
<<<<<<< HEAD
      "max_heat_setpoint_limit": {
        "name": "Max Heat Setpoint Limit"
      },
      "min_heat_setpoint_limit": {
        "name": "Min Heat Setpoint Limit"
      },
      "exercise_trigger_time": {
        "name": "Exercise Start Time"
      },
      "external_temperature_sensor": {
        "name": "External Temperature Sensor"
      },
      "load_room_mean": {
        "name": "Load Room Mean"
      },
      "control_algorithm_scale_factor": {
        "name": "Control Algorithm Scale Factor"
      },
      "regulation_setpoint_offset": {
        "name": "Regulation Setpoint Offset"
=======
      "quick_start_time": {
        "name": "Quick start time"
>>>>>>> 0d2bcc01
      }
    },
    "select": {
      "default_siren_tone": {
        "name": "Default siren tone"
      },
      "default_siren_level": {
        "name": "Default siren level"
      },
      "default_strobe_level": {
        "name": "Default strobe level"
      },
      "default_strobe": {
        "name": "Default strobe"
      },
      "start_up_on_off": {
        "name": "Start-up behavior"
      },
      "power_on_state": {
        "name": "Power on state"
      },
      "backlight_mode": {
        "name": "Backlight mode"
      },
      "motion_sensitivity": {
        "name": "Motion sensitivity"
      },
      "monitoring_mode": {
        "name": "Monitoring mode"
      },
      "approach_distance": {
        "name": "Approach distance"
      },
      "window_covering_mode": {
        "name": "Curtain mode"
      },
      "output_mode": {
        "name": "Output mode"
      },
      "switch_type": {
        "name": "Switch type"
      },
      "led_scaling_mode": {
        "name": "Led scaling mode"
      },
      "smart_fan_led_display_levels": {
        "name": "Smart fan led display levels"
      },
      "increased_non_neutral_output": {
        "name": "Non neutral output"
      },
      "feeding_mode": {
        "name": "Mode"
      },
      "preset": {
        "name": "Preset"
      },
      "keypad_lockout": {
        "name": "Keypad Lockout"
      },
      "exercise_day_of_week": {
        "name": "Exercise Day of the Week"
      },
      "valve_orientation": {
        "name": "Valve Orientation"
      },
      "adaptation_run_command": {
        "name": "Adaptation Run Command"
      },
      "viewing_direction": {
        "name": "Viewing Direction"
      }
    },
    "sensor": {
      "analog_input": {
        "name": "Analog input"
      },
      "ac_frequency": {
        "name": "AC frequency"
      },
      "soil_moisture": {
        "name": "Soil moisture"
      },
      "leaf_wetness": {
        "name": "Leaf wetness"
      },
      "instantaneous_demand": {
        "name": "Instantaneous demand"
      },
      "summation_delivered": {
        "name": "Summation delivered"
      },
      "tier1_summation_delivered": {
        "name": "Tier 1 summation delivered"
      },
      "tier2_summation_delivered": {
        "name": "Tier 2 summation delivered"
      },
      "tier3_summation_delivered": {
        "name": "Tier 3 summation delivered"
      },
      "tier4_summation_delivered": {
        "name": "Tier 4 summation delivered"
      },
      "tier5_summation_delivered": {
        "name": "Tier 5 summation delivered"
      },
      "tier6_summation_delivered": {
        "name": "Tier 6 summation delivered"
      },
      "device_temperature": {
        "name": "Device temperature"
      },
      "formaldehyde": {
        "name": "Formaldehyde concentration"
      },
      "hvac_action": {
        "name": "HVAC action"
      },
      "rssi": {
        "name": "RSSI"
      },
      "lqi": {
        "name": "LQI"
      },
      "timer_time_left": {
        "name": "Time left"
      },
      "device_run_time": {
        "name": "Device run time"
      },
      "filter_run_time": {
        "name": "Filter run time"
      },
      "last_feeding_source": {
        "name": "Last feeding source"
      },
      "last_feeding_size": {
        "name": "Last feeding size"
      },
      "portions_dispensed_today": {
        "name": "Portions dispensed today"
      },
      "weight_dispensed_today": {
        "name": "Weight dispensed today"
      },
      "smoke_density": {
        "name": "Smoke density"
      },
      "pi_heating_demand": {
        "name": "Pi Heating Demand"
      },
      "setpoint_change_source": {
        "name": "Setpoint Change Source"
      },
      "open_window_detected": {
        "name": "Open Window Detected"
      },
      "load_estimate": {
        "name": "Load Estimate"
      },
      "adaptation_run_status": {
        "name": "Adaptation Run Status"
      },
      "preheat_time": {
        "name": "Pre-heat Time"
      },
      "software_error": {
        "name": "Software Error"
      },
      "motor_stepcount": {
        "name": "Motor Stepcount"
      }
    },
    "switch": {
      "switch": {
        "name": "[%key:component::switch::title%]"
      },
      "window_detection_function": {
        "name": "Invert window detection"
      },
      "trigger_indicator": {
        "name": "LED trigger indicator"
      },
      "power_outage_memory": {
        "name": "Power outage memory"
      },
      "child_lock": {
        "name": "Child lock"
      },
      "disable_led": {
        "name": "Disable LED"
      },
      "invert_switch": {
        "name": "Invert switch"
      },
      "smart_bulb_mode": {
        "name": "Smart bulb mode"
      },
      "smart_fan_mode": {
        "name": "Smart fan mode"
      },
      "double_tap_up_enabled": {
        "name": "Double tap up enabled"
      },
      "double_tap_down_enabled": {
        "name": "Double tap down enabled"
      },
      "aux_switch_scenes": {
        "name": "Aux switch scenes"
      },
      "binding_off_to_on_sync_level": {
        "name": "Binding off to on sync level"
      },
      "local_protection": {
        "name": "Local protection"
      },
      "one_led_mode": {
        "name": "Only 1 LED mode"
      },
      "firmware_progress_led": {
        "name": "Firmware progress LED"
      },
      "relay_click_in_on_off_mode": {
        "name": "Disable relay click in on off mode"
      },
      "disable_clear_notifications_double_tap": {
        "name": "Disable config 2x tap to clear notifications"
      },
      "led_indicator": {
        "name": "LED indicator"
      },
      "window_detection": {
        "name": "Window detection"
      },
      "valve_detection": {
        "name": "Valve detection"
      },
      "heartbeat_indicator": {
        "name": "Heartbeat indicator"
      },
      "linkage_alarm": {
        "name": "Linkage alarm"
      },
      "buzzer_manual_mute": {
        "name": "Buzzer manual mute"
      },
      "buzzer_manual_alarm": {
        "name": "Buzzer manual alarm"
      },
      "external_window_sensor": {
        "name": "External Window Sensor"
      },
      "use_external_window_detection": {
        "name": "Use External Window Detection"
      },
      "mounting_mode": {
        "name": "Mounting Mode"
      },
      "prioritize_external_temperature_sensor": {
        "name": "Prioritize External Temperature Sensor"
      },
      "heat_available": {
        "name": "Heat Available"
      },
      "use_load_balancing": {
        "name": "Use Load Balancing"
      },
      "adaptation_run_enabled": {
        "name": "Adaptation Run Enabled"
      }
    }
  }
}<|MERGE_RESOLUTION|>--- conflicted
+++ resolved
@@ -731,7 +731,9 @@
       "away_preset_temperature": {
         "name": "Away preset temperature"
       },
-<<<<<<< HEAD
+      "quick_start_time": {
+        "name": "Quick start time"
+      },
       "max_heat_setpoint_limit": {
         "name": "Max Heat Setpoint Limit"
       },
@@ -752,10 +754,6 @@
       },
       "regulation_setpoint_offset": {
         "name": "Regulation Setpoint Offset"
-=======
-      "quick_start_time": {
-        "name": "Quick start time"
->>>>>>> 0d2bcc01
       }
     },
     "select": {
