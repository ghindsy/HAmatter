--- conflicted
+++ resolved
@@ -108,16 +108,8 @@
 
     async def async_update(self) -> None:
         """Attempt to retrieve on off state from the switch."""
-<<<<<<< HEAD
         await super().async_update()
-        if self._on_off_cluster_handler:
-            await self._on_off_cluster_handler.read_attribute("on_off")
-=======
-        self.debug("Polling current state")
-        await self._on_off_cluster_handler.get_attribute_value(
-            "on_off", from_cache=False
-        )
->>>>>>> 32b0bf6b
+        await self._on_off_cluster_handler.read_attribute("on_off")
 
 
 @GROUP_MATCH()
@@ -260,24 +252,12 @@
 
     async def async_update(self) -> None:
         """Attempt to retrieve the state of the entity."""
-<<<<<<< HEAD
         await super().async_update()
-        if self._cluster_handler:
-            await self._cluster_handler.read_attributes(
-                [self._attribute_name]
-                if self._inverter_attribute_name is None
-                else [self._attribute_name, self._inverter_attribute_name]
-            )
-=======
-        self.debug("Polling current state")
-        value = await self._cluster_handler.get_attribute_value(
-            self._attribute_name, from_cache=False
+        await self._cluster_handler.read_attributes(
+            [self._attribute_name]
+            if self._inverter_attribute_name is None
+            else [self._attribute_name, self._inverter_attribute_name]
         )
-        await self._cluster_handler.get_attribute_value(
-            self._inverter_attribute_name, from_cache=False
-        )
-        self.debug("read value=%s, inverted=%s", value, self.inverted)
->>>>>>> 32b0bf6b
 
 
 @CONFIG_DIAGNOSTIC_MATCH(
