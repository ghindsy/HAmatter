--- conflicted
+++ resolved
@@ -23,12 +23,4 @@
         if user_input is not None:
             return self.async_create_entry(title=DEFAULT_NAME, data={})
 
-<<<<<<< HEAD
-        return self.async_show_form(step_id="user")
-
-    async def async_step_import(self, user_input: dict[str, Any]) -> ConfigFlowResult:
-        """Handle import from configuration.yaml."""
-        return await self.async_step_user(user_input)
-=======
-        return self.async_show_form(step_id="user")
->>>>>>> 33dd6f66
+        return self.async_show_form(step_id="user")