"""
Support for Z-Wave.

For more details about this component, please refer to the documentation at
https://home-assistant.io/components/zwave/
"""
import logging
import os.path
import time
from pprint import pprint

from homeassistant import bootstrap
from homeassistant.const import (
    ATTR_BATTERY_LEVEL, ATTR_DISCOVERED, ATTR_ENTITY_ID, ATTR_LOCATION,
    ATTR_SERVICE, CONF_CUSTOMIZE, EVENT_HOMEASSISTANT_START,
    EVENT_HOMEASSISTANT_STOP, EVENT_PLATFORM_DISCOVERED)
from homeassistant.util import convert, slugify

DOMAIN = "zwave"
REQUIREMENTS = ['pydispatcher==2.0.5']

CONF_USB_STICK_PATH = "usb_path"
DEFAULT_CONF_USB_STICK_PATH = "/zwaveusbstick"
CONF_DEBUG = "debug"
CONF_POLLING_INTERVAL = "polling_interval"
CONF_POLLING_INTENSITY = "polling_intensity"

# How long to wait for the zwave network to be ready.
NETWORK_READY_WAIT_SECS = 30

SERVICE_ADD_NODE = "add_node"
SERVICE_REMOVE_NODE = "remove_node"
SERVICE_HEAL_NETWORK = "heal_network"
SERVICE_SOFT_RESET = "soft_reset"
SERVICE_TEST_NETWORK = "test_network"

DISCOVER_SENSORS = "zwave.sensors"
DISCOVER_SWITCHES = "zwave.switch"
DISCOVER_LIGHTS = "zwave.light"
DISCOVER_BINARY_SENSORS = 'zwave.binary_sensor'
DISCOVER_THERMOSTATS = 'zwave.thermostat'
DISCOVER_HVAC = 'zwave.hvac'
DISCOVER_LOCKS = 'zwave.lock'

EVENT_SCENE_ACTIVATED = "zwave.scene_activated"

COMMAND_CLASS_SWITCH_MULTILEVEL = 38
COMMAND_CLASS_DOOR_LOCK = 98
COMMAND_CLASS_SWITCH_BINARY = 37
COMMAND_CLASS_SENSOR_BINARY = 48
COMMAND_CLASS_SENSOR_MULTILEVEL = 49
COMMAND_CLASS_METER = 50
COMMAND_CLASS_BATTERY = 128
COMMAND_CLASS_ALARM = 113  # 0x71
COMMAND_CLASS_THERMOSTAT_SETPOINT = 67  # 0x43
COMMAND_CLASS_THERMOSTAT_FAN_MODE = 68  # 0x44

GENRE_WHATEVER = None
GENRE_USER = "User"

TYPE_WHATEVER = None
TYPE_BYTE = "Byte"
TYPE_BOOL = "Bool"
TYPE_DECIMAL = "Decimal"


# List of tuple (DOMAIN, discovered service, supported command classes,
# value type).
DISCOVERY_COMPONENTS = [
    ('sensor',
     DISCOVER_SENSORS,
     [COMMAND_CLASS_SENSOR_MULTILEVEL,
      COMMAND_CLASS_METER,
      COMMAND_CLASS_ALARM],
     TYPE_WHATEVER,
     GENRE_USER),
    ('light',
     DISCOVER_LIGHTS,
     [COMMAND_CLASS_SWITCH_MULTILEVEL],
     TYPE_BYTE,
     GENRE_USER),
    ('switch',
     DISCOVER_SWITCHES,
     [COMMAND_CLASS_SWITCH_BINARY],
     TYPE_BOOL,
     GENRE_USER),
    ('binary_sensor',
     DISCOVER_BINARY_SENSORS,
     [COMMAND_CLASS_SENSOR_BINARY],
     TYPE_BOOL,
     GENRE_USER),
    ('thermostat',
     DISCOVER_THERMOSTATS,
     [COMMAND_CLASS_THERMOSTAT_SETPOINT],
     TYPE_WHATEVER,
     GENRE_WHATEVER),
    ('hvac',
     DISCOVER_HVAC,
     [COMMAND_CLASS_THERMOSTAT_FAN_MODE],
     TYPE_WHATEVER,
     GENRE_WHATEVER),
    ('lock',
     DISCOVER_LOCKS,
     [COMMAND_CLASS_DOOR_LOCK],
     TYPE_BOOL,
     GENRE_USER),
]


ATTR_NODE_ID = "node_id"
ATTR_VALUE_ID = "value_id"

ATTR_SCENE_ID = "scene_id"

NETWORK = None

_LOGGER = logging.getLogger(__name__)


def _obj_to_dict(obj):
    """Convert an object into a hash for debug."""
    return {key: getattr(obj, key) for key
            in dir(obj)
            if key[0] != '_' and not hasattr(getattr(obj, key), '__call__')}


def _node_name(node):
    """Return the name of the node."""
    return node.name or "{} {}".format(
        node.manufacturer_name, node.product_name)


def _value_name(value):
    """Return the name of the value."""
    return "{} {}".format(_node_name(value.node), value.label)


def _object_id(value):
    """Return the object_id of the device value.

    The object_id contains node_id and value instance id
    to not collide with other entity_ids.
    """
    object_id = "{}_{}".format(slugify(_value_name(value)),
                               value.node.node_id)

    # Add the instance id if there is more than one instance for the value
    if value.instance > 1:
        return "{}_{}".format(object_id, value.instance)

    return object_id


def nice_print_node(node):
    """Print a nice formatted node to the output (debug method)."""
    node_dict = _obj_to_dict(node)
    node_dict['values'] = {value_id: _obj_to_dict(value)
                           for value_id, value in node.values.items()}

    print("\n\n\n")
    print("FOUND NODE", node.product_name)
    pprint(node_dict)
    print("\n\n\n")


def get_config_value(node, value_index):
    """Return the current configuration value for a specific index."""
    try:
        for value in node.values.values():
            # 112 == config command class
            if value.command_class == 112 and value.index == value_index:
                return value.data
    except RuntimeError:
        # If we get an runtime error the dict has changed while
        # we was looking for a value, just do it again
        return get_config_value(node, value_index)


# pylint: disable=R0914
def setup(hass, config):
    """Setup Z-Wave.

    Will automatically load components to support devices found on the network.
    """
    # pylint: disable=global-statement, import-error
    global NETWORK

<<<<<<< HEAD
    import libopenzwave
=======
    try:
        import libopenzwave
    except ImportError:
        _LOGGER.error("You are missing required dependency Python Open "
                      "Z-Wave. Please follow instructions at: "
                      "https://home-assistant.io/components/zwave/")
        return False
>>>>>>> 96b73684
    from pydispatch import dispatcher
    from openzwave.option import ZWaveOption
    from openzwave.network import ZWaveNetwork

    default_zwave_config_path = os.path.join(os.path.dirname(
        libopenzwave.__file__), 'config')

    # Load configuration
    use_debug = str(config[DOMAIN].get(CONF_DEBUG)) == '1'
    customize = config[DOMAIN].get(CONF_CUSTOMIZE, {})

    # Setup options
    options = ZWaveOption(
        config[DOMAIN].get(CONF_USB_STICK_PATH, DEFAULT_CONF_USB_STICK_PATH),
        user_path=hass.config.config_dir,
        config_path=config[DOMAIN].get('config_path',
                                       default_zwave_config_path),)

    options.set_console_output(use_debug)
    options.lock()

    NETWORK = ZWaveNetwork(options, autostart=False)

    if use_debug:
        def log_all(signal, value=None):
            """Log all the signals."""
            print("")
            print("SIGNAL *****", signal)
            if value and signal in (ZWaveNetwork.SIGNAL_VALUE_CHANGED,
                                    ZWaveNetwork.SIGNAL_VALUE_ADDED):
                pprint(_obj_to_dict(value))

            print("")

        dispatcher.connect(log_all, weak=False)

    def value_added(node, value):
        """Called when a value is added to a node on the network."""
        for (component,
             discovery_service,
             command_ids,
             value_type,
             value_genre) in DISCOVERY_COMPONENTS:

            if value.command_class not in command_ids:
                continue
            if value_type is not None and value_type != value.type:
                continue
            if value_genre is not None and value_genre != value.genre:
                continue

            # Ensure component is loaded
            bootstrap.setup_component(hass, component, config)

            # Configure node
            name = "{}.{}".format(component, _object_id(value))

            node_config = customize.get(name, {})
            polling_intensity = convert(
                node_config.get(CONF_POLLING_INTENSITY), int)
            if polling_intensity:
                value.enable_poll(polling_intensity)
            else:
                value.disable_poll()

            # Fire discovery event
            hass.bus.fire(EVENT_PLATFORM_DISCOVERED, {
                ATTR_SERVICE: discovery_service,
                ATTR_DISCOVERED: {
                    ATTR_NODE_ID: node.node_id,
                    ATTR_VALUE_ID: value.value_id,
                }
            })

    def scene_activated(node, scene_id):
        """Called when a scene is activated on any node in the network."""
        name = _node_name(node)
        object_id = "{}_{}".format(slugify(name), node.node_id)

        hass.bus.fire(EVENT_SCENE_ACTIVATED, {
            ATTR_ENTITY_ID: object_id,
            ATTR_SCENE_ID: scene_id
        })

    dispatcher.connect(
        value_added, ZWaveNetwork.SIGNAL_VALUE_ADDED, weak=False)
    dispatcher.connect(
        scene_activated, ZWaveNetwork.SIGNAL_SCENE_EVENT, weak=False)

    def add_node(event):
        """Switch into inclusion mode."""
        NETWORK.controller.begin_command_add_device()

    def remove_node(event):
        """Switch into exclusion mode."""
        NETWORK.controller.begin_command_remove_device()

    def heal_network(event):
        """Heal the network."""
        NETWORK.heal()

    def soft_reset(event):
        """Soft reset the controller."""
        NETWORK.controller.soft_reset()

    def test_network(event):
        """Test the network by sending commands to all the nodes."""
        NETWORK.test()

    def stop_zwave(event):
        """Stop Z-Wave."""
        NETWORK.stop()

    def start_zwave(event):
        """Startup Z-Wave."""
        NETWORK.start()

        # Need to be in STATE_AWAKED before talking to nodes.
        # Wait up to NETWORK_READY_WAIT_SECS seconds for the zwave network
        # to be ready.
        for i in range(NETWORK_READY_WAIT_SECS):
            _LOGGER.info(
                "network state: %d %s", NETWORK.state, NETWORK.state_str)
            if NETWORK.state >= NETWORK.STATE_AWAKED:
                _LOGGER.info("zwave ready after %d seconds", i)
                break
            time.sleep(1)
        else:
            _LOGGER.warning(
                "zwave not ready after %d seconds, continuing anyway",
                NETWORK_READY_WAIT_SECS)
            _LOGGER.info(
                "final network state: %d %s", NETWORK.state, NETWORK.state_str)

        polling_interval = convert(
            config[DOMAIN].get(CONF_POLLING_INTERVAL), int)
        if polling_interval is not None:
            NETWORK.set_poll_interval(polling_interval, False)

        poll_interval = NETWORK.get_poll_interval()
        _LOGGER.info("zwave polling interval set to %d ms", poll_interval)

        hass.bus.listen_once(EVENT_HOMEASSISTANT_STOP, stop_zwave)

        # Register add / remove node services for Z-Wave sticks without
        # hardware inclusion button
        hass.services.register(DOMAIN, SERVICE_ADD_NODE, add_node)
        hass.services.register(DOMAIN, SERVICE_REMOVE_NODE, remove_node)
        hass.services.register(DOMAIN, SERVICE_HEAL_NETWORK, heal_network)
        hass.services.register(DOMAIN, SERVICE_SOFT_RESET, soft_reset)
        hass.services.register(DOMAIN, SERVICE_TEST_NETWORK, test_network)

    hass.bus.listen_once(EVENT_HOMEASSISTANT_START, start_zwave)

    return True


class ZWaveDeviceEntity:
    """Representation of a Z-Wave node entity."""

    def __init__(self, value, domain):
        """Initialize the z-Wave device."""
        self._value = value
        self.entity_id = "{}.{}".format(domain, self._object_id())

    @property
    def should_poll(self):
        """No polling needed."""
        return False

    @property
    def unique_id(self):
        """Return an unique ID."""
        return "ZWAVE-{}-{}".format(self._value.node.node_id,
                                    self._value.object_id)

    @property
    def name(self):
        """Return the name of the device."""
        return _value_name(self._value)

    def _object_id(self):
        """Return the object_id of the device value.

        The object_id contains node_id and value instance id to not collide
        with other entity_ids.
        """
        return _object_id(self._value)

    @property
    def device_state_attributes(self):
        """Return the device specific state attributes."""
        attrs = {
            ATTR_NODE_ID: self._value.node.node_id,
        }

        battery_level = self._value.node.get_battery_level()

        if battery_level is not None:
            attrs[ATTR_BATTERY_LEVEL] = battery_level

        location = self._value.node.location

        if location:
            attrs[ATTR_LOCATION] = location

        return attrs<|MERGE_RESOLUTION|>--- conflicted
+++ resolved
@@ -185,9 +185,6 @@
     # pylint: disable=global-statement, import-error
     global NETWORK
 
-<<<<<<< HEAD
-    import libopenzwave
-=======
     try:
         import libopenzwave
     except ImportError:
@@ -195,7 +192,6 @@
                       "Z-Wave. Please follow instructions at: "
                       "https://home-assistant.io/components/zwave/")
         return False
->>>>>>> 96b73684
     from pydispatch import dispatcher
     from openzwave.option import ZWaveOption
     from openzwave.network import ZWaveNetwork
