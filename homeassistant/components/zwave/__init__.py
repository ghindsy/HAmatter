"""
Support for Z-Wave.

For more details about this component, please refer to the documentation at
https://home-assistant.io/components/zwave/
"""
import logging
import os.path
import time
from pprint import pprint

import voluptuous as vol

from homeassistant.helpers import discovery
from homeassistant.const import (
    ATTR_BATTERY_LEVEL, ATTR_LOCATION, ATTR_ENTITY_ID, ATTR_WAKEUP,
<<<<<<< HEAD
    CONF_CUSTOMIZE, EVENT_HOMEASSISTANT_START, EVENT_HOMEASSISTANT_STOP,
    CONF_ENTITY_ID, ATTR_POWER)
=======
    EVENT_HOMEASSISTANT_START, EVENT_HOMEASSISTANT_STOP)
>>>>>>> ba305ee7
from homeassistant.helpers.entity import Entity
from homeassistant.helpers.entity_values import EntityValues
from homeassistant.helpers.event import track_time_change
from homeassistant.util import convert, slugify
import homeassistant.config as conf_util
import homeassistant.helpers.config_validation as cv

from . import const
from . import workaround

REQUIREMENTS = ['pydispatcher==2.0.5']

_LOGGER = logging.getLogger(__name__)

CLASS_ID = 'class_id'
CONF_AUTOHEAL = 'autoheal'
CONF_DEBUG = 'debug'
CONF_POLLING_INTENSITY = 'polling_intensity'
CONF_POLLING_INTERVAL = 'polling_interval'
CONF_USB_STICK_PATH = 'usb_path'
CONF_CONFIG_PATH = 'config_path'
CONF_IGNORED = 'ignored'
CONF_REFRESH_VALUE = 'refresh_value'
CONF_REFRESH_DELAY = 'delay'
CONF_DEVICE_CONFIG = 'device_config'
CONF_DEVICE_CONFIG_GLOB = 'device_config_glob'
CONF_DEVICE_CONFIG_DOMAIN = 'device_config_domain'

DEFAULT_CONF_AUTOHEAL = True
DEFAULT_CONF_USB_STICK_PATH = '/zwaveusbstick'
DEFAULT_POLLING_INTERVAL = 60000
DEFAULT_DEBUG = False
DEFAULT_CONF_IGNORED = False
DEFAULT_CONF_REFRESH_VALUE = False
DEFAULT_CONF_REFRESH_DELAY = 2
DOMAIN = 'zwave'

NETWORK = None
DATA_DEVICE_CONFIG = 'zwave_device_config'

# List of tuple (DOMAIN, discovered service, supported command classes,
# value type, genre type, specific device class).
DISCOVERY_COMPONENTS = [
    ('sensor',
     [const.GENERIC_TYPE_WHATEVER],
     [const.SPECIFIC_TYPE_WHATEVER],
     [const.COMMAND_CLASS_SENSOR_MULTILEVEL,
      const.COMMAND_CLASS_METER,
      const.COMMAND_CLASS_ALARM,
      const.COMMAND_CLASS_SENSOR_ALARM],
     const.TYPE_WHATEVER,
     const.GENRE_USER),
    ('light',
     [const.GENERIC_TYPE_SWITCH_MULTILEVEL,
      const.GENERIC_TYPE_SWITCH_REMOTE],
     [const.SPECIFIC_TYPE_POWER_SWITCH_MULTILEVEL,
      const.SPECIFIC_TYPE_SCENE_SWITCH_MULTILEVEL,
      const.SPECIFIC_TYPE_NOT_USED],
     [const.COMMAND_CLASS_SWITCH_MULTILEVEL],
     const.TYPE_BYTE,
     const.GENRE_USER),
    ('switch',
     [const.GENERIC_TYPE_SENSOR_ALARM,
      const.GENERIC_TYPE_SENSOR_BINARY,
      const.GENERIC_TYPE_SWITCH_BINARY,
      const.GENERIC_TYPE_ENTRY_CONTROL,
      const.GENERIC_TYPE_SENSOR_MULTILEVEL,
      const.GENERIC_TYPE_SWITCH_MULTILEVEL,
      const.GENERIC_TYPE_SENSOR_NOTIFICATION,
      const.GENERIC_TYPE_GENERIC_CONTROLLER,
      const.GENERIC_TYPE_SWITCH_REMOTE,
      const.GENERIC_TYPE_REPEATER_SLAVE,
      const.GENERIC_TYPE_THERMOSTAT,
      const.GENERIC_TYPE_WALL_CONTROLLER],
     [const.SPECIFIC_TYPE_WHATEVER],
     [const.COMMAND_CLASS_SWITCH_BINARY],
     const.TYPE_BOOL,
     const.GENRE_USER),
    ('binary_sensor',
     [const.GENERIC_TYPE_SENSOR_ALARM,
      const.GENERIC_TYPE_SENSOR_BINARY,
      const.GENERIC_TYPE_SWITCH_BINARY,
      const.GENERIC_TYPE_METER,
      const.GENERIC_TYPE_SENSOR_MULTILEVEL,
      const.GENERIC_TYPE_SWITCH_MULTILEVEL,
      const.GENERIC_TYPE_SENSOR_NOTIFICATION,
      const.GENERIC_TYPE_THERMOSTAT],
     [const.SPECIFIC_TYPE_WHATEVER],
     [const.COMMAND_CLASS_SENSOR_BINARY],
     const.TYPE_BOOL,
     const.GENRE_USER),
    ('lock',
     [const.GENERIC_TYPE_ENTRY_CONTROL],
     [const.SPECIFIC_TYPE_ADVANCED_DOOR_LOCK,
      const.SPECIFIC_TYPE_SECURE_KEYPAD_DOOR_LOCK],
     [const.COMMAND_CLASS_DOOR_LOCK],
     const.TYPE_BOOL,
     const.GENRE_USER),
    ('cover',
     [const.GENERIC_TYPE_SWITCH_MULTILEVEL,
      const.GENERIC_TYPE_ENTRY_CONTROL],
     [const.SPECIFIC_TYPE_CLASS_A_MOTOR_CONTROL,
      const.SPECIFIC_TYPE_CLASS_B_MOTOR_CONTROL,
      const.SPECIFIC_TYPE_CLASS_C_MOTOR_CONTROL,
      const.SPECIFIC_TYPE_MOTOR_MULTIPOSITION,
      const.SPECIFIC_TYPE_SECURE_BARRIER_ADDON,
      const.SPECIFIC_TYPE_SECURE_DOOR],
     [const.COMMAND_CLASS_SWITCH_BINARY,
      const.COMMAND_CLASS_BARRIER_OPERATOR,
      const.COMMAND_CLASS_SWITCH_MULTILEVEL],
     const.TYPE_WHATEVER,
     const.GENRE_USER),
    ('climate',
     [const.GENERIC_TYPE_THERMOSTAT],
     [const.SPECIFIC_TYPE_WHATEVER],
     [const.COMMAND_CLASS_THERMOSTAT_SETPOINT],
     const.TYPE_WHATEVER,
     const.GENRE_WHATEVER),
]

RENAME_NODE_SCHEMA = vol.Schema({
    vol.Required(ATTR_ENTITY_ID): cv.entity_id,
    vol.Required(const.ATTR_NAME): cv.string,
})
SET_CONFIG_PARAMETER_SCHEMA = vol.Schema({
    vol.Required(const.ATTR_NODE_ID): vol.Coerce(int),
    vol.Required(const.ATTR_CONFIG_PARAMETER): vol.Coerce(int),
    vol.Required(const.ATTR_CONFIG_VALUE): vol.Coerce(int),
    vol.Optional(const.ATTR_CONFIG_SIZE): vol.Coerce(int)
})
PRINT_CONFIG_PARAMETER_SCHEMA = vol.Schema({
    vol.Required(const.ATTR_NODE_ID): vol.Coerce(int),
    vol.Required(const.ATTR_CONFIG_PARAMETER): vol.Coerce(int),
})

CHANGE_ASSOCIATION_SCHEMA = vol.Schema({
    vol.Required(const.ATTR_ASSOCIATION): cv.string,
    vol.Required(const.ATTR_NODE_ID): vol.Coerce(int),
    vol.Required(const.ATTR_TARGET_NODE_ID): vol.Coerce(int),
    vol.Required(const.ATTR_GROUP): vol.Coerce(int),
    vol.Optional(const.ATTR_INSTANCE, default=0x00): vol.Coerce(int)
})

SET_WAKEUP_SCHEMA = vol.Schema({
    vol.Required(const.ATTR_NODE_ID): vol.Coerce(int),
    vol.Required(const.ATTR_CONFIG_VALUE):
        vol.All(vol.Coerce(int), cv.positive_int),
})

DEVICE_CONFIG_SCHEMA_ENTRY = vol.Schema({
    vol.Optional(CONF_POLLING_INTENSITY): cv.positive_int,
    vol.Optional(CONF_IGNORED, default=DEFAULT_CONF_IGNORED): cv.boolean,
    vol.Optional(CONF_REFRESH_VALUE, default=DEFAULT_CONF_REFRESH_VALUE):
        cv.boolean,
    vol.Optional(CONF_REFRESH_DELAY, default=DEFAULT_CONF_REFRESH_DELAY):
        cv.positive_int
})

CONFIG_SCHEMA = vol.Schema({
    DOMAIN: vol.Schema({
        vol.Optional(CONF_AUTOHEAL, default=DEFAULT_CONF_AUTOHEAL): cv.boolean,
        vol.Optional(CONF_CONFIG_PATH): cv.string,
        vol.Optional(CONF_DEVICE_CONFIG, default={}):
            vol.Schema({cv.entity_id: DEVICE_CONFIG_SCHEMA_ENTRY}),
        vol.Optional(CONF_DEVICE_CONFIG_GLOB, default={}):
            vol.Schema({cv.string: DEVICE_CONFIG_SCHEMA_ENTRY}),
        vol.Optional(CONF_DEVICE_CONFIG_DOMAIN, default={}):
            vol.Schema({cv.string: DEVICE_CONFIG_SCHEMA_ENTRY}),
        vol.Optional(CONF_DEBUG, default=DEFAULT_DEBUG): cv.boolean,
        vol.Optional(CONF_POLLING_INTERVAL, default=DEFAULT_POLLING_INTERVAL):
            cv.positive_int,
        vol.Optional(CONF_USB_STICK_PATH, default=DEFAULT_CONF_USB_STICK_PATH):
            cv.string,
    }),
}, extra=vol.ALLOW_EXTRA)


def _obj_to_dict(obj):
    """Convert an object into a hash for debug."""
    return {key: getattr(obj, key) for key
            in dir(obj)
            if key[0] != '_' and not hasattr(getattr(obj, key), '__call__')}


def _node_name(node):
    """Return the name of the node."""
    return node.name or '{} {}'.format(
        node.manufacturer_name, node.product_name)


def _value_name(value):
    """Return the name of the value."""
    return '{} {}'.format(_node_name(value.node), value.label)


def _node_object_id(node):
    """Return the object_id of the node."""
    node_object_id = '{}_{}'.format(slugify(_node_name(node)), node.node_id)
    return node_object_id


def object_id(value):
    """Return the object_id of the device value.

    The object_id contains node_id and value instance id
    to not collide with other entity_ids.
    """
    _object_id = "{}_{}_{}".format(slugify(_value_name(value)),
                                   value.node.node_id, value.index)

    # Add the instance id if there is more than one instance for the value
    if value.instance > 1:
        return '{}_{}'.format(_object_id, value.instance)
    return _object_id


def nice_print_node(node):
    """Print a nice formatted node to the output (debug method)."""
    node_dict = _obj_to_dict(node)
    node_dict['values'] = {value_id: _obj_to_dict(value)
                           for value_id, value in node.values.items()}

    print("\n\n\n")
    print("FOUND NODE", node.product_name)
    pprint(node_dict)
    print("\n\n\n")


def get_config_value(node, value_index, tries=5):
    """Return the current configuration value for a specific index."""
    try:
        for value in node.values.values():
            # 112 == config command class
            if value.command_class == 112 and value.index == value_index:
                return value.data
    except RuntimeError:
        # If we get an runtime error the dict has changed while
        # we was looking for a value, just do it again
        return None if tries <= 0 else get_config_value(
            node, value_index, tries=tries - 1)
    return None


<<<<<<< HEAD
=======
def _get_wakeup(node, tries=5):
    """Return wakeup interval of the node or None if node is not wakable."""
    try:
        if node.can_wake_up():
            for value_id in node.get_values(
                    class_id=const.COMMAND_CLASS_WAKE_UP):
                return node.values[value_id].data
    except RuntimeError:
        # If we get an runtime error the dict has changed while
        # we was looking for a value, just do it again
        return None if tries <= 0 else _get_wakeup(
            node, tries=tries - 1)

    return None


>>>>>>> ba305ee7
# pylint: disable=R0914
def setup(hass, config):
    """Setup Z-Wave.

    Will automatically load components to support devices found on the network.
    """
    # pylint: disable=global-statement, import-error
    global NETWORK

    descriptions = conf_util.load_yaml_config_file(
        os.path.join(os.path.dirname(__file__), 'services.yaml'))

    try:
        import libopenzwave
    except ImportError:
        _LOGGER.error("You are missing required dependency Python Open "
                      "Z-Wave. Please follow instructions at: "
                      "https://home-assistant.io/components/zwave/")
        return False
    from pydispatch import dispatcher
    from openzwave.option import ZWaveOption
    from openzwave.network import ZWaveNetwork
    from openzwave.group import ZWaveGroup

    default_zwave_config_path = os.path.join(os.path.dirname(
        libopenzwave.__file__), 'config')

    # Load configuration
    use_debug = config[DOMAIN].get(CONF_DEBUG)
    autoheal = config[DOMAIN].get(CONF_AUTOHEAL)
    hass.data[DATA_DEVICE_CONFIG] = EntityValues(
        config[DOMAIN][CONF_DEVICE_CONFIG],
        config[DOMAIN][CONF_DEVICE_CONFIG_DOMAIN],
        config[DOMAIN][CONF_DEVICE_CONFIG_GLOB])

    # Setup options
    options = ZWaveOption(
        config[DOMAIN].get(CONF_USB_STICK_PATH),
        user_path=hass.config.config_dir,
        config_path=config[DOMAIN].get(
            CONF_CONFIG_PATH, default_zwave_config_path))

    options.set_console_output(use_debug)
    options.lock()

    NETWORK = ZWaveNetwork(options, autostart=False)

    if use_debug:
        def log_all(signal, value=None):
            """Log all the signals."""
            print("")
            print("SIGNAL *****", signal)
            if value and signal in (ZWaveNetwork.SIGNAL_VALUE_CHANGED,
                                    ZWaveNetwork.SIGNAL_VALUE_ADDED,
                                    ZWaveNetwork.SIGNAL_SCENE_EVENT,
                                    ZWaveNetwork.SIGNAL_NODE_EVENT,
                                    ZWaveNetwork.SIGNAL_AWAKE_NODES_QUERIED,
                                    ZWaveNetwork.SIGNAL_ALL_NODES_QUERIED):
                pprint(_obj_to_dict(value))

            print("")

        dispatcher.connect(log_all, weak=False)

    def value_added(node, value):
        """Called when a value is added to a node on the network."""
        for (component,
             generic_device_class,
             specific_device_class,
             command_class,
             value_type,
             value_genre) in DISCOVERY_COMPONENTS:

            _LOGGER.debug("Component=%s Node_id=%s query start",
                          component, node.node_id)
            if node.generic not in generic_device_class and \
               None not in generic_device_class:
                _LOGGER.debug("node.generic %s not None and in "
                              "generic_device_class %s",
                              node.generic, generic_device_class)
                continue
            if node.specific not in specific_device_class and \
               None not in specific_device_class:
                _LOGGER.debug("node.specific %s is not None and in "
                              "specific_device_class %s", node.specific,
                              specific_device_class)
                continue
            if value.command_class not in command_class and \
               None not in command_class:
                _LOGGER.debug("value.command_class %s is not None "
                              "and in command_class %s",
                              value.command_class, command_class)
                continue
            if value_type != value.type and value_type is not None:
                _LOGGER.debug("value.type %s != value_type %s",
                              value.type, value_type)
                continue
            if value_genre != value.genre and value_genre is not None:
                _LOGGER.debug("value.genre %s != value_genre %s",
                              value.genre, value_genre)
                continue

            # Configure node
            _LOGGER.debug("Adding Node_id=%s Generic_command_class=%s, "
                          "Specific_command_class=%s, "
                          "Command_class=%s, Value type=%s, "
                          "Genre=%s as %s", node.node_id,
                          node.generic, node.specific,
                          value.command_class, value.type,
                          value.genre, component)
            workaround_component = workaround.get_device_component_mapping(
                value)
            if workaround_component and workaround_component != component:
                if workaround_component == workaround.WORKAROUND_IGNORE:
                    _LOGGER.info("Ignoring device %s",
                                 "{}.{}".format(component, object_id(value)))
                    continue
                _LOGGER.debug("Using %s instead of %s",
                              workaround_component, component)
                component = workaround_component

            name = "{}.{}".format(component, object_id(value))
            node_config = hass.data[DATA_DEVICE_CONFIG].get(name)

            if node_config.get(CONF_IGNORED):
                _LOGGER.info("Ignoring device %s", name)
                return

            polling_intensity = convert(
                node_config.get(CONF_POLLING_INTENSITY), int)
            if polling_intensity:
                value.enable_poll(polling_intensity)
            else:
                value.disable_poll()

            discovery.load_platform(hass, component, DOMAIN, {
                const.ATTR_NODE_ID: node.node_id,
                const.ATTR_VALUE_ID: value.value_id,
            }, config)

    def scene_activated(node, scene_id):
        """Called when a scene is activated on any node in the network."""
        hass.bus.fire(const.EVENT_SCENE_ACTIVATED, {
            ATTR_ENTITY_ID: _node_object_id(node),
            const.ATTR_OBJECT_ID: _node_object_id(node),
            const.ATTR_SCENE_ID: scene_id
        })

    def node_event_activated(node, value):
        """Called when a nodeevent is activated on any node in the network."""
        hass.bus.fire(const.EVENT_NODE_EVENT, {
            const.ATTR_OBJECT_ID: _node_object_id(node),
            const.ATTR_BASIC_LEVEL: value
        })

    def network_ready():
        """Called when all awake nodes have been queried."""
        _LOGGER.info("Zwave network is ready for use. All awake nodes"
                     " have been queried. Sleeping nodes will be"
                     " queried when they awake.")
        hass.bus.fire(const.EVENT_NETWORK_READY)

    def network_complete():
        """Called when all nodes on network have been queried."""
        _LOGGER.info("Zwave network is complete. All nodes on the network"
                     " have been queried")
        hass.bus.fire(const.EVENT_NETWORK_COMPLETE)

    dispatcher.connect(
        value_added, ZWaveNetwork.SIGNAL_VALUE_ADDED, weak=False)
    dispatcher.connect(
        scene_activated, ZWaveNetwork.SIGNAL_SCENE_EVENT, weak=False)
    dispatcher.connect(
        node_event_activated, ZWaveNetwork.SIGNAL_NODE_EVENT, weak=False)
    dispatcher.connect(
        network_ready, ZWaveNetwork.SIGNAL_AWAKE_NODES_QUERIED, weak=False)
    dispatcher.connect(
        network_complete, ZWaveNetwork.SIGNAL_ALL_NODES_QUERIED, weak=False)

    def add_node(service):
        """Switch into inclusion mode."""
        _LOGGER.info("Zwave add_node have been initialized.")
        NETWORK.controller.add_node()

    def add_node_secure(service):
        """Switch into secure inclusion mode."""
        _LOGGER.info("Zwave add_node_secure have been initialized.")
        NETWORK.controller.add_node(True)

    def remove_node(service):
        """Switch into exclusion mode."""
        _LOGGER.info("Zwave remove_node have been initialized.")
        NETWORK.controller.remove_node()

    def cancel_command(service):
        """Cancel a running controller command."""
        _LOGGER.info("Cancel running ZWave command.")
        NETWORK.controller.cancel_command()

    def heal_network(service):
        """Heal the network."""
        _LOGGER.info("ZWave heal running.")
        NETWORK.heal()

    def soft_reset(service):
        """Soft reset the controller."""
        _LOGGER.info("Zwave soft_reset have been initialized.")
        NETWORK.controller.soft_reset()

    def test_network(service):
        """Test the network by sending commands to all the nodes."""
        _LOGGER.info("Zwave test_network have been initialized.")
        NETWORK.test()

    def stop_zwave(_service_or_event):
        """Stop Z-Wave network."""
        _LOGGER.info("Stopping ZWave network.")
        NETWORK.stop()
        if hass.state == 'RUNNING':
            hass.bus.fire(const.EVENT_NETWORK_STOP)

    def rename_node(service):
        """Rename a node."""
        state = hass.states.get(service.data.get(ATTR_ENTITY_ID))
        node_id = state.attributes.get(const.ATTR_NODE_ID)
        node = NETWORK.nodes[node_id]
        name = service.data.get(const.ATTR_NAME)
        node.name = name
        _LOGGER.info(
            "Renamed ZWave node %d to %s", node_id, name)

    def set_config_parameter(service):
        """Set a config parameter to a node."""
        node_id = service.data.get(const.ATTR_NODE_ID)
        node = NETWORK.nodes[node_id]
        param = service.data.get(const.ATTR_CONFIG_PARAMETER)
        selection = service.data.get(const.ATTR_CONFIG_VALUE)
        size = service.data.get(const.ATTR_CONFIG_SIZE, 2)
        i = 0
        for value in (
                node.get_values(class_id=const.COMMAND_CLASS_CONFIGURATION)
                .values()):
            if value.index == param and value.type == const.TYPE_LIST:
                _LOGGER.debug('Values for parameter %s: %s', param,
                              value.data_items)
                i = len(value.data_items) - 1
        if i == 0:
            node.set_config_param(param, selection, size)
        else:
            if selection > i:
                _LOGGER.info('Config parameter selection does not exist!'
                             ' Please check zwcfg_[home_id].xml in'
                             ' your homeassistant config directory. '
                             ' Available selections are 0 to %s', i)
                return
            node.set_config_param(param, selection, size)
            _LOGGER.info('Setting config parameter %s on Node %s '
                         'with selection %s and size=%s', param, node_id,
                         selection, size)

    def print_config_parameter(service):
        """Print a config parameter from a node."""
        node_id = service.data.get(const.ATTR_NODE_ID)
        node = NETWORK.nodes[node_id]
        param = service.data.get(const.ATTR_CONFIG_PARAMETER)
        _LOGGER.info("Config parameter %s on Node %s : %s",
                     param, node_id, get_config_value(node, param))

    def set_wakeup(service):
        """Set wake-up interval of a node."""
        node_id = service.data.get(const.ATTR_NODE_ID)
        node = NETWORK.nodes[node_id]
        value = service.data.get(const.ATTR_CONFIG_VALUE)
        if node.can_wake_up():
            for value_id in node.get_values(
                    class_id=const.COMMAND_CLASS_WAKE_UP):
                node.values[value_id].data = value
                _LOGGER.info("Node %s wake-up set to %d", node_id, value)
        else:
            _LOGGER.info("Node %s is not wakeable", node_id)

    def change_association(service):
        """Change an association in the zwave network."""
        association_type = service.data.get(const.ATTR_ASSOCIATION)
        node_id = service.data.get(const.ATTR_NODE_ID)
        target_node_id = service.data.get(const.ATTR_TARGET_NODE_ID)
        group = service.data.get(const.ATTR_GROUP)
        instance = service.data.get(const.ATTR_INSTANCE)

        node = ZWaveGroup(group, NETWORK, node_id)
        if association_type == 'add':
            node.add_association(target_node_id, instance)
            _LOGGER.info("Adding association for node:%s in group:%s "
                         "target node:%s, instance=%s", node_id, group,
                         target_node_id, instance)
        if association_type == 'remove':
            node.remove_association(target_node_id, instance)
            _LOGGER.info("Removing association for node:%s in group:%s "
                         "target node:%s, instance=%s", node_id, group,
                         target_node_id, instance)

    def start_zwave(_service_or_event):
        """Startup Z-Wave network."""
        _LOGGER.info("Starting ZWave network.")
        NETWORK.start()
        hass.bus.fire(const.EVENT_NETWORK_START)

        # Need to be in STATE_AWAKED before talking to nodes.
        # Wait up to NETWORK_READY_WAIT_SECS seconds for the zwave network
        # to be ready.
        for i in range(const.NETWORK_READY_WAIT_SECS):
            _LOGGER.debug(
                "network state: %d %s", NETWORK.state, NETWORK.state_str)
            if NETWORK.state >= NETWORK.STATE_AWAKED:
                _LOGGER.info("zwave ready after %d seconds", i)
                break
            time.sleep(1)
        else:
            _LOGGER.warning(
                "zwave not ready after %d seconds, continuing anyway",
                const.NETWORK_READY_WAIT_SECS)
            _LOGGER.info(
                "final network state: %d %s", NETWORK.state, NETWORK.state_str)

        polling_interval = convert(
            config[DOMAIN].get(CONF_POLLING_INTERVAL), int)
        if polling_interval is not None:
            NETWORK.set_poll_interval(polling_interval, False)

        poll_interval = NETWORK.get_poll_interval()
        _LOGGER.info("zwave polling interval set to %d ms", poll_interval)

        hass.bus.listen_once(EVENT_HOMEASSISTANT_STOP, stop_zwave)

        # Register node services for Z-Wave network
        hass.services.register(DOMAIN, const.SERVICE_ADD_NODE, add_node,
                               descriptions[const.SERVICE_ADD_NODE])
        hass.services.register(DOMAIN, const.SERVICE_ADD_NODE_SECURE,
                               add_node_secure,
                               descriptions[const.SERVICE_ADD_NODE_SECURE])
        hass.services.register(DOMAIN, const.SERVICE_REMOVE_NODE, remove_node,
                               descriptions[const.SERVICE_REMOVE_NODE])
        hass.services.register(DOMAIN, const.SERVICE_CANCEL_COMMAND,
                               cancel_command,
                               descriptions[const.SERVICE_CANCEL_COMMAND])
        hass.services.register(DOMAIN, const.SERVICE_HEAL_NETWORK,
                               heal_network,
                               descriptions[const.SERVICE_HEAL_NETWORK])
        hass.services.register(DOMAIN, const.SERVICE_SOFT_RESET, soft_reset,
                               descriptions[const.SERVICE_SOFT_RESET])
        hass.services.register(DOMAIN, const.SERVICE_TEST_NETWORK,
                               test_network,
                               descriptions[const.SERVICE_TEST_NETWORK])
        hass.services.register(DOMAIN, const.SERVICE_STOP_NETWORK, stop_zwave,
                               descriptions[const.SERVICE_STOP_NETWORK])
        hass.services.register(DOMAIN, const.SERVICE_START_NETWORK,
                               start_zwave,
                               descriptions[const.SERVICE_START_NETWORK])
        hass.services.register(DOMAIN, const.SERVICE_RENAME_NODE, rename_node,
                               descriptions[const.SERVICE_RENAME_NODE],
                               schema=RENAME_NODE_SCHEMA)
        hass.services.register(DOMAIN, const.SERVICE_SET_CONFIG_PARAMETER,
                               set_config_parameter,
                               descriptions[
                                   const.SERVICE_SET_CONFIG_PARAMETER],
                               schema=SET_CONFIG_PARAMETER_SCHEMA)
        hass.services.register(DOMAIN, const.SERVICE_PRINT_CONFIG_PARAMETER,
                               print_config_parameter,
                               descriptions[
                                   const.SERVICE_PRINT_CONFIG_PARAMETER],
                               schema=PRINT_CONFIG_PARAMETER_SCHEMA)
        hass.services.register(DOMAIN, const.SERVICE_CHANGE_ASSOCIATION,
                               change_association,
                               descriptions[
                                   const.SERVICE_CHANGE_ASSOCIATION],
                               schema=CHANGE_ASSOCIATION_SCHEMA)
        hass.services.register(DOMAIN, const.SERVICE_SET_WAKEUP,
                               set_wakeup,
                               descriptions[
                                   const.SERVICE_SET_WAKEUP],
                               schema=SET_WAKEUP_SCHEMA)

    # Setup autoheal
    if autoheal:
        _LOGGER.info("ZWave network autoheal is enabled.")
        track_time_change(hass, heal_network, hour=0, minute=0, second=0)

    hass.bus.listen_once(EVENT_HOMEASSISTANT_START, start_zwave)

    return True


class ZWaveDeviceEntity(Entity):
    """Representation of a Z-Wave node entity."""

    def __init__(self, value, domain):
        """Initialize the z-Wave device."""
        # pylint: disable=import-error
        from openzwave.network import ZWaveNetwork
        from pydispatch import dispatcher
        self._value = value
        self.entity_id = "{}.{}".format(domain, self._object_id())
        self._battery_level = None
        self._location = None
        self._wakeup = None
        self._power = None

        dispatcher.connect(
            self.network_value_changed, ZWaveNetwork.SIGNAL_VALUE_CHANGED)

    def network_value_changed(self, value):
        """Called when a value has changed on the network."""
        if self._value.value_id == value.value_id or \
           self._value.node == value.node:
            _LOGGER.debug('Value changed for label %s', self._value.label)
            self.value_changed(value)

    def value_changed(self, value):
        """Called when a value for this entity's node has changed."""
        self._update_common_properties()
        self.update_properties()
        self.schedule_update_ha_state()

    def _update_common_properties(self):
        """Update properties common to all zwave devices."""
        self._battery_level = self._value.node.get_battery_level()
        self._location = self._value.node.location
        self._wakeup = self.get_value(class_id=const.COMMAND_CLASS_WAKE_UP, member='data')
        self._power = self.get_value(
            class_id=const.COMMAND_CLASS_SENSOR_MULTILEVEL, label=['Power'], member='data')

    def _value_handler(self, method=None, class_id=None, index=None,
                       label=None, data=None, member=None, **kwargs):
        """Get the values for a given command_class with arguments."""
        if class_id is not None:
            kwargs[CLASS_ID] = class_id
        _LOGGER.debug('method=%s, class_id=%s, index=%s, label=%s, data=%s,'
                      ' member=%s, kwargs=%s',
                      method, class_id, index, label, data, member, kwargs)
        values = self._value.node.get_values(**kwargs).values()
        _LOGGER.debug('values=%s', values)
        results = None
        if not values:
            return None
        for value in values:
            if index is not None and value.index != index:
                continue
            if label is not None:
<<<<<<< HEAD
                label_found = False 
=======
                label_found = False
>>>>>>> ba305ee7
                for entry in label:
                    if value.label == entry:
                        label_found = True
                        break
                if not label_found:
                    continue
            if method == 'set':
                value.data = data
                return
            if data is not None and value.data != data:
                continue
            if member is not None:
                results = getattr(value, member)
            else:
                results = value
            break
        _LOGGER.debug('final result=%s', results)
        return results

    def get_value(self, **kwargs):
        """Simplifyer to get values."""
        return self._value_handler(method='get', **kwargs)

    def set_value(self, **kwargs):
        """Simplifyer to set a value."""
        return self._value_handler(method='set', **kwargs)

    def update_properties(self):
        """Callback on data changes for node values."""
        pass

    @property
    def should_poll(self):
        """No polling needed."""
        return False

    @property
    def unique_id(self):
        """Return an unique ID."""
        return "ZWAVE-{}-{}".format(self._value.node.node_id,
                                    self._value.object_id)

    @property
    def name(self):
        """Return the name of the device."""
        return _value_name(self._value)

    def _object_id(self):
        """Return the object_id of the device value.

        The object_id contains node_id and value instance id to not collide
        with other entity_ids.
        """
        return object_id(self._value)

    @property
    def device_state_attributes(self):
        """Return the device specific state attributes."""
        attrs = {
            const.ATTR_NODE_ID: self._value.node.node_id,
        }

        if self._battery_level is not None:
            print(self._battery_level)
            attrs[ATTR_BATTERY_LEVEL] = self._battery_level

        if self._location:
            print(self._location)
            attrs[ATTR_LOCATION] = self._location

        if self._wakeup is not None:
            print(self._wakeup)
            attrs[ATTR_WAKEUP] = self._wakeup

        if self._power is not None:
            print(self._power)
            attrs[ATTR_POWER] = round(self._power, 2)

        return attrs<|MERGE_RESOLUTION|>--- conflicted
+++ resolved
@@ -14,12 +14,7 @@
 from homeassistant.helpers import discovery
 from homeassistant.const import (
     ATTR_BATTERY_LEVEL, ATTR_LOCATION, ATTR_ENTITY_ID, ATTR_WAKEUP,
-<<<<<<< HEAD
-    CONF_CUSTOMIZE, EVENT_HOMEASSISTANT_START, EVENT_HOMEASSISTANT_STOP,
-    CONF_ENTITY_ID, ATTR_POWER)
-=======
-    EVENT_HOMEASSISTANT_START, EVENT_HOMEASSISTANT_STOP)
->>>>>>> ba305ee7
+    EVENT_HOMEASSISTANT_START, EVENT_HOMEASSISTANT_STOP, ATTR_POWER)
 from homeassistant.helpers.entity import Entity
 from homeassistant.helpers.entity_values import EntityValues
 from homeassistant.helpers.event import track_time_change
@@ -263,8 +258,6 @@
     return None
 
 
-<<<<<<< HEAD
-=======
 def _get_wakeup(node, tries=5):
     """Return wakeup interval of the node or None if node is not wakable."""
     try:
@@ -281,7 +274,6 @@
     return None
 
 
->>>>>>> ba305ee7
 # pylint: disable=R0914
 def setup(hass, config):
     """Setup Z-Wave.
@@ -730,11 +722,7 @@
             if index is not None and value.index != index:
                 continue
             if label is not None:
-<<<<<<< HEAD
-                label_found = False 
-=======
                 label_found = False
->>>>>>> ba305ee7
                 for entry in label:
                     if value.label == entry:
                         label_found = True
