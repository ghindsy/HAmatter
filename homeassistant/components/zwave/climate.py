"""Support for Z-Wave climate devices."""
# Because we do not compile openzwave on CI
import logging

from homeassistant.components.climate import ClimateDevice
from homeassistant.components.climate.const import (
    CURRENT_HVAC_COOL,
    CURRENT_HVAC_FAN,
    CURRENT_HVAC_HEAT,
    CURRENT_HVAC_IDLE,
    CURRENT_HVAC_OFF,
    DOMAIN,
    HVAC_MODE_AUTO,
    HVAC_MODE_COOL,
    HVAC_MODE_HEAT,
    HVAC_MODE_HEAT_COOL,
    HVAC_MODE_DRY,
    HVAC_MODE_FAN_ONLY,
    HVAC_MODE_OFF,
    PRESET_BOOST,
    PRESET_NONE,
    SUPPORT_AUX_HEAT,
    SUPPORT_FAN_MODE,
    SUPPORT_SWING_MODE,
    SUPPORT_TARGET_TEMPERATURE,
    SUPPORT_PRESET_MODE,
)
from homeassistant.const import ATTR_TEMPERATURE, TEMP_CELSIUS, TEMP_FAHRENHEIT
from homeassistant.core import callback
from homeassistant.helpers.dispatcher import async_dispatcher_connect

from . import ZWaveDeviceEntity

_LOGGER = logging.getLogger(__name__)

CONF_NAME = "name"
DEFAULT_NAME = "Z-Wave Climate"

REMOTEC = 0x5254
REMOTEC_ZXT_120 = 0x8377
REMOTEC_ZXT_120_THERMOSTAT = (REMOTEC, REMOTEC_ZXT_120)
ATTR_OPERATING_STATE = "operating_state"
<<<<<<< HEAD
ATTR_FAN_STATE = "fan_state"
AUX_HEAT_ZWAVE_MODE = "Aux Heat"
=======
ATTR_FAN_ACTION = "fan_action"

>>>>>>> e24d3f15

# Device is in manufacturer specific mode (e.g. setting the valve manually)
PRESET_MANUFACTURER_SPECIFIC = "Manufacturer Specific"

WORKAROUND_ZXT_120 = "zxt_120"

DEVICE_MAPPINGS = {REMOTEC_ZXT_120_THERMOSTAT: WORKAROUND_ZXT_120}

HVAC_STATE_MAPPINGS = {
    "off": HVAC_MODE_OFF,
    "heat": HVAC_MODE_HEAT,
    "heat mode": HVAC_MODE_HEAT,
    "heat (default)": HVAC_MODE_HEAT,
    "furnace": HVAC_MODE_HEAT,
    "fan only": HVAC_MODE_FAN_ONLY,
    "dry air": HVAC_MODE_DRY,
    "moist air": HVAC_MODE_DRY,
    "cool": HVAC_MODE_COOL,
    "heat_cool": HVAC_MODE_HEAT_COOL,
    "auto": HVAC_MODE_HEAT_COOL,
    "auto changeover": HVAC_MODE_HEAT_COOL,
}

HVAC_CURRENT_MAPPINGS = {
    "idle": CURRENT_HVAC_IDLE,
    "heat": CURRENT_HVAC_HEAT,
    "pending heat": CURRENT_HVAC_IDLE,
    "heating": CURRENT_HVAC_HEAT,
    "cool": CURRENT_HVAC_COOL,
    "pending cool": CURRENT_HVAC_IDLE,
    "cooling": CURRENT_HVAC_COOL,
    "fan only": CURRENT_HVAC_FAN,
    "vent / economiser": CURRENT_HVAC_FAN,
    "off": CURRENT_HVAC_OFF,
}

PRESET_MAPPINGS = {
    "full power": PRESET_BOOST,
    "manufacturer specific": PRESET_MANUFACTURER_SPECIFIC,
}

DEFAULT_HVAC_MODES = [
    HVAC_MODE_HEAT_COOL,
    HVAC_MODE_HEAT,
    HVAC_MODE_COOL,
    HVAC_MODE_FAN_ONLY,
    HVAC_MODE_DRY,
    HVAC_MODE_OFF,
    HVAC_MODE_AUTO,
]


async def async_setup_platform(hass, config, async_add_entities, discovery_info=None):
    """Old method of setting up Z-Wave climate devices."""
    pass


async def async_setup_entry(hass, config_entry, async_add_entities):
    """Set up Z-Wave Climate device from Config Entry."""

    @callback
    def async_add_climate(climate):
        """Add Z-Wave Climate Device."""
        async_add_entities([climate])

    async_dispatcher_connect(hass, "zwave_new_climate", async_add_climate)


def get_device(hass, values, **kwargs):
    """Create Z-Wave entity device."""
    temp_unit = hass.config.units.temperature_unit
    return ZWaveClimate(values, temp_unit)


class ZWaveClimate(ZWaveDeviceEntity, ClimateDevice):
    """Representation of a Z-Wave Climate device."""

    def __init__(self, values, temp_unit):
        """Initialize the Z-Wave climate device."""
        ZWaveDeviceEntity.__init__(self, values, DOMAIN)
        self._target_temperature = None
        self._current_temperature = None
        self._hvac_action = None
        self._hvac_list = None  # [zwave_mode]
        self._hvac_mapping = None  # {ha_mode:zwave_mode}
        self._hvac_mode = None  # ha_mode
        self._aux_heat = None
        self._default_hvac_mode = None  # ha_mode
        self._preset_mapping = None  # {ha_mode:zwave_mode}
        self._preset_list = None  # [zwave_mode]
        self._preset_mode = None  # ha_mode if exists, else zwave_mode
        self._current_fan_mode = None
        self._fan_modes = None
        self._fan_action = None
        self._current_swing_mode = None
        self._swing_modes = None
        self._unit = temp_unit
        _LOGGER.debug("temp_unit is %s", self._unit)
        self._zxt_120 = None
        # Make sure that we have values for the key before converting to int
        if self.node.manufacturer_id.strip() and self.node.product_id.strip():
            specific_sensor_key = (
                int(self.node.manufacturer_id, 16),
                int(self.node.product_id, 16),
            )
            if specific_sensor_key in DEVICE_MAPPINGS:
                if DEVICE_MAPPINGS[specific_sensor_key] == WORKAROUND_ZXT_120:
                    _LOGGER.debug("Remotec ZXT-120 Zwave Thermostat workaround")
                    self._zxt_120 = 1
        self.update_properties()

    @property
    def supported_features(self):
        """Return the list of supported features."""
        support = SUPPORT_TARGET_TEMPERATURE
        if self.values.fan_mode:
            support |= SUPPORT_FAN_MODE
        if self._zxt_120 == 1 and self.values.zxt_120_swing_mode:
            support |= SUPPORT_SWING_MODE
        if self._aux_heat:
            support |= SUPPORT_AUX_HEAT
        if self._preset_list:
            support |= SUPPORT_PRESET_MODE
        return support

    def update_properties(self):
        """Handle the data changes for node values."""
        # Operation Mode
        if self.values.mode:
            self._hvac_list = []
            self._hvac_mapping = {}
            self._preset_list = []
            self._preset_mapping = {}

            mode_list = self.values.mode.data_items
            if mode_list:
                for mode in mode_list:
                    ha_mode = HVAC_STATE_MAPPINGS.get(str(mode).lower())
                    ha_preset = PRESET_MAPPINGS.get(str(mode).lower())
                    if mode == AUX_HEAT_ZWAVE_MODE:
                        # Aux Heat should not be included in any mapping
                        self._aux_heat = True
                    elif ha_mode and ha_mode not in self._hvac_mapping:
                        self._hvac_mapping[ha_mode] = mode
                        self._hvac_list.append(ha_mode)
                    elif ha_preset and ha_preset not in self._preset_mapping:
                        self._preset_mapping[ha_preset] = mode
                        self._preset_list.append(ha_preset)
                    else:
                        # If nothing matches
                        self._preset_list.append(mode)

            # Default operation mode
            for mode in DEFAULT_HVAC_MODES:
                if mode in self._hvac_mapping.keys():
                    self._default_hvac_mode = mode
                    break

            if self._preset_list:
                # Presets are supported
                self._preset_list.append(PRESET_NONE)

            current_mode = self.values.mode.data
            _LOGGER.debug("current_mode=%s", current_mode)
            _hvac_temp = next(
                (
                    key
                    for key, value in self._hvac_mapping.items()
                    if value == current_mode
                ),
                None,
            )

            if _hvac_temp is None:
                # The current mode is not a hvac mode
                if (
                    "heat" in current_mode.lower()
                    and HVAC_MODE_HEAT in self._hvac_mapping.keys()
                ):
                    # The current preset modes maps to HVAC_MODE_HEAT
                    _LOGGER.debug("Mapped to HEAT")
                    self._hvac_mode = HVAC_MODE_HEAT
                elif (
                    "cool" in current_mode.lower()
                    and HVAC_MODE_COOL in self._hvac_mapping.keys()
                ):
                    # The current preset modes maps to HVAC_MODE_COOL
                    _LOGGER.debug("Mapped to COOL")
                    self._hvac_mode = HVAC_MODE_COOL
                else:
                    # The current preset modes maps to self._default_hvac_mode
                    _LOGGER.debug("Mapped to DEFAULT")
                    self._hvac_mode = self._default_hvac_mode
                self._preset_mode = next(
                    (
                        key
                        for key, value in self._preset_mapping.items()
                        if value == current_mode
                    ),
                    current_mode,
                )
            else:
                # The current mode is a hvac mode
                self._hvac_mode = _hvac_temp
                self._preset_mode = PRESET_NONE

        _LOGGER.debug("self._hvac_mapping=%s", self._hvac_mapping)
        _LOGGER.debug("self._hvac_list=%s", self._hvac_list)
        _LOGGER.debug("self._hvac_mode=%s", self._hvac_mode)
        _LOGGER.debug("self._default_hvac_mode=%s", self._default_hvac_mode)
        _LOGGER.debug("self._hvac_action=%s", self._hvac_action)
        _LOGGER.debug("self._aux_heat=%s", self._aux_heat)
        _LOGGER.debug("self._preset_mapping=%s", self._preset_mapping)
        _LOGGER.debug("self._preset_list=%s", self._preset_list)
        _LOGGER.debug("self._preset_mode=%s", self._preset_mode)

        # Current Temp
        if self.values.temperature:
            self._current_temperature = self.values.temperature.data
            device_unit = self.values.temperature.units
            if device_unit is not None:
                self._unit = device_unit

        # Fan Mode
        if self.values.fan_mode:
            self._current_fan_mode = self.values.fan_mode.data
            fan_modes = self.values.fan_mode.data_items
            if fan_modes:
                self._fan_modes = list(fan_modes)
        _LOGGER.debug("self._fan_modes=%s", self._fan_modes)
        _LOGGER.debug("self._current_fan_mode=%s", self._current_fan_mode)
        # Swing mode
        if self._zxt_120 == 1:
            if self.values.zxt_120_swing_mode:
                self._current_swing_mode = self.values.zxt_120_swing_mode.data
                swing_modes = self.values.zxt_120_swing_mode.data_items
                if swing_modes:
                    self._swing_modes = list(swing_modes)
            _LOGGER.debug("self._swing_modes=%s", self._swing_modes)
            _LOGGER.debug("self._current_swing_mode=%s", self._current_swing_mode)
        # Set point
        if self.values.primary.data == 0:
            _LOGGER.debug(
                "Setpoint is 0, setting default to " "current_temperature=%s",
                self._current_temperature,
            )
            if self._current_temperature is not None:
                self._target_temperature = round((float(self._current_temperature)), 1)
        else:
            self._target_temperature = round((float(self.values.primary.data)), 1)

        # Operating state
        if self.values.operating_state:
            mode = self.values.operating_state.data
            self._hvac_action = HVAC_CURRENT_MAPPINGS.get(str(mode).lower(), mode)

        # Fan operating state
        if self.values.fan_action:
            self._fan_action = self.values.fan_action.data

    @property
    def fan_mode(self):
        """Return the fan speed set."""
        return self._current_fan_mode

    @property
    def fan_modes(self):
        """Return a list of available fan modes."""
        return self._fan_modes

    @property
    def swing_mode(self):
        """Return the swing mode set."""
        return self._current_swing_mode

    @property
    def swing_modes(self):
        """Return a list of available swing modes."""
        return self._swing_modes

    @property
    def temperature_unit(self):
        """Return the unit of measurement."""
        if self._unit == "C":
            return TEMP_CELSIUS
        if self._unit == "F":
            return TEMP_FAHRENHEIT
        return self._unit

    @property
    def current_temperature(self):
        """Return the current temperature."""
        return self._current_temperature

    @property
    def hvac_mode(self):
        """Return hvac operation ie. heat, cool mode.

        Need to be one of HVAC_MODE_*.
        """
        if self.values.mode:
            return self._hvac_mode
        return self._default_hvac_mode

    @property
    def hvac_modes(self):
        """Return the list of available hvac operation modes.

        Need to be a subset of HVAC_MODES.
        """
        if self.values.mode:
            return self._hvac_list
        return []

    @property
    def hvac_action(self):
        """Return the current running hvac operation if supported.

        Need to be one of CURRENT_HVAC_*.
        """
        return self._hvac_action

    @property
    def is_aux_heat(self):
        """Return true if aux heater."""
        if not self._aux_heat:
            return None
        elif self.values.mode.data == AUX_HEAT_ZWAVE_MODE:
            return True
        else:
            return False

    @property
    def preset_mode(self):
        """Return preset operation ie. eco, away.

        Need to be one of PRESET_*.
        """
        if self.values.mode:
            return self._preset_mode
        return PRESET_NONE

    @property
    def preset_modes(self):
        """Return the list of available preset operation modes.

        Need to be a subset of PRESET_MODES.
        """
        if self.values.mode:
            return self._preset_list
        return []

    @property
    def target_temperature(self):
        """Return the temperature we try to reach."""
        return self._target_temperature

    def set_temperature(self, **kwargs):
        """Set new target temperature."""
        _LOGGER.debug("Set temperature to %s", kwargs.get(ATTR_TEMPERATURE))
        if kwargs.get(ATTR_TEMPERATURE) is None:
            return
        self.values.primary.data = kwargs.get(ATTR_TEMPERATURE)

    def set_fan_mode(self, fan_mode):
        """Set new target fan mode."""
        _LOGGER.debug("Set fan mode to %s", fan_mode)
        if not self.values.fan_mode:
            return
        self.values.fan_mode.data = fan_mode

    def set_hvac_mode(self, hvac_mode):
        """Set new target hvac mode."""
        _LOGGER.debug("Set hvac_mode to %s", hvac_mode)
        if not self.values.mode:
            return
        operation_mode = self._hvac_mapping.get(hvac_mode)
        _LOGGER.debug("Set operation_mode to %s", operation_mode)
        self.values.mode.data = operation_mode

    def turn_aux_heat_on(self):
        """Turn auxillary heater on."""
        if not self._aux_heat:
            return
        operation_mode = AUX_HEAT_ZWAVE_MODE
        _LOGGER.debug("Aux heat on. Set operation mode to %s", operation_mode)
        self.values.mode.data = operation_mode

    def turn_aux_heat_off(self):
        """Turn auxillary heater off."""
        if not self._aux_heat:
            return
        if HVAC_MODE_HEAT in self._hvac_mapping:
            operation_mode = self._hvac_mapping.get(HVAC_MODE_HEAT)
        else:
            operation_mode = self._hvac_mapping.get(HVAC_MODE_OFF)
        _LOGGER.debug("Aux heat off. Set operation mode to %s", operation_mode)
        self.values.mode.data = operation_mode

    def set_preset_mode(self, preset_mode):
        """Set new target preset mode."""
        _LOGGER.debug("Set preset_mode to %s", preset_mode)
        if not self.values.mode:
            return
        if preset_mode == PRESET_NONE:
            # Activate the current hvac mode
            self.update_properties()
            operation_mode = self._hvac_mapping.get(self.hvac_mode)
            _LOGGER.debug("Set operation_mode to %s", operation_mode)
            self.values.mode.data = operation_mode
        else:
            operation_mode = self._preset_mapping.get(preset_mode, preset_mode)
            _LOGGER.debug("Set operation_mode to %s", operation_mode)
            self.values.mode.data = operation_mode

    def set_swing_mode(self, swing_mode):
        """Set new target swing mode."""
        _LOGGER.debug("Set swing_mode to %s", swing_mode)
        if self._zxt_120 == 1:
            if self.values.zxt_120_swing_mode:
                self.values.zxt_120_swing_mode.data = swing_mode

    @property
    def device_state_attributes(self):
        """Return the optional state attributes."""
        data = super().device_state_attributes
        if self._fan_action:
            data[ATTR_FAN_ACTION] = self._fan_action
        return data<|MERGE_RESOLUTION|>--- conflicted
+++ resolved
@@ -40,13 +40,9 @@
 REMOTEC_ZXT_120 = 0x8377
 REMOTEC_ZXT_120_THERMOSTAT = (REMOTEC, REMOTEC_ZXT_120)
 ATTR_OPERATING_STATE = "operating_state"
-<<<<<<< HEAD
 ATTR_FAN_STATE = "fan_state"
+ATTR_FAN_ACTION = "fan_action"
 AUX_HEAT_ZWAVE_MODE = "Aux Heat"
-=======
-ATTR_FAN_ACTION = "fan_action"
-
->>>>>>> e24d3f15
 
 # Device is in manufacturer specific mode (e.g. setting the valve manually)
 PRESET_MANUFACTURER_SPECIFIC = "Manufacturer Specific"
