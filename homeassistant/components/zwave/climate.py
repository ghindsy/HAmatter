"""Support for Z-Wave climate devices."""
# Because we do not compile openzwave on CI
import logging
from typing import Optional, Tuple

from typing import Optional

from homeassistant.components.climate import ClimateDevice
from homeassistant.components.climate.const import (
    ATTR_TARGET_TEMP_HIGH,
    ATTR_TARGET_TEMP_LOW,
    CURRENT_HVAC_COOL,
    CURRENT_HVAC_FAN,
    CURRENT_HVAC_HEAT,
    CURRENT_HVAC_IDLE,
    CURRENT_HVAC_OFF,
    DOMAIN,
    HVAC_MODE_AUTO,
    HVAC_MODE_COOL,
    HVAC_MODE_DRY,
    HVAC_MODE_FAN_ONLY,
    HVAC_MODE_HEAT,
    HVAC_MODE_HEAT_COOL,
    HVAC_MODE_OFF,
    PRESET_AWAY,
    PRESET_BOOST,
    PRESET_NONE,
    SUPPORT_AUX_HEAT,
    SUPPORT_FAN_MODE,
    SUPPORT_PRESET_MODE,
    SUPPORT_SWING_MODE,
    SUPPORT_TARGET_TEMPERATURE,
    SUPPORT_TARGET_TEMPERATURE_RANGE,
<<<<<<< HEAD
    SUPPORT_PRESET_MODE,
    ATTR_TARGET_TEMP_LOW,
    ATTR_TARGET_TEMP_HIGH,
=======
>>>>>>> 50714fbe
)
from homeassistant.const import ATTR_TEMPERATURE, TEMP_CELSIUS, TEMP_FAHRENHEIT
from homeassistant.core import callback
from homeassistant.helpers.dispatcher import async_dispatcher_connect

<<<<<<< HEAD

from . import ZWaveDeviceEntity
=======
from . import ZWaveDeviceEntity, const
>>>>>>> 50714fbe

_LOGGER = logging.getLogger(__name__)

CONF_NAME = "name"
DEFAULT_NAME = "Z-Wave Climate"

REMOTEC = 0x5254
REMOTEC_ZXT_120 = 0x8377
REMOTEC_ZXT_120_THERMOSTAT = (REMOTEC, REMOTEC_ZXT_120)
ATTR_OPERATING_STATE = "operating_state"
ATTR_FAN_STATE = "fan_state"
ATTR_FAN_ACTION = "fan_action"
AUX_HEAT_ZWAVE_MODE = "Aux Heat"

# Device is in manufacturer specific mode (e.g. setting the valve manually)
PRESET_MANUFACTURER_SPECIFIC = "Manufacturer Specific"

WORKAROUND_ZXT_120 = "zxt_120"

DEVICE_MAPPINGS = {REMOTEC_ZXT_120_THERMOSTAT: WORKAROUND_ZXT_120}

HVAC_STATE_MAPPINGS = {
    "off": HVAC_MODE_OFF,
    "heat": HVAC_MODE_HEAT,
    "heat mode": HVAC_MODE_HEAT,
    "heat (default)": HVAC_MODE_HEAT,
    "furnace": HVAC_MODE_HEAT,
    "fan only": HVAC_MODE_FAN_ONLY,
    "dry air": HVAC_MODE_DRY,
    "moist air": HVAC_MODE_DRY,
    "cool": HVAC_MODE_COOL,
    "heat_cool": HVAC_MODE_HEAT_COOL,
    "auto": HVAC_MODE_HEAT_COOL,
    "auto changeover": HVAC_MODE_HEAT_COOL,
}

MODE_SETPOINT_MAPPINGS = {
    "off": (),
    "heat": ("setpoint_heating",),
    "cool": ("setpoint_cooling",),
    "auto": ("setpoint_heating", "setpoint_cooling"),
    "aux heat": ("setpoint_heating",),
    "furnace": ("setpoint_furnace",),
    "dry air": ("setpoint_dry_air",),
    "moist air": ("setpoint_moist_air",),
    "auto changeover": ("setpoint_auto_changeover",),
    "heat econ": ("setpoint_eco_heating",),
    "cool econ": ("setpoint_eco_cooling",),
    "away": ("setpoint_away_heating", "setpoint_away_cooling"),
    "full power": ("setpoint_full_power",),
    # aliases found in xml configs
    "comfort": ("setpoint_heating",),
    "heat mode": ("setpoint_heating",),
    "heat (default)": ("setpoint_heating",),
    "dry floor": ("setpoint_dry_air",),
    "heat eco": ("setpoint_eco_heating",),
    "energy saving": ("setpoint_eco_heating",),
    "energy heat": ("setpoint_eco_heating",),
    "vacation": ("setpoint_away_heating", "setpoint_away_cooling"),
    # for tests
    "heat_cool": ("setpoint_heating", "setpoint_cooling"),
}

HVAC_CURRENT_MAPPINGS = {
    "idle": CURRENT_HVAC_IDLE,
    "heat": CURRENT_HVAC_HEAT,
    "pending heat": CURRENT_HVAC_IDLE,
    "heating": CURRENT_HVAC_HEAT,
    "cool": CURRENT_HVAC_COOL,
    "pending cool": CURRENT_HVAC_IDLE,
    "cooling": CURRENT_HVAC_COOL,
    "fan only": CURRENT_HVAC_FAN,
    "vent / economiser": CURRENT_HVAC_FAN,
    "off": CURRENT_HVAC_OFF,
}

PRESET_MAPPINGS = {
    "away": PRESET_AWAY,
    "full power": PRESET_BOOST,
    "manufacturer specific": PRESET_MANUFACTURER_SPECIFIC,
}

DEFAULT_HVAC_MODES = [
    HVAC_MODE_HEAT_COOL,
    HVAC_MODE_HEAT,
    HVAC_MODE_COOL,
    HVAC_MODE_FAN_ONLY,
    HVAC_MODE_DRY,
    HVAC_MODE_OFF,
    HVAC_MODE_AUTO,
]


async def async_setup_platform(hass, config, async_add_entities, discovery_info=None):
    """Old method of setting up Z-Wave climate devices."""
    pass


async def async_setup_entry(hass, config_entry, async_add_entities):
    """Set up Z-Wave Climate device from Config Entry."""

    @callback
    def async_add_climate(climate):
        """Add Z-Wave Climate Device."""
        async_add_entities([climate])

    async_dispatcher_connect(hass, "zwave_new_climate", async_add_climate)


def get_device(hass, values, **kwargs):
    """Create Z-Wave entity device."""
    temp_unit = hass.config.units.temperature_unit
    if values.primary.command_class == const.COMMAND_CLASS_THERMOSTAT_SETPOINT:
        return ZWaveClimateSingleSetpoint(values, temp_unit)
    if values.primary.command_class == const.COMMAND_CLASS_THERMOSTAT_MODE:
        return ZWaveClimateMultipleSetpoint(values, temp_unit)
    return None


class ZWaveClimateBase(ZWaveDeviceEntity, ClimateDevice):
    """Representation of a Z-Wave Climate device."""

    def __init__(self, values, temp_unit):
        """Initialize the Z-Wave climate device."""
        ZWaveDeviceEntity.__init__(self, values, DOMAIN)
        self._target_temperature = None
        self._target_temperature_range = (None, None)
        self._current_temperature = None
        self._hvac_action = None
        self._hvac_list = None  # [zwave_mode]
        self._hvac_mapping = None  # {ha_mode:zwave_mode}
        self._hvac_mode = None  # ha_mode
        self._aux_heat = None
        self._default_hvac_mode = None  # ha_mode
        self._preset_mapping = None  # {ha_mode:zwave_mode}
        self._preset_list = None  # [zwave_mode]
        self._preset_mode = None  # ha_mode if exists, else zwave_mode
        self._current_fan_mode = None
        self._fan_modes = None
        self._fan_action = None
        self._current_swing_mode = None
        self._swing_modes = None
        self._unit = temp_unit
        _LOGGER.debug("temp_unit is %s", self._unit)
        self._zxt_120 = None
        # Make sure that we have values for the key before converting to int
        if self.node.manufacturer_id.strip() and self.node.product_id.strip():
            specific_sensor_key = (
                int(self.node.manufacturer_id, 16),
                int(self.node.product_id, 16),
            )
            if specific_sensor_key in DEVICE_MAPPINGS:
                if DEVICE_MAPPINGS[specific_sensor_key] == WORKAROUND_ZXT_120:
                    _LOGGER.debug("Remotec ZXT-120 Zwave Thermostat workaround")
                    self._zxt_120 = 1
        self.update_properties()

<<<<<<< HEAD
    def _current_mode_setpoints(self):
        current_mode = str(self.values.primary.data).lower()
        setpoints_names = MODE_SETPOINT_MAPPINGS.get(current_mode, ())
        return tuple(getattr(self.values, name, None) for name in setpoints_names)
=======
    def _mode(self) -> None:
        """Return thermostat mode Z-Wave value."""
        raise NotImplementedError()

    def _current_mode_setpoints(self) -> Tuple:
        """Return a tuple of current setpoint Z-Wave value(s)."""
        raise NotImplementedError()
>>>>>>> 50714fbe

    @property
    def supported_features(self):
        """Return the list of supported features."""
        support = SUPPORT_TARGET_TEMPERATURE
<<<<<<< HEAD
        if HVAC_MODE_HEAT_COOL in self._hvac_list:
            support |= SUPPORT_TARGET_TEMPERATURE_RANGE
        if PRESET_AWAY in self._preset_list:
=======
        if self._hvac_list and HVAC_MODE_HEAT_COOL in self._hvac_list:
            support |= SUPPORT_TARGET_TEMPERATURE_RANGE
        if self._preset_list and PRESET_AWAY in self._preset_list:
>>>>>>> 50714fbe
            support |= SUPPORT_TARGET_TEMPERATURE_RANGE

        if self.values.fan_mode:
            support |= SUPPORT_FAN_MODE
        if self._zxt_120 == 1 and self.values.zxt_120_swing_mode:
            support |= SUPPORT_SWING_MODE
        if self._aux_heat:
            support |= SUPPORT_AUX_HEAT
        if self._preset_list:
            support |= SUPPORT_PRESET_MODE
        return support

    def update_properties(self):
        """Handle the data changes for node values."""
        # Operation Mode
        self._update_operation_mode()

        # Current Temp
        self._update_current_temp()

        # Fan Mode
        self._update_fan_mode()

        # Swing mode
        self._update_swing_mode()

        # Set point
        self._update_target_temp()

        # Operating state
        self._update_operating_state()

        # Fan operating state
        self._update_fan_state()

    def _update_operation_mode(self):
        """Update hvac and preset modes."""
<<<<<<< HEAD
        if self.values.primary:
=======
        if self._mode():
>>>>>>> 50714fbe
            self._hvac_list = []
            self._hvac_mapping = {}
            self._preset_list = []
            self._preset_mapping = {}

<<<<<<< HEAD
            mode_list = self.values.primary.data_items
=======
            mode_list = self._mode().data_items
>>>>>>> 50714fbe
            if mode_list:
                for mode in mode_list:
                    ha_mode = HVAC_STATE_MAPPINGS.get(str(mode).lower())
                    ha_preset = PRESET_MAPPINGS.get(str(mode).lower())
                    if mode == AUX_HEAT_ZWAVE_MODE:
                        # Aux Heat should not be included in any mapping
                        self._aux_heat = True
                    elif ha_mode and ha_mode not in self._hvac_mapping:
                        self._hvac_mapping[ha_mode] = mode
                        self._hvac_list.append(ha_mode)
                    elif ha_preset and ha_preset not in self._preset_mapping:
                        self._preset_mapping[ha_preset] = mode
                        self._preset_list.append(ha_preset)
                    else:
                        # If nothing matches
                        self._preset_list.append(mode)

            # Default operation mode
            for mode in DEFAULT_HVAC_MODES:
                if mode in self._hvac_mapping.keys():
                    self._default_hvac_mode = mode
                    break

            if self._preset_list:
                # Presets are supported
                self._preset_list.append(PRESET_NONE)

<<<<<<< HEAD
            current_mode = self.values.primary.data
=======
            current_mode = self._mode().data
>>>>>>> 50714fbe
            _LOGGER.debug("current_mode=%s", current_mode)
            _hvac_temp = next(
                (
                    key
                    for key, value in self._hvac_mapping.items()
                    if value == current_mode
                ),
                None,
            )

            if _hvac_temp is None:
                # The current mode is not a hvac mode
                if (
                    "heat" in current_mode.lower()
                    and HVAC_MODE_HEAT in self._hvac_mapping.keys()
                ):
                    # The current preset modes maps to HVAC_MODE_HEAT
                    _LOGGER.debug("Mapped to HEAT")
                    self._hvac_mode = HVAC_MODE_HEAT
                elif (
                    "cool" in current_mode.lower()
                    and HVAC_MODE_COOL in self._hvac_mapping.keys()
                ):
                    # The current preset modes maps to HVAC_MODE_COOL
                    _LOGGER.debug("Mapped to COOL")
                    self._hvac_mode = HVAC_MODE_COOL
                else:
                    # The current preset modes maps to self._default_hvac_mode
                    _LOGGER.debug("Mapped to DEFAULT")
                    self._hvac_mode = self._default_hvac_mode
                self._preset_mode = next(
                    (
                        key
                        for key, value in self._preset_mapping.items()
                        if value == current_mode
                    ),
                    current_mode,
                )
            else:
                # The current mode is a hvac mode
                self._hvac_mode = _hvac_temp
                self._preset_mode = PRESET_NONE

        _LOGGER.debug("self._hvac_mapping=%s", self._hvac_mapping)
        _LOGGER.debug("self._hvac_list=%s", self._hvac_list)
        _LOGGER.debug("self._hvac_mode=%s", self._hvac_mode)
        _LOGGER.debug("self._default_hvac_mode=%s", self._default_hvac_mode)
        _LOGGER.debug("self._hvac_action=%s", self._hvac_action)
        _LOGGER.debug("self._aux_heat=%s", self._aux_heat)
        _LOGGER.debug("self._preset_mapping=%s", self._preset_mapping)
        _LOGGER.debug("self._preset_list=%s", self._preset_list)
        _LOGGER.debug("self._preset_mode=%s", self._preset_mode)

    def _update_current_temp(self):
        """Update current temperature."""
        if self.values.temperature:
            self._current_temperature = self.values.temperature.data
            device_unit = self.values.temperature.units
            if device_unit is not None:
                self._unit = device_unit

    def _update_fan_mode(self):
        """Update fan mode."""
        if self.values.fan_mode:
            self._current_fan_mode = self.values.fan_mode.data
            fan_modes = self.values.fan_mode.data_items
            if fan_modes:
                self._fan_modes = list(fan_modes)

        _LOGGER.debug("self._fan_modes=%s", self._fan_modes)
        _LOGGER.debug("self._current_fan_mode=%s", self._current_fan_mode)

    def _update_swing_mode(self):
        """Update swing mode."""
        if self._zxt_120 == 1:
            if self.values.zxt_120_swing_mode:
                self._current_swing_mode = self.values.zxt_120_swing_mode.data
                swing_modes = self.values.zxt_120_swing_mode.data_items
                if swing_modes:
                    self._swing_modes = list(swing_modes)
            _LOGGER.debug("self._swing_modes=%s", self._swing_modes)
            _LOGGER.debug("self._current_swing_mode=%s", self._current_swing_mode)

    def _update_target_temp(self):
        """Update target temperature."""
        current_setpoints = self._current_mode_setpoints()
        self._target_temperature = None
        self._target_temperature_range = (None, None)
        if len(current_setpoints) == 1:
            (setpoint,) = current_setpoints
            if setpoint is not None:
                self._target_temperature = round((float(setpoint.data)), 1)
        elif len(current_setpoints) == 2:
            (setpoint_low, setpoint_high) = current_setpoints
            target_low, target_high = None, None
            if setpoint_low is not None:
                target_low = round((float(setpoint_low.data)), 1)
            if setpoint_high is not None:
                target_high = round((float(setpoint_high.data)), 1)
            self._target_temperature_range = (target_low, target_high)

    def _update_operating_state(self):
        """Update operating state."""
        if self.values.operating_state:
            mode = self.values.operating_state.data
            self._hvac_action = HVAC_CURRENT_MAPPINGS.get(str(mode).lower(), mode)

    def _update_fan_state(self):
        """Update fan state."""
        if self.values.fan_action:
            self._fan_action = self.values.fan_action.data

    @property
    def fan_mode(self):
        """Return the fan speed set."""
        return self._current_fan_mode

    @property
    def fan_modes(self):
        """Return a list of available fan modes."""
        return self._fan_modes

    @property
    def swing_mode(self):
        """Return the swing mode set."""
        return self._current_swing_mode

    @property
    def swing_modes(self):
        """Return a list of available swing modes."""
        return self._swing_modes

    @property
    def temperature_unit(self):
        """Return the unit of measurement."""
        if self._unit == "C":
            return TEMP_CELSIUS
        if self._unit == "F":
            return TEMP_FAHRENHEIT
        return self._unit

    @property
    def current_temperature(self):
        """Return the current temperature."""
        return self._current_temperature

    @property
    def hvac_mode(self):
        """Return hvac operation ie. heat, cool mode.

        Need to be one of HVAC_MODE_*.
        """
<<<<<<< HEAD
        if self.values.primary:
=======
        if self._mode():
>>>>>>> 50714fbe
            return self._hvac_mode
        return self._default_hvac_mode

    @property
    def hvac_modes(self):
        """Return the list of available hvac operation modes.

        Need to be a subset of HVAC_MODES.
        """
<<<<<<< HEAD
        if self.values.primary:
=======
        if self._mode():
>>>>>>> 50714fbe
            return self._hvac_list
        return []

    @property
    def hvac_action(self):
        """Return the current running hvac operation if supported.

        Need to be one of CURRENT_HVAC_*.
        """
        return self._hvac_action

    @property
    def is_aux_heat(self):
        """Return true if aux heater."""
        if not self._aux_heat:
            return None
<<<<<<< HEAD
        if self.values.primary.data == AUX_HEAT_ZWAVE_MODE:
=======
        if self._mode().data == AUX_HEAT_ZWAVE_MODE:
>>>>>>> 50714fbe
            return True
        return False

    @property
    def preset_mode(self):
        """Return preset operation ie. eco, away.

        Need to be one of PRESET_*.
        """
<<<<<<< HEAD
        if self.values.primary:
=======
        if self._mode():
>>>>>>> 50714fbe
            return self._preset_mode
        return PRESET_NONE

    @property
    def preset_modes(self):
        """Return the list of available preset operation modes.

        Need to be a subset of PRESET_MODES.
        """
<<<<<<< HEAD
        if self.values.primary:
=======
        if self._mode():
>>>>>>> 50714fbe
            return self._preset_list
        return []

    @property
    def target_temperature(self):
        """Return the temperature we try to reach."""
        return self._target_temperature

    @property
    def target_temperature_low(self) -> Optional[float]:
        """Return the lowbound target temperature we try to reach."""
        return self._target_temperature_range[0]

    @property
    def target_temperature_high(self) -> Optional[float]:
        """Return the highbound target temperature we try to reach."""
        return self._target_temperature_range[1]

    def set_temperature(self, **kwargs):
        """Set new target temperature."""
        current_setpoints = self._current_mode_setpoints()
        if len(current_setpoints) == 1:
            (setpoint,) = current_setpoints
            target_temp = kwargs.get(ATTR_TEMPERATURE)
            if setpoint is not None and target_temp is not None:
                _LOGGER.debug("Set temperature to %s", target_temp)
                setpoint.data = target_temp
        elif len(current_setpoints) == 2:
            (setpoint_low, setpoint_high) = current_setpoints
            target_temp_low = kwargs.get(ATTR_TARGET_TEMP_LOW)
            target_temp_high = kwargs.get(ATTR_TARGET_TEMP_HIGH)
            if setpoint_low is not None and target_temp_low is not None:
                _LOGGER.debug("Set low temperature to %s", target_temp_low)
                setpoint_low.data = target_temp_low
            if setpoint_high is not None and target_temp_high is not None:
                _LOGGER.debug("Set high temperature to %s", target_temp_high)
                setpoint_high.data = target_temp_high

    def set_fan_mode(self, fan_mode):
        """Set new target fan mode."""
        _LOGGER.debug("Set fan mode to %s", fan_mode)
        if not self.values.fan_mode:
            return
        self.values.fan_mode.data = fan_mode

    def set_hvac_mode(self, hvac_mode):
        """Set new target hvac mode."""
        _LOGGER.debug("Set hvac_mode to %s", hvac_mode)
<<<<<<< HEAD
        if not self.values.primary:
            return
        operation_mode = self._hvac_mapping.get(hvac_mode)
        _LOGGER.debug("Set operation_mode to %s", operation_mode)
        self.values.primary.data = operation_mode
=======
        if not self._mode():
            return
        operation_mode = self._hvac_mapping.get(hvac_mode)
        _LOGGER.debug("Set operation_mode to %s", operation_mode)
        self._mode().data = operation_mode
>>>>>>> 50714fbe

    def turn_aux_heat_on(self):
        """Turn auxillary heater on."""
        if not self._aux_heat:
            return
        operation_mode = AUX_HEAT_ZWAVE_MODE
        _LOGGER.debug("Aux heat on. Set operation mode to %s", operation_mode)
<<<<<<< HEAD
        self.values.primary.data = operation_mode
=======
        self._mode().data = operation_mode
>>>>>>> 50714fbe

    def turn_aux_heat_off(self):
        """Turn auxillary heater off."""
        if not self._aux_heat:
            return
        if HVAC_MODE_HEAT in self._hvac_mapping:
            operation_mode = self._hvac_mapping.get(HVAC_MODE_HEAT)
        else:
            operation_mode = self._hvac_mapping.get(HVAC_MODE_OFF)
        _LOGGER.debug("Aux heat off. Set operation mode to %s", operation_mode)
<<<<<<< HEAD
        self.values.primary.data = operation_mode
=======
        self._mode().data = operation_mode
>>>>>>> 50714fbe

    def set_preset_mode(self, preset_mode):
        """Set new target preset mode."""
        _LOGGER.debug("Set preset_mode to %s", preset_mode)
<<<<<<< HEAD
        if not self.values.primary:
=======
        if not self._mode():
>>>>>>> 50714fbe
            return
        if preset_mode == PRESET_NONE:
            # Activate the current hvac mode
            self._update_operation_mode()
            operation_mode = self._hvac_mapping.get(self.hvac_mode)
            _LOGGER.debug("Set operation_mode to %s", operation_mode)
<<<<<<< HEAD
            self.values.primary.data = operation_mode
        else:
            operation_mode = self._preset_mapping.get(preset_mode, preset_mode)
            _LOGGER.debug("Set operation_mode to %s", operation_mode)
            self.values.primary.data = operation_mode
=======
            self._mode().data = operation_mode
        else:
            operation_mode = self._preset_mapping.get(preset_mode, preset_mode)
            _LOGGER.debug("Set operation_mode to %s", operation_mode)
            self._mode().data = operation_mode
>>>>>>> 50714fbe

    def set_swing_mode(self, swing_mode):
        """Set new target swing mode."""
        _LOGGER.debug("Set swing_mode to %s", swing_mode)
        if self._zxt_120 == 1:
            if self.values.zxt_120_swing_mode:
                self.values.zxt_120_swing_mode.data = swing_mode

    @property
    def device_state_attributes(self):
        """Return the optional state attributes."""
        data = super().device_state_attributes
        if self._fan_action:
            data[ATTR_FAN_ACTION] = self._fan_action
        return data


class ZWaveClimateSingleSetpoint(ZWaveClimateBase):
    """Representation of a single setpoint Z-Wave thermostat device."""

    def __init__(self, values, temp_unit):
        """Initialize the Z-Wave climate device."""
        ZWaveClimateBase.__init__(self, values, temp_unit)

    def _mode(self) -> None:
        """Return thermostat mode Z-Wave value."""
        return self.values.mode

    def _current_mode_setpoints(self) -> Tuple:
        """Return a tuple of current setpoint Z-Wave value(s)."""
        return (self.values.primary,)


class ZWaveClimateMultipleSetpoint(ZWaveClimateBase):
    """Representation of a multiple setpoint Z-Wave thermostat device."""

    def __init__(self, values, temp_unit):
        """Initialize the Z-Wave climate device."""
        ZWaveClimateBase.__init__(self, values, temp_unit)

    def _mode(self) -> None:
        """Return thermostat mode Z-Wave value."""
        return self.values.primary

    def _current_mode_setpoints(self) -> Tuple:
        """Return a tuple of current setpoint Z-Wave value(s)."""
        current_mode = str(self.values.primary.data).lower()
        setpoints_names = MODE_SETPOINT_MAPPINGS.get(current_mode, ())
        return tuple(getattr(self.values, name, None) for name in setpoints_names)<|MERGE_RESOLUTION|>--- conflicted
+++ resolved
@@ -31,23 +31,12 @@
     SUPPORT_SWING_MODE,
     SUPPORT_TARGET_TEMPERATURE,
     SUPPORT_TARGET_TEMPERATURE_RANGE,
-<<<<<<< HEAD
-    SUPPORT_PRESET_MODE,
-    ATTR_TARGET_TEMP_LOW,
-    ATTR_TARGET_TEMP_HIGH,
-=======
->>>>>>> 50714fbe
 )
 from homeassistant.const import ATTR_TEMPERATURE, TEMP_CELSIUS, TEMP_FAHRENHEIT
 from homeassistant.core import callback
 from homeassistant.helpers.dispatcher import async_dispatcher_connect
 
-<<<<<<< HEAD
-
-from . import ZWaveDeviceEntity
-=======
 from . import ZWaveDeviceEntity, const
->>>>>>> 50714fbe
 
 _LOGGER = logging.getLogger(__name__)
 
@@ -205,12 +194,6 @@
                     self._zxt_120 = 1
         self.update_properties()
 
-<<<<<<< HEAD
-    def _current_mode_setpoints(self):
-        current_mode = str(self.values.primary.data).lower()
-        setpoints_names = MODE_SETPOINT_MAPPINGS.get(current_mode, ())
-        return tuple(getattr(self.values, name, None) for name in setpoints_names)
-=======
     def _mode(self) -> None:
         """Return thermostat mode Z-Wave value."""
         raise NotImplementedError()
@@ -218,21 +201,14 @@
     def _current_mode_setpoints(self) -> Tuple:
         """Return a tuple of current setpoint Z-Wave value(s)."""
         raise NotImplementedError()
->>>>>>> 50714fbe
 
     @property
     def supported_features(self):
         """Return the list of supported features."""
         support = SUPPORT_TARGET_TEMPERATURE
-<<<<<<< HEAD
-        if HVAC_MODE_HEAT_COOL in self._hvac_list:
-            support |= SUPPORT_TARGET_TEMPERATURE_RANGE
-        if PRESET_AWAY in self._preset_list:
-=======
         if self._hvac_list and HVAC_MODE_HEAT_COOL in self._hvac_list:
             support |= SUPPORT_TARGET_TEMPERATURE_RANGE
         if self._preset_list and PRESET_AWAY in self._preset_list:
->>>>>>> 50714fbe
             support |= SUPPORT_TARGET_TEMPERATURE_RANGE
 
         if self.values.fan_mode:
@@ -270,21 +246,13 @@
 
     def _update_operation_mode(self):
         """Update hvac and preset modes."""
-<<<<<<< HEAD
-        if self.values.primary:
-=======
         if self._mode():
->>>>>>> 50714fbe
             self._hvac_list = []
             self._hvac_mapping = {}
             self._preset_list = []
             self._preset_mapping = {}
 
-<<<<<<< HEAD
-            mode_list = self.values.primary.data_items
-=======
             mode_list = self._mode().data_items
->>>>>>> 50714fbe
             if mode_list:
                 for mode in mode_list:
                     ha_mode = HVAC_STATE_MAPPINGS.get(str(mode).lower())
@@ -312,11 +280,7 @@
                 # Presets are supported
                 self._preset_list.append(PRESET_NONE)
 
-<<<<<<< HEAD
-            current_mode = self.values.primary.data
-=======
             current_mode = self._mode().data
->>>>>>> 50714fbe
             _LOGGER.debug("current_mode=%s", current_mode)
             _hvac_temp = next(
                 (
@@ -469,11 +433,7 @@
 
         Need to be one of HVAC_MODE_*.
         """
-<<<<<<< HEAD
-        if self.values.primary:
-=======
         if self._mode():
->>>>>>> 50714fbe
             return self._hvac_mode
         return self._default_hvac_mode
 
@@ -483,11 +443,7 @@
 
         Need to be a subset of HVAC_MODES.
         """
-<<<<<<< HEAD
-        if self.values.primary:
-=======
         if self._mode():
->>>>>>> 50714fbe
             return self._hvac_list
         return []
 
@@ -504,11 +460,7 @@
         """Return true if aux heater."""
         if not self._aux_heat:
             return None
-<<<<<<< HEAD
-        if self.values.primary.data == AUX_HEAT_ZWAVE_MODE:
-=======
         if self._mode().data == AUX_HEAT_ZWAVE_MODE:
->>>>>>> 50714fbe
             return True
         return False
 
@@ -518,11 +470,7 @@
 
         Need to be one of PRESET_*.
         """
-<<<<<<< HEAD
-        if self.values.primary:
-=======
         if self._mode():
->>>>>>> 50714fbe
             return self._preset_mode
         return PRESET_NONE
 
@@ -532,11 +480,7 @@
 
         Need to be a subset of PRESET_MODES.
         """
-<<<<<<< HEAD
-        if self.values.primary:
-=======
         if self._mode():
->>>>>>> 50714fbe
             return self._preset_list
         return []
 
@@ -585,19 +529,11 @@
     def set_hvac_mode(self, hvac_mode):
         """Set new target hvac mode."""
         _LOGGER.debug("Set hvac_mode to %s", hvac_mode)
-<<<<<<< HEAD
-        if not self.values.primary:
-            return
-        operation_mode = self._hvac_mapping.get(hvac_mode)
-        _LOGGER.debug("Set operation_mode to %s", operation_mode)
-        self.values.primary.data = operation_mode
-=======
         if not self._mode():
             return
         operation_mode = self._hvac_mapping.get(hvac_mode)
         _LOGGER.debug("Set operation_mode to %s", operation_mode)
         self._mode().data = operation_mode
->>>>>>> 50714fbe
 
     def turn_aux_heat_on(self):
         """Turn auxillary heater on."""
@@ -605,11 +541,7 @@
             return
         operation_mode = AUX_HEAT_ZWAVE_MODE
         _LOGGER.debug("Aux heat on. Set operation mode to %s", operation_mode)
-<<<<<<< HEAD
-        self.values.primary.data = operation_mode
-=======
         self._mode().data = operation_mode
->>>>>>> 50714fbe
 
     def turn_aux_heat_off(self):
         """Turn auxillary heater off."""
@@ -620,39 +552,23 @@
         else:
             operation_mode = self._hvac_mapping.get(HVAC_MODE_OFF)
         _LOGGER.debug("Aux heat off. Set operation mode to %s", operation_mode)
-<<<<<<< HEAD
-        self.values.primary.data = operation_mode
-=======
         self._mode().data = operation_mode
->>>>>>> 50714fbe
 
     def set_preset_mode(self, preset_mode):
         """Set new target preset mode."""
         _LOGGER.debug("Set preset_mode to %s", preset_mode)
-<<<<<<< HEAD
-        if not self.values.primary:
-=======
         if not self._mode():
->>>>>>> 50714fbe
             return
         if preset_mode == PRESET_NONE:
             # Activate the current hvac mode
             self._update_operation_mode()
             operation_mode = self._hvac_mapping.get(self.hvac_mode)
             _LOGGER.debug("Set operation_mode to %s", operation_mode)
-<<<<<<< HEAD
-            self.values.primary.data = operation_mode
-        else:
-            operation_mode = self._preset_mapping.get(preset_mode, preset_mode)
-            _LOGGER.debug("Set operation_mode to %s", operation_mode)
-            self.values.primary.data = operation_mode
-=======
             self._mode().data = operation_mode
         else:
             operation_mode = self._preset_mapping.get(preset_mode, preset_mode)
             _LOGGER.debug("Set operation_mode to %s", operation_mode)
             self._mode().data = operation_mode
->>>>>>> 50714fbe
 
     def set_swing_mode(self, swing_mode):
         """Set new target swing mode."""
