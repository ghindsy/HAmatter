"""The Z-Wave JS integration."""
from __future__ import annotations

import asyncio
from collections import defaultdict
from collections.abc import Callable
from typing import Any

from async_timeout import timeout
from zwave_js_server.client import Client as ZwaveClient
from zwave_js_server.exceptions import BaseZwaveJSServerError, InvalidServerVersion
from zwave_js_server.model.node import Node as ZwaveNode
from zwave_js_server.model.notification import (
    EntryControlNotification,
    NotificationNotification,
    PowerLevelNotification,
    MultilevelSwitchNotification,
)
from zwave_js_server.model.value import Value, ValueNotification

from homeassistant.components.button import DOMAIN as BUTTON_DOMAIN
from homeassistant.components.sensor import DOMAIN as SENSOR_DOMAIN
from homeassistant.config_entries import ConfigEntry
from homeassistant.const import (
    ATTR_DEVICE_ID,
    ATTR_DOMAIN,
    ATTR_ENTITY_ID,
    ATTR_IDENTIFIERS,
    ATTR_MANUFACTURER,
    ATTR_MODEL,
    ATTR_NAME,
    ATTR_SUGGESTED_AREA,
    ATTR_SW_VERSION,
    CONF_URL,
    EVENT_HOMEASSISTANT_STOP,
)
from homeassistant.core import Event, HomeAssistant, callback
from homeassistant.exceptions import ConfigEntryNotReady
from homeassistant.helpers import device_registry, entity_registry
from homeassistant.helpers.aiohttp_client import async_get_clientsession
from homeassistant.helpers.dispatcher import async_dispatcher_send
from homeassistant.helpers.typing import ConfigType

from .addon import AddonError, AddonManager, AddonState, get_addon_manager
from .api import async_register_api
from .const import (
    ATTR_ACKNOWLEDGED_FRAMES,
    ATTR_COMMAND_CLASS,
    ATTR_COMMAND_CLASS_NAME,
    ATTR_DATA_TYPE,
    ATTR_ENDPOINT,
    ATTR_EVENT,
    ATTR_EVENT_DATA,
    ATTR_EVENT_LABEL,
    ATTR_EVENT_TYPE,
    ATTR_HOME_ID,
    ATTR_LABEL,
    ATTR_NODE_ID,
    ATTR_PARAMETERS,
    ATTR_PROPERTY,
    ATTR_PROPERTY_KEY,
    ATTR_PROPERTY_KEY_NAME,
    ATTR_PROPERTY_NAME,
    ATTR_STATUS,
    ATTR_TEST_NODE_ID,
    ATTR_TYPE,
    ATTR_VALUE,
    ATTR_VALUE_RAW,
    CONF_ADDON_DEVICE,
    CONF_ADDON_NETWORK_KEY,
    CONF_ADDON_S0_LEGACY_KEY,
    CONF_ADDON_S2_ACCESS_CONTROL_KEY,
    CONF_ADDON_S2_AUTHENTICATED_KEY,
    CONF_ADDON_S2_UNAUTHENTICATED_KEY,
    CONF_DATA_COLLECTION_OPTED_IN,
    CONF_INTEGRATION_CREATED_ADDON,
    CONF_NETWORK_KEY,
    CONF_S0_LEGACY_KEY,
    CONF_S2_ACCESS_CONTROL_KEY,
    CONF_S2_AUTHENTICATED_KEY,
    CONF_S2_UNAUTHENTICATED_KEY,
    CONF_USB_PATH,
    CONF_USE_ADDON,
    DATA_CLIENT,
    DATA_PLATFORM_SETUP,
    DOMAIN,
    EVENT_DEVICE_ADDED_TO_REGISTRY,
    LOGGER,
    ZWAVE_JS_NOTIFICATION_EVENT,
    ZWAVE_JS_VALUE_NOTIFICATION_EVENT,
    ZWAVE_JS_VALUE_UPDATED_EVENT,
)
from .discovery import (
    ZwaveDiscoveryInfo,
    async_discover_node_values,
    async_discover_single_value,
)
from .helpers import (
    async_enable_statistics,
    get_device_id,
    get_device_id_ext,
    get_unique_id,
    get_valueless_base_unique_id,
)
from .migrate import async_migrate_discovered_value
from .services import ZWaveServices

CONNECT_TIMEOUT = 10
DATA_CLIENT_LISTEN_TASK = "client_listen_task"
DATA_START_PLATFORM_TASK = "start_platform_task"
DATA_CONNECT_FAILED_LOGGED = "connect_failed_logged"
DATA_INVALID_SERVER_VERSION_LOGGED = "invalid_server_version_logged"


async def async_setup(hass: HomeAssistant, config: ConfigType) -> bool:
    """Set up the Z-Wave JS component."""
    hass.data[DOMAIN] = {}
    for entry in hass.config_entries.async_entries(DOMAIN):
        if not isinstance(entry.unique_id, str):
            hass.config_entries.async_update_entry(
                entry, unique_id=str(entry.unique_id)
            )
    return True


@callback
def register_node_in_dev_reg(
    hass: HomeAssistant,
    entry: ConfigEntry,
    dev_reg: device_registry.DeviceRegistry,
    client: ZwaveClient,
    node: ZwaveNode,
    remove_device_func: Callable[[device_registry.DeviceEntry], None],
) -> device_registry.DeviceEntry:
    """Register node in dev reg."""
    device_id = get_device_id(client, node)
    device_id_ext = get_device_id_ext(client, node)
    device = dev_reg.async_get_device({device_id})

    # Replace the device if it can be determined that this node is not the
    # same product as it was previously.
    if (
        device_id_ext
        and device
        and len(device.identifiers) == 2
        and device_id_ext not in device.identifiers
    ):
        remove_device_func(device)
        device = None

    if device_id_ext:
        ids = {device_id, device_id_ext}
    else:
        ids = {device_id}

    params = {
        ATTR_IDENTIFIERS: ids,
        ATTR_SW_VERSION: node.firmware_version,
        ATTR_NAME: node.name
        or node.device_config.description
        or f"Node {node.node_id}",
        ATTR_MODEL: node.device_config.label,
        ATTR_MANUFACTURER: node.device_config.manufacturer,
    }
    if node.location:
        params[ATTR_SUGGESTED_AREA] = node.location
    device = dev_reg.async_get_or_create(config_entry_id=entry.entry_id, **params)

    async_dispatcher_send(hass, EVENT_DEVICE_ADDED_TO_REGISTRY, device)

    return device


async def async_setup_entry(  # noqa: C901
    hass: HomeAssistant, entry: ConfigEntry
) -> bool:
    """Set up Z-Wave JS from a config entry."""
    if use_addon := entry.data.get(CONF_USE_ADDON):
        await async_ensure_addon_running(hass, entry)

    client = ZwaveClient(entry.data[CONF_URL], async_get_clientsession(hass))
    dev_reg = device_registry.async_get(hass)
    ent_reg = entity_registry.async_get(hass)
    entry_hass_data: dict = hass.data[DOMAIN].setdefault(entry.entry_id, {})

    entry_hass_data[DATA_CLIENT] = client
    platform_setup_tasks = entry_hass_data[DATA_PLATFORM_SETUP] = {}

    registered_unique_ids: dict[str, dict[str, set[str]]] = defaultdict(dict)
    discovered_value_ids: dict[str, set[str]] = defaultdict(set)

    async def async_setup_platform(platform: str) -> None:
        """Set up platform if needed."""
        if platform not in platform_setup_tasks:
            platform_setup_tasks[platform] = hass.async_create_task(
                hass.config_entries.async_forward_entry_setup(entry, platform)
            )
        await platform_setup_tasks[platform]

    @callback
    def remove_device(device: device_registry.DeviceEntry) -> None:
        """Remove device from registry."""
        # note: removal of entity registry entry is handled by core
        dev_reg.async_remove_device(device.id)
        registered_unique_ids.pop(device.id, None)
        discovered_value_ids.pop(device.id, None)

    async def async_handle_discovery_info(
        device: device_registry.DeviceEntry,
        disc_info: ZwaveDiscoveryInfo,
        value_updates_disc_info: dict[str, ZwaveDiscoveryInfo],
    ) -> None:
        """Handle discovery info and all dependent tasks."""
        # This migration logic was added in 2021.3 to handle a breaking change to
        # the value_id format. Some time in the future, this call (as well as the
        # helper functions) can be removed.
        async_migrate_discovered_value(
            hass,
            ent_reg,
            registered_unique_ids[device.id][disc_info.platform],
            device,
            client,
            disc_info,
        )

        platform = disc_info.platform
        await async_setup_platform(platform)

        LOGGER.debug("Discovered entity: %s", disc_info)
        async_dispatcher_send(
            hass, f"{DOMAIN}_{entry.entry_id}_add_{platform}", disc_info
        )

        # If we don't need to watch for updates return early
        if not disc_info.assumed_state:
            return
        value_updates_disc_info[disc_info.primary_value.value_id] = disc_info
        # If this is the first time we found a value we want to watch for updates,
        # return early
        if len(value_updates_disc_info) != 1:
            return
        # add listener for value updated events
        entry.async_on_unload(
            disc_info.node.on(
                "value updated",
                lambda event: async_on_value_updated_fire_event(
                    value_updates_disc_info, event["value"]
                ),
            )
        )

    async def async_on_node_ready(node: ZwaveNode) -> None:
        """Handle node ready event."""
        LOGGER.debug("Processing node %s", node)
        # register (or update) node in device registry
        device = register_node_in_dev_reg(
            hass, entry, dev_reg, client, node, remove_device
        )
        # We only want to create the defaultdict once, even on reinterviews
        if device.id not in registered_unique_ids:
            registered_unique_ids[device.id] = defaultdict(set)

        value_updates_disc_info: dict[str, ZwaveDiscoveryInfo] = {}

        # run discovery on all node values and create/update entities
        await asyncio.gather(
            *(
                async_handle_discovery_info(device, disc_info, value_updates_disc_info)
                for disc_info in async_discover_node_values(
                    node, device, discovered_value_ids
                )
            )
        )

        # add listeners to handle new values that get added later
        for event in ("value added", "value updated", "metadata updated"):
            entry.async_on_unload(
                node.on(
                    event,
                    lambda event: hass.async_create_task(
                        async_on_value_added(value_updates_disc_info, event["value"])
                    ),
                )
            )

        # add listener for stateless node value notification events
        entry.async_on_unload(
            node.on(
                "value notification",
                lambda event: async_on_value_notification(event["value_notification"]),
            )
        )
        # add listener for stateless node notification events
        entry.async_on_unload(node.on("notification", async_on_notification))

    async def async_on_node_added(node: ZwaveNode) -> None:
        """Handle node added event."""
        # No need for a ping button or node status sensor for controller nodes
        if not node.is_controller_node:
            # Create a node status sensor for each device
            await async_setup_platform(SENSOR_DOMAIN)
            async_dispatcher_send(
                hass, f"{DOMAIN}_{entry.entry_id}_add_node_status_sensor", node
            )

            # Create a ping button for each device
            await async_setup_platform(BUTTON_DOMAIN)
            async_dispatcher_send(
                hass, f"{DOMAIN}_{entry.entry_id}_add_ping_button_entity", node
            )

        # we only want to run discovery when the node has reached ready state,
        # otherwise we'll have all kinds of missing info issues.
        if node.ready:
            await async_on_node_ready(node)
            return
        # if node is not yet ready, register one-time callback for ready state
        LOGGER.debug("Node added: %s - waiting for it to become ready", node.node_id)
        node.once(
            "ready",
            lambda event: hass.async_create_task(async_on_node_ready(event["node"])),
        )
        # we do submit the node to device registry so user has
        # some visual feedback that something is (in the process of) being added
        register_node_in_dev_reg(hass, entry, dev_reg, client, node, remove_device)

    async def async_on_value_added(
        value_updates_disc_info: dict[str, ZwaveDiscoveryInfo], value: Value
    ) -> None:
        """Fire value updated event."""
        # If node isn't ready or a device for this node doesn't already exist, we can
        # let the node ready event handler perform discovery. If a value has already
        # been processed, we don't need to do it again
        device_id = get_device_id(client, value.node)
        if (
            not value.node.ready
            or not (device := dev_reg.async_get_device({device_id}))
            or value.value_id in discovered_value_ids[device.id]
        ):
            return

        LOGGER.debug("Processing node %s added value %s", value.node, value)
        await asyncio.gather(
            *(
                async_handle_discovery_info(device, disc_info, value_updates_disc_info)
                for disc_info in async_discover_single_value(
                    value, device, discovered_value_ids
                )
            )
        )

    @callback
    def async_on_node_removed(event: dict) -> None:
        """Handle node removed event."""
        node: ZwaveNode = event["node"]
        replaced: bool = event.get("replaced", False)
        # grab device in device registry attached to this node
        dev_id = get_device_id(client, node)
        device = dev_reg.async_get_device({dev_id})
        # We assert because we know the device exists
        assert device
        if replaced:
            discovered_value_ids.pop(device.id, None)

            async_dispatcher_send(
                hass,
                f"{DOMAIN}_{get_valueless_base_unique_id(client, node)}_remove_entity",
            )
        else:
            remove_device(device)

    @callback
    def async_on_value_notification(notification: ValueNotification) -> None:
        """Relay stateless value notification events from Z-Wave nodes to hass."""
        device = dev_reg.async_get_device({get_device_id(client, notification.node)})
        # We assert because we know the device exists
        assert device
        raw_value = value = notification.value
        if notification.metadata.states:
            value = notification.metadata.states.get(str(value), value)
        hass.bus.async_fire(
            ZWAVE_JS_VALUE_NOTIFICATION_EVENT,
            {
                ATTR_DOMAIN: DOMAIN,
                ATTR_NODE_ID: notification.node.node_id,
                ATTR_HOME_ID: client.driver.controller.home_id,
                ATTR_ENDPOINT: notification.endpoint,
                ATTR_DEVICE_ID: device.id,
                ATTR_COMMAND_CLASS: notification.command_class,
                ATTR_COMMAND_CLASS_NAME: notification.command_class_name,
                ATTR_LABEL: notification.metadata.label,
                ATTR_PROPERTY: notification.property_,
                ATTR_PROPERTY_NAME: notification.property_name,
                ATTR_PROPERTY_KEY: notification.property_key,
                ATTR_PROPERTY_KEY_NAME: notification.property_key_name,
                ATTR_VALUE: value,
                ATTR_VALUE_RAW: raw_value,
            },
        )

    @callback
<<<<<<< HEAD
    def async_on_notification(
        notification: EntryControlNotification
        | NotificationNotification
        | PowerLevelNotification
        | MultilevelSwitchNotification,
    ) -> None:
=======
    def async_on_notification(event: dict[str, Any]) -> None:
>>>>>>> 37ea4660
        """Relay stateless notification events from Z-Wave nodes to hass."""
        if "notification" not in event:
            LOGGER.info("Unknown notification: %s", event)
            return
        notification: EntryControlNotification | NotificationNotification | PowerLevelNotification = event[
            "notification"
        ]
        device = dev_reg.async_get_device({get_device_id(client, notification.node)})
        # We assert because we know the device exists
        assert device
        event_data = {
            ATTR_DOMAIN: DOMAIN,
            ATTR_NODE_ID: notification.node.node_id,
            ATTR_HOME_ID: client.driver.controller.home_id,
            ATTR_DEVICE_ID: device.id,
            ATTR_COMMAND_CLASS: notification.command_class,
        }

        if isinstance(notification, EntryControlNotification):
            event_data.update(
                {
                    ATTR_COMMAND_CLASS_NAME: "Entry Control",
                    ATTR_EVENT_TYPE: notification.event_type,
                    ATTR_DATA_TYPE: notification.data_type,
                    ATTR_EVENT_DATA: notification.event_data,
                }
            )
        elif isinstance(notification, NotificationNotification):
            event_data.update(
                {
                    ATTR_COMMAND_CLASS_NAME: "Notification",
                    ATTR_LABEL: notification.label,
                    ATTR_TYPE: notification.type_,
                    ATTR_EVENT: notification.event,
                    ATTR_EVENT_LABEL: notification.event_label,
                    ATTR_PARAMETERS: notification.parameters,
                }
            )
        elif isinstance(notification, PowerLevelNotification):
            event_data.update(
                {
                    ATTR_COMMAND_CLASS_NAME: "Power Level",
                    ATTR_TEST_NODE_ID: notification.test_node_id,
                    ATTR_STATUS: notification.status,
                    ATTR_ACKNOWLEDGED_FRAMES: notification.acknowledged_frames,
                }
            )
        elif isinstance(notification, MultilevelSwitchNotification):
            event_data.update(
                {
                    ATTR_COMMAND_CLASS_NAME: "Multilevel Switch",
                    ATTR_TYPE: notification.event_type,
                    ATTR_PARAMETERS: notification.direction,
                }
            )
        else:
            raise TypeError(f"Unhandled notification type: {notification}")

        hass.bus.async_fire(ZWAVE_JS_NOTIFICATION_EVENT, event_data)

    @callback
    def async_on_value_updated_fire_event(
        value_updates_disc_info: dict[str, ZwaveDiscoveryInfo], value: Value
    ) -> None:
        """Fire value updated event."""
        # Get the discovery info for the value that was updated. If there is
        # no discovery info for this value, we don't need to fire an event
        if value.value_id not in value_updates_disc_info:
            return
        disc_info = value_updates_disc_info[value.value_id]

        device = dev_reg.async_get_device({get_device_id(client, value.node)})
        # We assert because we know the device exists
        assert device

        unique_id = get_unique_id(client, disc_info.primary_value.value_id)
        entity_id = ent_reg.async_get_entity_id(disc_info.platform, DOMAIN, unique_id)

        raw_value = value_ = value.value
        if value.metadata.states:
            value_ = value.metadata.states.get(str(value), value_)

        hass.bus.async_fire(
            ZWAVE_JS_VALUE_UPDATED_EVENT,
            {
                ATTR_NODE_ID: value.node.node_id,
                ATTR_HOME_ID: client.driver.controller.home_id,
                ATTR_DEVICE_ID: device.id,
                ATTR_ENTITY_ID: entity_id,
                ATTR_COMMAND_CLASS: value.command_class,
                ATTR_COMMAND_CLASS_NAME: value.command_class_name,
                ATTR_ENDPOINT: value.endpoint,
                ATTR_PROPERTY: value.property_,
                ATTR_PROPERTY_NAME: value.property_name,
                ATTR_PROPERTY_KEY: value.property_key,
                ATTR_PROPERTY_KEY_NAME: value.property_key_name,
                ATTR_VALUE: value_,
                ATTR_VALUE_RAW: raw_value,
            },
        )

    # connect and throw error if connection failed
    try:
        async with timeout(CONNECT_TIMEOUT):
            await client.connect()
    except InvalidServerVersion as err:
        if not entry_hass_data.get(DATA_INVALID_SERVER_VERSION_LOGGED):
            LOGGER.error("Invalid server version: %s", err)
            entry_hass_data[DATA_INVALID_SERVER_VERSION_LOGGED] = True
        if use_addon:
            async_ensure_addon_updated(hass)
        raise ConfigEntryNotReady from err
    except (asyncio.TimeoutError, BaseZwaveJSServerError) as err:
        if not entry_hass_data.get(DATA_CONNECT_FAILED_LOGGED):
            LOGGER.error("Failed to connect: %s", err)
            entry_hass_data[DATA_CONNECT_FAILED_LOGGED] = True
        raise ConfigEntryNotReady from err
    else:
        LOGGER.info("Connected to Zwave JS Server")
        entry_hass_data[DATA_CONNECT_FAILED_LOGGED] = False
        entry_hass_data[DATA_INVALID_SERVER_VERSION_LOGGED] = False

    services = ZWaveServices(hass, ent_reg, dev_reg)
    services.async_register()

    # Set up websocket API
    async_register_api(hass)

    async def start_platforms() -> None:
        """Start platforms and perform discovery."""
        driver_ready = asyncio.Event()

        async def handle_ha_shutdown(event: Event) -> None:
            """Handle HA shutdown."""
            await disconnect_client(hass, entry)

        listen_task = asyncio.create_task(
            client_listen(hass, entry, client, driver_ready)
        )
        entry_hass_data[DATA_CLIENT_LISTEN_TASK] = listen_task
        entry.async_on_unload(
            hass.bus.async_listen(EVENT_HOMEASSISTANT_STOP, handle_ha_shutdown)
        )

        try:
            await driver_ready.wait()
        except asyncio.CancelledError:
            LOGGER.debug("Cancelling start platforms")
            return

        LOGGER.info("Connection to Zwave JS Server initialized")

        # If opt in preference hasn't been specified yet, we do nothing, otherwise
        # we apply the preference
        if opted_in := entry.data.get(CONF_DATA_COLLECTION_OPTED_IN):
            await async_enable_statistics(client)
        elif opted_in is False:
            await client.driver.async_disable_statistics()

        # Check for nodes that no longer exist and remove them
        stored_devices = device_registry.async_entries_for_config_entry(
            dev_reg, entry.entry_id
        )
        known_devices = [
            dev_reg.async_get_device({get_device_id(client, node)})
            for node in client.driver.controller.nodes.values()
        ]

        # Devices that are in the device registry that are not known by the controller can be removed
        for device in stored_devices:
            if device not in known_devices:
                dev_reg.async_remove_device(device.id)

        # run discovery on all ready nodes
        await asyncio.gather(
            *(
                async_on_node_added(node)
                for node in client.driver.controller.nodes.values()
            )
        )

        # listen for new nodes being added to the mesh
        entry.async_on_unload(
            client.driver.controller.on(
                "node added",
                lambda event: hass.async_create_task(
                    async_on_node_added(event["node"])
                ),
            )
        )
        # listen for nodes being removed from the mesh
        # NOTE: This will not remove nodes that were removed when HA was not running
        entry.async_on_unload(
            client.driver.controller.on("node removed", async_on_node_removed)
        )

    platform_task = hass.async_create_task(start_platforms())
    entry_hass_data[DATA_START_PLATFORM_TASK] = platform_task

    return True


async def client_listen(
    hass: HomeAssistant,
    entry: ConfigEntry,
    client: ZwaveClient,
    driver_ready: asyncio.Event,
) -> None:
    """Listen with the client."""
    should_reload = True
    try:
        await client.listen(driver_ready)
    except asyncio.CancelledError:
        should_reload = False
    except BaseZwaveJSServerError as err:
        LOGGER.error("Failed to listen: %s", err)
    except Exception as err:  # pylint: disable=broad-except
        # We need to guard against unknown exceptions to not crash this task.
        LOGGER.exception("Unexpected exception: %s", err)

    # The entry needs to be reloaded since a new driver state
    # will be acquired on reconnect.
    # All model instances will be replaced when the new state is acquired.
    if should_reload:
        LOGGER.info("Disconnected from server. Reloading integration")
        hass.async_create_task(hass.config_entries.async_reload(entry.entry_id))


async def disconnect_client(hass: HomeAssistant, entry: ConfigEntry) -> None:
    """Disconnect client."""
    data = hass.data[DOMAIN][entry.entry_id]
    client: ZwaveClient = data[DATA_CLIENT]
    listen_task: asyncio.Task = data[DATA_CLIENT_LISTEN_TASK]
    platform_task: asyncio.Task = data[DATA_START_PLATFORM_TASK]
    listen_task.cancel()
    platform_task.cancel()
    platform_setup_tasks = (
        hass.data[DOMAIN].get(entry.entry_id, {}).get(DATA_PLATFORM_SETUP, {}).values()
    )
    for task in platform_setup_tasks:
        task.cancel()

    await asyncio.gather(listen_task, platform_task, *platform_setup_tasks)

    if client.connected:
        await client.disconnect()
        LOGGER.info("Disconnected from Zwave JS Server")


async def async_unload_entry(hass: HomeAssistant, entry: ConfigEntry) -> bool:
    """Unload a config entry."""
    info = hass.data[DOMAIN][entry.entry_id]

    tasks = []
    for platform, task in info[DATA_PLATFORM_SETUP].items():
        if task.done():
            tasks.append(
                hass.config_entries.async_forward_entry_unload(entry, platform)
            )
        else:
            task.cancel()
            tasks.append(task)

    unload_ok = all(await asyncio.gather(*tasks))

    if DATA_CLIENT_LISTEN_TASK in info:
        await disconnect_client(hass, entry)

    hass.data[DOMAIN].pop(entry.entry_id)

    if entry.data.get(CONF_USE_ADDON) and entry.disabled_by:
        addon_manager: AddonManager = get_addon_manager(hass)
        LOGGER.debug("Stopping Z-Wave JS add-on")
        try:
            await addon_manager.async_stop_addon()
        except AddonError as err:
            LOGGER.error("Failed to stop the Z-Wave JS add-on: %s", err)
            return False

    return unload_ok


async def async_remove_entry(hass: HomeAssistant, entry: ConfigEntry) -> None:
    """Remove a config entry."""
    if not entry.data.get(CONF_INTEGRATION_CREATED_ADDON):
        return

    addon_manager: AddonManager = get_addon_manager(hass)
    try:
        await addon_manager.async_stop_addon()
    except AddonError as err:
        LOGGER.error(err)
        return
    try:
        await addon_manager.async_create_backup()
    except AddonError as err:
        LOGGER.error(err)
        return
    try:
        await addon_manager.async_uninstall_addon()
    except AddonError as err:
        LOGGER.error(err)


async def async_ensure_addon_running(hass: HomeAssistant, entry: ConfigEntry) -> None:
    """Ensure that Z-Wave JS add-on is installed and running."""
    addon_manager: AddonManager = get_addon_manager(hass)
    if addon_manager.task_in_progress():
        raise ConfigEntryNotReady
    try:
        addon_info = await addon_manager.async_get_addon_info()
    except AddonError as err:
        LOGGER.error(err)
        raise ConfigEntryNotReady from err

    usb_path: str = entry.data[CONF_USB_PATH]
    # s0_legacy_key was saved as network_key before s2 was added.
    s0_legacy_key: str = entry.data.get(CONF_S0_LEGACY_KEY, "")
    if not s0_legacy_key:
        s0_legacy_key = entry.data.get(CONF_NETWORK_KEY, "")
    s2_access_control_key: str = entry.data.get(CONF_S2_ACCESS_CONTROL_KEY, "")
    s2_authenticated_key: str = entry.data.get(CONF_S2_AUTHENTICATED_KEY, "")
    s2_unauthenticated_key: str = entry.data.get(CONF_S2_UNAUTHENTICATED_KEY, "")
    addon_state = addon_info.state

    if addon_state == AddonState.NOT_INSTALLED:
        addon_manager.async_schedule_install_setup_addon(
            usb_path,
            s0_legacy_key,
            s2_access_control_key,
            s2_authenticated_key,
            s2_unauthenticated_key,
            catch_error=True,
        )
        raise ConfigEntryNotReady

    if addon_state == AddonState.NOT_RUNNING:
        addon_manager.async_schedule_setup_addon(
            usb_path,
            s0_legacy_key,
            s2_access_control_key,
            s2_authenticated_key,
            s2_unauthenticated_key,
            catch_error=True,
        )
        raise ConfigEntryNotReady

    addon_options = addon_info.options
    addon_device = addon_options[CONF_ADDON_DEVICE]
    # s0_legacy_key was saved as network_key before s2 was added.
    addon_s0_legacy_key = addon_options.get(CONF_ADDON_S0_LEGACY_KEY, "")
    if not addon_s0_legacy_key:
        addon_s0_legacy_key = addon_options.get(CONF_ADDON_NETWORK_KEY, "")
    addon_s2_access_control_key = addon_options.get(
        CONF_ADDON_S2_ACCESS_CONTROL_KEY, ""
    )
    addon_s2_authenticated_key = addon_options.get(CONF_ADDON_S2_AUTHENTICATED_KEY, "")
    addon_s2_unauthenticated_key = addon_options.get(
        CONF_ADDON_S2_UNAUTHENTICATED_KEY, ""
    )
    updates = {}
    if usb_path != addon_device:
        updates[CONF_USB_PATH] = addon_device
    if s0_legacy_key != addon_s0_legacy_key:
        updates[CONF_S0_LEGACY_KEY] = addon_s0_legacy_key
    if s2_access_control_key != addon_s2_access_control_key:
        updates[CONF_S2_ACCESS_CONTROL_KEY] = addon_s2_access_control_key
    if s2_authenticated_key != addon_s2_authenticated_key:
        updates[CONF_S2_AUTHENTICATED_KEY] = addon_s2_authenticated_key
    if s2_unauthenticated_key != addon_s2_unauthenticated_key:
        updates[CONF_S2_UNAUTHENTICATED_KEY] = addon_s2_unauthenticated_key
    if updates:
        hass.config_entries.async_update_entry(entry, data={**entry.data, **updates})


@callback
def async_ensure_addon_updated(hass: HomeAssistant) -> None:
    """Ensure that Z-Wave JS add-on is updated and running."""
    addon_manager: AddonManager = get_addon_manager(hass)
    if addon_manager.task_in_progress():
        raise ConfigEntryNotReady
    addon_manager.async_schedule_update_addon(catch_error=True)<|MERGE_RESOLUTION|>--- conflicted
+++ resolved
@@ -399,21 +399,12 @@
         )
 
     @callback
-<<<<<<< HEAD
-    def async_on_notification(
-        notification: EntryControlNotification
-        | NotificationNotification
-        | PowerLevelNotification
-        | MultilevelSwitchNotification,
-    ) -> None:
-=======
     def async_on_notification(event: dict[str, Any]) -> None:
->>>>>>> 37ea4660
         """Relay stateless notification events from Z-Wave nodes to hass."""
         if "notification" not in event:
             LOGGER.info("Unknown notification: %s", event)
             return
-        notification: EntryControlNotification | NotificationNotification | PowerLevelNotification = event[
+        notification: EntryControlNotification | NotificationNotification | PowerLevelNotification | MultilevelSwitchNotification = event[
             "notification"
         ]
         device = dev_reg.async_get_device({get_device_id(client, notification.node)})
