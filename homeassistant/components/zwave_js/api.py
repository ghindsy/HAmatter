--- conflicted
+++ resolved
@@ -93,12 +93,9 @@
     websocket_api.async_register_command(hass, websocket_remove_node)
     websocket_api.async_register_command(hass, websocket_stop_exclusion)
     websocket_api.async_register_command(hass, websocket_refresh_node_info)
-<<<<<<< HEAD
     websocket_api.async_register_command(hass, websocket_refresh_node_values)
     websocket_api.async_register_command(hass, websocket_refresh_node_cc_values)
-=======
     websocket_api.async_register_command(hass, websocket_subscribe_logs)
->>>>>>> 9003dbfd
     websocket_api.async_register_command(hass, websocket_update_log_config)
     websocket_api.async_register_command(hass, websocket_get_log_config)
     websocket_api.async_register_command(hass, websocket_get_config_parameters)
@@ -375,16 +372,7 @@
 ) -> None:
     """Re-interview a node."""
     node_id = msg[NODE_ID]
-<<<<<<< HEAD
     node = client.driver.controller.nodes[node_id]
-=======
-    controller = client.driver.controller
-    node = controller.nodes.get(node_id)
-
-    if node is None:
-        connection.send_error(msg[ID], ERR_NOT_FOUND, f"Node {node_id} not found")
-        return
->>>>>>> 9003dbfd
 
     @callback
     def async_cleanup() -> None:
