"""Config flow for Z-Wave JS integration."""
from __future__ import annotations

import asyncio
import logging
from typing import Any, cast

import aiohttp
from async_timeout import timeout
import voluptuous as vol
from zwave_js_server.version import VersionInfo, get_server_version

from homeassistant import config_entries, exceptions
from homeassistant.components.hassio import is_hassio
from homeassistant.const import CONF_URL
from homeassistant.core import HomeAssistant, callback
from homeassistant.data_entry_flow import AbortFlow
from homeassistant.helpers.aiohttp_client import async_get_clientsession

from .addon import AddonError, AddonManager, get_addon_manager
from .const import (  # pylint:disable=unused-import
    CONF_ADDON_DEVICE,
    CONF_ADDON_NETWORK_KEY,
    CONF_INTEGRATION_CREATED_ADDON,
    CONF_NETWORK_KEY,
    CONF_USB_PATH,
    CONF_USE_ADDON,
    DOMAIN,
)

_LOGGER = logging.getLogger(__name__)

DEFAULT_URL = "ws://localhost:3000"
TITLE = "Z-Wave JS"

ADDON_SETUP_TIMEOUT = 5
ADDON_SETUP_TIMEOUT_ROUNDS = 4
SERVER_VERSION_TIMEOUT = 10

ON_SUPERVISOR_SCHEMA = vol.Schema({vol.Optional(CONF_USE_ADDON, default=True): bool})
STEP_USER_DATA_SCHEMA = vol.Schema({vol.Required(CONF_URL, default=DEFAULT_URL): str})


async def validate_input(hass: HomeAssistant, user_input: dict) -> VersionInfo:
    """Validate if the user input allows us to connect."""
    ws_address = user_input[CONF_URL]

    if not ws_address.startswith(("ws://", "wss://")):
        raise InvalidInput("invalid_ws_url")

    try:
        return await async_get_version_info(hass, ws_address)
    except CannotConnect as err:
        raise InvalidInput("cannot_connect") from err


async def async_get_version_info(hass: HomeAssistant, ws_address: str) -> VersionInfo:
    """Return Z-Wave JS version info."""
    try:
        async with timeout(SERVER_VERSION_TIMEOUT):
            version_info: VersionInfo = await get_server_version(
                ws_address, async_get_clientsession(hass)
            )
    except (asyncio.TimeoutError, aiohttp.ClientError) as err:
        # We don't want to spam the log if the add-on isn't started
        # or takes a long time to start.
        _LOGGER.debug("Failed to connect to Z-Wave JS server: %s", err)
        raise CannotConnect from err

    return version_info


class ConfigFlow(config_entries.ConfigFlow, domain=DOMAIN):
    """Handle a config flow for Z-Wave JS."""

    VERSION = 1
    CONNECTION_CLASS = config_entries.CONN_CLASS_LOCAL_PUSH

    def __init__(self) -> None:
        """Set up flow instance."""
        self.network_key: str | None = None
        self.usb_path: str | None = None
        self.use_addon = False
        self.ws_address: str | None = None
        # If we install the add-on we should uninstall it on entry remove.
        self.integration_created_addon = False
        self.install_task: asyncio.Task | None = None
        self.start_task: asyncio.Task | None = None

    async def async_step_user(
        self, user_input: dict[str, Any] | None = None
    ) -> dict[str, Any]:
        """Handle the initial step."""
        if is_hassio(self.hass):  # type: ignore  # no-untyped-call
            return await self.async_step_on_supervisor()

        return await self.async_step_manual()

    async def async_step_manual(
        self, user_input: dict[str, Any] | None = None
    ) -> dict[str, Any]:
        """Handle a manual configuration."""
        if user_input is None:
            return self.async_show_form(
                step_id="manual", data_schema=STEP_USER_DATA_SCHEMA
            )

        errors = {}

        try:
            version_info = await validate_input(self.hass, user_input)
        except InvalidInput as err:
            errors["base"] = err.error
        except Exception:  # pylint: disable=broad-except
            _LOGGER.exception("Unexpected exception")
            errors["base"] = "unknown"
        else:
            await self.async_set_unique_id(
                version_info.home_id, raise_on_progress=False
            )
            # Make sure we disable any add-on handling
            # if the controller is reconfigured in a manual step.
            self._abort_if_unique_id_configured(
                updates={
                    **user_input,
                    CONF_USE_ADDON: False,
                    CONF_INTEGRATION_CREATED_ADDON: False,
                }
            )
            self.ws_address = user_input[CONF_URL]
            return self._async_create_entry_from_vars()

        return self.async_show_form(
            step_id="manual", data_schema=STEP_USER_DATA_SCHEMA, errors=errors
        )

    async def async_step_hassio(  # type: ignore # override
        self, discovery_info: dict[str, Any]
    ) -> dict[str, Any]:
        """Receive configuration from add-on discovery info.

        This flow is triggered by the Z-Wave JS add-on.
        """
        self.ws_address = f"ws://{discovery_info['host']}:{discovery_info['port']}"
        try:
            version_info = await async_get_version_info(self.hass, self.ws_address)
        except CannotConnect:
            return self.async_abort(reason="cannot_connect")

        await self.async_set_unique_id(version_info.home_id)
        self._abort_if_unique_id_configured(updates={CONF_URL: self.ws_address})

        return await self.async_step_hassio_confirm()

    async def async_step_hassio_confirm(
        self, user_input: dict[str, Any] | None = None
    ) -> dict[str, Any]:
        """Confirm the add-on discovery."""
        if user_input is not None:
            return await self.async_step_on_supervisor(
                user_input={CONF_USE_ADDON: True}
            )

        return self.async_show_form(step_id="hassio_confirm")

    @callback
    def _async_create_entry_from_vars(self) -> dict[str, Any]:
        """Return a config entry for the flow."""
        return self.async_create_entry(
            title=TITLE,
            data={
                CONF_URL: self.ws_address,
                CONF_USB_PATH: self.usb_path,
                CONF_NETWORK_KEY: self.network_key,
                CONF_USE_ADDON: self.use_addon,
                CONF_INTEGRATION_CREATED_ADDON: self.integration_created_addon,
            },
        )

    async def async_step_on_supervisor(
        self, user_input: dict[str, Any] | None = None
    ) -> dict[str, Any]:
        """Handle logic when on Supervisor host."""
        if user_input is None:
            return self.async_show_form(
                step_id="on_supervisor", data_schema=ON_SUPERVISOR_SCHEMA
            )
        if not user_input[CONF_USE_ADDON]:
            return await self.async_step_manual()

        self.use_addon = True

        if await self._async_is_addon_running():
            addon_config = await self._async_get_addon_config()
            self.usb_path = addon_config[CONF_ADDON_DEVICE]
            self.network_key = addon_config.get(CONF_ADDON_NETWORK_KEY, "")
            return await self.async_step_finish_addon_setup()

        if await self._async_is_addon_installed():
            return await self.async_step_configure_addon()

        return await self.async_step_install_addon()

    async def async_step_install_addon(
        self, user_input: dict[str, Any] | None = None
    ) -> dict[str, Any]:
        """Install Z-Wave JS add-on."""
        if not self.install_task:
            self.install_task = self.hass.async_create_task(self._async_install_addon())
            return self.async_show_progress(
                step_id="install_addon", progress_action="install_addon"
            )

        try:
            await self.install_task
        except AddonError as err:
            _LOGGER.error("Failed to install Z-Wave JS add-on: %s", err)
            return self.async_show_progress_done(next_step_id="install_failed")

        self.integration_created_addon = True

        return self.async_show_progress_done(next_step_id="configure_addon")

    async def async_step_install_failed(
        self, user_input: dict[str, Any] | None = None
    ) -> dict[str, Any]:
        """Add-on installation failed."""
        return self.async_abort(reason="addon_install_failed")

    async def async_step_configure_addon(
        self, user_input: dict[str, Any] | None = None
    ) -> dict[str, Any]:
        """Ask for config for Z-Wave JS add-on."""
        addon_config = await self._async_get_addon_config()

        errors: dict[str, str] = {}

        if user_input is not None:
            self.network_key = user_input[CONF_NETWORK_KEY]
            self.usb_path = user_input[CONF_USB_PATH]

            new_addon_config = {
                CONF_ADDON_DEVICE: self.usb_path,
                CONF_ADDON_NETWORK_KEY: self.network_key,
            }

            if new_addon_config != addon_config:
                await self._async_set_addon_config(new_addon_config)

            return await self.async_step_start_addon()

        usb_path = addon_config.get(CONF_ADDON_DEVICE, self.usb_path or "")
        network_key = addon_config.get(CONF_ADDON_NETWORK_KEY, self.network_key or "")

        data_schema = vol.Schema(
            {
                vol.Required(CONF_USB_PATH, default=usb_path): str,
                vol.Optional(CONF_NETWORK_KEY, default=network_key): str,
            }
        )

        return self.async_show_form(
            step_id="configure_addon", data_schema=data_schema, errors=errors
        )

    async def async_step_start_addon(
        self, user_input: dict[str, Any] | None = None
    ) -> dict[str, Any]:
        """Start Z-Wave JS add-on."""
        if not self.start_task:
            self.start_task = self.hass.async_create_task(self._async_start_addon())
            return self.async_show_progress(
                step_id="start_addon", progress_action="start_addon"
            )

        try:
            await self.start_task
        except (CannotConnect, AddonError) as err:
            _LOGGER.error("Failed to start Z-Wave JS add-on: %s", err)
            return self.async_show_progress_done(next_step_id="start_failed")

        return self.async_show_progress_done(next_step_id="finish_addon_setup")

    async def async_step_start_failed(
        self, user_input: dict[str, Any] | None = None
    ) -> dict[str, Any]:
        """Add-on start failed."""
        return self.async_abort(reason="addon_start_failed")

    async def _async_start_addon(self) -> None:
        """Start the Z-Wave JS add-on."""
<<<<<<< HEAD
        assert self.hass
=======
>>>>>>> 3ae94601
        addon_manager: AddonManager = get_addon_manager(self.hass)
        try:
            await addon_manager.async_schedule_start_addon()
            # Sleep some seconds to let the add-on start properly before connecting.
            for _ in range(ADDON_SETUP_TIMEOUT_ROUNDS):
                await asyncio.sleep(ADDON_SETUP_TIMEOUT)
                try:
                    if not self.ws_address:
                        discovery_info = await self._async_get_addon_discovery_info()
                        self.ws_address = (
                            f"ws://{discovery_info['host']}:{discovery_info['port']}"
                        )
                    await async_get_version_info(self.hass, self.ws_address)
                except (AbortFlow, CannotConnect) as err:
                    _LOGGER.debug(
                        "Add-on not ready yet, waiting %s seconds: %s",
                        ADDON_SETUP_TIMEOUT,
                        err,
                    )
                else:
                    break
            else:
                raise CannotConnect("Failed to start add-on: timeout")
        finally:
            # Continue the flow after show progress when the task is done.
            self.hass.async_create_task(
                self.hass.config_entries.flow.async_configure(flow_id=self.flow_id)
            )

    async def async_step_finish_addon_setup(
        self, user_input: dict[str, Any] | None = None
    ) -> dict[str, Any]:
        """Prepare info needed to complete the config entry.

        Get add-on discovery info and server version info.
        Set unique id and abort if already configured.
        """
        if not self.ws_address:
            discovery_info = await self._async_get_addon_discovery_info()
            self.ws_address = f"ws://{discovery_info['host']}:{discovery_info['port']}"

        if not self.unique_id:
            try:
                version_info = await async_get_version_info(self.hass, self.ws_address)
            except CannotConnect as err:
                raise AbortFlow("cannot_connect") from err
            await self.async_set_unique_id(
                version_info.home_id, raise_on_progress=False
            )

        self._abort_if_unique_id_configured(
            updates={
                CONF_URL: self.ws_address,
                CONF_USB_PATH: self.usb_path,
                CONF_NETWORK_KEY: self.network_key,
            }
        )
        return self._async_create_entry_from_vars()

    async def _async_get_addon_info(self) -> dict:
        """Return and cache Z-Wave JS add-on info."""
        addon_manager: AddonManager = get_addon_manager(self.hass)
        try:
            addon_info: dict = await addon_manager.async_get_addon_info()
        except AddonError as err:
            _LOGGER.error("Failed to get Z-Wave JS add-on info: %s", err)
            raise AbortFlow("addon_info_failed") from err

        return addon_info

    async def _async_is_addon_running(self) -> bool:
        """Return True if Z-Wave JS add-on is running."""
        addon_info = await self._async_get_addon_info()
        return bool(addon_info["state"] == "started")

    async def _async_is_addon_installed(self) -> bool:
        """Return True if Z-Wave JS add-on is installed."""
        addon_info = await self._async_get_addon_info()
        return addon_info["version"] is not None

    async def _async_get_addon_config(self) -> dict:
        """Get Z-Wave JS add-on config."""
        addon_info = await self._async_get_addon_info()
        return cast(dict, addon_info["options"])

    async def _async_set_addon_config(self, config: dict) -> None:
        """Set Z-Wave JS add-on config."""
        options = {"options": config}
        addon_manager: AddonManager = get_addon_manager(self.hass)
        try:
            await addon_manager.async_set_addon_options(options)
        except AddonError as err:
            _LOGGER.error("Failed to set Z-Wave JS add-on config: %s", err)
            raise AbortFlow("addon_set_config_failed") from err

    async def _async_install_addon(self) -> None:
        """Install the Z-Wave JS add-on."""
        addon_manager: AddonManager = get_addon_manager(self.hass)
        try:
            await addon_manager.async_schedule_install_addon()
        finally:
            # Continue the flow after show progress when the task is done.
            self.hass.async_create_task(
                self.hass.config_entries.flow.async_configure(flow_id=self.flow_id)
            )

    async def _async_get_addon_discovery_info(self) -> dict:
        """Return add-on discovery info."""
        addon_manager: AddonManager = get_addon_manager(self.hass)
        try:
            discovery_info_config = await addon_manager.async_get_addon_discovery_info()
        except AddonError as err:
            _LOGGER.error("Failed to get Z-Wave JS add-on discovery info: %s", err)
            raise AbortFlow("addon_get_discovery_info_failed") from err

        return discovery_info_config


class CannotConnect(exceptions.HomeAssistantError):
    """Indicate connection error."""


class InvalidInput(exceptions.HomeAssistantError):
    """Error to indicate input data is invalid."""

    def __init__(self, error: str) -> None:
        """Initialize error."""
        super().__init__()
        self.error = error<|MERGE_RESOLUTION|>--- conflicted
+++ resolved
@@ -289,10 +289,6 @@
 
     async def _async_start_addon(self) -> None:
         """Start the Z-Wave JS add-on."""
-<<<<<<< HEAD
-        assert self.hass
-=======
->>>>>>> 3ae94601
         addon_manager: AddonManager = get_addon_manager(self.hass)
         try:
             await addon_manager.async_schedule_start_addon()
