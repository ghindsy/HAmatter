--- conflicted
+++ resolved
@@ -87,9 +87,6 @@
     get_multilevel_sensor_type,
 )
 
-<<<<<<< HEAD
-from homeassistant.exceptions import ConfigEntryNotReady, IntegrationError
-=======
 from homeassistant.const import (
     CONCENTRATION_MICROGRAMS_PER_CUBIC_METER,
     CONCENTRATION_PARTS_PER_MILLION,
@@ -130,7 +127,7 @@
     VOLUME_GALLONS,
     VOLUME_LITERS,
 )
->>>>>>> 7161a0bf
+from homeassistant.exceptions import ConfigEntryNotReady, IntegrationError
 
 from .const import (
     ENTITY_DESC_KEY_BATTERY,
