--- conflicted
+++ resolved
@@ -287,7 +287,9 @@
     """
     def _load_hass_yaml_config() -> Dict:
         path = find_config_file(hass.config.config_dir)
-<<<<<<< HEAD
+        if path is None:
+            raise HomeAssistantError(
+                "Config file not found in: {}".format(hass.config.config_dir))
         conf = load_yaml_config_file(path)
         # ais config
         ais_config_path = str(os.path.dirname(__file__))
@@ -299,12 +301,6 @@
         except:
             _LOGGER.error("Error loading user customize")
         return ais_config
-=======
-        if path is None:
-            raise HomeAssistantError(
-                "Config file not found in: {}".format(hass.config.config_dir))
-        return load_yaml_config_file(path)
->>>>>>> 6c0dfe5c
 
     return await hass.async_add_executor_job(_load_hass_yaml_config)
 
