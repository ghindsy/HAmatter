--- conflicted
+++ resolved
@@ -34,12 +34,8 @@
 
 if TYPE_CHECKING:
     from homeassistant.components.dhcp import DhcpServiceInfo
-<<<<<<< HEAD
+    from homeassistant.components.hassio import HassioServiceInfo
     from homeassistant.components.mqtt import MqttServiceInfo
-=======
-    from homeassistant.components.hassio import HassioServiceInfo
-    from homeassistant.components.mqtt.discovery import MqttServiceInfo
->>>>>>> cf7a6143
     from homeassistant.components.ssdp import SsdpServiceInfo
     from homeassistant.components.usb import UsbServiceInfo
     from homeassistant.components.zeroconf import ZeroconfServiceInfo
