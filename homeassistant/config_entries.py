--- conflicted
+++ resolved
@@ -142,14 +142,11 @@
 HANDLERS = Registry()
 # Components that have config flows. In future we will auto-generate this list.
 FLOWS = [
-<<<<<<< HEAD
     'ais_dom_device',
     'ais_drives_service',
     'ais_spotify_service',
     'ais_host',
-=======
     'ambiclimate',
->>>>>>> 584bfbaa
     'ambient_station',
     'axis',
     'cast',
