"""The Config Manager is responsible for managing configuration for components.

The Config Manager allows for creating config entries to be consumed by
components. Each entry is created via a Config Flow Handler, as defined by each
component.

During startup, Home Assistant will setup the entries during the normal setup
of a component. It will first call the normal setup and then call the method
`async_setup_entry(hass, entry)` for each entry. The same method is called when
Home Assistant is running while a config entry is created.

## Config Flows

A component needs to define a Config Handler to allow the user to create config
entries for that component. A config flow will manage the creation of entries
from user input, discovery or other sources (like hassio).

When a config flow is started for a domain, the handler will be instantiated
and receives a unique id. The instance of this handler will be reused for every
interaction of the user with this flow. This makes it possible to store
instance variables on the handler.

Before instantiating the handler, Home Assistant will make sure to load all
dependencies and install the requirements of the component.

At a minimum, each config flow will have to define a version number and the
'user' step.

    @config_entries.HANDLERS.register(DOMAIN)
    class ExampleConfigFlow(config_entries.ConfigFlow):

        VERSION = 1
        CONNETION_CLASS = config_entries.CONN_CLASS_LOCAL_PUSH

        async def async_step_user(self, user_input=None):
            …

The 'user' step is the first step of a flow and is called when a user
starts a new flow. Each step has three different possible results: "Show Form",
"Abort" and "Create Entry".

> Note: prior 0.76, the default step is 'init' step, some config flows still
keep 'init' step to avoid break localization. All new config flow should use
'user' step.

### Show Form

This will show a form to the user to fill in. You define the current step,
a title, a description and the schema of the data that needs to be returned.

    async def async_step_init(self, user_input=None):
        # Use OrderedDict to guarantee order of the form shown to the user
        data_schema = OrderedDict()
        data_schema[vol.Required('username')] = str
        data_schema[vol.Required('password')] = str

        return self.async_show_form(
            step_id='user',
            title='Account Info',
            data_schema=vol.Schema(data_schema)
        )

After the user has filled in the form, the step method will be called again and
the user input is passed in. If the validation of the user input fails , you
can return a dictionary with errors. Each key in the dictionary refers to a
field name that contains the error. Use the key 'base' if you want to show a
generic error.

    async def async_step_init(self, user_input=None):
        errors = None
        if user_input is not None:
            # Validate user input
            if valid:
                return self.create_entry(…)

            errors['base'] = 'Unable to reach authentication server.'

        return self.async_show_form(…)

If the user input passes validation, you can again return one of the three
return values. If you want to navigate the user to the next step, return the
return value of that step:

    return await self.async_step_account()

### Abort

When the result is "Abort", a message will be shown to the user and the
configuration flow is finished.

    return self.async_abort(
        reason='This device is not supported by Home Assistant.'
    )

### Create Entry

When the result is "Create Entry", an entry will be created and stored in Home
Assistant, a success message is shown to the user and the flow is finished.

## Initializing a config flow from an external source

You might want to initialize a config flow programmatically. For example, if
we discover a device on the network that requires user interaction to finish
setup. To do so, pass a source parameter and optional user input to the init
method:

    await hass.config_entries.flow.async_init(
        'hue', context={'source': 'discovery'}, data=discovery_info)

The config flow handler will need to add a step to support the source. The step
should follow the same return values as a normal step.

    async def async_step_discovery(info):

If the result of the step is to show a form, the user will be able to continue
the flow from the config panel.
"""
import logging
import uuid
from typing import Set, Optional, List, Dict  # noqa pylint: disable=unused-import

from homeassistant import data_entry_flow
from homeassistant.core import callback, HomeAssistant
from homeassistant.exceptions import HomeAssistantError, ConfigEntryNotReady
from homeassistant.setup import async_setup_component, async_process_deps_reqs
from homeassistant.util.decorator import Registry


_LOGGER = logging.getLogger(__name__)

SOURCE_USER = 'user'
SOURCE_DISCOVERY = 'discovery'
SOURCE_IMPORT = 'import'

HANDLERS = Registry()
# Components that have config flows. In future we will auto-generate this list.
FLOWS = [
    'cast',
    'daikin',
    'deconz',
    'dialogflow',
    'esphome',
<<<<<<< HEAD
    'emulated_roku',
=======
    'geofency',
>>>>>>> 4394e37d
    'hangouts',
    'homematicip_cloud',
    'hue',
    'ifttt',
    'ios',
    'lifx',
    'luftdaten',
    'mailgun',
    'mqtt',
    'nest',
    'openuv',
    'owntracks',
    'point',
    'rainmachine',
    'simplisafe',
    'smhi',
    'sonos',
    'tellduslive',
    'tradfri',
    'twilio',
    'unifi',
    'upnp',
    'zha',
    'zone',
    'zwave'
]


STORAGE_KEY = 'core.config_entries'
STORAGE_VERSION = 1

# Deprecated since 0.73
PATH_CONFIG = '.config_entries.json'

SAVE_DELAY = 1

# The config entry has been set up successfully
ENTRY_STATE_LOADED = 'loaded'
# There was an error while trying to set up this config entry
ENTRY_STATE_SETUP_ERROR = 'setup_error'
# The config entry was not ready to be set up yet, but might be later
ENTRY_STATE_SETUP_RETRY = 'setup_retry'
# The config entry has not been loaded
ENTRY_STATE_NOT_LOADED = 'not_loaded'
# An error occurred when trying to unload the entry
ENTRY_STATE_FAILED_UNLOAD = 'failed_unload'

DISCOVERY_NOTIFICATION_ID = 'config_entry_discovery'
DISCOVERY_SOURCES = (
    SOURCE_DISCOVERY,
    SOURCE_IMPORT,
)

EVENT_FLOW_DISCOVERED = 'config_entry_discovered'

CONN_CLASS_CLOUD_PUSH = 'cloud_push'
CONN_CLASS_CLOUD_POLL = 'cloud_poll'
CONN_CLASS_LOCAL_PUSH = 'local_push'
CONN_CLASS_LOCAL_POLL = 'local_poll'
CONN_CLASS_ASSUMED = 'assumed'
CONN_CLASS_UNKNOWN = 'unknown'


class ConfigEntry:
    """Hold a configuration entry."""

    __slots__ = ('entry_id', 'version', 'domain', 'title', 'data', 'source',
                 'connection_class', 'state', '_setup_lock',
                 '_async_cancel_retry_setup')

    def __init__(self, version: str, domain: str, title: str, data: dict,
                 source: str, connection_class: str,
                 entry_id: Optional[str] = None,
                 state: str = ENTRY_STATE_NOT_LOADED) -> None:
        """Initialize a config entry."""
        # Unique id of the config entry
        self.entry_id = entry_id or uuid.uuid4().hex

        # Version of the configuration.
        self.version = version

        # Domain the configuration belongs to
        self.domain = domain

        # Title of the configuration
        self.title = title

        # Config data
        self.data = data

        # Source of the configuration (user, discovery, cloud)
        self.source = source

        # Connection class
        self.connection_class = connection_class

        # State of the entry (LOADED, NOT_LOADED)
        self.state = state

        # Function to cancel a scheduled retry
        self._async_cancel_retry_setup = None

    async def async_setup(
            self, hass: HomeAssistant, *, component=None, tries=0) -> None:
        """Set up an entry."""
        if component is None:
            component = getattr(hass.components, self.domain)

        try:
            result = await component.async_setup_entry(hass, self)

            if not isinstance(result, bool):
                _LOGGER.error('%s.async_config_entry did not return boolean',
                              component.DOMAIN)
                result = False
        except ConfigEntryNotReady:
            self.state = ENTRY_STATE_SETUP_RETRY
            wait_time = 2**min(tries, 4) * 5
            tries += 1
            _LOGGER.warning(
                'Config entry for %s not ready yet. Retrying in %d seconds.',
                self.domain, wait_time)

            async def setup_again(now):
                """Run setup again."""
                self._async_cancel_retry_setup = None
                await self.async_setup(hass, component=component, tries=tries)

            self._async_cancel_retry_setup = \
                hass.helpers.event.async_call_later(wait_time, setup_again)
            return
        except Exception:  # pylint: disable=broad-except
            _LOGGER.exception('Error setting up entry %s for %s',
                              self.title, component.DOMAIN)
            result = False

        # Only store setup result as state if it was not forwarded.
        if self.domain != component.DOMAIN:
            return

        if result:
            self.state = ENTRY_STATE_LOADED
        else:
            self.state = ENTRY_STATE_SETUP_ERROR

    async def async_unload(self, hass, *, component=None):
        """Unload an entry.

        Returns if unload is possible and was successful.
        """
        if component is None:
            component = getattr(hass.components, self.domain)

        if component.DOMAIN == self.domain:
            if self._async_cancel_retry_setup is not None:
                self._async_cancel_retry_setup()
                self.state = ENTRY_STATE_NOT_LOADED
                return True

            if self.state != ENTRY_STATE_LOADED:
                return True

        supports_unload = hasattr(component, 'async_unload_entry')

        if not supports_unload:
            return False

        try:
            result = await component.async_unload_entry(hass, self)

            assert isinstance(result, bool)

            # Only adjust state if we unloaded the component
            if result and component.DOMAIN == self.domain:
                self.state = ENTRY_STATE_NOT_LOADED

            return result
        except Exception:  # pylint: disable=broad-except
            _LOGGER.exception('Error unloading entry %s for %s',
                              self.title, component.DOMAIN)
            if component.DOMAIN == self.domain:
                self.state = ENTRY_STATE_FAILED_UNLOAD
            return False

    def as_dict(self):
        """Return dictionary version of this entry."""
        return {
            'entry_id': self.entry_id,
            'version': self.version,
            'domain': self.domain,
            'title': self.title,
            'data': self.data,
            'source': self.source,
            'connection_class': self.connection_class,
        }


class ConfigError(HomeAssistantError):
    """Error while configuring an account."""


class UnknownEntry(ConfigError):
    """Unknown entry specified."""


class ConfigEntries:
    """Manage the configuration entries.

    An instance of this object is available via `hass.config_entries`.
    """

    def __init__(self, hass: HomeAssistant, hass_config: dict) -> None:
        """Initialize the entry manager."""
        self.hass = hass
        self.flow = data_entry_flow.FlowManager(
            hass, self._async_create_flow, self._async_finish_flow)
        self._hass_config = hass_config
        self._entries = []  # type: List[ConfigEntry]
        self._store = hass.helpers.storage.Store(STORAGE_VERSION, STORAGE_KEY)

    @callback
    def async_domains(self) -> List[str]:
        """Return domains for which we have entries."""
        seen = set()  # type: Set[str]
        result = []

        for entry in self._entries:
            if entry.domain not in seen:
                seen.add(entry.domain)
                result.append(entry.domain)

        return result

    @callback
    def async_entries(self, domain: Optional[str] = None) -> List[ConfigEntry]:
        """Return all entries or entries for a specific domain."""
        if domain is None:
            return list(self._entries)
        return [entry for entry in self._entries if entry.domain == domain]

    async def async_remove(self, entry_id):
        """Remove an entry."""
        found = None
        for index, entry in enumerate(self._entries):
            if entry.entry_id == entry_id:
                found = index
                break

        if found is None:
            raise UnknownEntry

        entry = self._entries.pop(found)
        self._async_schedule_save()

        unloaded = await entry.async_unload(self.hass)

        device_registry = await \
            self.hass.helpers.device_registry.async_get_registry()
        device_registry.async_clear_config_entry(entry_id)

        entity_registry = await \
            self.hass.helpers.entity_registry.async_get_registry()
        entity_registry.async_clear_config_entry(entry_id)

        return {
            'require_restart': not unloaded
        }

    async def async_load(self) -> None:
        """Handle loading the config."""
        # Migrating for config entries stored before 0.73
        config = await self.hass.helpers.storage.async_migrator(
            self.hass.config.path(PATH_CONFIG), self._store,
            old_conf_migrate_func=_old_conf_migrator
        )

        if config is None:
            self._entries = []
            return

        self._entries = [
            ConfigEntry(
                version=entry['version'],
                domain=entry['domain'],
                entry_id=entry['entry_id'],
                data=entry['data'],
                source=entry['source'],
                title=entry['title'],
                # New in 0.79
                connection_class=entry.get('connection_class',
                                           CONN_CLASS_UNKNOWN))
            for entry in config['entries']]

    @callback
    def async_update_entry(self, entry, *, data):
        """Update a config entry."""
        entry.data = data
        self._async_schedule_save()

    async def async_forward_entry_setup(self, entry, component):
        """Forward the setup of an entry to a different component.

        By default an entry is setup with the component it belongs to. If that
        component also has related platforms, the component will have to
        forward the entry to be setup by that component.

        You don't want to await this coroutine if it is called as part of the
        setup of a component, because it can cause a deadlock.
        """
        # Setup Component if not set up yet
        if component not in self.hass.config.components:
            result = await async_setup_component(
                self.hass, component, self._hass_config)

            if not result:
                return False

        await entry.async_setup(
            self.hass, component=getattr(self.hass.components, component))

    async def async_forward_entry_unload(self, entry, component):
        """Forward the unloading of an entry to a different component."""
        # It was never loaded.
        if component not in self.hass.config.components:
            return True

        return await entry.async_unload(
            self.hass, component=getattr(self.hass.components, component))

    async def _async_finish_flow(self, flow, result):
        """Finish a config flow and add an entry."""
        # Remove notification if no other discovery config entries in progress
        if not any(ent['context']['source'] in DISCOVERY_SOURCES for ent
                   in self.hass.config_entries.flow.async_progress()
                   if ent['flow_id'] != flow.flow_id):
            self.hass.components.persistent_notification.async_dismiss(
                DISCOVERY_NOTIFICATION_ID)

        if result['type'] != data_entry_flow.RESULT_TYPE_CREATE_ENTRY:
            return result

        entry = ConfigEntry(
            version=result['version'],
            domain=result['handler'],
            title=result['title'],
            data=result['data'],
            source=flow.context['source'],
            connection_class=flow.CONNECTION_CLASS,
        )
        self._entries.append(entry)
        self._async_schedule_save()

        # Setup entry
        if entry.domain in self.hass.config.components:
            # Component already set up, just need to call setup_entry
            await entry.async_setup(self.hass)
        else:
            # Setting up component will also load the entries
            await async_setup_component(
                self.hass, entry.domain, self._hass_config)

        result['result'] = entry
        return result

    async def _async_create_flow(self, handler_key, *, context, data):
        """Create a flow for specified handler.

        Handler key is the domain of the component that we want to set up.
        """
        component = getattr(self.hass.components, handler_key)
        handler = HANDLERS.get(handler_key)

        if handler is None:
            raise data_entry_flow.UnknownHandler

        source = context['source']

        # Make sure requirements and dependencies of component are resolved
        await async_process_deps_reqs(
            self.hass, self._hass_config, handler, component)

        # Create notification.
        if source in DISCOVERY_SOURCES:
            self.hass.bus.async_fire(EVENT_FLOW_DISCOVERED)
            self.hass.components.persistent_notification.async_create(
                title='New devices discovered',
                message=("We have discovered new devices on your network. "
                         "[Check it out](/config/integrations)"),
                notification_id=DISCOVERY_NOTIFICATION_ID
            )

        flow = handler()
        flow.init_step = source
        return flow

    def _async_schedule_save(self):
        """Save the entity registry to a file."""
        self._store.async_delay_save(self._data_to_save, SAVE_DELAY)

    @callback
    def _data_to_save(self):
        """Return data to save."""
        return {
            'entries': [entry.as_dict() for entry in self._entries]
        }


async def _old_conf_migrator(old_config):
    """Migrate the pre-0.73 config format to the latest version."""
    return {'entries': old_config}


class ConfigFlow(data_entry_flow.FlowHandler):
    """Base class for config flows with some helpers."""

    CONNECTION_CLASS = CONN_CLASS_UNKNOWN

    @callback
    def _async_current_entries(self):
        """Return current entries."""
        return self.hass.config_entries.async_entries(self.handler)

    @callback
    def _async_in_progress(self):
        """Return other in progress flows for current domain."""
        return [flw for flw in self.hass.config_entries.flow.async_progress()
                if flw['handler'] == self.handler and
                flw['flow_id'] != self.flow_id]<|MERGE_RESOLUTION|>--- conflicted
+++ resolved
@@ -140,11 +140,8 @@
     'deconz',
     'dialogflow',
     'esphome',
-<<<<<<< HEAD
     'emulated_roku',
-=======
     'geofency',
->>>>>>> 4394e37d
     'hangouts',
     'homematicip_cloud',
     'hue',
