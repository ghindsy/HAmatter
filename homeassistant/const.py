--- conflicted
+++ resolved
@@ -392,15 +392,9 @@
 CURRENCY_CENT = "¢"
 
 # Temperature units
-<<<<<<< HEAD
 TEMP_CELSIUS = "°C"
 TEMP_FAHRENHEIT = "°F"
-TEMP_KELVIN = "°K"
-=======
-TEMP_CELSIUS = f"{DEGREE}C"
-TEMP_FAHRENHEIT = f"{DEGREE}F"
 TEMP_KELVIN = "K"
->>>>>>> e929ae10
 
 # Time units
 TIME_MICROSECONDS = "μs"
