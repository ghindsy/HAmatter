--- conflicted
+++ resolved
@@ -1,13 +1,6 @@
 # coding: utf-8
 """Constants used by Home Assistant components."""
 MAJOR_VERSION = 0
-<<<<<<< HEAD
-MINOR_VERSION = 103
-PATCH_VERSION = "8"
-__short_version__ = "{}.{}".format(MAJOR_VERSION, MINOR_VERSION)
-__version__ = "{}.{}".format(__short_version__, PATCH_VERSION)
-REQUIRED_PYTHON_VER = (3, 6, 1)
-=======
 MINOR_VERSION = 104
 PATCH_VERSION = "0"
 __short_version__ = f"{MAJOR_VERSION}.{MINOR_VERSION}"
@@ -16,7 +9,6 @@
 # Truthy date string triggers showing related deprecation warning messages.
 REQUIRED_NEXT_PYTHON_VER = (3, 8, 0)
 REQUIRED_NEXT_PYTHON_DATE = ""
->>>>>>> 4bb319e6
 
 # Format for platform files
 PLATFORM_FORMAT = "{platform}.{domain}"
