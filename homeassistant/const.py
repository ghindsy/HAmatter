# coding: utf-8
"""Constants used by Home Assistant components."""
MAJOR_VERSION = 0
<<<<<<< HEAD
MINOR_VERSION = 84
PATCH_VERSION = '8'
=======
MINOR_VERSION = 85
PATCH_VERSION = '1'
>>>>>>> 7dec9c32
__short_version__ = '{}.{}'.format(MAJOR_VERSION, MINOR_VERSION)
__version__ = '{}.{}'.format(__short_version__, PATCH_VERSION)
REQUIRED_PYTHON_VER = (3, 5, 3)

# Format for platforms
PLATFORM_FORMAT = '{}.{}'

# Can be used to specify a catch all when registering state or event listeners.
MATCH_ALL = '*'

# Entity target all constant
ENTITY_MATCH_ALL = 'all'

# If no name is specified
DEVICE_DEFAULT_NAME = 'Unnamed Device'

# Sun events
SUN_EVENT_SUNSET = 'sunset'
SUN_EVENT_SUNRISE = 'sunrise'

# #### CONFIG ####
CONF_ABOVE = 'above'
CONF_ACCESS_TOKEN = 'access_token'
CONF_ADDRESS = 'address'
CONF_AFTER = 'after'
CONF_ALIAS = 'alias'
CONF_API_KEY = 'api_key'
CONF_API_VERSION = 'api_version'
CONF_AT = 'at'
CONF_AUTHENTICATION = 'authentication'
CONF_AUTH_MFA_MODULES = 'auth_mfa_modules'
CONF_AUTH_PROVIDERS = 'auth_providers'
CONF_BASE = 'base'
CONF_BEFORE = 'before'
CONF_BELOW = 'below'
CONF_BINARY_SENSORS = 'binary_sensors'
CONF_BLACKLIST = 'blacklist'
CONF_BRIGHTNESS = 'brightness'
CONF_CODE = 'code'
CONF_COLOR_TEMP = 'color_temp'
CONF_COMMAND = 'command'
CONF_COMMAND_CLOSE = 'command_close'
CONF_COMMAND_OFF = 'command_off'
CONF_COMMAND_ON = 'command_on'
CONF_COMMAND_OPEN = 'command_open'
CONF_COMMAND_STATE = 'command_state'
CONF_COMMAND_STOP = 'command_stop'
CONF_CONDITION = 'condition'
CONF_COVERS = 'covers'
CONF_CURRENCY = 'currency'
CONF_CUSTOMIZE = 'customize'
CONF_CUSTOMIZE_DOMAIN = 'customize_domain'
CONF_CUSTOMIZE_GLOB = 'customize_glob'
CONF_DELAY_TIME = 'delay_time'
CONF_DEVICE = 'device'
CONF_DEVICE_CLASS = 'device_class'
CONF_DEVICES = 'devices'
CONF_DISARM_AFTER_TRIGGER = 'disarm_after_trigger'
CONF_DISCOVERY = 'discovery'
CONF_DISKS = 'disks'
CONF_DISPLAY_CURRENCY = 'display_currency'
CONF_DISPLAY_OPTIONS = 'display_options'
CONF_DOMAIN = 'domain'
CONF_DOMAINS = 'domains'
CONF_EFFECT = 'effect'
CONF_ELEVATION = 'elevation'
CONF_EMAIL = 'email'
CONF_ENTITIES = 'entities'
CONF_ENTITY_ID = 'entity_id'
CONF_ENTITY_NAMESPACE = 'entity_namespace'
CONF_ENTITY_PICTURE_TEMPLATE = 'entity_picture_template'
CONF_EVENT = 'event'
CONF_EXCLUDE = 'exclude'
CONF_FILE_PATH = 'file_path'
CONF_FILENAME = 'filename'
CONF_FOR = 'for'
CONF_FORCE_UPDATE = 'force_update'
CONF_FRIENDLY_NAME = 'friendly_name'
CONF_FRIENDLY_NAME_TEMPLATE = 'friendly_name_template'
CONF_HEADERS = 'headers'
CONF_HOST = 'host'
CONF_HOSTS = 'hosts'
CONF_HS = 'hs'
CONF_ICON = 'icon'
CONF_ICON_TEMPLATE = 'icon_template'
CONF_INCLUDE = 'include'
CONF_ID = 'id'
CONF_IP_ADDRESS = 'ip_address'
CONF_LATITUDE = 'latitude'
CONF_LONGITUDE = 'longitude'
CONF_LIGHTS = 'lights'
CONF_MAC = 'mac'
CONF_METHOD = 'method'
CONF_MAXIMUM = 'maximum'
CONF_MINIMUM = 'minimum'
CONF_MODE = 'mode'
CONF_MONITORED_CONDITIONS = 'monitored_conditions'
CONF_MONITORED_VARIABLES = 'monitored_variables'
CONF_NAME = 'name'
CONF_OFFSET = 'offset'
CONF_OPTIMISTIC = 'optimistic'
CONF_PACKAGES = 'packages'
CONF_PASSWORD = 'password'
CONF_PATH = 'path'
CONF_PAYLOAD = 'payload'
CONF_PAYLOAD_OFF = 'payload_off'
CONF_PAYLOAD_ON = 'payload_on'
CONF_PENDING_TIME = 'pending_time'
CONF_PIN = 'pin'
CONF_PLATFORM = 'platform'
CONF_PORT = 'port'
CONF_PREFIX = 'prefix'
CONF_PROFILE_NAME = 'profile_name'
CONF_PROTOCOL = 'protocol'
CONF_PROXY_SSL = 'proxy_ssl'
CONF_QUOTE = 'quote'
CONF_RADIUS = 'radius'
CONF_RECIPIENT = 'recipient'
CONF_REGION = 'region'
CONF_RESOURCE = 'resource'
CONF_RESOURCES = 'resources'
CONF_RGB = 'rgb'
CONF_ROOM = 'room'
CONF_SCAN_INTERVAL = 'scan_interval'
CONF_SENDER = 'sender'
CONF_SENSOR_TYPE = 'sensor_type'
CONF_SENSORS = 'sensors'
CONF_SHOW_ON_MAP = 'show_on_map'
CONF_SLAVE = 'slave'
CONF_SOURCE = 'source'
CONF_SSL = 'ssl'
CONF_STATE = 'state'
CONF_STATE_TEMPLATE = 'state_template'
CONF_STRUCTURE = 'structure'
CONF_SWITCHES = 'switches'
CONF_TEMPERATURE_UNIT = 'temperature_unit'
CONF_TIME_ZONE = 'time_zone'
CONF_TIMEOUT = 'timeout'
CONF_TOKEN = 'token'
CONF_TRIGGER_TIME = 'trigger_time'
CONF_TTL = 'ttl'
CONF_TYPE = 'type'
CONF_UNIT_OF_MEASUREMENT = 'unit_of_measurement'
CONF_UNIT_SYSTEM = 'unit_system'
CONF_URL = 'url'
CONF_USERNAME = 'username'
CONF_VALUE_TEMPLATE = 'value_template'
CONF_VERIFY_SSL = 'verify_ssl'
CONF_WEBHOOK_ID = 'webhook_id'
CONF_WEEKDAY = 'weekday'
CONF_WHITELIST = 'whitelist'
CONF_WHITELIST_EXTERNAL_DIRS = 'whitelist_external_dirs'
CONF_WHITE_VALUE = 'white_value'
CONF_XY = 'xy'
CONF_ZONE = 'zone'

# #### EVENTS ####
EVENT_HOMEASSISTANT_START = 'homeassistant_start'
EVENT_HOMEASSISTANT_STOP = 'homeassistant_stop'
EVENT_HOMEASSISTANT_CLOSE = 'homeassistant_close'
EVENT_STATE_CHANGED = 'state_changed'
EVENT_TIME_CHANGED = 'time_changed'
EVENT_CALL_SERVICE = 'call_service'
EVENT_PLATFORM_DISCOVERED = 'platform_discovered'
EVENT_COMPONENT_LOADED = 'component_loaded'
EVENT_SERVICE_REGISTERED = 'service_registered'
EVENT_SERVICE_REMOVED = 'service_removed'
EVENT_LOGBOOK_ENTRY = 'logbook_entry'
EVENT_THEMES_UPDATED = 'themes_updated'
EVENT_TIMER_OUT_OF_SYNC = 'timer_out_of_sync'
EVENT_AUTOMATION_TRIGGERED = 'automation_triggered'
EVENT_SCRIPT_STARTED = 'script_started'

# #### DEVICE CLASSES ####
DEVICE_CLASS_BATTERY = 'battery'
DEVICE_CLASS_HUMIDITY = 'humidity'
DEVICE_CLASS_ILLUMINANCE = 'illuminance'
DEVICE_CLASS_TEMPERATURE = 'temperature'
DEVICE_CLASS_TIMESTAMP = 'timestamp'
DEVICE_CLASS_PRESSURE = 'pressure'

# #### STATES ####
STATE_ON = 'on'
STATE_OFF = 'off'
STATE_HOME = 'home'
STATE_NOT_HOME = 'not_home'
STATE_UNKNOWN = 'unknown'
STATE_OPEN = 'open'
STATE_OPENING = 'opening'
STATE_CLOSED = 'closed'
STATE_CLOSING = 'closing'
STATE_PLAYING = 'playing'
STATE_PAUSED = 'paused'
STATE_IDLE = 'idle'
STATE_STANDBY = 'standby'
STATE_ALARM_DISARMED = 'disarmed'
STATE_ALARM_ARMED_HOME = 'armed_home'
STATE_ALARM_ARMED_AWAY = 'armed_away'
STATE_ALARM_ARMED_NIGHT = 'armed_night'
STATE_ALARM_ARMED_CUSTOM_BYPASS = 'armed_custom_bypass'
STATE_ALARM_PENDING = 'pending'
STATE_ALARM_ARMING = 'arming'
STATE_ALARM_DISARMING = 'disarming'
STATE_ALARM_TRIGGERED = 'triggered'
STATE_LOCKED = 'locked'
STATE_UNLOCKED = 'unlocked'
STATE_UNAVAILABLE = 'unavailable'
STATE_OK = 'ok'
STATE_PROBLEM = 'problem'

# #### STATE AND EVENT ATTRIBUTES ####
# Attribution
ATTR_ATTRIBUTION = 'attribution'

# Credentials
ATTR_CREDENTIALS = 'credentials'

# Contains time-related attributes
ATTR_NOW = 'now'
ATTR_DATE = 'date'
ATTR_TIME = 'time'
ATTR_SECONDS = 'seconds'

# Contains domain, service for a SERVICE_CALL event
ATTR_DOMAIN = 'domain'
ATTR_SERVICE = 'service'
ATTR_SERVICE_DATA = 'service_data'

# IDs
ATTR_ID = 'id'

# Name
ATTR_NAME = 'name'

# Contains one string or a list of strings, each being an entity id
ATTR_ENTITY_ID = 'entity_id'

# String with a friendly name for the entity
ATTR_FRIENDLY_NAME = 'friendly_name'

# A picture to represent entity
ATTR_ENTITY_PICTURE = 'entity_picture'

# Icon to use in the frontend
ATTR_ICON = 'icon'

# The unit of measurement if applicable
ATTR_UNIT_OF_MEASUREMENT = 'unit_of_measurement'

CONF_UNIT_SYSTEM_METRIC = 'metric'  # type: str
CONF_UNIT_SYSTEM_IMPERIAL = 'imperial'  # type: str

# Electrical attributes
ATTR_VOLTAGE = 'voltage'

# Contains the information that is discovered
ATTR_DISCOVERED = 'discovered'

# Location of the device/sensor
ATTR_LOCATION = 'location'

ATTR_BATTERY_CHARGING = 'battery_charging'
ATTR_BATTERY_LEVEL = 'battery_level'
ATTR_WAKEUP = 'wake_up_interval'

# For devices which support a code attribute
ATTR_CODE = 'code'
ATTR_CODE_FORMAT = 'code_format'

# For calling a device specific command
ATTR_COMMAND = 'command'

# For devices which support an armed state
ATTR_ARMED = 'device_armed'

# For devices which support a locked state
ATTR_LOCKED = 'locked'

# For sensors that support 'tripping', eg. motion and door sensors
ATTR_TRIPPED = 'device_tripped'

# For sensors that support 'tripping' this holds the most recent
# time the device was tripped
ATTR_LAST_TRIP_TIME = 'last_tripped_time'

# For all entity's, this hold whether or not it should be hidden
ATTR_HIDDEN = 'hidden'

# Location of the entity
ATTR_LATITUDE = 'latitude'
ATTR_LONGITUDE = 'longitude'

# Accuracy of location in meters
ATTR_GPS_ACCURACY = 'gps_accuracy'

# If state is assumed
ATTR_ASSUMED_STATE = 'assumed_state'
ATTR_STATE = 'state'

ATTR_OPTION = 'option'

# Bitfield of supported component features for the entity
ATTR_SUPPORTED_FEATURES = 'supported_features'

# Class of device within its domain
ATTR_DEVICE_CLASS = 'device_class'

# Temperature attribute
ATTR_TEMPERATURE = 'temperature'

# #### UNITS OF MEASUREMENT ####
# Temperature units
TEMP_CELSIUS = '°C'
TEMP_FAHRENHEIT = '°F'

# Length units
LENGTH_CENTIMETERS = 'cm'  # type: str
LENGTH_METERS = 'm'  # type: str
LENGTH_KILOMETERS = 'km'  # type: str

LENGTH_INCHES = 'in'  # type: str
LENGTH_FEET = 'ft'  # type: str
LENGTH_YARD = 'yd'  # type: str
LENGTH_MILES = 'mi'  # type: str

# Volume units
VOLUME_LITERS = 'L'  # type: str
VOLUME_MILLILITERS = 'mL'  # type: str

VOLUME_GALLONS = 'gal'  # type: str
VOLUME_FLUID_OUNCE = 'fl. oz.'  # type: str

# Mass units
MASS_GRAMS = 'g'  # type: str
MASS_KILOGRAMS = 'kg'  # type: str

MASS_OUNCES = 'oz'  # type: str
MASS_POUNDS = 'lb'  # type: str

# UV Index units
UNIT_UV_INDEX = 'UV index'  # type: str

# #### SERVICES ####
SERVICE_HOMEASSISTANT_STOP = 'stop'
SERVICE_HOMEASSISTANT_RESTART = 'restart'

SERVICE_TURN_ON = 'turn_on'
SERVICE_TURN_OFF = 'turn_off'
SERVICE_TOGGLE = 'toggle'
SERVICE_RELOAD = 'reload'

SERVICE_VOLUME_UP = 'volume_up'
SERVICE_VOLUME_DOWN = 'volume_down'
SERVICE_VOLUME_MUTE = 'volume_mute'
SERVICE_VOLUME_SET = 'volume_set'
SERVICE_MEDIA_PLAY_PAUSE = 'media_play_pause'
SERVICE_MEDIA_PLAY = 'media_play'
SERVICE_MEDIA_PAUSE = 'media_pause'
SERVICE_MEDIA_STOP = 'media_stop'
SERVICE_MEDIA_NEXT_TRACK = 'media_next_track'
SERVICE_MEDIA_PREVIOUS_TRACK = 'media_previous_track'
SERVICE_MEDIA_SEEK = 'media_seek'
SERVICE_SHUFFLE_SET = 'shuffle_set'

SERVICE_ALARM_DISARM = 'alarm_disarm'
SERVICE_ALARM_ARM_HOME = 'alarm_arm_home'
SERVICE_ALARM_ARM_AWAY = 'alarm_arm_away'
SERVICE_ALARM_ARM_NIGHT = 'alarm_arm_night'
SERVICE_ALARM_ARM_CUSTOM_BYPASS = 'alarm_arm_custom_bypass'
SERVICE_ALARM_TRIGGER = 'alarm_trigger'


SERVICE_LOCK = 'lock'
SERVICE_UNLOCK = 'unlock'

SERVICE_OPEN = 'open'
SERVICE_CLOSE = 'close'

SERVICE_CLOSE_COVER = 'close_cover'
SERVICE_CLOSE_COVER_TILT = 'close_cover_tilt'
SERVICE_OPEN_COVER = 'open_cover'
SERVICE_OPEN_COVER_TILT = 'open_cover_tilt'
SERVICE_SET_COVER_POSITION = 'set_cover_position'
SERVICE_SET_COVER_TILT_POSITION = 'set_cover_tilt_position'
SERVICE_STOP_COVER = 'stop_cover'
SERVICE_STOP_COVER_TILT = 'stop_cover_tilt'

SERVICE_SELECT_OPTION = 'select_option'

# #### API / REMOTE ####
SERVER_PORT = 8123

URL_ROOT = '/'
URL_API = '/api/'
URL_API_STREAM = '/api/stream'
URL_API_CONFIG = '/api/config'
URL_API_DISCOVERY_INFO = '/api/discovery_info'
URL_API_STATES = '/api/states'
URL_API_STATES_ENTITY = '/api/states/{}'
URL_API_EVENTS = '/api/events'
URL_API_EVENTS_EVENT = '/api/events/{}'
URL_API_SERVICES = '/api/services'
URL_API_SERVICES_SERVICE = '/api/services/{}/{}'
URL_API_COMPONENTS = '/api/components'
URL_API_ERROR_LOG = '/api/error_log'
URL_API_LOG_OUT = '/api/log_out'
URL_API_TEMPLATE = '/api/template'

HTTP_OK = 200
HTTP_CREATED = 201
HTTP_MOVED_PERMANENTLY = 301
HTTP_BAD_REQUEST = 400
HTTP_UNAUTHORIZED = 401
HTTP_NOT_FOUND = 404
HTTP_METHOD_NOT_ALLOWED = 405
HTTP_UNPROCESSABLE_ENTITY = 422
HTTP_TOO_MANY_REQUESTS = 429
HTTP_INTERNAL_SERVER_ERROR = 500
HTTP_SERVICE_UNAVAILABLE = 503

HTTP_BASIC_AUTHENTICATION = 'basic'
HTTP_DIGEST_AUTHENTICATION = 'digest'

HTTP_HEADER_HA_AUTH = 'X-HA-access'
HTTP_HEADER_X_REQUESTED_WITH = 'X-Requested-With'

CONTENT_TYPE_JSON = 'application/json'
CONTENT_TYPE_MULTIPART = 'multipart/x-mixed-replace; boundary={}'
CONTENT_TYPE_TEXT_PLAIN = 'text/plain'

# The exit code to send to request a restart
RESTART_EXIT_CODE = 100

UNIT_NOT_RECOGNIZED_TEMPLATE = '{} is not a recognized {} unit.'  # type: str

LENGTH = 'length'  # type: str
MASS = 'mass'  # type: str
VOLUME = 'volume'  # type: str
TEMPERATURE = 'temperature'  # type: str
SPEED_MS = 'speed_ms'  # type: str
ILLUMINANCE = 'illuminance'  # type: str

WEEKDAYS = ['mon', 'tue', 'wed', 'thu', 'fri', 'sat', 'sun']

# The degree of precision for platforms
PRECISION_WHOLE = 1
PRECISION_HALVES = 0.5
PRECISION_TENTHS = 0.1

# Static list of entities that will never be exposed to
# cloud, alexa, or google_home components
CLOUD_NEVER_EXPOSED_ENTITIES = ['group.all_locks']<|MERGE_RESOLUTION|>--- conflicted
+++ resolved
@@ -1,13 +1,8 @@
 # coding: utf-8
 """Constants used by Home Assistant components."""
 MAJOR_VERSION = 0
-<<<<<<< HEAD
-MINOR_VERSION = 84
-PATCH_VERSION = '8'
-=======
 MINOR_VERSION = 85
 PATCH_VERSION = '1'
->>>>>>> 7dec9c32
 __short_version__ = '{}.{}'.format(MAJOR_VERSION, MINOR_VERSION)
 __version__ = '{}.{}'.format(__short_version__, PATCH_VERSION)
 REQUIRED_PYTHON_VER = (3, 5, 3)
