from __future__ import annotations
from typing import Final

MAJOR_VERSION: Final = 2021
MINOR_VERSION: Final = 6
<<<<<<< HEAD
PATCH_VERSION: Final = "1b0"
=======
PATCH_VERSION: Final = "2"
>>>>>>> 1da9ac38
__short_version__: Final = f"{MAJOR_VERSION}.{MINOR_VERSION}"
__version__: Final = f"{__short_version__}.{PATCH_VERSION}"
REQUIRED_PYTHON_VER: Final[tuple[int, int, int]] = (3, 8, 0)
# Truthy date string triggers showing related deprecation warning messages.
REQUIRED_NEXT_PYTHON_VER: Final[tuple[int, int, int]] = (3, 9, 0)
REQUIRED_NEXT_PYTHON_DATE: Final = ""

# Format for platform files
PLATFORM_FORMAT: Final = "{platform}.{domain}"

# Can be used to specify a catch all when registering state or event listeners.
MATCH_ALL: Final = "*"

# Entity target all constant
ENTITY_MATCH_NONE: Final = "none"
ENTITY_MATCH_ALL: Final = "all"

# If no name is specified
DEVICE_DEFAULT_NAME: Final = "Unnamed Device"

# Max characters for data stored in the recorder (changes to these limits would require
# a database migration)
MAX_LENGTH_EVENT_EVENT_TYPE: Final = 64
MAX_LENGTH_EVENT_ORIGIN: Final = 32
MAX_LENGTH_EVENT_CONTEXT_ID: Final = 36
MAX_LENGTH_STATE_DOMAIN: Final = 64
MAX_LENGTH_STATE_ENTITY_ID: Final = 255
MAX_LENGTH_STATE_STATE: Final = 255

# Sun events
SUN_EVENT_SUNSET: Final = "sunset"
SUN_EVENT_SUNRISE: Final = "sunrise"

# #### CONFIG ####
CONF_ABOVE: Final = "above"
CONF_ACCESS_TOKEN: Final = "access_token"
CONF_ADDRESS: Final = "address"
CONF_AFTER: Final = "after"
CONF_ALIAS: Final = "alias"
CONF_ALLOWLIST_EXTERNAL_URLS: Final = "allowlist_external_urls"
CONF_API_KEY: Final = "api_key"
CONF_API_TOKEN: Final = "api_token"
CONF_API_VERSION: Final = "api_version"
CONF_ARMING_TIME: Final = "arming_time"
CONF_AT: Final = "at"
CONF_ATTRIBUTE: Final = "attribute"
CONF_AUTH_MFA_MODULES: Final = "auth_mfa_modules"
CONF_AUTH_PROVIDERS: Final = "auth_providers"
CONF_AUTHENTICATION: Final = "authentication"
CONF_BASE: Final = "base"
CONF_BEFORE: Final = "before"
CONF_BELOW: Final = "below"
CONF_BINARY_SENSORS: Final = "binary_sensors"
CONF_BRIGHTNESS: Final = "brightness"
CONF_BROADCAST_ADDRESS: Final = "broadcast_address"
CONF_BROADCAST_PORT: Final = "broadcast_port"
CONF_CHOOSE: Final = "choose"
CONF_CLIENT_ID: Final = "client_id"
CONF_CLIENT_SECRET: Final = "client_secret"
CONF_CODE: Final = "code"
CONF_COLOR_TEMP: Final = "color_temp"
CONF_COMMAND: Final = "command"
CONF_COMMAND_CLOSE: Final = "command_close"
CONF_COMMAND_OFF: Final = "command_off"
CONF_COMMAND_ON: Final = "command_on"
CONF_COMMAND_OPEN: Final = "command_open"
CONF_COMMAND_STATE: Final = "command_state"
CONF_COMMAND_STOP: Final = "command_stop"
CONF_CONDITION: Final = "condition"
CONF_CONDITIONS: Final = "conditions"
CONF_CONTINUE_ON_TIMEOUT: Final = "continue_on_timeout"
CONF_COUNT: Final = "count"
CONF_COVERS: Final = "covers"
CONF_CURRENCY: Final = "currency"
CONF_CUSTOMIZE: Final = "customize"
CONF_CUSTOMIZE_DOMAIN: Final = "customize_domain"
CONF_CUSTOMIZE_GLOB: Final = "customize_glob"
CONF_DEFAULT: Final = "default"
CONF_DELAY: Final = "delay"
CONF_DELAY_TIME: Final = "delay_time"
CONF_DESCRIPTION: Final = "description"
CONF_DEVICE: Final = "device"
CONF_DEVICES: Final = "devices"
CONF_DEVICE_CLASS: Final = "device_class"
CONF_DEVICE_ID: Final = "device_id"
CONF_DISARM_AFTER_TRIGGER: Final = "disarm_after_trigger"
CONF_DISCOVERY: Final = "discovery"
CONF_DISKS: Final = "disks"
CONF_DISPLAY_CURRENCY: Final = "display_currency"
CONF_DISPLAY_OPTIONS: Final = "display_options"
CONF_DOMAIN: Final = "domain"
CONF_DOMAINS: Final = "domains"
CONF_EFFECT: Final = "effect"
CONF_ELEVATION: Final = "elevation"
CONF_EMAIL: Final = "email"
CONF_ENTITIES: Final = "entities"
CONF_ENTITY_ID: Final = "entity_id"
CONF_ENTITY_NAMESPACE: Final = "entity_namespace"
CONF_ENTITY_PICTURE_TEMPLATE: Final = "entity_picture_template"
CONF_EVENT: Final = "event"
CONF_EVENT_DATA: Final = "event_data"
CONF_EVENT_DATA_TEMPLATE: Final = "event_data_template"
CONF_EXCLUDE: Final = "exclude"
CONF_EXTERNAL_URL: Final = "external_url"
CONF_FILENAME: Final = "filename"
CONF_FILE_PATH: Final = "file_path"
CONF_FOR: Final = "for"
CONF_FORCE_UPDATE: Final = "force_update"
CONF_FRIENDLY_NAME: Final = "friendly_name"
CONF_FRIENDLY_NAME_TEMPLATE: Final = "friendly_name_template"
CONF_HEADERS: Final = "headers"
CONF_HOST: Final = "host"
CONF_HOSTS: Final = "hosts"
CONF_HS: Final = "hs"
CONF_ICON: Final = "icon"
CONF_ICON_TEMPLATE: Final = "icon_template"
CONF_ID: Final = "id"
CONF_INCLUDE: Final = "include"
CONF_INTERNAL_URL: Final = "internal_url"
CONF_IP_ADDRESS: Final = "ip_address"
CONF_LATITUDE: Final = "latitude"
CONF_LEGACY_TEMPLATES: Final = "legacy_templates"
CONF_LIGHTS: Final = "lights"
CONF_LONGITUDE: Final = "longitude"
CONF_MAC: Final = "mac"
CONF_MAXIMUM: Final = "maximum"
CONF_MEDIA_DIRS: Final = "media_dirs"
CONF_METHOD: Final = "method"
CONF_MINIMUM: Final = "minimum"
CONF_MODE: Final = "mode"
CONF_MONITORED_CONDITIONS: Final = "monitored_conditions"
CONF_MONITORED_VARIABLES: Final = "monitored_variables"
CONF_NAME: Final = "name"
CONF_OFFSET: Final = "offset"
CONF_OPTIMISTIC: Final = "optimistic"
CONF_PACKAGES: Final = "packages"
CONF_PARAMS: Final = "params"
CONF_PASSWORD: Final = "password"
CONF_PATH: Final = "path"
CONF_PAYLOAD: Final = "payload"
CONF_PAYLOAD_OFF: Final = "payload_off"
CONF_PAYLOAD_ON: Final = "payload_on"
CONF_PENDING_TIME: Final = "pending_time"
CONF_PIN: Final = "pin"
CONF_PLATFORM: Final = "platform"
CONF_PORT: Final = "port"
CONF_PREFIX: Final = "prefix"
CONF_PROFILE_NAME: Final = "profile_name"
CONF_PROTOCOL: Final = "protocol"
CONF_PROXY_SSL: Final = "proxy_ssl"
CONF_QUOTE: Final = "quote"
CONF_RADIUS: Final = "radius"
CONF_RECIPIENT: Final = "recipient"
CONF_REGION: Final = "region"
CONF_REPEAT: Final = "repeat"
CONF_RESOURCE: Final = "resource"
CONF_RESOURCES: Final = "resources"
CONF_RESOURCE_TEMPLATE: Final = "resource_template"
CONF_RGB: Final = "rgb"
CONF_ROOM: Final = "room"
CONF_SCAN_INTERVAL: Final = "scan_interval"
CONF_SCENE: Final = "scene"
CONF_SELECTOR: Final = "selector"
CONF_SENDER: Final = "sender"
CONF_SENSORS: Final = "sensors"
CONF_SENSOR_TYPE: Final = "sensor_type"
CONF_SEQUENCE: Final = "sequence"
CONF_SERVICE: Final = "service"
CONF_SERVICE_DATA: Final = "data"
CONF_SERVICE_TEMPLATE: Final = "service_template"
CONF_SHOW_ON_MAP: Final = "show_on_map"
CONF_SLAVE: Final = "slave"
CONF_SOURCE: Final = "source"
CONF_SSL: Final = "ssl"
CONF_STATE: Final = "state"
CONF_STATE_TEMPLATE: Final = "state_template"
CONF_STRUCTURE: Final = "structure"
CONF_SWITCHES: Final = "switches"
CONF_TARGET: Final = "target"
CONF_TEMPERATURE_UNIT: Final = "temperature_unit"
CONF_TIMEOUT: Final = "timeout"
CONF_TIME_ZONE: Final = "time_zone"
CONF_TOKEN: Final = "token"
CONF_TRIGGER_TIME: Final = "trigger_time"
CONF_TTL: Final = "ttl"
CONF_TYPE: Final = "type"
CONF_UNIQUE_ID: Final = "unique_id"
CONF_UNIT_OF_MEASUREMENT: Final = "unit_of_measurement"
CONF_UNIT_SYSTEM: Final = "unit_system"
CONF_UNTIL: Final = "until"
CONF_URL: Final = "url"
CONF_USERNAME: Final = "username"
CONF_VALUE_TEMPLATE: Final = "value_template"
CONF_VARIABLES: Final = "variables"
CONF_VERIFY_SSL: Final = "verify_ssl"
CONF_WAIT_FOR_TRIGGER: Final = "wait_for_trigger"
CONF_WAIT_TEMPLATE: Final = "wait_template"
CONF_WEBHOOK_ID: Final = "webhook_id"
CONF_WEEKDAY: Final = "weekday"
CONF_WHILE: Final = "while"
CONF_WHITELIST: Final = "whitelist"
CONF_ALLOWLIST_EXTERNAL_DIRS: Final = "allowlist_external_dirs"
LEGACY_CONF_WHITELIST_EXTERNAL_DIRS: Final = "whitelist_external_dirs"
CONF_WHITE_VALUE: Final = "white_value"
CONF_XY: Final = "xy"
CONF_ZONE: Final = "zone"

# #### EVENTS ####
EVENT_CALL_SERVICE: Final = "call_service"
EVENT_COMPONENT_LOADED: Final = "component_loaded"
EVENT_CORE_CONFIG_UPDATE: Final = "core_config_updated"
EVENT_HOMEASSISTANT_CLOSE: Final = "homeassistant_close"
EVENT_HOMEASSISTANT_START: Final = "homeassistant_start"
EVENT_HOMEASSISTANT_STARTED: Final = "homeassistant_started"
EVENT_HOMEASSISTANT_STOP: Final = "homeassistant_stop"
EVENT_HOMEASSISTANT_FINAL_WRITE: Final = "homeassistant_final_write"
EVENT_LOGBOOK_ENTRY: Final = "logbook_entry"
EVENT_SERVICE_REGISTERED: Final = "service_registered"
EVENT_SERVICE_REMOVED: Final = "service_removed"
EVENT_STATE_CHANGED: Final = "state_changed"
EVENT_THEMES_UPDATED: Final = "themes_updated"
EVENT_TIMER_OUT_OF_SYNC: Final = "timer_out_of_sync"
EVENT_TIME_CHANGED: Final = "time_changed"


# #### DEVICE CLASSES ####
DEVICE_CLASS_BATTERY: Final = "battery"
DEVICE_CLASS_CO: Final = "carbon_monoxide"
DEVICE_CLASS_CO2: Final = "carbon_dioxide"
DEVICE_CLASS_HUMIDITY: Final = "humidity"
DEVICE_CLASS_ILLUMINANCE: Final = "illuminance"
DEVICE_CLASS_SIGNAL_STRENGTH: Final = "signal_strength"
DEVICE_CLASS_TEMPERATURE: Final = "temperature"
DEVICE_CLASS_TIMESTAMP: Final = "timestamp"
DEVICE_CLASS_PRESSURE: Final = "pressure"
DEVICE_CLASS_POWER: Final = "power"
DEVICE_CLASS_CURRENT: Final = "current"
DEVICE_CLASS_ENERGY: Final = "energy"
DEVICE_CLASS_POWER_FACTOR: Final = "power_factor"
DEVICE_CLASS_VOLTAGE: Final = "voltage"

# #### STATES ####
STATE_ON: Final = "on"
STATE_OFF: Final = "off"
STATE_HOME: Final = "home"
STATE_NOT_HOME: Final = "not_home"
STATE_UNKNOWN: Final = "unknown"
STATE_OPEN: Final = "open"
STATE_OPENING: Final = "opening"
STATE_CLOSED: Final = "closed"
STATE_CLOSING: Final = "closing"
STATE_PLAYING: Final = "playing"
STATE_PAUSED: Final = "paused"
STATE_IDLE: Final = "idle"
STATE_STANDBY: Final = "standby"
STATE_ALARM_DISARMED: Final = "disarmed"
STATE_ALARM_ARMED_HOME: Final = "armed_home"
STATE_ALARM_ARMED_AWAY: Final = "armed_away"
STATE_ALARM_ARMED_NIGHT: Final = "armed_night"
STATE_ALARM_ARMED_CUSTOM_BYPASS: Final = "armed_custom_bypass"
STATE_ALARM_PENDING: Final = "pending"
STATE_ALARM_ARMING: Final = "arming"
STATE_ALARM_DISARMING: Final = "disarming"
STATE_ALARM_TRIGGERED: Final = "triggered"
STATE_LOCKED: Final = "locked"
STATE_UNLOCKED: Final = "unlocked"
STATE_UNAVAILABLE: Final = "unavailable"
STATE_OK: Final = "ok"
STATE_PROBLEM: Final = "problem"

# #### STATE AND EVENT ATTRIBUTES ####
# Attribution
ATTR_ATTRIBUTION: Final = "attribution"

# Credentials
ATTR_CREDENTIALS: Final = "credentials"

# Contains time-related attributes
ATTR_NOW: Final = "now"
ATTR_DATE: Final = "date"
ATTR_TIME: Final = "time"
ATTR_SECONDS: Final = "seconds"

# Contains domain, service for a SERVICE_CALL event
ATTR_DOMAIN: Final = "domain"
ATTR_SERVICE: Final = "service"
ATTR_SERVICE_DATA: Final = "service_data"

# IDs
ATTR_ID: Final = "id"

# Name
ATTR_NAME: Final = "name"

# Contains one string or a list of strings, each being an entity id
ATTR_ENTITY_ID: Final = "entity_id"

# Contains one string or a list of strings, each being an area id
ATTR_AREA_ID: Final = "area_id"

# Contains one string, the device ID
ATTR_DEVICE_ID: Final = "device_id"

# String with a friendly name for the entity
ATTR_FRIENDLY_NAME: Final = "friendly_name"

# A picture to represent entity
ATTR_ENTITY_PICTURE: Final = "entity_picture"

ATTR_IDENTIFIERS: Final = "identifiers"

# Icon to use in the frontend
ATTR_ICON: Final = "icon"

# The unit of measurement if applicable
ATTR_UNIT_OF_MEASUREMENT: Final = "unit_of_measurement"

CONF_UNIT_SYSTEM_METRIC: Final = "metric"
CONF_UNIT_SYSTEM_IMPERIAL: Final = "imperial"

# Electrical attributes
ATTR_VOLTAGE: Final = "voltage"

# Location of the device/sensor
ATTR_LOCATION: Final = "location"

ATTR_MODE: Final = "mode"

ATTR_MANUFACTURER: Final = "manufacturer"
ATTR_MODEL: Final = "model"
ATTR_SW_VERSION: Final = "sw_version"

ATTR_BATTERY_CHARGING: Final = "battery_charging"
ATTR_BATTERY_LEVEL: Final = "battery_level"
ATTR_WAKEUP: Final = "wake_up_interval"

# For devices which support a code attribute
ATTR_CODE: Final = "code"
ATTR_CODE_FORMAT: Final = "code_format"

# For calling a device specific command
ATTR_COMMAND: Final = "command"

# For devices which support an armed state
ATTR_ARMED: Final = "device_armed"

# For devices which support a locked state
ATTR_LOCKED: Final = "locked"

# For sensors that support 'tripping', eg. motion and door sensors
ATTR_TRIPPED: Final = "device_tripped"

# For sensors that support 'tripping' this holds the most recent
# time the device was tripped
ATTR_LAST_TRIP_TIME: Final = "last_tripped_time"

# For all entity's, this hold whether or not it should be hidden
ATTR_HIDDEN: Final = "hidden"

# Location of the entity
ATTR_LATITUDE: Final = "latitude"
ATTR_LONGITUDE: Final = "longitude"

# Accuracy of location in meters
ATTR_GPS_ACCURACY: Final = "gps_accuracy"

# If state is assumed
ATTR_ASSUMED_STATE: Final = "assumed_state"
ATTR_STATE: Final = "state"

ATTR_EDITABLE: Final = "editable"
ATTR_OPTION: Final = "option"

# The entity has been restored with restore state
ATTR_RESTORED: Final = "restored"

# Bitfield of supported component features for the entity
ATTR_SUPPORTED_FEATURES: Final = "supported_features"

# Class of device within its domain
ATTR_DEVICE_CLASS: Final = "device_class"

# Temperature attribute
ATTR_TEMPERATURE: Final = "temperature"

# #### UNITS OF MEASUREMENT ####
# Power units
POWER_WATT: Final = "W"
POWER_KILO_WATT: Final = "kW"

# Voltage units
VOLT: Final = "V"

# Energy units
ENERGY_WATT_HOUR: Final = "Wh"
ENERGY_KILO_WATT_HOUR: Final = "kWh"

# Electrical units
ELECTRICAL_CURRENT_AMPERE: Final = "A"
ELECTRICAL_VOLT_AMPERE: Final = "VA"

# Degree units
DEGREE: Final = "°"

# Currency units
CURRENCY_EURO: Final = "€"
CURRENCY_DOLLAR: Final = "$"
CURRENCY_CENT: Final = "¢"

# Temperature units
TEMP_CELSIUS: Final = "°C"
TEMP_FAHRENHEIT: Final = "°F"
TEMP_KELVIN: Final = "K"

# Time units
TIME_MICROSECONDS: Final = "μs"
TIME_MILLISECONDS: Final = "ms"
TIME_SECONDS: Final = "s"
TIME_MINUTES: Final = "min"
TIME_HOURS: Final = "h"
TIME_DAYS: Final = "d"
TIME_WEEKS: Final = "w"
TIME_MONTHS: Final = "m"
TIME_YEARS: Final = "y"

# Length units
LENGTH_MILLIMETERS: Final = "mm"
LENGTH_CENTIMETERS: Final = "cm"
LENGTH_METERS: Final = "m"
LENGTH_KILOMETERS: Final = "km"

LENGTH_INCHES: Final = "in"
LENGTH_FEET: Final = "ft"
LENGTH_YARD: Final = "yd"
LENGTH_MILES: Final = "mi"

# Frequency units
FREQUENCY_HERTZ: Final = "Hz"
FREQUENCY_GIGAHERTZ: Final = "GHz"

# Pressure units
PRESSURE_PA: Final = "Pa"
PRESSURE_HPA: Final = "hPa"
PRESSURE_BAR: Final = "bar"
PRESSURE_MBAR: Final = "mbar"
PRESSURE_INHG: Final = "inHg"
PRESSURE_PSI: Final = "psi"

# Volume units
VOLUME_LITERS: Final = "L"
VOLUME_MILLILITERS: Final = "mL"
VOLUME_CUBIC_METERS: Final = "m³"
VOLUME_CUBIC_FEET: Final = "ft³"

VOLUME_GALLONS: Final = "gal"
VOLUME_FLUID_OUNCE: Final = "fl. oz."

# Volume Flow Rate units
VOLUME_FLOW_RATE_CUBIC_METERS_PER_HOUR: Final = "m³/h"
VOLUME_FLOW_RATE_CUBIC_FEET_PER_MINUTE: Final = "ft³/m"

# Area units
AREA_SQUARE_METERS: Final = "m²"

# Mass units
MASS_GRAMS: Final = "g"
MASS_KILOGRAMS: Final = "kg"
MASS_MILLIGRAMS: Final = "mg"
MASS_MICROGRAMS: Final = "µg"

MASS_OUNCES: Final = "oz"
MASS_POUNDS: Final = "lb"

# Conductivity units
CONDUCTIVITY: Final = "µS/cm"

# Light units
LIGHT_LUX: Final = "lx"

# UV Index units
UV_INDEX: Final = "UV index"

# Percentage units
PERCENTAGE: Final = "%"

# Irradiation units
IRRADIATION_WATTS_PER_SQUARE_METER: Final = "W/m²"

# Precipitation units
PRECIPITATION_MILLIMETERS_PER_HOUR: Final = "mm/h"

# Concentration units
CONCENTRATION_MICROGRAMS_PER_CUBIC_METER: Final = "µg/m³"
CONCENTRATION_MILLIGRAMS_PER_CUBIC_METER: Final = "mg/m³"
CONCENTRATION_PARTS_PER_CUBIC_METER: Final = "p/m³"
CONCENTRATION_PARTS_PER_MILLION: Final = "ppm"
CONCENTRATION_PARTS_PER_BILLION: Final = "ppb"

# Speed units
SPEED_MILLIMETERS_PER_DAY: Final = "mm/d"
SPEED_INCHES_PER_DAY: Final = "in/d"
SPEED_METERS_PER_SECOND: Final = "m/s"
SPEED_INCHES_PER_HOUR: Final = "in/h"
SPEED_KILOMETERS_PER_HOUR: Final = "km/h"
SPEED_MILES_PER_HOUR: Final = "mph"

# Signal_strength units
SIGNAL_STRENGTH_DECIBELS: Final = "dB"
SIGNAL_STRENGTH_DECIBELS_MILLIWATT: Final = "dBm"

# Data units
DATA_BITS: Final = "bit"
DATA_KILOBITS: Final = "kbit"
DATA_MEGABITS: Final = "Mbit"
DATA_GIGABITS: Final = "Gbit"
DATA_BYTES: Final = "B"
DATA_KILOBYTES: Final = "kB"
DATA_MEGABYTES: Final = "MB"
DATA_GIGABYTES: Final = "GB"
DATA_TERABYTES: Final = "TB"
DATA_PETABYTES: Final = "PB"
DATA_EXABYTES: Final = "EB"
DATA_ZETTABYTES: Final = "ZB"
DATA_YOTTABYTES: Final = "YB"
DATA_KIBIBYTES: Final = "KiB"
DATA_MEBIBYTES: Final = "MiB"
DATA_GIBIBYTES: Final = "GiB"
DATA_TEBIBYTES: Final = "TiB"
DATA_PEBIBYTES: Final = "PiB"
DATA_EXBIBYTES: Final = "EiB"
DATA_ZEBIBYTES: Final = "ZiB"
DATA_YOBIBYTES: Final = "YiB"
DATA_RATE_BITS_PER_SECOND: Final = "bit/s"
DATA_RATE_KILOBITS_PER_SECOND: Final = "kbit/s"
DATA_RATE_MEGABITS_PER_SECOND: Final = "Mbit/s"
DATA_RATE_GIGABITS_PER_SECOND: Final = "Gbit/s"
DATA_RATE_BYTES_PER_SECOND: Final = "B/s"
DATA_RATE_KILOBYTES_PER_SECOND: Final = "kB/s"
DATA_RATE_MEGABYTES_PER_SECOND: Final = "MB/s"
DATA_RATE_GIGABYTES_PER_SECOND: Final = "GB/s"
DATA_RATE_KIBIBYTES_PER_SECOND: Final = "KiB/s"
DATA_RATE_MEBIBYTES_PER_SECOND: Final = "MiB/s"
DATA_RATE_GIBIBYTES_PER_SECOND: Final = "GiB/s"

# #### SERVICES ####
SERVICE_HOMEASSISTANT_STOP: Final = "stop"
SERVICE_HOMEASSISTANT_RESTART: Final = "restart"

SERVICE_TURN_ON: Final = "turn_on"
SERVICE_TURN_OFF: Final = "turn_off"
SERVICE_TOGGLE: Final = "toggle"
SERVICE_RELOAD: Final = "reload"

SERVICE_VOLUME_UP: Final = "volume_up"
SERVICE_VOLUME_DOWN: Final = "volume_down"
SERVICE_VOLUME_MUTE: Final = "volume_mute"
SERVICE_VOLUME_SET: Final = "volume_set"
SERVICE_MEDIA_PLAY_PAUSE: Final = "media_play_pause"
SERVICE_MEDIA_PLAY: Final = "media_play"
SERVICE_MEDIA_PAUSE: Final = "media_pause"
SERVICE_MEDIA_STOP: Final = "media_stop"
SERVICE_MEDIA_NEXT_TRACK: Final = "media_next_track"
SERVICE_MEDIA_PREVIOUS_TRACK: Final = "media_previous_track"
SERVICE_MEDIA_SEEK: Final = "media_seek"
SERVICE_REPEAT_SET: Final = "repeat_set"
SERVICE_SHUFFLE_SET: Final = "shuffle_set"

SERVICE_ALARM_DISARM: Final = "alarm_disarm"
SERVICE_ALARM_ARM_HOME: Final = "alarm_arm_home"
SERVICE_ALARM_ARM_AWAY: Final = "alarm_arm_away"
SERVICE_ALARM_ARM_NIGHT: Final = "alarm_arm_night"
SERVICE_ALARM_ARM_CUSTOM_BYPASS: Final = "alarm_arm_custom_bypass"
SERVICE_ALARM_TRIGGER: Final = "alarm_trigger"


SERVICE_LOCK: Final = "lock"
SERVICE_UNLOCK: Final = "unlock"

SERVICE_OPEN: Final = "open"
SERVICE_CLOSE: Final = "close"

SERVICE_CLOSE_COVER: Final = "close_cover"
SERVICE_CLOSE_COVER_TILT: Final = "close_cover_tilt"
SERVICE_OPEN_COVER: Final = "open_cover"
SERVICE_OPEN_COVER_TILT: Final = "open_cover_tilt"
SERVICE_SET_COVER_POSITION: Final = "set_cover_position"
SERVICE_SET_COVER_TILT_POSITION: Final = "set_cover_tilt_position"
SERVICE_STOP_COVER: Final = "stop_cover"
SERVICE_STOP_COVER_TILT: Final = "stop_cover_tilt"
SERVICE_TOGGLE_COVER_TILT: Final = "toggle_cover_tilt"

SERVICE_SELECT_OPTION: Final = "select_option"

# #### API / REMOTE ####
SERVER_PORT: Final = 8123

URL_ROOT: Final = "/"
URL_API: Final = "/api/"
URL_API_STREAM: Final = "/api/stream"
URL_API_CONFIG: Final = "/api/config"
URL_API_DISCOVERY_INFO: Final = "/api/discovery_info"
URL_API_STATES: Final = "/api/states"
URL_API_STATES_ENTITY: Final = "/api/states/{}"
URL_API_EVENTS: Final = "/api/events"
URL_API_EVENTS_EVENT: Final = "/api/events/{}"
URL_API_SERVICES: Final = "/api/services"
URL_API_SERVICES_SERVICE: Final = "/api/services/{}/{}"
URL_API_COMPONENTS: Final = "/api/components"
URL_API_ERROR_LOG: Final = "/api/error_log"
URL_API_LOG_OUT: Final = "/api/log_out"
URL_API_TEMPLATE: Final = "/api/template"

HTTP_OK: Final = 200
HTTP_CREATED: Final = 201
HTTP_ACCEPTED: Final = 202
HTTP_MOVED_PERMANENTLY: Final = 301
HTTP_BAD_REQUEST: Final = 400
HTTP_UNAUTHORIZED: Final = 401
HTTP_FORBIDDEN: Final = 403
HTTP_NOT_FOUND: Final = 404
HTTP_METHOD_NOT_ALLOWED: Final = 405
HTTP_UNPROCESSABLE_ENTITY: Final = 422
HTTP_TOO_MANY_REQUESTS: Final = 429
HTTP_INTERNAL_SERVER_ERROR: Final = 500
HTTP_BAD_GATEWAY: Final = 502
HTTP_SERVICE_UNAVAILABLE: Final = 503

HTTP_BASIC_AUTHENTICATION: Final = "basic"
HTTP_DIGEST_AUTHENTICATION: Final = "digest"

HTTP_HEADER_X_REQUESTED_WITH: Final = "X-Requested-With"

CONTENT_TYPE_JSON: Final = "application/json"
CONTENT_TYPE_MULTIPART: Final = "multipart/x-mixed-replace; boundary={}"
CONTENT_TYPE_TEXT_PLAIN: Final = "text/plain"

# The exit code to send to request a restart
RESTART_EXIT_CODE: Final = 100

UNIT_NOT_RECOGNIZED_TEMPLATE: Final = "{} is not a recognized {} unit."

LENGTH: Final = "length"
MASS: Final = "mass"
PRESSURE: Final = "pressure"
VOLUME: Final = "volume"
TEMPERATURE: Final = "temperature"
SPEED_MS: Final = "speed_ms"
ILLUMINANCE: Final = "illuminance"

WEEKDAYS: Final[list[str]] = ["mon", "tue", "wed", "thu", "fri", "sat", "sun"]

# The degree of precision for platforms
PRECISION_WHOLE: Final = 1
PRECISION_HALVES: Final = 0.5
PRECISION_TENTHS: Final = 0.1

# Static list of entities that will never be exposed to
# cloud, alexa, or google_home components
CLOUD_NEVER_EXPOSED_ENTITIES: Final[list[str]] = ["group.all_locks"]

# The ID of the Home Assistant Cast App
CAST_APP_ID_HOMEASSISTANT: Final = "B12CE3CA"<|MERGE_RESOLUTION|>--- conflicted
+++ resolved
@@ -1,13 +1,10 @@
 from __future__ import annotations
+
 from typing import Final
 
 MAJOR_VERSION: Final = 2021
 MINOR_VERSION: Final = 6
-<<<<<<< HEAD
-PATCH_VERSION: Final = "1b0"
-=======
-PATCH_VERSION: Final = "2"
->>>>>>> 1da9ac38
+PATCH_VERSION: Final = "2b0"
 __short_version__: Final = f"{MAJOR_VERSION}.{MINOR_VERSION}"
 __version__: Final = f"{__short_version__}.{PATCH_VERSION}"
 REQUIRED_PYTHON_VER: Final[tuple[int, int, int]] = (3, 8, 0)
