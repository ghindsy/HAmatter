--- conflicted
+++ resolved
@@ -4,15 +4,9 @@
 
 from homeassistant.backports.enum import StrEnum
 
-<<<<<<< HEAD
 MAJOR_VERSION: Final = 2022
 MINOR_VERSION: Final = 1
-PATCH_VERSION: Final = "0b0"
-=======
-MAJOR_VERSION: Final = 2021
-MINOR_VERSION: Final = 12
-PATCH_VERSION: Final = "10"
->>>>>>> 7887f238
+PATCH_VERSION: Final = "0b1"
 __short_version__: Final = f"{MAJOR_VERSION}.{MINOR_VERSION}"
 __version__: Final = f"{__short_version__}.{PATCH_VERSION}"
 REQUIRED_PYTHON_VER: Final[tuple[int, int, int]] = (3, 8, 0)
