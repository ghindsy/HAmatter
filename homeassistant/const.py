--- conflicted
+++ resolved
@@ -752,14 +752,6 @@
 ENTITY_CATEGORY_CONFIG: Final = "config"
 ENTITY_CATEGORY_DIAGNOSTIC: Final = "diagnostic"
 ENTITY_CATEGORY_SYSTEM: Final = "system"
-<<<<<<< HEAD
-ENTITY_CATEGORIES: Final[set[str]] = {
-    ENTITY_CATEGORY_CONFIG,
-    ENTITY_CATEGORY_DIAGNOSTIC,
-    ENTITY_CATEGORY_SYSTEM,
-}
-=======
->>>>>>> 94742ee0
 
 # The ID of the Home Assistant Media Player Cast App
 CAST_APP_ID_HOMEASSISTANT_MEDIA: Final = "B45F4572"
