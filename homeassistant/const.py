--- conflicted
+++ resolved
@@ -405,8 +405,6 @@
 # The entity has been restored with restore state
 ATTR_RESTORED: Final = "restored"
 
-# Bitfield of supported component features for the entity
-ATTR_SUPPORTED_FEATURES: Final = "supported_features"
 
 # Class of device within its domain
 ATTR_DEVICE_CLASS: Final = "device_class"
@@ -709,14 +707,10 @@
 # cloud, alexa, or google_home components
 CLOUD_NEVER_EXPOSED_ENTITIES: Final[list[str]] = ["group.all_locks"]
 
-<<<<<<< HEAD
 # The ID of the Home Assistant Media Player Cast App
 CAST_APP_ID_HOMEASSISTANT_MEDIA: Final = "B45F4572"
 # The ID of the Home Assistant Lovelace Cast App
 CAST_APP_ID_HOMEASSISTANT_LOVELACE: Final = "A078F6B0"
-=======
-# The ID of the Home Assistant Cast App
-CAST_APP_ID_HOMEASSISTANT: Final = "B12CE3CA"
 
 ENTITY_CATEGORY_CONFIG: Final = "config"
 ENTITY_CATEGORY_DIAGNOSTIC: Final = "diagnostic"
@@ -729,5 +723,4 @@
     ENTITY_CATEGORY_CONFIG,
     ENTITY_CATEGORY_DIAGNOSTIC,
     ENTITY_CATEGORY_SYSTEM,
-]
->>>>>>> bb1203c6
+]