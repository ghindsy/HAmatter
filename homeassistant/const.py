--- conflicted
+++ resolved
@@ -1,11 +1,7 @@
 # coding: utf-8
 """Constants used by Home Assistant components."""
 
-<<<<<<< HEAD
-__version__ = "0.18.2"
-=======
 __version__ = "0.19.0.dev0"
->>>>>>> 069a4b17
 REQUIRED_PYTHON_VER = (3, 4)
 
 PLATFORM_FORMAT = '{}.{}'
