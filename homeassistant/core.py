"""Core components of Home Assistant.

Home Assistant is a Home Automation framework for observing the state
of entities and react to changes.
"""

from __future__ import annotations

import asyncio
from collections import UserDict, defaultdict
from collections.abc import (
    Callable,
    Collection,
    Coroutine,
    Iterable,
    KeysView,
    Mapping,
    ValuesView,
)
import concurrent.futures
from contextlib import suppress
from dataclasses import dataclass
import datetime
import enum
import functools
import inspect
import logging
import os
import pathlib
import re
import threading
import time
from time import monotonic
from typing import TYPE_CHECKING, Any, Generic, Literal, ParamSpec, Self, cast, overload
from urllib.parse import urlparse

from typing_extensions import TypeVar
import voluptuous as vol
import yarl

from . import block_async_io, util
from .const import (
    ATTR_DOMAIN,
    ATTR_FRIENDLY_NAME,
    ATTR_SERVICE,
    ATTR_SERVICE_DATA,
    COMPRESSED_STATE_ATTRIBUTES,
    COMPRESSED_STATE_CONTEXT,
    COMPRESSED_STATE_LAST_CHANGED,
    COMPRESSED_STATE_LAST_UPDATED,
    COMPRESSED_STATE_STATE,
    EVENT_CALL_SERVICE,
    EVENT_CORE_CONFIG_UPDATE,
    EVENT_HOMEASSISTANT_CLOSE,
    EVENT_HOMEASSISTANT_FINAL_WRITE,
    EVENT_HOMEASSISTANT_START,
    EVENT_HOMEASSISTANT_STARTED,
    EVENT_HOMEASSISTANT_STOP,
    EVENT_SERVICE_REGISTERED,
    EVENT_SERVICE_REMOVED,
    EVENT_STATE_CHANGED,
    MATCH_ALL,
    MAX_LENGTH_EVENT_EVENT_TYPE,
    MAX_LENGTH_STATE_STATE,
    UnitOfLength,
    __version__,
)
from .exceptions import (
    HomeAssistantError,
    InvalidEntityFormatError,
    InvalidStateError,
    MaxLengthExceeded,
    ServiceNotFound,
    Unauthorized,
)
from .helpers.deprecation import (
    DeprecatedConstantEnum,
    all_with_deprecated_constants,
    check_if_deprecated_constant,
    dir_with_deprecated_constants,
)
from .helpers.json import json_bytes, json_fragment
from .util import dt as dt_util, location
from .util.async_ import (
    cancelling,
    create_eager_task,
    run_callback_threadsafe,
    shutdown_run_callback_threadsafe,
)
from .util.executor import InterruptibleThreadPoolExecutor
from .util.json import JsonObjectType
from .util.read_only_dict import ReadOnlyDict
from .util.timeout import TimeoutManager
from .util.ulid import ulid_at_time, ulid_now
from .util.unit_system import (
    _CONF_UNIT_SYSTEM_IMPERIAL,
    _CONF_UNIT_SYSTEM_US_CUSTOMARY,
    METRIC_SYSTEM,
    UnitSystem,
    get_unit_system,
)

# Typing imports that create a circular dependency
if TYPE_CHECKING:
    from functools import cached_property

    from .auth import AuthManager
    from .components.http import ApiConfig, HomeAssistantHTTP
    from .config_entries import ConfigEntries
    from .helpers.entity import StateInfo
else:
    from .backports.functools import cached_property

STOPPING_STAGE_SHUTDOWN_TIMEOUT = 20
STOP_STAGE_SHUTDOWN_TIMEOUT = 100
FINAL_WRITE_STAGE_SHUTDOWN_TIMEOUT = 60
CLOSE_STAGE_SHUTDOWN_TIMEOUT = 30

block_async_io.enable()

_T = TypeVar("_T")
_R = TypeVar("_R")
_R_co = TypeVar("_R_co", covariant=True)
_P = ParamSpec("_P")
# Internal; not helpers.typing.UNDEFINED due to circular dependency
_UNDEF: dict[Any, Any] = {}
_CallableT = TypeVar("_CallableT", bound=Callable[..., Any])
_DataT = TypeVar("_DataT", bound=Mapping[str, Any], default=dict[str, Any])
CALLBACK_TYPE = Callable[[], None]

CORE_STORAGE_KEY = "core.config"
CORE_STORAGE_VERSION = 1
CORE_STORAGE_MINOR_VERSION = 3

DOMAIN = "homeassistant"

# How long to wait to log tasks that are blocking
BLOCK_LOG_TIMEOUT = 60

ServiceResponse = JsonObjectType | None
EntityServiceResponse = dict[str, ServiceResponse]


class ConfigSource(enum.StrEnum):
    """Source of core configuration."""

    DEFAULT = "default"
    DISCOVERED = "discovered"
    STORAGE = "storage"
    YAML = "yaml"


# SOURCE_* are deprecated as of Home Assistant 2022.2, use ConfigSource instead
_DEPRECATED_SOURCE_DISCOVERED = DeprecatedConstantEnum(
    ConfigSource.DISCOVERED, "2025.1"
)
_DEPRECATED_SOURCE_STORAGE = DeprecatedConstantEnum(ConfigSource.STORAGE, "2025.1")
_DEPRECATED_SOURCE_YAML = DeprecatedConstantEnum(ConfigSource.YAML, "2025.1")


# How long to wait until things that run on startup have to finish.
TIMEOUT_EVENT_START = 15

MAX_EXPECTED_ENTITY_IDS = 16384

_LOGGER = logging.getLogger(__name__)


@functools.lru_cache(MAX_EXPECTED_ENTITY_IDS)
def split_entity_id(entity_id: str) -> tuple[str, str]:
    """Split a state entity ID into domain and object ID."""
    domain, _, object_id = entity_id.partition(".")
    if not domain or not object_id:
        raise ValueError(f"Invalid entity ID {entity_id}")
    return domain, object_id


_OBJECT_ID = r"(?!_)[\da-z_]+(?<!_)"
_DOMAIN = r"(?!.+__)" + _OBJECT_ID
VALID_DOMAIN = re.compile(r"^" + _DOMAIN + r"$")
VALID_ENTITY_ID = re.compile(r"^" + _DOMAIN + r"\." + _OBJECT_ID + r"$")


@functools.lru_cache(64)
def valid_domain(domain: str) -> bool:
    """Test if a domain a valid format."""
    return VALID_DOMAIN.match(domain) is not None


@functools.lru_cache(512)
def valid_entity_id(entity_id: str) -> bool:
    """Test if an entity ID is a valid format.

    Format: <domain>.<entity> where both are slugs.
    """
    return VALID_ENTITY_ID.match(entity_id) is not None


def validate_state(state: str) -> str:
    """Validate a state, raise if it not valid."""
    if len(state) > MAX_LENGTH_STATE_STATE:
        raise InvalidStateError(
            f"Invalid state with length {len(state)}. "
            "State max length is 255 characters."
        )
    return state


def callback(func: _CallableT) -> _CallableT:
    """Annotation to mark method as safe to call from within the event loop."""
    setattr(func, "_hass_callback", True)
    return func


def is_callback(func: Callable[..., Any]) -> bool:
    """Check if function is safe to be called in the event loop."""
    return getattr(func, "_hass_callback", False) is True


def is_callback_check_partial(target: Callable[..., Any]) -> bool:
    """Check if function is safe to be called in the event loop.

    This version of is_callback will also check if the target is a partial
    and walk the chain of partials to find the original function.
    """
    check_target = target
    while isinstance(check_target, functools.partial):
        check_target = check_target.func
    return is_callback(check_target)


class _Hass(threading.local):
    """Container which makes a HomeAssistant instance available to the event loop."""

    hass: HomeAssistant | None = None


_hass = _Hass()


@callback
def async_get_hass() -> HomeAssistant:
    """Return the HomeAssistant instance.

    Raises HomeAssistantError when called from the wrong thread.

    This should be used where it's very cumbersome or downright impossible to pass
    hass to the code which needs it.
    """
    if not _hass.hass:
        raise HomeAssistantError("async_get_hass called from the wrong thread")
    return _hass.hass


@callback
def get_release_channel() -> Literal["beta", "dev", "nightly", "stable"]:
    """Find release channel based on version number."""
    version = __version__
    if "dev0" in version:
        return "dev"
    if "dev" in version:
        return "nightly"
    if "b" in version:
        return "beta"
    return "stable"


@enum.unique
class HassJobType(enum.Enum):
    """Represent a job type."""

    Coroutinefunction = 1
    Callback = 2
    Executor = 3


class HassJob(Generic[_P, _R_co]):
    """Represent a job to be run later.

    We check the callable type in advance
    so we can avoid checking it every time
    we run the job.
    """

    def __init__(
        self,
        target: Callable[_P, _R_co],
        name: str | None = None,
        *,
        cancel_on_shutdown: bool | None = None,
        job_type: HassJobType | None = None,
    ) -> None:
        """Create a job object."""
        self.target = target
        self.name = name
        self._cancel_on_shutdown = cancel_on_shutdown
        self._job_type = job_type

    @cached_property
    def job_type(self) -> HassJobType:
        """Return the job type."""
        return self._job_type or _get_hassjob_callable_job_type(self.target)

    @property
    def cancel_on_shutdown(self) -> bool | None:
        """Return if the job should be cancelled on shutdown."""
        return self._cancel_on_shutdown

    def __repr__(self) -> str:
        """Return the job."""
        return f"<Job {self.name} {self.job_type} {self.target}>"


@dataclass(frozen=True)
class HassJobWithArgs:
    """Container for a HassJob and arguments."""

    job: HassJob[..., Coroutine[Any, Any, Any] | Any]
    args: Iterable[Any]


def _get_hassjob_callable_job_type(target: Callable[..., Any]) -> HassJobType:
    """Determine the job type from the callable."""
    # Check for partials to properly determine if coroutine function
    check_target = target
    while isinstance(check_target, functools.partial):
        check_target = check_target.func

    if asyncio.iscoroutinefunction(check_target):
        return HassJobType.Coroutinefunction
    if is_callback(check_target):
        return HassJobType.Callback
    if asyncio.iscoroutine(check_target):
        raise ValueError("Coroutine not allowed to be passed to HassJob")
    return HassJobType.Executor


class CoreState(enum.Enum):
    """Represent the current state of Home Assistant."""

    not_running = "NOT_RUNNING"
    starting = "STARTING"
    running = "RUNNING"
    stopping = "STOPPING"
    final_write = "FINAL_WRITE"
    stopped = "STOPPED"

    def __str__(self) -> str:
        """Return the event."""
        return self.value


class HomeAssistant:
    """Root object of the Home Assistant home automation."""

    auth: AuthManager
    http: HomeAssistantHTTP = None  # type: ignore[assignment]
    config_entries: ConfigEntries = None  # type: ignore[assignment]

    def __new__(cls, config_dir: str) -> HomeAssistant:
        """Set the _hass thread local data."""
        hass = super().__new__(cls)
        _hass.hass = hass
        return hass

    def __repr__(self) -> str:
        """Return the representation."""
        return f"<HomeAssistant {self.state}>"

    def __init__(self, config_dir: str) -> None:
        """Initialize new Home Assistant object."""
        # pylint: disable-next=import-outside-toplevel
        from . import loader

        self.loop = asyncio.get_running_loop()
        self._tasks: set[asyncio.Future[Any]] = set()
        self._background_tasks: set[asyncio.Future[Any]] = set()
        self.bus = EventBus(self)
        self.services = ServiceRegistry(self)
        self.states = StateMachine(self.bus, self.loop)
        self.config = Config(self, config_dir)
        self.components = loader.Components(self)
        self.helpers = loader.Helpers(self)
        # This is a dictionary that any component can store any data on.
        self.data: dict[str, Any] = {}
        self.state: CoreState = CoreState.not_running
        self.exit_code: int = 0
        # If not None, use to signal end-of-loop
        self._stopped: asyncio.Event | None = None
        # Timeout handler for Core/Helper namespace
        self.timeout: TimeoutManager = TimeoutManager()
        self._stop_future: concurrent.futures.Future[None] | None = None
        self._shutdown_jobs: list[HassJobWithArgs] = []
        self.import_executor = InterruptibleThreadPoolExecutor(
            max_workers=1, thread_name_prefix="ImportExecutor"
        )

    @property
    def _active_tasks(self) -> set[asyncio.Future[Any]]:
        """Return all active tasks.

        This property is used in bootstrap to log all active tasks
        so we can identify what is blocking startup.

        This property is marked as private to avoid accidental use
        as it is not guaranteed to be present in future versions.
        """
        return self._tasks

    @cached_property
    def is_running(self) -> bool:
        """Return if Home Assistant is running."""
        return self.state in (CoreState.starting, CoreState.running)

    @cached_property
    def is_stopping(self) -> bool:
        """Return if Home Assistant is stopping."""
        return self.state in (CoreState.stopping, CoreState.final_write)

    def set_state(self, state: CoreState) -> None:
        """Set the current state."""
        self.state = state
        for prop in ("is_running", "is_stopping"):
            with suppress(AttributeError):
                delattr(self, prop)

    def start(self) -> int:
        """Start Home Assistant.

        Note: This function is only used for testing.
        For regular use, use "await hass.run()".
        """
        # Register the async start
        _future = asyncio.run_coroutine_threadsafe(self.async_start(), self.loop)
        # Run forever
        # Block until stopped
        _LOGGER.info("Starting Home Assistant core loop")
        self.loop.run_forever()
        # The future is never retrieved but we still hold a reference to it
        # to prevent the task from being garbage collected prematurely.
        del _future
        return self.exit_code

    async def async_run(self, *, attach_signals: bool = True) -> int:
        """Home Assistant main entry point.

        Start Home Assistant and block until stopped.

        This method is a coroutine.
        """
        if self.state is not CoreState.not_running:
            raise RuntimeError("Home Assistant is already running")

        # _async_stop will set this instead of stopping the loop
        self._stopped = asyncio.Event()

        await self.async_start()
        if attach_signals:
            # pylint: disable-next=import-outside-toplevel
            from .helpers.signal import async_register_signal_handling

            async_register_signal_handling(self)

        await self._stopped.wait()
        return self.exit_code

    async def async_start(self) -> None:
        """Finalize startup from inside the event loop.

        This method is a coroutine.
        """
        _LOGGER.info("Starting Home Assistant")
        setattr(self.loop, "_thread_ident", threading.get_ident())

        self.set_state(CoreState.starting)
        self.bus.async_fire(EVENT_CORE_CONFIG_UPDATE)
        self.bus.async_fire(EVENT_HOMEASSISTANT_START)

        if not self._tasks:
            pending: set[asyncio.Future[Any]] | None = None
        else:
            _done, pending = await asyncio.wait(
                self._tasks, timeout=TIMEOUT_EVENT_START
            )

        if pending:
            _LOGGER.warning(
                (
                    "Something is blocking Home Assistant from wrapping up the start up"
                    " phase. We're going to continue anyway. Please report the"
                    " following info at"
                    " https://github.com/home-assistant/core/issues: %s"
                    " The system is waiting for tasks: %s"
                ),
                ", ".join(self.config.components),
                self._tasks,
            )

        # Allow automations to set up the start triggers before changing state
        await asyncio.sleep(0)

        if self.state is not CoreState.starting:
            _LOGGER.warning(
                "Home Assistant startup has been interrupted. "
                "Its state may be inconsistent"
            )
            return

        self.set_state(CoreState.running)
        self.bus.async_fire(EVENT_CORE_CONFIG_UPDATE)
        self.bus.async_fire(EVENT_HOMEASSISTANT_STARTED)

    def add_job(
        self, target: Callable[..., Any] | Coroutine[Any, Any, Any], *args: Any
    ) -> None:
        """Add a job to be executed by the event loop or by an executor.

        If the job is either a coroutine or decorated with @callback, it will be
        run by the event loop, if not it will be run by an executor.

        target: target to call.
        args: parameters for method to call.
        """
        if target is None:
            raise ValueError("Don't call add_job with None")
        if asyncio.iscoroutine(target):
            self.loop.call_soon_threadsafe(self.async_add_job, target)
            return
        if TYPE_CHECKING:
            target = cast(Callable[..., Any], target)
        self.loop.call_soon_threadsafe(self.async_add_job, target, *args)

    @overload
    @callback
    def async_add_job(
        self, target: Callable[..., Coroutine[Any, Any, _R]], *args: Any
    ) -> asyncio.Future[_R] | None:
        ...

    @overload
    @callback
    def async_add_job(
        self, target: Callable[..., Coroutine[Any, Any, _R] | _R], *args: Any
    ) -> asyncio.Future[_R] | None:
        ...

    @overload
    @callback
    def async_add_job(
        self, target: Coroutine[Any, Any, _R], *args: Any
    ) -> asyncio.Future[_R] | None:
        ...

    @callback
    def async_add_job(
        self,
        target: Callable[..., Coroutine[Any, Any, _R] | _R] | Coroutine[Any, Any, _R],
        *args: Any,
    ) -> asyncio.Future[_R] | None:
        """Add a job to be executed by the event loop or by an executor.

        If the job is either a coroutine or decorated with @callback, it will be
        run by the event loop, if not it will be run by an executor.

        This method must be run in the event loop.

        target: target to call.
        args: parameters for method to call.
        """
        if target is None:
            raise ValueError("Don't call async_add_job with None")

        if asyncio.iscoroutine(target):
            return self.async_create_task(target)

        # This code path is performance sensitive and uses
        # if TYPE_CHECKING to avoid the overhead of constructing
        # the type used for the cast. For history see:
        # https://github.com/home-assistant/core/pull/71960
        if TYPE_CHECKING:
            target = cast(Callable[..., Coroutine[Any, Any, _R] | _R], target)
        return self.async_add_hass_job(HassJob(target), *args)

    @overload
    @callback
    def async_add_hass_job(
        self,
        hassjob: HassJob[..., Coroutine[Any, Any, _R]],
        *args: Any,
        eager_start: bool = False,
        background: bool = False,
    ) -> asyncio.Future[_R] | None:
        ...

    @overload
    @callback
    def async_add_hass_job(
        self,
        hassjob: HassJob[..., Coroutine[Any, Any, _R] | _R],
        *args: Any,
        eager_start: bool = False,
        background: bool = False,
    ) -> asyncio.Future[_R] | None:
        ...

    @callback
    def async_add_hass_job(
        self,
        hassjob: HassJob[..., Coroutine[Any, Any, _R] | _R],
        *args: Any,
        eager_start: bool = False,
        background: bool = False,
    ) -> asyncio.Future[_R] | None:
        """Add a HassJob from within the event loop.

        If eager_start is True, coroutine functions will be scheduled eagerly.
        If background is True, the task will created as a background task.

        This method must be run in the event loop.
        hassjob: HassJob to call.
        args: parameters for method to call.
        """
        task: asyncio.Future[_R]
        # This code path is performance sensitive and uses
        # if TYPE_CHECKING to avoid the overhead of constructing
        # the type used for the cast. For history see:
        # https://github.com/home-assistant/core/pull/71960
        if hassjob.job_type is HassJobType.Coroutinefunction:
            if TYPE_CHECKING:
                hassjob.target = cast(
                    Callable[..., Coroutine[Any, Any, _R]], hassjob.target
                )
            # Use loop.create_task
            # to avoid the extra function call in asyncio.create_task.
            if eager_start:
                task = create_eager_task(
                    hassjob.target(*args), name=hassjob.name, loop=self.loop
                )
                if task.done():
                    return task
            else:
                task = self.loop.create_task(hassjob.target(*args), name=hassjob.name)
        elif hassjob.job_type is HassJobType.Callback:
            if TYPE_CHECKING:
                hassjob.target = cast(Callable[..., _R], hassjob.target)
            self.loop.call_soon(hassjob.target, *args)
            return None
        else:
            if TYPE_CHECKING:
                hassjob.target = cast(Callable[..., _R], hassjob.target)
            task = self.loop.run_in_executor(None, hassjob.target, *args)

        task_bucket = self._background_tasks if background else self._tasks
        task_bucket.add(task)
        task.add_done_callback(task_bucket.remove)

        return task

    def create_task(
        self, target: Coroutine[Any, Any, Any], name: str | None = None
    ) -> None:
        """Add task to the executor pool.

        target: target to call.
        """
        self.loop.call_soon_threadsafe(self.async_create_task, target, name)

    @callback
    def async_create_task(
        self,
        target: Coroutine[Any, Any, _R],
        name: str | None = None,
        eager_start: bool = False,
    ) -> asyncio.Task[_R]:
        """Create a task from within the event loop.

        This method must be run in the event loop. If you are using this in your
        integration, use the create task methods on the config entry instead.

        target: target to call.
        """
        if eager_start:
            task = create_eager_task(target, name=name, loop=self.loop)
            if task.done():
                return task
        else:
            # Use loop.create_task
            # to avoid the extra function call in asyncio.create_task.
            task = self.loop.create_task(target, name=name)
        self._tasks.add(task)
        task.add_done_callback(self._tasks.remove)
        return task

    @callback
    def async_create_background_task(
        self, target: Coroutine[Any, Any, _R], name: str, eager_start: bool = False
    ) -> asyncio.Task[_R]:
        """Create a task from within the event loop.

        This type of task is for background tasks that usually run for
        the lifetime of Home Assistant or an integration's setup.

        A background task is different from a normal task:

          - Will not block startup
          - Will be automatically cancelled on shutdown
          - Calls to async_block_till_done will not wait for completion

        If you are using this in your integration, use the create task
        methods on the config entry instead.

        This method must be run in the event loop.
        """
        if eager_start:
            task = create_eager_task(target, name=name, loop=self.loop)
            if task.done():
                return task
        else:
            # Use loop.create_task
            # to avoid the extra function call in asyncio.create_task.
            task = self.loop.create_task(target, name=name)
        self._background_tasks.add(task)
        task.add_done_callback(self._background_tasks.remove)
        return task

    @callback
    def async_add_executor_job(
        self, target: Callable[..., _T], *args: Any
    ) -> asyncio.Future[_T]:
        """Add an executor job from within the event loop."""
        task = self.loop.run_in_executor(None, target, *args)
        self._tasks.add(task)
        task.add_done_callback(self._tasks.remove)

        return task

    @callback
    def async_add_import_executor_job(
        self, target: Callable[..., _T], *args: Any
    ) -> asyncio.Future[_T]:
        """Add an import executor job from within the event loop."""
        task = self.loop.run_in_executor(self.import_executor, target, *args)
        self._tasks.add(task)
        task.add_done_callback(self._tasks.remove)
        return task

    @overload
    @callback
    def async_run_hass_job(
        self,
        hassjob: HassJob[..., Coroutine[Any, Any, _R]],
        *args: Any,
        eager_start: bool = False,
        background: bool = False,
    ) -> asyncio.Future[_R] | None:
        ...

    @overload
    @callback
    def async_run_hass_job(
        self,
        hassjob: HassJob[..., Coroutine[Any, Any, _R] | _R],
        *args: Any,
        eager_start: bool = False,
        background: bool = False,
    ) -> asyncio.Future[_R] | None:
        ...

    @callback
    def async_run_hass_job(
        self,
        hassjob: HassJob[..., Coroutine[Any, Any, _R] | _R],
        *args: Any,
        eager_start: bool = False,
        background: bool = False,
    ) -> asyncio.Future[_R] | None:
        """Run a HassJob from within the event loop.

        This method must be run in the event loop.

        If eager_start is True, coroutine functions will be scheduled eagerly.
        If background is True, the task will created as a background task.

        hassjob: HassJob
        args: parameters for method to call.
        """
        # This code path is performance sensitive and uses
        # if TYPE_CHECKING to avoid the overhead of constructing
        # the type used for the cast. For history see:
        # https://github.com/home-assistant/core/pull/71960
        if hassjob.job_type is HassJobType.Callback:
            if TYPE_CHECKING:
                hassjob.target = cast(Callable[..., _R], hassjob.target)
            hassjob.target(*args)
            return None

        return self.async_add_hass_job(
            hassjob, *args, eager_start=eager_start, background=background
        )

    @overload
    @callback
    def async_run_job(
        self, target: Callable[..., Coroutine[Any, Any, _R]], *args: Any
    ) -> asyncio.Future[_R] | None:
        ...

    @overload
    @callback
    def async_run_job(
        self, target: Callable[..., Coroutine[Any, Any, _R] | _R], *args: Any
    ) -> asyncio.Future[_R] | None:
        ...

    @overload
    @callback
    def async_run_job(
        self, target: Coroutine[Any, Any, _R], *args: Any
    ) -> asyncio.Future[_R] | None:
        ...

    @callback
    def async_run_job(
        self,
        target: Callable[..., Coroutine[Any, Any, _R] | _R] | Coroutine[Any, Any, _R],
        *args: Any,
    ) -> asyncio.Future[_R] | None:
        """Run a job from within the event loop.

        This method must be run in the event loop.

        target: target to call.
        args: parameters for method to call.
        """
        if asyncio.iscoroutine(target):
            return self.async_create_task(target)

        # This code path is performance sensitive and uses
        # if TYPE_CHECKING to avoid the overhead of constructing
        # the type used for the cast. For history see:
        # https://github.com/home-assistant/core/pull/71960
        if TYPE_CHECKING:
            target = cast(Callable[..., Coroutine[Any, Any, _R] | _R], target)
        return self.async_run_hass_job(HassJob(target), *args)

    def block_till_done(self) -> None:
        """Block until all pending work is done."""
        asyncio.run_coroutine_threadsafe(
            self.async_block_till_done(), self.loop
        ).result()

<<<<<<< HEAD
    def _current_tasks(
        self, periodic: bool, background: bool
    ) -> set[asyncio.Future[Any]]:
        """Return the current tasks."""
        tasks = self._tasks.copy()
        if periodic:
            tasks.update(self._periodic_tasks)
        if background:
            tasks.update(self._background_tasks)
        return tasks

    async def async_block_till_done(
        self, wait_periodic_tasks: bool = True, wait_background_tasks: bool = False
    ) -> None:
=======
    async def async_block_till_done(self, wait_background_tasks: bool = False) -> None:
>>>>>>> 6a7c255b
        """Block until all pending work is done."""
        # To flush out any call_soon_threadsafe
        await asyncio.sleep(0)
        start_time: float | None = None
        current_task = asyncio.current_task()
        while tasks := [
            task
<<<<<<< HEAD
            for task in self._current_tasks(wait_periodic_tasks, wait_background_tasks)
=======
            for task in (
                self._tasks | self._background_tasks
                if wait_background_tasks
                else self._tasks
            )
>>>>>>> 6a7c255b
            if task is not current_task and not cancelling(task)
        ]:
            await self._await_and_log_pending(tasks)

            if start_time is None:
                # Avoid calling monotonic() until we know
                # we may need to start logging blocked tasks.
                start_time = 0
            elif start_time == 0:
                # If we have waited twice then we set the start
                # time
                start_time = monotonic()
            elif monotonic() - start_time > BLOCK_LOG_TIMEOUT:
                # We have waited at least three loops and new tasks
                # continue to block. At this point we start
                # logging all waiting tasks.
                for task in tasks:
                    _LOGGER.debug("Waiting for task: %s", task)

    async def _await_and_log_pending(
        self, pending: Collection[asyncio.Future[Any]]
    ) -> None:
        """Await and log tasks that take a long time."""
        wait_time = 0
        while pending:
            _, pending = await asyncio.wait(pending, timeout=BLOCK_LOG_TIMEOUT)
            if not pending:
                return
            wait_time += BLOCK_LOG_TIMEOUT
            for task in pending:
                _LOGGER.debug("Waited %s seconds for task: %s", wait_time, task)

    @overload
    @callback
    def async_add_shutdown_job(
        self, hassjob: HassJob[..., Coroutine[Any, Any, Any]], *args: Any
    ) -> CALLBACK_TYPE:
        ...

    @overload
    @callback
    def async_add_shutdown_job(
        self, hassjob: HassJob[..., Coroutine[Any, Any, Any] | Any], *args: Any
    ) -> CALLBACK_TYPE:
        ...

    @callback
    def async_add_shutdown_job(
        self, hassjob: HassJob[..., Coroutine[Any, Any, Any] | Any], *args: Any
    ) -> CALLBACK_TYPE:
        """Add a HassJob which will be executed on shutdown.

        This method must be run in the event loop.

        hassjob: HassJob
        args: parameters for method to call.

        Returns function to remove the job.
        """
        job_with_args = HassJobWithArgs(hassjob, args)
        self._shutdown_jobs.append(job_with_args)

        @callback
        def remove_job() -> None:
            self._shutdown_jobs.remove(job_with_args)

        return remove_job

    def stop(self) -> None:
        """Stop Home Assistant and shuts down all threads."""
        if self.state is CoreState.not_running:  # just ignore
            return
        # The future is never retrieved, and we only hold a reference
        # to it to prevent it from being garbage collected.
        self._stop_future = asyncio.run_coroutine_threadsafe(
            self.async_stop(), self.loop
        )

    async def async_stop(self, exit_code: int = 0, *, force: bool = False) -> None:
        """Stop Home Assistant and shuts down all threads.

        The "force" flag commands async_stop to proceed regardless of
        Home Assistant's current state. You should not set this flag
        unless you're testing.

        This method is a coroutine.
        """
        if not force:
            # Some tests require async_stop to run,
            # regardless of the state of the loop.
            if self.state is CoreState.not_running:  # just ignore
                return
            if self.state in [CoreState.stopping, CoreState.final_write]:
                _LOGGER.info("Additional call to async_stop was ignored")
                return
            if self.state is CoreState.starting:
                # This may not work
                _LOGGER.warning(
                    "Stopping Home Assistant before startup has completed may fail"
                )

        # Stage 1 - Run shutdown jobs
        try:
            async with self.timeout.async_timeout(STOPPING_STAGE_SHUTDOWN_TIMEOUT):
                tasks: list[asyncio.Future[Any]] = []
                for job in self._shutdown_jobs:
                    task_or_none = self.async_run_hass_job(job.job, *job.args)
                    if not task_or_none:
                        continue
                    tasks.append(task_or_none)
                if tasks:
                    await asyncio.gather(*tasks, return_exceptions=True)
        except TimeoutError:
            _LOGGER.warning(
                "Timed out waiting for shutdown jobs to complete, the shutdown will"
                " continue"
            )
            self._async_log_running_tasks("run shutdown jobs")

        # Stage 2 - Stop integrations

        # Keep holding the reference to the tasks but do not allow them
        # to block shutdown. Only tasks created after this point will
        # be waited for.
        running_tasks = self._tasks
        # Avoid clearing here since we want the remove callbacks to fire
        # and remove the tasks from the original set which is now running_tasks
        self._tasks = set()

        # Cancel all background tasks
        for task in self._background_tasks:
            self._tasks.add(task)
            task.add_done_callback(self._tasks.remove)
            task.cancel("Home Assistant is stopping")
        self._cancel_cancellable_timers()

        self.exit_code = exit_code

        self.set_state(CoreState.stopping)
        self.bus.async_fire(EVENT_HOMEASSISTANT_STOP)
        try:
            async with self.timeout.async_timeout(STOP_STAGE_SHUTDOWN_TIMEOUT):
                await self.async_block_till_done()
        except TimeoutError:
            _LOGGER.warning(
                "Timed out waiting for integrations to stop, the shutdown will"
                " continue"
            )
            self._async_log_running_tasks("stop integrations")

        # Stage 3 - Final write
        self.set_state(CoreState.final_write)
        self.bus.async_fire(EVENT_HOMEASSISTANT_FINAL_WRITE)
        try:
            async with self.timeout.async_timeout(FINAL_WRITE_STAGE_SHUTDOWN_TIMEOUT):
                await self.async_block_till_done()
        except TimeoutError:
            _LOGGER.warning(
                "Timed out waiting for final writes to complete, the shutdown will"
                " continue"
            )
            self._async_log_running_tasks("final write")

        # Stage 4 - Close
        self.set_state(CoreState.not_running)
        self.bus.async_fire(EVENT_HOMEASSISTANT_CLOSE)

        # Make a copy of running_tasks since a task can finish
        # while we are awaiting canceled tasks to get their result
        # which will result in the set size changing during iteration
        for task in list(running_tasks):
            if task.done() or cancelling(task):
                # Since we made a copy we need to check
                # to see if the task finished while we
                # were awaiting another task
                continue
            _LOGGER.warning(
                "Task %s was still running after final writes shutdown stage; "
                "Integrations should cancel non-critical tasks when receiving "
                "the stop event to prevent delaying shutdown",
                task,
            )
            task.cancel("Home Assistant final writes shutdown stage")
            try:
                async with asyncio.timeout(0.1):
                    await task
            except asyncio.CancelledError:
                pass
            except TimeoutError:
                # Task may be shielded from cancellation.
                _LOGGER.exception(
                    "Task %s could not be canceled during final shutdown stage", task
                )
            except Exception as exc:  # pylint: disable=broad-except
                _LOGGER.exception(
                    "Task %s error during final shutdown stage: %s", task, exc
                )

        # Prevent run_callback_threadsafe from scheduling any additional
        # callbacks in the event loop as callbacks created on the futures
        # it returns will never run after the final `self.async_block_till_done`
        # which will cause the futures to block forever when waiting for
        # the `result()` which will cause a deadlock when shutting down the executor.
        shutdown_run_callback_threadsafe(self.loop)

        try:
            async with self.timeout.async_timeout(CLOSE_STAGE_SHUTDOWN_TIMEOUT):
                await self.async_block_till_done()
        except TimeoutError:
            _LOGGER.warning(
                "Timed out waiting for close event to be processed, the shutdown will"
                " continue"
            )
            self._async_log_running_tasks("close")

        self.set_state(CoreState.stopped)
        self.import_executor.shutdown()

        if self._stopped is not None:
            self._stopped.set()

    def _cancel_cancellable_timers(self) -> None:
        """Cancel timer handles marked as cancellable."""
        # pylint: disable-next=protected-access
        handles: Iterable[asyncio.TimerHandle] = self.loop._scheduled  # type: ignore[attr-defined]
        for handle in handles:
            if (
                not handle.cancelled()
                and (args := handle._args)  # pylint: disable=protected-access
                and type(job := args[0]) is HassJob  # noqa: E721
                and job.cancel_on_shutdown
            ):
                handle.cancel()

    def _async_log_running_tasks(self, stage: str) -> None:
        """Log all running tasks."""
        for task in self._tasks:
            _LOGGER.warning("Shutdown stage '%s': still running: %s", stage, task)


class Context:
    """The context that triggered something."""

    def __init__(
        self,
        user_id: str | None = None,
        parent_id: str | None = None,
        id: str | None = None,  # pylint: disable=redefined-builtin
    ) -> None:
        """Init the context."""
        self.id = id or ulid_now()
        self.user_id = user_id
        self.parent_id = parent_id
        self.origin_event: Event[Any] | None = None

    def __eq__(self, other: Any) -> bool:
        """Compare contexts."""
        return bool(self.__class__ == other.__class__ and self.id == other.id)

    @cached_property
    def _as_dict(self) -> dict[str, str | None]:
        """Return a dictionary representation of the context.

        Callers should be careful to not mutate the returned dictionary
        as it will mutate the cached version.
        """
        return {
            "id": self.id,
            "parent_id": self.parent_id,
            "user_id": self.user_id,
        }

    def as_dict(self) -> ReadOnlyDict[str, str | None]:
        """Return a ReadOnlyDict representation of the context."""
        return self._as_read_only_dict

    @cached_property
    def _as_read_only_dict(self) -> ReadOnlyDict[str, str | None]:
        """Return a ReadOnlyDict representation of the context."""
        return ReadOnlyDict(self._as_dict)

    @cached_property
    def json_fragment(self) -> json_fragment:
        """Return a JSON fragment of the context."""
        return json_fragment(json_bytes(self._as_dict))


class EventOrigin(enum.Enum):
    """Represent the origin of an event."""

    local = "LOCAL"
    remote = "REMOTE"

    def __str__(self) -> str:
        """Return the event."""
        return self.value


class Event(Generic[_DataT]):
    """Representation of an event within the bus."""

    def __init__(
        self,
        event_type: str,
        data: _DataT | None = None,
        origin: EventOrigin = EventOrigin.local,
        time_fired: datetime.datetime | None = None,
        context: Context | None = None,
    ) -> None:
        """Initialize a new event."""
        self.event_type = event_type
        self.data: _DataT = data or {}  # type: ignore[assignment]
        self.origin = origin
        self.time_fired = time_fired or dt_util.utcnow()
        if not context:
            context = Context(id=ulid_at_time(self.time_fired.timestamp()))
        self.context = context
        if not context.origin_event:
            context.origin_event = self

    @cached_property
    def time_fired_timestamp(self) -> float:
        """Return time fired as a timestamp."""
        return self.time_fired.timestamp()

    @cached_property
    def _as_dict(self) -> dict[str, Any]:
        """Create a dict representation of this Event.

        Callers should be careful to not mutate the returned dictionary
        as it will mutate the cached version.
        """
        return {
            "event_type": self.event_type,
            "data": self.data,
            "origin": self.origin.value,
            "time_fired": self.time_fired.isoformat(),
            # _as_dict is marked as protected
            # to avoid callers outside of this module
            # from misusing it by mistake.
            "context": self.context._as_dict,  # pylint: disable=protected-access
        }

    def as_dict(self) -> ReadOnlyDict[str, Any]:
        """Create a ReadOnlyDict representation of this Event.

        Async friendly.
        """
        return self._as_read_only_dict

    @cached_property
    def _as_read_only_dict(self) -> ReadOnlyDict[str, Any]:
        """Create a ReadOnlyDict representation of this Event."""
        as_dict = self._as_dict
        data = as_dict["data"]
        context = as_dict["context"]
        # json_fragment will serialize data from a ReadOnlyDict
        # or a normal dict so its ok to have either. We only
        # mutate the cache if someone asks for the as_dict version
        # to avoid storing multiple copies of the data in memory.
        if type(data) is not ReadOnlyDict:
            as_dict["data"] = ReadOnlyDict(data)
        if type(context) is not ReadOnlyDict:
            as_dict["context"] = ReadOnlyDict(context)
        return ReadOnlyDict(as_dict)

    @cached_property
    def json_fragment(self) -> json_fragment:
        """Return an event as a JSON fragment."""
        return json_fragment(json_bytes(self._as_dict))

    def __repr__(self) -> str:
        """Return the representation."""
        if self.data:
            return (
                f"<Event {self.event_type}[{str(self.origin)[0]}]:"
                f" {util.repr_helper(self.data)}>"
            )

        return f"<Event {self.event_type}[{str(self.origin)[0]}]>"


_FilterableJobType = tuple[
    HassJob[[Event[_DataT]], Coroutine[Any, Any, None] | None],  # job
    Callable[[Event[_DataT]], bool] | None,  # event_filter
    bool,  # run_immediately
]


@dataclass(slots=True)
class _OneTimeListener:
    hass: HomeAssistant
    listener: Callable[[Event], Coroutine[Any, Any, None] | None]
    remove: CALLBACK_TYPE | None = None

    @callback
    def __call__(self, event: Event) -> None:
        """Remove listener from event bus and then fire listener."""
        if not self.remove:
            # If the listener was already removed, we don't need to do anything
            return
        self.remove()
        self.remove = None
        self.hass.async_run_job(self.listener, event)

    def __repr__(self) -> str:
        """Return the representation of the listener and source module."""
        module = inspect.getmodule(self.listener)
        if module:
            return f"<_OneTimeListener {module.__name__}:{self.listener}>"
        return f"<_OneTimeListener {self.listener}>"


class EventBus:
    """Allow the firing of and listening for events."""

    __slots__ = ("_listeners", "_match_all_listeners", "_hass")

    def __init__(self, hass: HomeAssistant) -> None:
        """Initialize a new event bus."""
        self._listeners: dict[str, list[_FilterableJobType[Any]]] = {}
        self._match_all_listeners: list[_FilterableJobType[Any]] = []
        self._listeners[MATCH_ALL] = self._match_all_listeners
        self._hass = hass

    @callback
    def async_listeners(self) -> dict[str, int]:
        """Return dictionary with events and the number of listeners.

        This method must be run in the event loop.
        """
        return {key: len(listeners) for key, listeners in self._listeners.items()}

    @property
    def listeners(self) -> dict[str, int]:
        """Return dictionary with events and the number of listeners."""
        return run_callback_threadsafe(self._hass.loop, self.async_listeners).result()

    def fire(
        self,
        event_type: str,
        event_data: Mapping[str, Any] | None = None,
        origin: EventOrigin = EventOrigin.local,
        context: Context | None = None,
    ) -> None:
        """Fire an event."""
        self._hass.loop.call_soon_threadsafe(
            self.async_fire, event_type, event_data, origin, context
        )

    @callback
    def async_fire(
        self,
        event_type: str,
        event_data: Mapping[str, Any] | None = None,
        origin: EventOrigin = EventOrigin.local,
        context: Context | None = None,
        time_fired: datetime.datetime | None = None,
    ) -> None:
        """Fire an event.

        This method must be run in the event loop.
        """
        if len(event_type) > MAX_LENGTH_EVENT_EVENT_TYPE:
            raise MaxLengthExceeded(
                event_type, "event_type", MAX_LENGTH_EVENT_EVENT_TYPE
            )

        listeners = self._listeners.get(event_type, [])
        match_all_listeners = self._match_all_listeners

        event = Event(event_type, event_data, origin, time_fired, context)

        if _LOGGER.isEnabledFor(logging.DEBUG):
            _LOGGER.debug("Bus:Handling %s", event)

        if not listeners and not match_all_listeners:
            return

        # EVENT_HOMEASSISTANT_CLOSE should not be sent to MATCH_ALL listeners
        if event_type != EVENT_HOMEASSISTANT_CLOSE:
            listeners = match_all_listeners + listeners

        for job, event_filter, run_immediately in listeners:
            if event_filter is not None:
                try:
                    if not event_filter(event):
                        continue
                except Exception:  # pylint: disable=broad-except
                    _LOGGER.exception("Error in event filter")
                    continue
            if run_immediately:
                try:
                    job.target(event)
                except Exception:  # pylint: disable=broad-except
                    _LOGGER.exception("Error running job: %s", job)
            else:
                self._hass.async_add_hass_job(job, event)

    def listen(
        self,
        event_type: str,
        listener: Callable[[Event[Any]], Coroutine[Any, Any, None] | None],
    ) -> CALLBACK_TYPE:
        """Listen for all events or events of a specific type.

        To listen to all events specify the constant ``MATCH_ALL``
        as event_type.
        """
        async_remove_listener = run_callback_threadsafe(
            self._hass.loop, self.async_listen, event_type, listener
        ).result()

        def remove_listener() -> None:
            """Remove the listener."""
            run_callback_threadsafe(self._hass.loop, async_remove_listener).result()

        return remove_listener

    @callback
    def async_listen(
        self,
        event_type: str,
        listener: Callable[[Event[_DataT]], Coroutine[Any, Any, None] | None],
        event_filter: Callable[[Event[_DataT]], bool] | None = None,
        run_immediately: bool = False,
    ) -> CALLBACK_TYPE:
        """Listen for all events or events of a specific type.

        To listen to all events specify the constant ``MATCH_ALL``
        as event_type.

        An optional event_filter, which must be a callable decorated with
        @callback that returns a boolean value, determines if the
        listener callable should run.

        If run_immediately is passed, the callback will be run
        right away instead of using call_soon. Only use this if
        the callback results in scheduling another task.

        This method must be run in the event loop.
        """
        job_type: HassJobType | None = None
        if event_filter is not None and not is_callback_check_partial(event_filter):
            raise HomeAssistantError(f"Event filter {event_filter} is not a callback")
        if run_immediately:
            if not is_callback_check_partial(listener):
                raise HomeAssistantError(f"Event listener {listener} is not a callback")
            job_type = HassJobType.Callback
        return self._async_listen_filterable_job(
            event_type,
            (
                HassJob(listener, f"listen {event_type}", job_type=job_type),
                event_filter,
                run_immediately,
            ),
        )

    @callback
    def _async_listen_filterable_job(
        self, event_type: str, filterable_job: _FilterableJobType[Any]
    ) -> CALLBACK_TYPE:
        self._listeners.setdefault(event_type, []).append(filterable_job)
        return functools.partial(
            self._async_remove_listener, event_type, filterable_job
        )

    def listen_once(
        self,
        event_type: str,
        listener: Callable[[Event[Any]], Coroutine[Any, Any, None] | None],
    ) -> CALLBACK_TYPE:
        """Listen once for event of a specific type.

        To listen to all events specify the constant ``MATCH_ALL``
        as event_type.

        Returns function to unsubscribe the listener.
        """
        async_remove_listener = run_callback_threadsafe(
            self._hass.loop, self.async_listen_once, event_type, listener
        ).result()

        def remove_listener() -> None:
            """Remove the listener."""
            run_callback_threadsafe(self._hass.loop, async_remove_listener).result()

        return remove_listener

    @callback
    def async_listen_once(
        self,
        event_type: str,
        listener: Callable[[Event[Any]], Coroutine[Any, Any, None] | None],
    ) -> CALLBACK_TYPE:
        """Listen once for event of a specific type.

        To listen to all events specify the constant ``MATCH_ALL``
        as event_type.

        Returns registered listener that can be used with remove_listener.

        This method must be run in the event loop.
        """
        one_time_listener = _OneTimeListener(self._hass, listener)
        remove = self._async_listen_filterable_job(
            event_type,
            (
                HassJob(
                    one_time_listener,
                    f"onetime listen {event_type} {listener}",
                    job_type=HassJobType.Callback,
                ),
                None,
                False,
            ),
        )
        one_time_listener.remove = remove
        return remove

    @callback
    def _async_remove_listener(
        self, event_type: str, filterable_job: _FilterableJobType
    ) -> None:
        """Remove a listener of a specific event_type.

        This method must be run in the event loop.
        """
        try:
            self._listeners[event_type].remove(filterable_job)

            # delete event_type list if empty
            if not self._listeners[event_type] and event_type != MATCH_ALL:
                self._listeners.pop(event_type)
        except (KeyError, ValueError):
            # KeyError is key event_type listener did not exist
            # ValueError if listener did not exist within event_type
            _LOGGER.exception(
                "Unable to remove unknown job listener %s", filterable_job
            )


class State:
    """Object to represent a state within the state machine.

    entity_id: the entity that is represented.
    state: the state of the entity
    attributes: extra information on entity and state
    last_changed: last time the state was changed, not the attributes.
    last_updated: last time this object was updated.
    context: Context in which it was created
    domain: Domain of this state.
    object_id: Object id of this state.
    """

    def __init__(
        self,
        entity_id: str,
        state: str,
        attributes: Mapping[str, Any] | None = None,
        last_changed: datetime.datetime | None = None,
        last_updated: datetime.datetime | None = None,
        context: Context | None = None,
        validate_entity_id: bool | None = True,
        state_info: StateInfo | None = None,
    ) -> None:
        """Initialize a new state."""
        state = str(state)

        if validate_entity_id and not valid_entity_id(entity_id):
            raise InvalidEntityFormatError(
                f"Invalid entity id encountered: {entity_id}. "
                "Format should be <domain>.<object_id>"
            )

        validate_state(state)

        self.entity_id = entity_id
        self.state = state
        # State only creates and expects a ReadOnlyDict so
        # there is no need to check for subclassing with
        # isinstance here so we can use the faster type check.
        if type(attributes) is not ReadOnlyDict:  # noqa: E721
            self.attributes = ReadOnlyDict(attributes or {})
        else:
            self.attributes = attributes
        self.last_updated = last_updated or dt_util.utcnow()
        self.last_changed = last_changed or self.last_updated
        self.context = context or Context()
        self.state_info = state_info
        self.domain, self.object_id = split_entity_id(self.entity_id)

    @cached_property
    def name(self) -> str:
        """Name of this state."""
        return self.attributes.get(ATTR_FRIENDLY_NAME) or self.object_id.replace(
            "_", " "
        )

    @cached_property
    def last_updated_timestamp(self) -> float:
        """Timestamp of last update."""
        return self.last_updated.timestamp()

    @cached_property
    def last_changed_timestamp(self) -> float:
        """Timestamp of last change."""
        return self.last_changed.timestamp()

    @cached_property
    def _as_dict(self) -> dict[str, Any]:
        """Return a dict representation of the State.

        Callers should be careful to not mutate the returned dictionary
        as it will mutate the cached version.
        """
        last_changed_isoformat = self.last_changed.isoformat()
        if self.last_changed == self.last_updated:
            last_updated_isoformat = last_changed_isoformat
        else:
            last_updated_isoformat = self.last_updated.isoformat()
        return {
            "entity_id": self.entity_id,
            "state": self.state,
            "attributes": self.attributes,
            "last_changed": last_changed_isoformat,
            "last_updated": last_updated_isoformat,
            # _as_dict is marked as protected
            # to avoid callers outside of this module
            # from misusing it by mistake.
            "context": self.context._as_dict,  # pylint: disable=protected-access
        }

    def as_dict(
        self,
    ) -> ReadOnlyDict[str, datetime.datetime | Collection[Any]]:
        """Return a ReadOnlyDict representation of the State.

        Async friendly.

        Can be used for JSON serialization.
        Ensures: state == State.from_dict(state.as_dict())
        """
        return self._as_read_only_dict

    @cached_property
    def _as_read_only_dict(
        self,
    ) -> ReadOnlyDict[str, datetime.datetime | Collection[Any]]:
        """Return a ReadOnlyDict representation of the State."""
        as_dict = self._as_dict
        context = as_dict["context"]
        # json_fragment will serialize data from a ReadOnlyDict
        # or a normal dict so its ok to have either. We only
        # mutate the cache if someone asks for the as_dict version
        # to avoid storing multiple copies of the data in memory.
        if type(context) is not ReadOnlyDict:
            as_dict["context"] = ReadOnlyDict(context)
        return ReadOnlyDict(as_dict)

    @cached_property
    def as_dict_json(self) -> bytes:
        """Return a JSON string of the State."""
        return json_bytes(self._as_dict)

    @cached_property
    def json_fragment(self) -> json_fragment:
        """Return a JSON fragment of the State."""
        return json_fragment(self.as_dict_json)

    @cached_property
    def as_compressed_state(self) -> dict[str, Any]:
        """Build a compressed dict of a state for adds.

        Omits the lu (last_updated) if it matches (lc) last_changed.

        Sends c (context) as a string if it only contains an id.
        """
        state_context = self.context
        if state_context.parent_id is None and state_context.user_id is None:
            context: dict[str, Any] | str = state_context.id
        else:
            # _as_dict is marked as protected
            # to avoid callers outside of this module
            # from misusing it by mistake.
            context = state_context._as_dict  # pylint: disable=protected-access
        compressed_state = {
            COMPRESSED_STATE_STATE: self.state,
            COMPRESSED_STATE_ATTRIBUTES: self.attributes,
            COMPRESSED_STATE_CONTEXT: context,
            COMPRESSED_STATE_LAST_CHANGED: self.last_changed_timestamp,
        }
        if self.last_changed != self.last_updated:
            compressed_state[
                COMPRESSED_STATE_LAST_UPDATED
            ] = self.last_updated_timestamp
        return compressed_state

    @cached_property
    def as_compressed_state_json(self) -> bytes:
        """Build a compressed JSON key value pair of a state for adds.

        The JSON string is a key value pair of the entity_id and the compressed state.

        It is used for sending multiple states in a single message.
        """
        return json_bytes({self.entity_id: self.as_compressed_state})[1:-1]

    @classmethod
    def from_dict(cls, json_dict: dict[str, Any]) -> Self | None:
        """Initialize a state from a dict.

        Async friendly.

        Ensures: state == State.from_json_dict(state.to_json_dict())
        """
        if not (json_dict and "entity_id" in json_dict and "state" in json_dict):
            return None

        last_changed = json_dict.get("last_changed")

        if isinstance(last_changed, str):
            last_changed = dt_util.parse_datetime(last_changed)

        last_updated = json_dict.get("last_updated")

        if isinstance(last_updated, str):
            last_updated = dt_util.parse_datetime(last_updated)

        if context := json_dict.get("context"):
            context = Context(id=context.get("id"), user_id=context.get("user_id"))

        return cls(
            json_dict["entity_id"],
            json_dict["state"],
            json_dict.get("attributes"),
            last_changed,
            last_updated,
            context,
        )

    def expire(self) -> None:
        """Mark the state as old.

        We give up the original reference to the context to ensure
        the context can be garbage collected by replacing it with
        a new one with the same id to ensure the old state
        can still be examined for comparison against the new state.

        Since we are always going to fire a EVENT_STATE_CHANGED event
        after we remove a state from the state machine we need to make
        sure we don't end up holding a reference to the original context
        since it can never be garbage collected as each event would
        reference the previous one.
        """
        self.context = Context(
            self.context.user_id, self.context.parent_id, self.context.id
        )

    def __repr__(self) -> str:
        """Return the representation of the states."""
        attrs = f"; {util.repr_helper(self.attributes)}" if self.attributes else ""

        return (
            f"<state {self.entity_id}={self.state}{attrs}"
            f" @ {dt_util.as_local(self.last_changed).isoformat()}>"
        )


class States(UserDict[str, State]):
    """Container for states, maps entity_id -> State.

    Maintains an additional index:
    - domain -> dict[str, State]
    """

    def __init__(self) -> None:
        """Initialize the container."""
        super().__init__()
        self._domain_index: defaultdict[str, dict[str, State]] = defaultdict(dict)

    def values(self) -> ValuesView[State]:
        """Return the underlying values to avoid __iter__ overhead."""
        return self.data.values()

    def __setitem__(self, key: str, entry: State) -> None:
        """Add an item."""
        self.data[key] = entry
        self._domain_index[entry.domain][entry.entity_id] = entry

    def __delitem__(self, key: str) -> None:
        """Remove an item."""
        entry = self[key]
        del self._domain_index[entry.domain][entry.entity_id]
        super().__delitem__(key)

    def domain_entity_ids(self, key: str) -> KeysView[str] | tuple[()]:
        """Get all entity_ids for a domain."""
        # Avoid polluting _domain_index with non-existing domains
        if key not in self._domain_index:
            return ()
        return self._domain_index[key].keys()

    def domain_states(self, key: str) -> ValuesView[State] | tuple[()]:
        """Get all states for a domain."""
        # Avoid polluting _domain_index with non-existing domains
        if key not in self._domain_index:
            return ()
        return self._domain_index[key].values()


class StateMachine:
    """Helper class that tracks the state of different entities."""

    __slots__ = ("_states", "_states_data", "_reservations", "_bus", "_loop")

    def __init__(self, bus: EventBus, loop: asyncio.events.AbstractEventLoop) -> None:
        """Initialize state machine."""
        self._states = States()
        # _states_data is used to access the States backing dict directly to speed
        # up read operations
        self._states_data = self._states.data
        self._reservations: set[str] = set()
        self._bus = bus
        self._loop = loop

    def entity_ids(self, domain_filter: str | None = None) -> list[str]:
        """List of entity ids that are being tracked."""
        future = run_callback_threadsafe(
            self._loop, self.async_entity_ids, domain_filter
        )
        return future.result()

    @callback
    def async_entity_ids(
        self, domain_filter: str | Iterable[str] | None = None
    ) -> list[str]:
        """List of entity ids that are being tracked.

        This method must be run in the event loop.
        """
        if domain_filter is None:
            return list(self._states_data)

        if isinstance(domain_filter, str):
            return list(self._states.domain_entity_ids(domain_filter.lower()))

        entity_ids: list[str] = []
        for domain in domain_filter:
            entity_ids.extend(self._states.domain_entity_ids(domain))
        return entity_ids

    @callback
    def async_entity_ids_count(
        self, domain_filter: str | Iterable[str] | None = None
    ) -> int:
        """Count the entity ids that are being tracked.

        This method must be run in the event loop.
        """
        if domain_filter is None:
            return len(self._states_data)

        if isinstance(domain_filter, str):
            return len(self._states.domain_entity_ids(domain_filter.lower()))

        return sum(
            len(self._states.domain_entity_ids(domain)) for domain in domain_filter
        )

    def all(self, domain_filter: str | Iterable[str] | None = None) -> list[State]:
        """Create a list of all states."""
        return run_callback_threadsafe(
            self._loop, self.async_all, domain_filter
        ).result()

    @callback
    def async_all(
        self, domain_filter: str | Iterable[str] | None = None
    ) -> list[State]:
        """Create a list of all states matching the filter.

        This method must be run in the event loop.
        """
        if domain_filter is None:
            return list(self._states_data.values())

        if isinstance(domain_filter, str):
            return list(self._states.domain_states(domain_filter.lower()))

        states: list[State] = []
        for domain in domain_filter:
            states.extend(self._states.domain_states(domain))
        return states

    def get(self, entity_id: str) -> State | None:
        """Retrieve state of entity_id or None if not found.

        Async friendly.
        """
        return self._states_data.get(entity_id) or self._states_data.get(
            entity_id.lower()
        )

    def is_state(self, entity_id: str, state: str) -> bool:
        """Test if entity exists and is in specified state.

        Async friendly.
        """
        state_obj = self.get(entity_id)
        return state_obj is not None and state_obj.state == state

    def remove(self, entity_id: str) -> bool:
        """Remove the state of an entity.

        Returns boolean to indicate if an entity was removed.
        """
        return run_callback_threadsafe(
            self._loop, self.async_remove, entity_id
        ).result()

    @callback
    def async_remove(self, entity_id: str, context: Context | None = None) -> bool:
        """Remove the state of an entity.

        Returns boolean to indicate if an entity was removed.

        This method must be run in the event loop.
        """
        entity_id = entity_id.lower()
        old_state = self._states.pop(entity_id, None)
        self._reservations.discard(entity_id)

        if old_state is None:
            return False

        old_state.expire()
        self._bus.async_fire(
            EVENT_STATE_CHANGED,
            {"entity_id": entity_id, "old_state": old_state, "new_state": None},
            context=context,
        )
        return True

    def set(
        self,
        entity_id: str,
        new_state: str,
        attributes: Mapping[str, Any] | None = None,
        force_update: bool = False,
        context: Context | None = None,
    ) -> None:
        """Set the state of an entity, add entity if it does not exist.

        Attributes is an optional dict to specify attributes of this state.

        If you just update the attributes and not the state, last changed will
        not be affected.
        """
        run_callback_threadsafe(
            self._loop,
            self.async_set,
            entity_id,
            new_state,
            attributes,
            force_update,
            context,
        ).result()

    @callback
    def async_reserve(self, entity_id: str) -> None:
        """Reserve a state in the state machine for an entity being added.

        This must not fire an event when the state is reserved.

        This avoids a race condition where multiple entities with the same
        entity_id are added.
        """
        entity_id = entity_id.lower()
        if entity_id in self._states_data or entity_id in self._reservations:
            raise HomeAssistantError(
                "async_reserve must not be called once the state is in the state"
                " machine."
            )

        self._reservations.add(entity_id)

    @callback
    def async_available(self, entity_id: str) -> bool:
        """Check to see if an entity_id is available to be used."""
        entity_id = entity_id.lower()
        return (
            entity_id not in self._states_data and entity_id not in self._reservations
        )

    @callback
    def async_set(
        self,
        entity_id: str,
        new_state: str,
        attributes: Mapping[str, Any] | None = None,
        force_update: bool = False,
        context: Context | None = None,
        state_info: StateInfo | None = None,
    ) -> None:
        """Set the state of an entity, add entity if it does not exist.

        Attributes is an optional dict to specify attributes of this state.

        If you just update the attributes and not the state, last changed will
        not be affected.

        This method must be run in the event loop.
        """
        new_state = str(new_state)
        attributes = attributes or {}
        old_state = self._states_data.get(entity_id)
        if old_state is None:
            # If the state is missing, try to convert the entity_id to lowercase
            # and try again.
            entity_id = entity_id.lower()
            old_state = self._states_data.get(entity_id)

        if old_state is None:
            same_state = False
            same_attr = False
            last_changed = None
        else:
            same_state = old_state.state == new_state and not force_update
            same_attr = old_state.attributes == attributes
            last_changed = old_state.last_changed if same_state else None

        if same_state and same_attr:
            return

        if context is None:
            # It is much faster to convert a timestamp to a utc datetime object
            # than converting a utc datetime object to a timestamp since cpython
            # does not have a fast path for handling the UTC timezone and has to do
            # multiple local timezone conversions.
            #
            # from_timestamp implementation:
            # https://github.com/python/cpython/blob/c90a862cdcf55dc1753c6466e5fa4a467a13ae24/Modules/_datetimemodule.c#L2936
            #
            # timestamp implementation:
            # https://github.com/python/cpython/blob/c90a862cdcf55dc1753c6466e5fa4a467a13ae24/Modules/_datetimemodule.c#L6387
            # https://github.com/python/cpython/blob/c90a862cdcf55dc1753c6466e5fa4a467a13ae24/Modules/_datetimemodule.c#L6323
            timestamp = time.time()
            now = dt_util.utc_from_timestamp(timestamp)
            context = Context(id=ulid_at_time(timestamp))
        else:
            now = dt_util.utcnow()

        if same_attr:
            if TYPE_CHECKING:
                assert old_state is not None
            attributes = old_state.attributes

        state = State(
            entity_id,
            new_state,
            attributes,
            last_changed,
            now,
            context,
            old_state is None,
            state_info,
        )
        if old_state is not None:
            old_state.expire()
        self._states[entity_id] = state
        self._bus.async_fire(
            EVENT_STATE_CHANGED,
            {"entity_id": entity_id, "old_state": old_state, "new_state": state},
            context=context,
            time_fired=now,
        )


class SupportsResponse(enum.StrEnum):
    """Service call response configuration."""

    NONE = "none"
    """The service does not support responses (the default)."""

    OPTIONAL = "optional"
    """The service optionally returns response data when asked by the caller."""

    ONLY = "only"
    """The service is read-only and the caller must always ask for response data."""


class Service:
    """Representation of a callable service."""

    __slots__ = ["job", "schema", "domain", "service", "supports_response"]

    def __init__(
        self,
        func: Callable[
            [ServiceCall],
            Coroutine[Any, Any, ServiceResponse | EntityServiceResponse]
            | ServiceResponse
            | EntityServiceResponse
            | None,
        ],
        schema: vol.Schema | None,
        domain: str,
        service: str,
        context: Context | None = None,
        supports_response: SupportsResponse = SupportsResponse.NONE,
        job_type: HassJobType | None = None,
    ) -> None:
        """Initialize a service."""
        self.job = HassJob(func, f"service {domain}.{service}", job_type=job_type)
        self.schema = schema
        self.supports_response = supports_response


class ServiceCall:
    """Representation of a call to a service."""

    __slots__ = ("domain", "service", "data", "context", "return_response")

    def __init__(
        self,
        domain: str,
        service: str,
        data: dict[str, Any] | None = None,
        context: Context | None = None,
        return_response: bool = False,
    ) -> None:
        """Initialize a service call."""
        self.domain = domain
        self.service = service
        self.data = ReadOnlyDict(data or {})
        self.context = context or Context()
        self.return_response = return_response

    def __repr__(self) -> str:
        """Return the representation of the service."""
        if self.data:
            return (
                f"<ServiceCall {self.domain}.{self.service} "
                f"(c:{self.context.id}): {util.repr_helper(self.data)}>"
            )

        return f"<ServiceCall {self.domain}.{self.service} (c:{self.context.id})>"


class ServiceRegistry:
    """Offer the services over the eventbus."""

    __slots__ = ("_services", "_hass")

    def __init__(self, hass: HomeAssistant) -> None:
        """Initialize a service registry."""
        self._services: dict[str, dict[str, Service]] = {}
        self._hass = hass

    @property
    def services(self) -> dict[str, dict[str, Service]]:
        """Return dictionary with per domain a list of available services."""
        return run_callback_threadsafe(self._hass.loop, self.async_services).result()

    @callback
    def async_services(self) -> dict[str, dict[str, Service]]:
        """Return dictionary with per domain a list of available services.

        This method makes a copy of the registry. This function is expensive,
        and should only be used if has_service is not sufficient.

        This method must be run in the event loop.
        """
        return {domain: service.copy() for domain, service in self._services.items()}

    @callback
    def async_services_for_domain(self, domain: str) -> dict[str, Service]:
        """Return dictionary with per domain a list of available services.

        This method makes a copy of the registry for the domain.

        This method must be run in the event loop.
        """
        return self._services.get(domain, {}).copy()

    @callback
    def async_services_internal(self) -> dict[str, dict[str, Service]]:
        """Return dictionary with per domain a list of available services.

        This method DOES NOT make a copy of the services like async_services does.
        It is only expected to be called from the Home Assistant internals
        as a performance optimization when the caller is not going to modify the
        returned data.

        This method must be run in the event loop.
        """
        return self._services

    def has_service(self, domain: str, service: str) -> bool:
        """Test if specified service exists.

        Async friendly.
        """
        return service.lower() in self._services.get(domain.lower(), [])

    def supports_response(self, domain: str, service: str) -> SupportsResponse:
        """Return whether or not the service supports response data.

        This exists so that callers can return more helpful error messages given
        the context. Will return NONE if the service does not exist as there is
        other error handling when calling the service if it does not exist.
        """
        if not (handler := self._services[domain.lower()][service.lower()]):
            return SupportsResponse.NONE
        return handler.supports_response

    def register(
        self,
        domain: str,
        service: str,
        service_func: Callable[
            [ServiceCall],
            Coroutine[Any, Any, ServiceResponse] | ServiceResponse | None,
        ],
        schema: vol.Schema | None = None,
        supports_response: SupportsResponse = SupportsResponse.NONE,
    ) -> None:
        """Register a service.

        Schema is called to coerce and validate the service data.
        """
        run_callback_threadsafe(
            self._hass.loop,
            self.async_register,
            domain,
            service,
            service_func,
            schema,
            supports_response,
        ).result()

    @callback
    def async_register(
        self,
        domain: str,
        service: str,
        service_func: Callable[
            [ServiceCall],
            Coroutine[Any, Any, ServiceResponse | EntityServiceResponse]
            | ServiceResponse
            | EntityServiceResponse
            | None,
        ],
        schema: vol.Schema | None = None,
        supports_response: SupportsResponse = SupportsResponse.NONE,
        job_type: HassJobType | None = None,
    ) -> None:
        """Register a service.

        Schema is called to coerce and validate the service data.

        This method must be run in the event loop.
        """
        domain = domain.lower()
        service = service.lower()
        service_obj = Service(
            service_func,
            schema,
            domain,
            service,
            supports_response=supports_response,
            job_type=job_type,
        )

        if domain in self._services:
            self._services[domain][service] = service_obj
        else:
            self._services[domain] = {service: service_obj}

        self._hass.bus.async_fire(
            EVENT_SERVICE_REGISTERED, {ATTR_DOMAIN: domain, ATTR_SERVICE: service}
        )

    def remove(self, domain: str, service: str) -> None:
        """Remove a registered service from service handler."""
        run_callback_threadsafe(
            self._hass.loop, self.async_remove, domain, service
        ).result()

    @callback
    def async_remove(self, domain: str, service: str) -> None:
        """Remove a registered service from service handler.

        This method must be run in the event loop.
        """
        domain = domain.lower()
        service = service.lower()

        if service not in self._services.get(domain, {}):
            _LOGGER.warning("Unable to remove unknown service %s/%s", domain, service)
            return

        self._services[domain].pop(service)

        if not self._services[domain]:
            self._services.pop(domain)

        self._hass.bus.async_fire(
            EVENT_SERVICE_REMOVED, {ATTR_DOMAIN: domain, ATTR_SERVICE: service}
        )

    def call(
        self,
        domain: str,
        service: str,
        service_data: dict[str, Any] | None = None,
        blocking: bool = False,
        context: Context | None = None,
        target: dict[str, Any] | None = None,
        return_response: bool = False,
    ) -> ServiceResponse:
        """Call a service.

        See description of async_call for details.
        """
        return asyncio.run_coroutine_threadsafe(
            self.async_call(
                domain,
                service,
                service_data,
                blocking,
                context,
                target,
                return_response,
            ),
            self._hass.loop,
        ).result()

    async def async_call(
        self,
        domain: str,
        service: str,
        service_data: dict[str, Any] | None = None,
        blocking: bool = False,
        context: Context | None = None,
        target: dict[str, Any] | None = None,
        return_response: bool = False,
    ) -> ServiceResponse:
        """Call a service.

        Specify blocking=True to wait until service is executed.

        If return_response=True, indicates that the caller can consume return values
        from the service, if any. Return values are a dict that can be returned by the
        standard JSON serialization process. Return values can only be used with blocking=True.

        This method will fire an event to indicate the service has been called.

        Because the service is sent as an event you are not allowed to use
        the keys ATTR_DOMAIN and ATTR_SERVICE in your service_data.

        This method is a coroutine.
        """
        context = context or Context()
        service_data = service_data or {}

        try:
            handler = self._services[domain][service]
        except KeyError:
            # Almost all calls are already lower case, so we avoid
            # calling lower() on the arguments in the common case.
            domain = domain.lower()
            service = service.lower()
            try:
                handler = self._services[domain][service]
            except KeyError:
                raise ServiceNotFound(domain, service) from None

        if return_response:
            if not blocking:
                raise ValueError(
                    "Invalid argument return_response=True when blocking=False"
                )
            if handler.supports_response is SupportsResponse.NONE:
                raise ValueError(
                    "Invalid argument return_response=True when handler does not support responses"
                )
        elif handler.supports_response is SupportsResponse.ONLY:
            raise ValueError(
                "Service call requires responses but caller did not ask for responses"
            )

        if target:
            service_data.update(target)

        if handler.schema:
            try:
                processed_data: dict[str, Any] = handler.schema(service_data)
            except vol.Invalid:
                _LOGGER.debug(
                    "Invalid data for service call %s.%s: %s",
                    domain,
                    service,
                    service_data,
                )
                raise
        else:
            processed_data = service_data

        service_call = ServiceCall(
            domain, service, processed_data, context, return_response
        )

        self._hass.bus.async_fire(
            EVENT_CALL_SERVICE,
            {
                ATTR_DOMAIN: domain,
                ATTR_SERVICE: service,
                ATTR_SERVICE_DATA: service_data,
            },
            context=context,
        )

        coro = self._execute_service(handler, service_call)
        if not blocking:
            self._hass.async_create_task(
                self._run_service_call_catch_exceptions(coro, service_call),
                f"service call background {service_call.domain}.{service_call.service}",
                eager_start=True,
            )
            return None

        response_data = await coro
        if not return_response:
            return None
        if not isinstance(response_data, dict):
            raise HomeAssistantError(
                f"Service response data expected a dictionary, was {type(response_data)}"
            )
        return response_data

    async def _run_service_call_catch_exceptions(
        self,
        coro_or_task: Coroutine[Any, Any, Any] | asyncio.Task[Any],
        service_call: ServiceCall,
    ) -> None:
        """Run service call in background, catching and logging any exceptions."""
        try:
            await coro_or_task
        except Unauthorized:
            _LOGGER.warning(
                "Unauthorized service called %s/%s",
                service_call.domain,
                service_call.service,
            )
        except asyncio.CancelledError:
            _LOGGER.debug("Service was cancelled: %s", service_call)
        except Exception:  # pylint: disable=broad-except
            _LOGGER.exception("Error executing service: %s", service_call)

    async def _execute_service(
        self, handler: Service, service_call: ServiceCall
    ) -> ServiceResponse:
        """Execute a service."""
        job = handler.job
        target = job.target
        if job.job_type is HassJobType.Coroutinefunction:
            if TYPE_CHECKING:
                target = cast(Callable[..., Coroutine[Any, Any, _R]], target)
            return await target(service_call)
        if job.job_type is HassJobType.Callback:
            if TYPE_CHECKING:
                target = cast(Callable[..., _R], target)
            return target(service_call)
        if TYPE_CHECKING:
            target = cast(Callable[..., _R], target)
        return await self._hass.async_add_executor_job(target, service_call)


class Config:
    """Configuration settings for Home Assistant."""

    def __init__(self, hass: HomeAssistant, config_dir: str) -> None:
        """Initialize a new config object."""
        self.hass = hass

        self._store = self._ConfigStore(self.hass)

        self.latitude: float = 0
        self.longitude: float = 0

        self.elevation: int = 0
        """Elevation (always in meters regardless of the unit system)."""

        self.location_name: str = "Home"
        self.time_zone: str = "UTC"
        self.units: UnitSystem = METRIC_SYSTEM
        self.internal_url: str | None = None
        self.external_url: str | None = None
        self.currency: str = "EUR"
        self.country: str | None = None
        self.language: str = "en"

        self.config_source: ConfigSource = ConfigSource.DEFAULT

        # If True, pip install is skipped for requirements on startup
        self.skip_pip: bool = False

        # List of packages to skip when installing requirements on startup
        self.skip_pip_packages: list[str] = []

        # List of loaded components
        self.components: set[str] = set()

        # API (HTTP) server configuration
        self.api: ApiConfig | None = None

        # Directory that holds the configuration
        self.config_dir: str = config_dir

        # List of allowed external dirs to access
        self.allowlist_external_dirs: set[str] = set()

        # List of allowed external URLs that integrations may use
        self.allowlist_external_urls: set[str] = set()

        # Dictionary of Media folders that integrations may use
        self.media_dirs: dict[str, str] = {}

        # If Home Assistant is running in recovery mode
        self.recovery_mode: bool = False

        # Use legacy template behavior
        self.legacy_templates: bool = False

        # If Home Assistant is running in safe mode
        self.safe_mode: bool = False

    def distance(self, lat: float, lon: float) -> float | None:
        """Calculate distance from Home Assistant.

        Async friendly.
        """
        return self.units.length(
            location.distance(self.latitude, self.longitude, lat, lon),
            UnitOfLength.METERS,
        )

    def path(self, *path: str) -> str:
        """Generate path to the file within the configuration directory.

        Async friendly.
        """
        return os.path.join(self.config_dir, *path)

    def is_allowed_external_url(self, url: str) -> bool:
        """Check if an external URL is allowed."""
        parsed_url = f"{str(yarl.URL(url))}/"

        return any(
            allowed
            for allowed in self.allowlist_external_urls
            if parsed_url.startswith(allowed)
        )

    def is_allowed_path(self, path: str) -> bool:
        """Check if the path is valid for access from outside.

        This function does blocking I/O and should not be called from the event loop.
        Use hass.async_add_executor_job to schedule it on the executor.
        """
        assert path is not None

        thepath = pathlib.Path(path)
        try:
            # The file path does not have to exist (it's parent should)
            if thepath.exists():
                thepath = thepath.resolve()
            else:
                thepath = thepath.parent.resolve()
        except (FileNotFoundError, RuntimeError, PermissionError):
            return False

        for allowed_path in self.allowlist_external_dirs:
            try:
                thepath.relative_to(allowed_path)
                return True
            except ValueError:
                pass

        return False

    def as_dict(self) -> dict[str, Any]:
        """Create a dictionary representation of the configuration.

        Async friendly.
        """
        allowlist_external_dirs = list(self.allowlist_external_dirs)
        return {
            "latitude": self.latitude,
            "longitude": self.longitude,
            "elevation": self.elevation,
            "unit_system": self.units.as_dict(),
            "location_name": self.location_name,
            "time_zone": self.time_zone,
            "components": list(self.components),
            "config_dir": self.config_dir,
            # legacy, backwards compat
            "whitelist_external_dirs": allowlist_external_dirs,
            "allowlist_external_dirs": allowlist_external_dirs,
            "allowlist_external_urls": list(self.allowlist_external_urls),
            "version": __version__,
            "config_source": self.config_source,
            "recovery_mode": self.recovery_mode,
            "state": self.hass.state.value,
            "external_url": self.external_url,
            "internal_url": self.internal_url,
            "currency": self.currency,
            "country": self.country,
            "language": self.language,
            "safe_mode": self.safe_mode,
        }

    def set_time_zone(self, time_zone_str: str) -> None:
        """Help to set the time zone."""
        if time_zone := dt_util.get_time_zone(time_zone_str):
            self.time_zone = time_zone_str
            dt_util.set_default_time_zone(time_zone)
        else:
            raise ValueError(f"Received invalid time zone {time_zone_str}")

    @callback
    def _update(
        self,
        *,
        source: ConfigSource,
        latitude: float | None = None,
        longitude: float | None = None,
        elevation: int | None = None,
        unit_system: str | None = None,
        location_name: str | None = None,
        time_zone: str | None = None,
        # pylint: disable=dangerous-default-value # _UNDEFs not modified
        external_url: str | dict[Any, Any] | None = _UNDEF,
        internal_url: str | dict[Any, Any] | None = _UNDEF,
        currency: str | None = None,
        country: str | dict[Any, Any] | None = _UNDEF,
        language: str | None = None,
    ) -> None:
        """Update the configuration from a dictionary."""
        self.config_source = source
        if latitude is not None:
            self.latitude = latitude
        if longitude is not None:
            self.longitude = longitude
        if elevation is not None:
            self.elevation = elevation
        if unit_system is not None:
            try:
                self.units = get_unit_system(unit_system)
            except ValueError:
                self.units = METRIC_SYSTEM
        if location_name is not None:
            self.location_name = location_name
        if time_zone is not None:
            self.set_time_zone(time_zone)
        if external_url is not _UNDEF:
            self.external_url = cast(str | None, external_url)
        if internal_url is not _UNDEF:
            self.internal_url = cast(str | None, internal_url)
        if currency is not None:
            self.currency = currency
        if country is not _UNDEF:
            self.country = cast(str | None, country)
        if language is not None:
            self.language = language

    async def async_update(self, **kwargs: Any) -> None:
        """Update the configuration from a dictionary."""
        # pylint: disable-next=import-outside-toplevel
        from .config import (
            _raise_issue_if_historic_currency,
            _raise_issue_if_no_country,
        )

        self._update(source=ConfigSource.STORAGE, **kwargs)
        await self._async_store()
        self.hass.bus.async_fire(EVENT_CORE_CONFIG_UPDATE, kwargs)

        _raise_issue_if_historic_currency(self.hass, self.currency)
        _raise_issue_if_no_country(self.hass, self.country)

    async def async_load(self) -> None:
        """Load [homeassistant] core config."""
        if not (data := await self._store.async_load()):
            return

        # In 2021.9 we fixed validation to disallow a path (because that's never
        # correct) but this data still lives in storage, so we print a warning.
        if data.get("external_url") and urlparse(data["external_url"]).path not in (
            "",
            "/",
        ):
            _LOGGER.warning("Invalid external_url set. It's not allowed to have a path")

        if data.get("internal_url") and urlparse(data["internal_url"]).path not in (
            "",
            "/",
        ):
            _LOGGER.warning("Invalid internal_url set. It's not allowed to have a path")

        self._update(
            source=ConfigSource.STORAGE,
            latitude=data.get("latitude"),
            longitude=data.get("longitude"),
            elevation=data.get("elevation"),
            unit_system=data.get("unit_system_v2"),
            location_name=data.get("location_name"),
            time_zone=data.get("time_zone"),
            external_url=data.get("external_url", _UNDEF),
            internal_url=data.get("internal_url", _UNDEF),
            currency=data.get("currency"),
            country=data.get("country"),
            language=data.get("language"),
        )

    async def _async_store(self) -> None:
        """Store [homeassistant] core config."""
        data = {
            "latitude": self.latitude,
            "longitude": self.longitude,
            "elevation": self.elevation,
            # We don't want any integrations to use the name of the unit system
            # so we are using the private attribute here
            "unit_system_v2": self.units._name,  # pylint: disable=protected-access
            "location_name": self.location_name,
            "time_zone": self.time_zone,
            "external_url": self.external_url,
            "internal_url": self.internal_url,
            "currency": self.currency,
            "country": self.country,
            "language": self.language,
        }

        await self._store.async_save(data)

    # Circular dependency prevents us from generating the class at top level
    # pylint: disable-next=import-outside-toplevel
    from .helpers.storage import Store

    class _ConfigStore(Store[dict[str, Any]]):
        """Class to help storing Config data."""

        def __init__(self, hass: HomeAssistant) -> None:
            """Initialize storage class."""
            super().__init__(
                hass,
                CORE_STORAGE_VERSION,
                CORE_STORAGE_KEY,
                private=True,
                atomic_writes=True,
                minor_version=CORE_STORAGE_MINOR_VERSION,
            )
            self._original_unit_system: str | None = None  # from old store 1.1

        async def _async_migrate_func(
            self,
            old_major_version: int,
            old_minor_version: int,
            old_data: dict[str, Any],
        ) -> dict[str, Any]:
            """Migrate to the new version."""
            data = old_data
            if old_major_version == 1 and old_minor_version < 2:
                # In 1.2, we remove support for "imperial", replaced by "us_customary"
                # Using a new key to allow rollback
                self._original_unit_system = data.get("unit_system")
                data["unit_system_v2"] = self._original_unit_system
                if data["unit_system_v2"] == _CONF_UNIT_SYSTEM_IMPERIAL:
                    data["unit_system_v2"] = _CONF_UNIT_SYSTEM_US_CUSTOMARY
            if old_major_version == 1 and old_minor_version < 3:
                # In 1.3, we add the key "language", initialize it from the
                # owner account.
                data["language"] = "en"
                try:
                    owner = await self.hass.auth.async_get_owner()
                    if owner is not None:
                        # pylint: disable-next=import-outside-toplevel
                        from .components.frontend import storage as frontend_store

                        # pylint: disable-next=import-outside-toplevel
                        from .helpers import config_validation as cv

                        _, owner_data = await frontend_store.async_user_store(
                            self.hass, owner.id
                        )

                        if (
                            "language" in owner_data
                            and "language" in owner_data["language"]
                        ):
                            with suppress(vol.InInvalid):
                                data["language"] = cv.language(
                                    owner_data["language"]["language"]
                                )
                # pylint: disable-next=broad-except
                except Exception:
                    _LOGGER.exception("Unexpected error during core config migration")

            if old_major_version > 1:
                raise NotImplementedError
            return data

        async def async_save(self, data: dict[str, Any]) -> None:
            if self._original_unit_system:
                data["unit_system"] = self._original_unit_system
            return await super().async_save(data)


# These can be removed if no deprecated constant are in this module anymore
__getattr__ = functools.partial(check_if_deprecated_constant, module_globals=globals())
__dir__ = functools.partial(
    dir_with_deprecated_constants, module_globals_keys=[*globals().keys()]
)
__all__ = all_with_deprecated_constants(globals())<|MERGE_RESOLUTION|>--- conflicted
+++ resolved
@@ -849,24 +849,7 @@
             self.async_block_till_done(), self.loop
         ).result()
 
-<<<<<<< HEAD
-    def _current_tasks(
-        self, periodic: bool, background: bool
-    ) -> set[asyncio.Future[Any]]:
-        """Return the current tasks."""
-        tasks = self._tasks.copy()
-        if periodic:
-            tasks.update(self._periodic_tasks)
-        if background:
-            tasks.update(self._background_tasks)
-        return tasks
-
-    async def async_block_till_done(
-        self, wait_periodic_tasks: bool = True, wait_background_tasks: bool = False
-    ) -> None:
-=======
     async def async_block_till_done(self, wait_background_tasks: bool = False) -> None:
->>>>>>> 6a7c255b
         """Block until all pending work is done."""
         # To flush out any call_soon_threadsafe
         await asyncio.sleep(0)
@@ -874,15 +857,11 @@
         current_task = asyncio.current_task()
         while tasks := [
             task
-<<<<<<< HEAD
-            for task in self._current_tasks(wait_periodic_tasks, wait_background_tasks)
-=======
             for task in (
                 self._tasks | self._background_tasks
                 if wait_background_tasks
                 else self._tasks
             )
->>>>>>> 6a7c255b
             if task is not current_task and not cancelling(task)
         ]:
             await self._await_and_log_pending(tasks)
