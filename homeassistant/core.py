"""
Core components of Home Assistant.

Home Assistant is a Home Automation framework for observing the state
of entities and react to changes.
"""
import asyncio
import datetime
import enum
import functools
from ipaddress import ip_address
import logging
import os
import pathlib
import re
import threading
from time import monotonic
from types import MappingProxyType
from typing import (
    TYPE_CHECKING,
    Any,
    Awaitable,
    Callable,
    Collection,
    Coroutine,
    Dict,
    Iterable,
    List,
    Mapping,
    Optional,
    Set,
    TypeVar,
    Union,
    cast,
)

import attr
import voluptuous as vol
import yarl

from homeassistant import block_async_io, loader, util
from homeassistant.const import (
    ATTR_DOMAIN,
    ATTR_FRIENDLY_NAME,
    ATTR_NOW,
    ATTR_SECONDS,
    ATTR_SERVICE,
    ATTR_SERVICE_DATA,
    CONF_UNIT_SYSTEM_IMPERIAL,
    EVENT_CALL_SERVICE,
    EVENT_CORE_CONFIG_UPDATE,
    EVENT_HOMEASSISTANT_CLOSE,
    EVENT_HOMEASSISTANT_FINAL_WRITE,
    EVENT_HOMEASSISTANT_START,
    EVENT_HOMEASSISTANT_STARTED,
    EVENT_HOMEASSISTANT_STOP,
    EVENT_SERVICE_REGISTERED,
    EVENT_SERVICE_REMOVED,
    EVENT_STATE_CHANGED,
    EVENT_TIME_CHANGED,
    EVENT_TIMER_OUT_OF_SYNC,
    LENGTH_METERS,
    MATCH_ALL,
    __version__,
)
from homeassistant.exceptions import (
    HomeAssistantError,
    InvalidEntityFormatError,
    InvalidStateError,
    ServiceNotFound,
    Unauthorized,
)
from homeassistant.util import location, network
from homeassistant.util.async_ import fire_coroutine_threadsafe, run_callback_threadsafe
import homeassistant.util.dt as dt_util
from homeassistant.util.thread import fix_threading_exception_logging
from homeassistant.util.timeout import TimeoutManager
from homeassistant.util.unit_system import IMPERIAL_SYSTEM, METRIC_SYSTEM, UnitSystem
import homeassistant.util.uuid as uuid_util

# Typing imports that create a circular dependency
if TYPE_CHECKING:
    from homeassistant.auth import AuthManager
    from homeassistant.components.http import HomeAssistantHTTP
    from homeassistant.config_entries import ConfigEntries


block_async_io.enable()
fix_threading_exception_logging()

T = TypeVar("T")
_UNDEF: dict = {}
# pylint: disable=invalid-name
CALLABLE_T = TypeVar("CALLABLE_T", bound=Callable)
CALLBACK_TYPE = Callable[[], None]
# pylint: enable=invalid-name

CORE_STORAGE_KEY = "core.config"
CORE_STORAGE_VERSION = 1

DOMAIN = "homeassistant"

# How long to wait to log tasks that are blocking
BLOCK_LOG_TIMEOUT = 60

# How long we wait for the result of a service call
SERVICE_CALL_LIMIT = 10  # seconds

# Source of core configuration
SOURCE_DISCOVERED = "discovered"
SOURCE_STORAGE = "storage"
SOURCE_YAML = "yaml"

# How long to wait until things that run on startup have to finish.
TIMEOUT_EVENT_START = 15

_LOGGER = logging.getLogger(__name__)


def split_entity_id(entity_id: str) -> List[str]:
    """Split a state entity_id into domain, object_id."""
    return entity_id.split(".", 1)


VALID_ENTITY_ID = re.compile(r"^(?!.+__)(?!_)[\da-z_]+(?<!_)\.(?!_)[\da-z_]+(?<!_)$")


def valid_entity_id(entity_id: str) -> bool:
    """Test if an entity ID is a valid format.

    Format: <domain>.<entity> where both are slugs.
    """
    return VALID_ENTITY_ID.match(entity_id) is not None


def valid_state(state: str) -> bool:
    """Test if a state is valid."""
    return len(state) < 256


def callback(func: CALLABLE_T) -> CALLABLE_T:
    """Annotation to mark method as safe to call from within the event loop."""
    setattr(func, "_hass_callback", True)
    return func


def is_callback(func: Callable[..., Any]) -> bool:
    """Check if function is safe to be called in the event loop."""
    return getattr(func, "_hass_callback", False) is True


class CoreState(enum.Enum):
    """Represent the current state of Home Assistant."""

    not_running = "NOT_RUNNING"
    starting = "STARTING"
    running = "RUNNING"
    stopping = "STOPPING"
    final_write = "FINAL_WRITE"
    stopped = "STOPPED"

    def __str__(self) -> str:  # pylint: disable=invalid-str-returned
        """Return the event."""
        return self.value  # type: ignore


class HomeAssistant:
    """Root object of the Home Assistant home automation."""

    auth: "AuthManager"
    http: "HomeAssistantHTTP" = None  # type: ignore
    config_entries: "ConfigEntries" = None  # type: ignore

    def __init__(self) -> None:
        """Initialize new Home Assistant object."""
        self.loop = asyncio.get_running_loop()
        self._pending_tasks: list = []
        self._track_task = True
        self.bus = EventBus(self)
        self.services = ServiceRegistry(self)
        self.states = StateMachine(self.bus, self.loop)
        self.config = Config(self)
        self.components = loader.Components(self)
        self.helpers = loader.Helpers(self)
        # This is a dictionary that any component can store any data on.
        self.data: dict = {}
        self.state: CoreState = CoreState.not_running
        self.exit_code: int = 0
        # If not None, use to signal end-of-loop
        self._stopped: Optional[asyncio.Event] = None
        # Timeout handler for Core/Helper namespace
        self.timeout: TimeoutManager = TimeoutManager()

    @property
    def is_running(self) -> bool:
        """Return if Home Assistant is running."""
        return self.state in (CoreState.starting, CoreState.running)

    @property
    def is_stopping(self) -> bool:
        """Return if Home Assistant is stopping."""
        return self.state in (CoreState.stopping, CoreState.final_write)

    def start(self) -> int:
        """Start Home Assistant.

        Note: This function is only used for testing.
        For regular use, use "await hass.run()".
        """
        # Register the async start
        fire_coroutine_threadsafe(self.async_start(), self.loop)

        # Run forever
        try:
            # Block until stopped
            _LOGGER.info("Starting Home Assistant core loop")
            self.loop.run_forever()
        finally:
            self.loop.close()
        return self.exit_code

    async def async_run(self, *, attach_signals: bool = True) -> int:
        """Home Assistant main entry point.

        Start Home Assistant and block until stopped.

        This method is a coroutine.
        """
        if self.state != CoreState.not_running:
            raise RuntimeError("Home Assistant is already running")

        # _async_stop will set this instead of stopping the loop
        self._stopped = asyncio.Event()

        await self.async_start()
        if attach_signals:
            # pylint: disable=import-outside-toplevel
            from homeassistant.helpers.signal import async_register_signal_handling

            async_register_signal_handling(self)

        await self._stopped.wait()
        return self.exit_code

    async def async_start(self) -> None:
        """Finalize startup from inside the event loop.

        This method is a coroutine.
        """
        _LOGGER.info("Starting Home Assistant")
        setattr(self.loop, "_thread_ident", threading.get_ident())

        self.state = CoreState.starting
        self.bus.async_fire(EVENT_CORE_CONFIG_UPDATE)
        self.bus.async_fire(EVENT_HOMEASSISTANT_START)

        try:
            # Only block for EVENT_HOMEASSISTANT_START listener
            self.async_stop_track_tasks()
            async with self.timeout.async_timeout(TIMEOUT_EVENT_START):
                await self.async_block_till_done()
        except asyncio.TimeoutError:
            _LOGGER.warning(
                "Something is blocking Home Assistant from wrapping up the "
                "start up phase. We're going to continue anyway. Please "
                "report the following info at http://bit.ly/2ogP58T : %s",
                ", ".join(self.config.components),
            )

        # Allow automations to set up the start triggers before changing state
        await asyncio.sleep(0)

        if self.state != CoreState.starting:
            _LOGGER.warning(
                "Home Assistant startup has been interrupted. "
                "Its state may be inconsistent"
            )
            return

        self.state = CoreState.running
        self.bus.async_fire(EVENT_CORE_CONFIG_UPDATE)
        self.bus.async_fire(EVENT_HOMEASSISTANT_STARTED)
        _async_create_timer(self)

    def add_job(self, target: Callable[..., Any], *args: Any) -> None:
        """Add job to the executor pool.

        target: target to call.
        args: parameters for method to call.
        """
        if target is None:
            raise ValueError("Don't call add_job with None")
        self.loop.call_soon_threadsafe(self.async_add_job, target, *args)

    @callback
    def async_add_job(
        self, target: Callable[..., Any], *args: Any
    ) -> Optional[asyncio.Future]:
        """Add a job from within the event loop.

        This method must be run in the event loop.

        target: target to call.
        args: parameters for method to call.
        """
        if target is None:
            raise ValueError("Don't call async_add_job with None")

        task = None

        # Check for partials to properly determine if coroutine function
        check_target = target
        while isinstance(check_target, functools.partial):
            check_target = check_target.func

        if asyncio.iscoroutine(check_target):
            task = self.loop.create_task(target)  # type: ignore
        elif asyncio.iscoroutinefunction(check_target):
            task = self.loop.create_task(target(*args))
        elif is_callback(check_target):
            self.loop.call_soon(target, *args)
        else:
            task = self.loop.run_in_executor(None, target, *args)  # type: ignore

        # If a task is scheduled
        if self._track_task and task is not None:
            self._pending_tasks.append(task)

        return task

    @callback
    def async_create_task(self, target: Coroutine) -> asyncio.tasks.Task:
        """Create a task from within the eventloop.

        This method must be run in the event loop.

        target: target to call.
        """
        task: asyncio.tasks.Task = self.loop.create_task(target)

        if self._track_task:
            self._pending_tasks.append(task)

        return task

    @callback
    def async_add_executor_job(
        self, target: Callable[..., T], *args: Any
    ) -> Awaitable[T]:
        """Add an executor job from within the event loop."""
        task = self.loop.run_in_executor(None, target, *args)

        # If a task is scheduled
        if self._track_task:
            self._pending_tasks.append(task)

        return task

    @callback
    def async_track_tasks(self) -> None:
        """Track tasks so you can wait for all tasks to be done."""
        self._track_task = True

    @callback
    def async_stop_track_tasks(self) -> None:
        """Stop track tasks so you can't wait for all tasks to be done."""
        self._track_task = False

    @callback
    def async_run_job(
        self, target: Callable[..., Union[None, Awaitable]], *args: Any
    ) -> None:
        """Run a job from within the event loop.

        This method must be run in the event loop.

        target: target to call.
        args: parameters for method to call.
        """
        if (
            not asyncio.iscoroutine(target)
            and not asyncio.iscoroutinefunction(target)
            and is_callback(target)
        ):
            target(*args)
        else:
            self.async_add_job(target, *args)

    def block_till_done(self) -> None:
        """Block until all pending work is done."""
        asyncio.run_coroutine_threadsafe(
            self.async_block_till_done(), self.loop
        ).result()

    async def async_block_till_done(self) -> None:
        """Block until all pending work is done."""
        # To flush out any call_soon_threadsafe
        await asyncio.sleep(0)
        start_time: Optional[float] = None

        while self._pending_tasks:
            pending = [task for task in self._pending_tasks if not task.done()]
            self._pending_tasks.clear()
            if pending:
                await self._await_and_log_pending(pending)

                if start_time is None:
                    # Avoid calling monotonic() until we know
                    # we may need to start logging blocked tasks.
                    start_time = 0
                elif start_time == 0:
                    # If we have waited twice then we set the start
                    # time
                    start_time = monotonic()
                elif monotonic() - start_time > BLOCK_LOG_TIMEOUT:
                    # We have waited at least three loops and new tasks
                    # continue to block. At this point we start
                    # logging all waiting tasks.
                    for task in pending:
                        _LOGGER.debug("Waiting for task: %s", task)
            else:
                await asyncio.sleep(0)

    async def _await_and_log_pending(self, pending: Iterable[Awaitable[Any]]) -> None:
        """Await and log tasks that take a long time."""
        wait_time = 0
        while pending:
            _, pending = await asyncio.wait(pending, timeout=BLOCK_LOG_TIMEOUT)
            if not pending:
                return
            wait_time += BLOCK_LOG_TIMEOUT
            for task in pending:
                _LOGGER.debug("Waited %s seconds for task: %s", wait_time, task)

    def stop(self) -> None:
        """Stop Home Assistant and shuts down all threads."""
        if self.state == CoreState.not_running:  # just ignore
            return
        fire_coroutine_threadsafe(self.async_stop(), self.loop)

    async def async_stop(self, exit_code: int = 0, *, force: bool = False) -> None:
        """Stop Home Assistant and shuts down all threads.

        The "force" flag commands async_stop to proceed regardless of
        Home Assistan't current state. You should not set this flag
        unless you're testing.

        This method is a coroutine.
        """
        if not force:
            # Some tests require async_stop to run,
            # regardless of the state of the loop.
            if self.state == CoreState.not_running:  # just ignore
                return
            if self.state in [CoreState.stopping, CoreState.final_write]:
                _LOGGER.info("async_stop called twice: ignored")
                return
            if self.state == CoreState.starting:
                # This may not work
                _LOGGER.warning("async_stop called before startup is complete")

        # stage 1
        self.state = CoreState.stopping
        self.async_track_tasks()
        self.bus.async_fire(EVENT_HOMEASSISTANT_STOP)
        try:
            async with self.timeout.async_timeout(120):
                await self.async_block_till_done()
        except asyncio.TimeoutError:
            _LOGGER.warning(
                "Timed out waiting for shutdown stage 1 to complete, the shutdown will continue"
            )

        # stage 2
        self.state = CoreState.final_write
        self.bus.async_fire(EVENT_HOMEASSISTANT_FINAL_WRITE)
        try:
            async with self.timeout.async_timeout(60):
                await self.async_block_till_done()
        except asyncio.TimeoutError:
            _LOGGER.warning(
                "Timed out waiting for shutdown stage 2 to complete, the shutdown will continue"
            )

        # stage 3
        self.state = CoreState.not_running
        self.bus.async_fire(EVENT_HOMEASSISTANT_CLOSE)
        try:
            async with self.timeout.async_timeout(30):
                await self.async_block_till_done()
        except asyncio.TimeoutError:
            _LOGGER.warning(
                "Timed out waiting for shutdown stage 3 to complete, the shutdown will continue"
            )

        # Python 3.9+ and backported in runner.py
        await self.loop.shutdown_default_executor()  # type: ignore

        self.exit_code = exit_code
        self.state = CoreState.stopped

        if self._stopped is not None:
            self._stopped.set()
        else:
            self.loop.stop()


@attr.s(slots=True, frozen=True)
class Context:
    """The context that triggered something."""

    user_id: str = attr.ib(default=None)
    parent_id: Optional[str] = attr.ib(default=None)
    id: str = attr.ib(factory=uuid_util.uuid_v1mc_hex)

    def as_dict(self) -> dict:
        """Return a dictionary representation of the context."""
        return {"id": self.id, "parent_id": self.parent_id, "user_id": self.user_id}


class EventOrigin(enum.Enum):
    """Represent the origin of an event."""

    local = "LOCAL"
    remote = "REMOTE"

    def __str__(self) -> str:  # pylint: disable=invalid-str-returned
        """Return the event."""
        return self.value  # type: ignore


class Event:
    """Representation of an event within the bus."""

    __slots__ = ["__weakref__", "event_type", "data", "origin", "time_fired", "context"]

    def __init__(
        self,
        event_type: str,
        data: Optional[Dict[str, Any]] = None,
        origin: EventOrigin = EventOrigin.local,
        time_fired: Optional[datetime.datetime] = None,
        context: Optional[Context] = None,
    ) -> None:
        """Initialize a new event."""
        self.event_type = event_type
        self.data = data or {}
        self.origin = origin
        self.time_fired = time_fired or dt_util.utcnow()
        self.context: Context = context or Context()

    def __hash__(self) -> int:
        """Make hashable."""
        # The only event type that shares context are the TIME_CHANGED
        return hash((self.event_type, self.context.id, self.time_fired))

    def as_dict(self) -> Dict:
        """Create a dict representation of this Event.

        Async friendly.
        """
<<<<<<< HEAD
        if not self._as_dict:
            _LOGGER.debug("Event as_dict: miss")
            self._as_dict = {
                "event_type": self.event_type,
                "data": dict(self.data),
                "origin": str(self.origin),
                "time_fired": self.time_fired.isoformat(),
                "context": self.context.as_dict(),
            }
        else:
            _LOGGER.debug("Event as_dict: hit")
        return self._as_dict
=======
        return {
            "event_type": self.event_type,
            "data": dict(self.data),
            "origin": str(self.origin),
            "time_fired": self.time_fired.isoformat(),
            "context": self.context.as_dict(),
        }
>>>>>>> 3536f062

    def __repr__(self) -> str:
        """Return the representation."""
        # pylint: disable=maybe-no-member
        if self.data:
            return f"<Event {self.event_type}[{str(self.origin)[0]}]: {util.repr_helper(self.data)}>"

        return f"<Event {self.event_type}[{str(self.origin)[0]}]>"

    def __eq__(self, other: Any) -> bool:
        """Return the comparison."""
        return (  # type: ignore
            self.__class__ == other.__class__
            and self.event_type == other.event_type
            and self.data == other.data
            and self.origin == other.origin
            and self.time_fired == other.time_fired
            and self.context == other.context
        )


class EventBus:
    """Allow the firing of and listening for events."""

    def __init__(self, hass: HomeAssistant) -> None:
        """Initialize a new event bus."""
        self._listeners: Dict[str, List[Callable]] = {}
        self._hass = hass

    @callback
    def async_listeners(self) -> Dict[str, int]:
        """Return dictionary with events and the number of listeners.

        This method must be run in the event loop.
        """
        return {key: len(self._listeners[key]) for key in self._listeners}

    @property
    def listeners(self) -> Dict[str, int]:
        """Return dictionary with events and the number of listeners."""
        return run_callback_threadsafe(self._hass.loop, self.async_listeners).result()

    def fire(
        self,
        event_type: str,
        event_data: Optional[Dict] = None,
        origin: EventOrigin = EventOrigin.local,
        context: Optional[Context] = None,
    ) -> None:
        """Fire an event."""
        self._hass.loop.call_soon_threadsafe(
            self.async_fire, event_type, event_data, origin, context
        )

    @callback
    def async_fire(
        self,
        event_type: str,
        event_data: Optional[Dict] = None,
        origin: EventOrigin = EventOrigin.local,
        context: Optional[Context] = None,
        time_fired: Optional[datetime.datetime] = None,
    ) -> None:
        """Fire an event.

        This method must be run in the event loop.
        """
        listeners = self._listeners.get(event_type, [])

        # EVENT_HOMEASSISTANT_CLOSE should go only to his listeners
        match_all_listeners = self._listeners.get(MATCH_ALL)
        if match_all_listeners is not None and event_type != EVENT_HOMEASSISTANT_CLOSE:
            listeners = match_all_listeners + listeners

        event = Event(event_type, event_data, origin, time_fired, context)

        if event_type != EVENT_TIME_CHANGED:
            _LOGGER.debug("Bus:Handling %s", event)

        if not listeners:
            return

        for func in listeners:
            self._hass.async_add_job(func, event)

    def listen(self, event_type: str, listener: Callable) -> CALLBACK_TYPE:
        """Listen for all events or events of a specific type.

        To listen to all events specify the constant ``MATCH_ALL``
        as event_type.
        """
        async_remove_listener = run_callback_threadsafe(
            self._hass.loop, self.async_listen, event_type, listener
        ).result()

        def remove_listener() -> None:
            """Remove the listener."""
            run_callback_threadsafe(self._hass.loop, async_remove_listener).result()

        return remove_listener

    @callback
    def async_listen(self, event_type: str, listener: Callable) -> CALLBACK_TYPE:
        """Listen for all events or events of a specific type.

        To listen to all events specify the constant ``MATCH_ALL``
        as event_type.

        This method must be run in the event loop.
        """
        if event_type in self._listeners:
            self._listeners[event_type].append(listener)
        else:
            self._listeners[event_type] = [listener]

        def remove_listener() -> None:
            """Remove the listener."""
            self._async_remove_listener(event_type, listener)

        return remove_listener

    def listen_once(self, event_type: str, listener: Callable) -> CALLBACK_TYPE:
        """Listen once for event of a specific type.

        To listen to all events specify the constant ``MATCH_ALL``
        as event_type.

        Returns function to unsubscribe the listener.
        """
        async_remove_listener = run_callback_threadsafe(
            self._hass.loop, self.async_listen_once, event_type, listener
        ).result()

        def remove_listener() -> None:
            """Remove the listener."""
            run_callback_threadsafe(self._hass.loop, async_remove_listener).result()

        return remove_listener

    @callback
    def async_listen_once(self, event_type: str, listener: Callable) -> CALLBACK_TYPE:
        """Listen once for event of a specific type.

        To listen to all events specify the constant ``MATCH_ALL``
        as event_type.

        Returns registered listener that can be used with remove_listener.

        This method must be run in the event loop.
        """

        @callback
        def onetime_listener(event: Event) -> None:
            """Remove listener from event bus and then fire listener."""
            if hasattr(onetime_listener, "run"):
                return
            # Set variable so that we will never run twice.
            # Because the event bus loop might have async_fire queued multiple
            # times, its possible this listener may already be lined up
            # multiple times as well.
            # This will make sure the second time it does nothing.
            setattr(onetime_listener, "run", True)
            self._async_remove_listener(event_type, onetime_listener)
            self._hass.async_run_job(listener, event)

        return self.async_listen(event_type, onetime_listener)

    @callback
    def _async_remove_listener(self, event_type: str, listener: Callable) -> None:
        """Remove a listener of a specific event_type.

        This method must be run in the event loop.
        """
        try:
            self._listeners[event_type].remove(listener)

            # delete event_type list if empty
            if not self._listeners[event_type]:
                self._listeners.pop(event_type)
        except (KeyError, ValueError):
            # KeyError is key event_type listener did not exist
            # ValueError if listener did not exist within event_type
            _LOGGER.warning("Unable to remove unknown listener %s", listener)


class State:
    """Object to represent a state within the state machine.

    entity_id: the entity that is represented.
    state: the state of the entity
    attributes: extra information on entity and state
    last_changed: last time the state was changed, not the attributes.
    last_updated: last time this object was updated.
    context: Context in which it was created
    domain: Domain of this state.
    object_id: Object id of this state.
    """

    __slots__ = [
        "entity_id",
        "state",
        "attributes",
        "last_changed",
        "last_updated",
        "context",
        "domain",
        "object_id",
        "_as_dict",
    ]

    def __init__(
        self,
        entity_id: str,
        state: str,
        attributes: Optional[Mapping] = None,
        last_changed: Optional[datetime.datetime] = None,
        last_updated: Optional[datetime.datetime] = None,
        context: Optional[Context] = None,
        validate_entity_id: Optional[bool] = True,
    ) -> None:
        """Initialize a new state."""
        state = str(state)

        if validate_entity_id and not valid_entity_id(entity_id):
            raise InvalidEntityFormatError(
                f"Invalid entity id encountered: {entity_id}. "
                "Format should be <domain>.<object_id>"
            )

        if not valid_state(state):
            raise InvalidStateError(
                f"Invalid state encountered for entity id: {entity_id}. "
                "State max length is 255 characters."
            )

        self.entity_id = entity_id.lower()
        self.state = state
        self.attributes = MappingProxyType(attributes or {})
        self.last_updated = last_updated or dt_util.utcnow()
        self.last_changed = last_changed or self.last_updated
        self.context = context or Context()
        self.domain, self.object_id = split_entity_id(self.entity_id)
        self._as_dict: Optional[Dict[str, Collection[Any]]] = None

    @property
    def name(self) -> str:
        """Name of this state."""
        return self.attributes.get(ATTR_FRIENDLY_NAME) or self.object_id.replace(
            "_", " "
        )

    def as_dict(self) -> Dict:
        """Return a dict representation of the State.

        Async friendly.

        To be used for JSON serialization.
        Ensures: state == State.from_dict(state.as_dict())
        """
        if not self._as_dict:
            _LOGGER.debug("State as_dict: miss")
            self._as_dict = {
                "entity_id": self.entity_id,
                "state": self.state,
                "attributes": dict(self.attributes),
                "last_changed": self.last_changed.isoformat(),
                "last_updated": self.last_updated.isoformat(),
                "context": self.context.as_dict(),
            }
        else:
            _LOGGER.debug("State as_dict: hit")
        return self._as_dict

    @classmethod
    def from_dict(cls, json_dict: Dict) -> Any:
        """Initialize a state from a dict.

        Async friendly.

        Ensures: state == State.from_json_dict(state.to_json_dict())
        """
        if not (json_dict and "entity_id" in json_dict and "state" in json_dict):
            return None

        last_changed = json_dict.get("last_changed")

        if isinstance(last_changed, str):
            last_changed = dt_util.parse_datetime(last_changed)

        last_updated = json_dict.get("last_updated")

        if isinstance(last_updated, str):
            last_updated = dt_util.parse_datetime(last_updated)

        context = json_dict.get("context")
        if context:
            context = Context(id=context.get("id"), user_id=context.get("user_id"))

        return cls(
            json_dict["entity_id"],
            json_dict["state"],
            json_dict.get("attributes"),
            last_changed,
            last_updated,
            context,
        )

    def __eq__(self, other: Any) -> bool:
        """Return the comparison of the state."""
        return (  # type: ignore
            self.__class__ == other.__class__
            and self.entity_id == other.entity_id
            and self.state == other.state
            and self.attributes == other.attributes
            and self.context == other.context
        )

    def __repr__(self) -> str:
        """Return the representation of the states."""
        attrs = f"; {util.repr_helper(self.attributes)}" if self.attributes else ""

        return (
            f"<state {self.entity_id}={self.state}{attrs}"
            f" @ {dt_util.as_local(self.last_changed).isoformat()}>"
        )


class StateMachine:
    """Helper class that tracks the state of different entities."""

    def __init__(self, bus: EventBus, loop: asyncio.events.AbstractEventLoop) -> None:
        """Initialize state machine."""
        self._states: Dict[str, State] = {}
        self._bus = bus
        self._loop = loop

    def entity_ids(self, domain_filter: Optional[str] = None) -> List[str]:
        """List of entity ids that are being tracked."""
        future = run_callback_threadsafe(
            self._loop, self.async_entity_ids, domain_filter
        )
        return future.result()

    @callback
    def async_entity_ids(
        self, domain_filter: Optional[Union[str, Iterable]] = None
    ) -> List[str]:
        """List of entity ids that are being tracked.

        This method must be run in the event loop.
        """
        if domain_filter is None:
            return list(self._states)

        if isinstance(domain_filter, str):
            domain_filter = (domain_filter.lower(),)

        return [
            state.entity_id
            for state in self._states.values()
            if state.domain in domain_filter
        ]

    @callback
    def async_entity_ids_count(
        self, domain_filter: Optional[Union[str, Iterable]] = None
    ) -> int:
        """Count the entity ids that are being tracked.

        This method must be run in the event loop.
        """
        if domain_filter is None:
            return len(self._states)

        if isinstance(domain_filter, str):
            domain_filter = (domain_filter.lower(),)

        return len(
            [None for state in self._states.values() if state.domain in domain_filter]
        )

    def all(self, domain_filter: Optional[Union[str, Iterable]] = None) -> List[State]:
        """Create a list of all states."""
        return run_callback_threadsafe(
            self._loop, self.async_all, domain_filter
        ).result()

    @callback
    def async_all(
        self, domain_filter: Optional[Union[str, Iterable]] = None
    ) -> List[State]:
        """Create a list of all states matching the filter.

        This method must be run in the event loop.
        """
        if domain_filter is None:
            return list(self._states.values())

        if isinstance(domain_filter, str):
            domain_filter = (domain_filter.lower(),)

        return [
            state for state in self._states.values() if state.domain in domain_filter
        ]

    def get(self, entity_id: str) -> Optional[State]:
        """Retrieve state of entity_id or None if not found.

        Async friendly.
        """
        return self._states.get(entity_id.lower())

    def is_state(self, entity_id: str, state: str) -> bool:
        """Test if entity exists and is in specified state.

        Async friendly.
        """
        state_obj = self.get(entity_id)
        return state_obj is not None and state_obj.state == state

    def remove(self, entity_id: str) -> bool:
        """Remove the state of an entity.

        Returns boolean to indicate if an entity was removed.
        """
        return run_callback_threadsafe(
            self._loop, self.async_remove, entity_id
        ).result()

    @callback
    def async_remove(self, entity_id: str, context: Optional[Context] = None) -> bool:
        """Remove the state of an entity.

        Returns boolean to indicate if an entity was removed.

        This method must be run in the event loop.
        """
        entity_id = entity_id.lower()
        old_state = self._states.pop(entity_id, None)

        if old_state is None:
            return False

        self._bus.async_fire(
            EVENT_STATE_CHANGED,
            {"entity_id": entity_id, "old_state": old_state, "new_state": None},
            EventOrigin.local,
            context=context,
        )
        return True

    def set(
        self,
        entity_id: str,
        new_state: str,
        attributes: Optional[Dict] = None,
        force_update: bool = False,
        context: Optional[Context] = None,
    ) -> None:
        """Set the state of an entity, add entity if it does not exist.

        Attributes is an optional dict to specify attributes of this state.

        If you just update the attributes and not the state, last changed will
        not be affected.
        """
        run_callback_threadsafe(
            self._loop,
            self.async_set,
            entity_id,
            new_state,
            attributes,
            force_update,
            context,
        ).result()

    @callback
    def async_set(
        self,
        entity_id: str,
        new_state: str,
        attributes: Optional[Dict] = None,
        force_update: bool = False,
        context: Optional[Context] = None,
    ) -> None:
        """Set the state of an entity, add entity if it does not exist.

        Attributes is an optional dict to specify attributes of this state.

        If you just update the attributes and not the state, last changed will
        not be affected.

        This method must be run in the event loop.
        """
        entity_id = entity_id.lower()
        new_state = str(new_state)
        attributes = attributes or {}
        old_state = self._states.get(entity_id)
        if old_state is None:
            same_state = False
            same_attr = False
            last_changed = None
        else:
            same_state = old_state.state == new_state and not force_update
            same_attr = old_state.attributes == MappingProxyType(attributes)
            last_changed = old_state.last_changed if same_state else None

        if same_state and same_attr:
            return

        if context is None:
            context = Context()

        state = State(entity_id, new_state, attributes, last_changed, None, context)
        self._states[entity_id] = state
        self._bus.async_fire(
            EVENT_STATE_CHANGED,
            {"entity_id": entity_id, "old_state": old_state, "new_state": state},
            EventOrigin.local,
            context,
        )


class Service:
    """Representation of a callable service."""

    __slots__ = ["func", "schema", "is_callback", "is_coroutinefunction"]

    def __init__(
        self,
        func: Callable,
        schema: Optional[vol.Schema],
        context: Optional[Context] = None,
    ) -> None:
        """Initialize a service."""
        self.func = func
        self.schema = schema
        # Properly detect wrapped functions
        while isinstance(func, functools.partial):
            func = func.func
        self.is_callback = is_callback(func)
        self.is_coroutinefunction = asyncio.iscoroutinefunction(func)


class ServiceCall:
    """Representation of a call to a service."""

    __slots__ = ["domain", "service", "data", "context"]

    def __init__(
        self,
        domain: str,
        service: str,
        data: Optional[Dict] = None,
        context: Optional[Context] = None,
    ) -> None:
        """Initialize a service call."""
        self.domain = domain.lower()
        self.service = service.lower()
        self.data = MappingProxyType(data or {})
        self.context = context or Context()

    def __repr__(self) -> str:
        """Return the representation of the service."""
        if self.data:
            return (
                f"<ServiceCall {self.domain}.{self.service} "
                f"(c:{self.context.id}): {util.repr_helper(self.data)}>"
            )

        return f"<ServiceCall {self.domain}.{self.service} (c:{self.context.id})>"


class ServiceRegistry:
    """Offer the services over the eventbus."""

    def __init__(self, hass: HomeAssistant) -> None:
        """Initialize a service registry."""
        self._services: Dict[str, Dict[str, Service]] = {}
        self._hass = hass

    @property
    def services(self) -> Dict[str, Dict[str, Service]]:
        """Return dictionary with per domain a list of available services."""
        return run_callback_threadsafe(self._hass.loop, self.async_services).result()

    @callback
    def async_services(self) -> Dict[str, Dict[str, Service]]:
        """Return dictionary with per domain a list of available services.

        This method must be run in the event loop.
        """
        return {domain: self._services[domain].copy() for domain in self._services}

    def has_service(self, domain: str, service: str) -> bool:
        """Test if specified service exists.

        Async friendly.
        """
        return service.lower() in self._services.get(domain.lower(), [])

    def register(
        self,
        domain: str,
        service: str,
        service_func: Callable,
        schema: Optional[vol.Schema] = None,
    ) -> None:
        """
        Register a service.

        Schema is called to coerce and validate the service data.
        """
        run_callback_threadsafe(
            self._hass.loop, self.async_register, domain, service, service_func, schema
        ).result()

    @callback
    def async_register(
        self,
        domain: str,
        service: str,
        service_func: Callable,
        schema: Optional[vol.Schema] = None,
    ) -> None:
        """
        Register a service.

        Schema is called to coerce and validate the service data.

        This method must be run in the event loop.
        """
        domain = domain.lower()
        service = service.lower()
        service_obj = Service(service_func, schema)

        if domain in self._services:
            self._services[domain][service] = service_obj
        else:
            self._services[domain] = {service: service_obj}

        self._hass.bus.async_fire(
            EVENT_SERVICE_REGISTERED, {ATTR_DOMAIN: domain, ATTR_SERVICE: service}
        )

    def remove(self, domain: str, service: str) -> None:
        """Remove a registered service from service handler."""
        run_callback_threadsafe(
            self._hass.loop, self.async_remove, domain, service
        ).result()

    @callback
    def async_remove(self, domain: str, service: str) -> None:
        """Remove a registered service from service handler.

        This method must be run in the event loop.
        """
        domain = domain.lower()
        service = service.lower()

        if service not in self._services.get(domain, {}):
            _LOGGER.warning("Unable to remove unknown service %s/%s", domain, service)
            return

        self._services[domain].pop(service)

        if not self._services[domain]:
            self._services.pop(domain)

        self._hass.bus.async_fire(
            EVENT_SERVICE_REMOVED, {ATTR_DOMAIN: domain, ATTR_SERVICE: service}
        )

    def call(
        self,
        domain: str,
        service: str,
        service_data: Optional[Dict] = None,
        blocking: bool = False,
        context: Optional[Context] = None,
        limit: Optional[float] = SERVICE_CALL_LIMIT,
    ) -> Optional[bool]:
        """
        Call a service.

        See description of async_call for details.
        """
        return asyncio.run_coroutine_threadsafe(
            self.async_call(domain, service, service_data, blocking, context, limit),
            self._hass.loop,
        ).result()

    async def async_call(
        self,
        domain: str,
        service: str,
        service_data: Optional[Dict] = None,
        blocking: bool = False,
        context: Optional[Context] = None,
        limit: Optional[float] = SERVICE_CALL_LIMIT,
    ) -> Optional[bool]:
        """
        Call a service.

        Specify blocking=True to wait until service is executed.
        Waits a maximum of limit, which may be None for no timeout.

        If blocking = True, will return boolean if service executed
        successfully within limit.

        This method will fire an event to indicate the service has been called.

        Because the service is sent as an event you are not allowed to use
        the keys ATTR_DOMAIN and ATTR_SERVICE in your service_data.

        This method is a coroutine.
        """
        domain = domain.lower()
        service = service.lower()
        context = context or Context()
        service_data = service_data or {}

        try:
            handler = self._services[domain][service]
        except KeyError:
            raise ServiceNotFound(domain, service) from None

        if handler.schema:
            try:
                processed_data = handler.schema(service_data)
            except vol.Invalid:
                _LOGGER.debug(
                    "Invalid data for service call %s.%s: %s",
                    domain,
                    service,
                    service_data,
                )
                raise
        else:
            processed_data = service_data

        service_call = ServiceCall(domain, service, processed_data, context)

        self._hass.bus.async_fire(
            EVENT_CALL_SERVICE,
            {
                ATTR_DOMAIN: domain.lower(),
                ATTR_SERVICE: service.lower(),
                ATTR_SERVICE_DATA: service_data,
            },
            context=context,
        )

        coro = self._execute_service(handler, service_call)
        if not blocking:
            self._run_service_in_background(coro, service_call)
            return None

        task = self._hass.async_create_task(coro)
        try:
            await asyncio.wait({task}, timeout=limit)
        except asyncio.CancelledError:
            # Task calling us was cancelled, so cancel service call task, and wait for
            # it to be cancelled, within reason, before leaving.
            _LOGGER.debug("Service call was cancelled: %s", service_call)
            task.cancel()
            await asyncio.wait({task}, timeout=SERVICE_CALL_LIMIT)
            raise

        if task.cancelled():
            # Service call task was cancelled some other way, such as during shutdown.
            _LOGGER.debug("Service was cancelled: %s", service_call)
            raise asyncio.CancelledError
        if task.done():
            # Propagate any exceptions that might have happened during service call.
            task.result()
            # Service call completed successfully!
            return True
        # Service call task did not complete before timeout expired.
        # Let it keep running in background.
        self._run_service_in_background(task, service_call)
        _LOGGER.debug("Service did not complete before timeout: %s", service_call)
        return False

    def _run_service_in_background(
        self, coro_or_task: Union[Coroutine, asyncio.Task], service_call: ServiceCall
    ) -> None:
        """Run service call in background, catching and logging any exceptions."""

        async def catch_exceptions() -> None:
            try:
                await coro_or_task
            except Unauthorized:
                _LOGGER.warning(
                    "Unauthorized service called %s/%s",
                    service_call.domain,
                    service_call.service,
                )
            except asyncio.CancelledError:
                _LOGGER.debug("Service was cancelled: %s", service_call)
            except Exception:  # pylint: disable=broad-except
                _LOGGER.exception("Error executing service: %s", service_call)

        self._hass.async_create_task(catch_exceptions())

    async def _execute_service(
        self, handler: Service, service_call: ServiceCall
    ) -> None:
        """Execute a service."""
        if handler.is_coroutinefunction:
            await handler.func(service_call)
        elif handler.is_callback:
            handler.func(service_call)
        else:
            await self._hass.async_add_executor_job(handler.func, service_call)


class Config:
    """Configuration settings for Home Assistant."""

    def __init__(self, hass: HomeAssistant) -> None:
        """Initialize a new config object."""
        self.hass = hass

        self.latitude: float = 0
        self.longitude: float = 0
        self.elevation: int = 0
        self.location_name: str = "Home"
        self.time_zone: datetime.tzinfo = dt_util.UTC
        self.units: UnitSystem = METRIC_SYSTEM
        self.internal_url: Optional[str] = None
        self.external_url: Optional[str] = None

        self.config_source: str = "default"

        # If True, pip install is skipped for requirements on startup
        self.skip_pip: bool = False

        # List of loaded components
        self.components: Set[str] = set()

        # API (HTTP) server configuration, see components.http.ApiConfig
        self.api: Optional[Any] = None

        # Directory that holds the configuration
        self.config_dir: Optional[str] = None

        # List of allowed external dirs to access
        self.allowlist_external_dirs: Set[str] = set()

        # List of allowed external URLs that integrations may use
        self.allowlist_external_urls: Set[str] = set()

        # Dictionary of Media folders that integrations may use
        self.media_dirs: Dict[str, str] = {}

        # If Home Assistant is running in safe mode
        self.safe_mode: bool = False

    def distance(self, lat: float, lon: float) -> Optional[float]:
        """Calculate distance from Home Assistant.

        Async friendly.
        """
        return self.units.length(
            location.distance(self.latitude, self.longitude, lat, lon), LENGTH_METERS
        )

    def path(self, *path: str) -> str:
        """Generate path to the file within the configuration directory.

        Async friendly.
        """
        if self.config_dir is None:
            raise HomeAssistantError("config_dir is not set")
        return os.path.join(self.config_dir, *path)

    def is_allowed_external_url(self, url: str) -> bool:
        """Check if an external URL is allowed."""
        parsed_url = f"{str(yarl.URL(url))}/"

        return any(
            allowed
            for allowed in self.allowlist_external_urls
            if parsed_url.startswith(allowed)
        )

    def is_allowed_path(self, path: str) -> bool:
        """Check if the path is valid for access from outside."""
        assert path is not None

        thepath = pathlib.Path(path)
        try:
            # The file path does not have to exist (it's parent should)
            if thepath.exists():
                thepath = thepath.resolve()
            else:
                thepath = thepath.parent.resolve()
        except (FileNotFoundError, RuntimeError, PermissionError):
            return False

        for allowed_path in self.allowlist_external_dirs:
            try:
                thepath.relative_to(allowed_path)
                return True
            except ValueError:
                pass

        return False

    def as_dict(self) -> Dict:
        """Create a dictionary representation of the configuration.

        Async friendly.
        """
        time_zone = dt_util.UTC.zone
        if self.time_zone and getattr(self.time_zone, "zone"):
            time_zone = getattr(self.time_zone, "zone")

        return {
            "latitude": self.latitude,
            "longitude": self.longitude,
            "elevation": self.elevation,
            "unit_system": self.units.as_dict(),
            "location_name": self.location_name,
            "time_zone": time_zone,
            "components": self.components,
            "config_dir": self.config_dir,
            # legacy, backwards compat
            "whitelist_external_dirs": self.allowlist_external_dirs,
            "allowlist_external_dirs": self.allowlist_external_dirs,
            "allowlist_external_urls": self.allowlist_external_urls,
            "version": __version__,
            "config_source": self.config_source,
            "safe_mode": self.safe_mode,
            "state": self.hass.state.value,
            "external_url": self.external_url,
            "internal_url": self.internal_url,
        }

    def set_time_zone(self, time_zone_str: str) -> None:
        """Help to set the time zone."""
        time_zone = dt_util.get_time_zone(time_zone_str)

        if time_zone:
            self.time_zone = time_zone
            dt_util.set_default_time_zone(time_zone)
        else:
            raise ValueError(f"Received invalid time zone {time_zone_str}")

    @callback
    def _update(
        self,
        *,
        source: str,
        latitude: Optional[float] = None,
        longitude: Optional[float] = None,
        elevation: Optional[int] = None,
        unit_system: Optional[str] = None,
        location_name: Optional[str] = None,
        time_zone: Optional[str] = None,
        # pylint: disable=dangerous-default-value # _UNDEFs not modified
        external_url: Optional[Union[str, dict]] = _UNDEF,
        internal_url: Optional[Union[str, dict]] = _UNDEF,
    ) -> None:
        """Update the configuration from a dictionary."""
        self.config_source = source
        if latitude is not None:
            self.latitude = latitude
        if longitude is not None:
            self.longitude = longitude
        if elevation is not None:
            self.elevation = elevation
        if unit_system is not None:
            if unit_system == CONF_UNIT_SYSTEM_IMPERIAL:
                self.units = IMPERIAL_SYSTEM
            else:
                self.units = METRIC_SYSTEM
        if location_name is not None:
            self.location_name = location_name
        if time_zone is not None:
            self.set_time_zone(time_zone)
        if external_url is not _UNDEF:
            self.external_url = cast(Optional[str], external_url)
        if internal_url is not _UNDEF:
            self.internal_url = cast(Optional[str], internal_url)

    async def async_update(self, **kwargs: Any) -> None:
        """Update the configuration from a dictionary."""
        self._update(source=SOURCE_STORAGE, **kwargs)
        await self.async_store()
        self.hass.bus.async_fire(EVENT_CORE_CONFIG_UPDATE, kwargs)

    async def async_load(self) -> None:
        """Load [homeassistant] core config."""
        store = self.hass.helpers.storage.Store(
            CORE_STORAGE_VERSION, CORE_STORAGE_KEY, private=True
        )
        data = await store.async_load()

        async def migrate_base_url(_: Event) -> None:
            """Migrate base_url to internal_url/external_url."""
            if self.hass.config.api is None:
                return

            base_url = yarl.URL(self.hass.config.api.deprecated_base_url)

            # Check if this is an internal URL
            if str(base_url.host).endswith(".local") or (
                network.is_ip_address(str(base_url.host))
                and network.is_private(ip_address(base_url.host))
            ):
                await self.async_update(
                    internal_url=network.normalize_url(str(base_url))
                )
                return

            # External, ensure this is not a loopback address
            if not (
                network.is_ip_address(str(base_url.host))
                and network.is_loopback(ip_address(base_url.host))
            ):
                await self.async_update(
                    external_url=network.normalize_url(str(base_url))
                )

        if data:
            # Try to migrate base_url to internal_url/external_url
            if "external_url" not in data:
                self.hass.bus.async_listen_once(
                    EVENT_HOMEASSISTANT_START, migrate_base_url
                )

            self._update(
                source=SOURCE_STORAGE,
                latitude=data.get("latitude"),
                longitude=data.get("longitude"),
                elevation=data.get("elevation"),
                unit_system=data.get("unit_system"),
                location_name=data.get("location_name"),
                time_zone=data.get("time_zone"),
                external_url=data.get("external_url", _UNDEF),
                internal_url=data.get("internal_url", _UNDEF),
            )

    async def async_store(self) -> None:
        """Store [homeassistant] core config."""
        time_zone = dt_util.UTC.zone
        if self.time_zone and getattr(self.time_zone, "zone"):
            time_zone = getattr(self.time_zone, "zone")

        data = {
            "latitude": self.latitude,
            "longitude": self.longitude,
            "elevation": self.elevation,
            "unit_system": self.units.name,
            "location_name": self.location_name,
            "time_zone": time_zone,
            "external_url": self.external_url,
            "internal_url": self.internal_url,
        }

        store = self.hass.helpers.storage.Store(
            CORE_STORAGE_VERSION, CORE_STORAGE_KEY, private=True
        )
        await store.async_save(data)


def _async_create_timer(hass: HomeAssistant) -> None:
    """Create a timer that will start on HOMEASSISTANT_START."""
    handle = None
    timer_context = Context()

    def schedule_tick(now: datetime.datetime) -> None:
        """Schedule a timer tick when the next second rolls around."""
        nonlocal handle

        slp_seconds = 1 - (now.microsecond / 10 ** 6)
        target = monotonic() + slp_seconds
        handle = hass.loop.call_later(slp_seconds, fire_time_event, target)

    @callback
    def fire_time_event(target: float) -> None:
        """Fire next time event."""
        now = dt_util.utcnow()

        hass.bus.async_fire(
            EVENT_TIME_CHANGED, {ATTR_NOW: now}, time_fired=now, context=timer_context
        )

        # If we are more than a second late, a tick was missed
        late = monotonic() - target
        if late > 1:
            hass.bus.async_fire(
                EVENT_TIMER_OUT_OF_SYNC,
                {ATTR_SECONDS: late},
                time_fired=now,
                context=timer_context,
            )

        schedule_tick(now)

    @callback
    def stop_timer(_: Event) -> None:
        """Stop the timer."""
        if handle is not None:
            handle.cancel()

    hass.bus.async_listen_once(EVENT_HOMEASSISTANT_STOP, stop_timer)

    _LOGGER.info("Timer:starting")
    schedule_tick(dt_util.utcnow())<|MERGE_RESOLUTION|>--- conflicted
+++ resolved
@@ -559,20 +559,6 @@
 
         Async friendly.
         """
-<<<<<<< HEAD
-        if not self._as_dict:
-            _LOGGER.debug("Event as_dict: miss")
-            self._as_dict = {
-                "event_type": self.event_type,
-                "data": dict(self.data),
-                "origin": str(self.origin),
-                "time_fired": self.time_fired.isoformat(),
-                "context": self.context.as_dict(),
-            }
-        else:
-            _LOGGER.debug("Event as_dict: hit")
-        return self._as_dict
-=======
         return {
             "event_type": self.event_type,
             "data": dict(self.data),
@@ -580,7 +566,6 @@
             "time_fired": self.time_fired.isoformat(),
             "context": self.context.as_dict(),
         }
->>>>>>> 3536f062
 
     def __repr__(self) -> str:
         """Return the representation."""
