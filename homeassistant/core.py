--- conflicted
+++ resolved
@@ -415,9 +415,7 @@
 
         while self._pending_tasks:
             pending = [task for task in self._pending_tasks if not task.done()]
-            _LOGGER.debug("Waiting for pending tasks: %s", pending)
             self._pending_tasks.clear()
-
             if pending:
                 await asyncio.wait(pending)
             else:
@@ -1566,11 +1564,7 @@
 
     @callback
     def async_add_listener(
-<<<<<<< HEAD
-        self, entity_id: str, action: Callable[[Event], None],
-=======
         self, entity_ids: Iterable[str], action: Callable[[Event], None],
->>>>>>> f9f9985e
     ) -> Callable[[], None]:
         """Listen for a single entities state changes."""
         if not self._state_change_listener:
@@ -1578,28 +1572,17 @@
                 EVENT_STATE_CHANGED, self._async_state_change_dispatcher
             )
 
-<<<<<<< HEAD
-        if entity_id not in self._entity_callbacks:
-            self._entity_callbacks[entity_id] = []
-
-        self._entity_callbacks[entity_id].append(action)
-=======
         for entity_id in entity_ids:
             if entity_id not in self._entity_callbacks:
                 self._entity_callbacks[entity_id] = []
 
             self._entity_callbacks[entity_id].append(action)
->>>>>>> f9f9985e
 
         @callback
         def remove_listener() -> None:
             """Remove update listener."""
-<<<<<<< HEAD
-            self.async_remove_listener(entity_id, action)
-=======
             for entity_id in entity_ids:
                 self.async_remove_listener(entity_id, action)
->>>>>>> f9f9985e
 
         return remove_listener
 
