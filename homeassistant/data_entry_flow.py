"""Classes to help gather user submissions."""
from __future__ import annotations

import abc
import asyncio
from collections.abc import Callable, Iterable, Mapping
from contextlib import suppress
import copy
from dataclasses import dataclass
from enum import StrEnum
from functools import partial
import logging
from types import MappingProxyType
from typing import Any, Generic, Required, TypedDict, TypeVar

import voluptuous as vol

from .core import HomeAssistant, callback
from .exceptions import HomeAssistantError
from .helpers.deprecation import (
    DeprecatedConstantEnum,
    all_with_deprecated_constants,
    check_if_deprecated_constant,
    dir_with_deprecated_constants,
)
from .helpers.frame import report
from .loader import async_suggest_report_issue
from .util import uuid as uuid_util

_LOGGER = logging.getLogger(__name__)


class FlowResultType(StrEnum):
    """Result type for a data entry flow."""

    FORM = "form"
    CREATE_ENTRY = "create_entry"
    ABORT = "abort"
    EXTERNAL_STEP = "external"
    EXTERNAL_STEP_DONE = "external_done"
    SHOW_PROGRESS = "progress"
    SHOW_PROGRESS_DONE = "progress_done"
    MENU = "menu"


# RESULT_TYPE_* is deprecated, to be removed in 2022.9
_DEPRECATED_RESULT_TYPE_FORM = DeprecatedConstantEnum(FlowResultType.FORM, "2025.1")
_DEPRECATED_RESULT_TYPE_CREATE_ENTRY = DeprecatedConstantEnum(
    FlowResultType.CREATE_ENTRY, "2025.1"
)
_DEPRECATED_RESULT_TYPE_ABORT = DeprecatedConstantEnum(FlowResultType.ABORT, "2025.1")
_DEPRECATED_RESULT_TYPE_EXTERNAL_STEP = DeprecatedConstantEnum(
    FlowResultType.EXTERNAL_STEP, "2025.1"
)
_DEPRECATED_RESULT_TYPE_EXTERNAL_STEP_DONE = DeprecatedConstantEnum(
    FlowResultType.EXTERNAL_STEP_DONE, "2025.1"
)
_DEPRECATED_RESULT_TYPE_SHOW_PROGRESS = DeprecatedConstantEnum(
    FlowResultType.SHOW_PROGRESS, "2025.1"
)
_DEPRECATED_RESULT_TYPE_SHOW_PROGRESS_DONE = DeprecatedConstantEnum(
    FlowResultType.SHOW_PROGRESS_DONE, "2025.1"
)
_DEPRECATED_RESULT_TYPE_MENU = DeprecatedConstantEnum(FlowResultType.MENU, "2025.1")

# Event that is fired when a flow is progressed via external or progress source.
EVENT_DATA_ENTRY_FLOW_PROGRESSED = "data_entry_flow_progressed"

FLOW_NOT_COMPLETE_STEPS = {
    FlowResultType.FORM,
    FlowResultType.EXTERNAL_STEP,
    FlowResultType.EXTERNAL_STEP_DONE,
    FlowResultType.SHOW_PROGRESS,
    FlowResultType.SHOW_PROGRESS_DONE,
    FlowResultType.MENU,
}

<<<<<<< HEAD
_FlowResultT = TypeVar("_FlowResultT", bound="FlowResult")
=======
STEP_ID_OPTIONAL_STEPS = {
    FlowResultType.EXTERNAL_STEP,
    FlowResultType.FORM,
    FlowResultType.MENU,
    FlowResultType.SHOW_PROGRESS,
}
>>>>>>> 6ccf7dea


@dataclass(slots=True)
class BaseServiceInfo:
    """Base class for discovery ServiceInfo."""


class FlowError(HomeAssistantError):
    """Base class for data entry errors."""


class UnknownHandler(FlowError):
    """Unknown handler specified."""


class UnknownFlow(FlowError):
    """Unknown flow specified."""


class UnknownStep(FlowError):
    """Unknown step specified."""


# ignore misc is required as vol.Invalid is not typed
# mypy error: Class cannot subclass "Invalid" (has type "Any")
class InvalidData(vol.Invalid):  # type: ignore[misc]
    """Invalid data provided."""

    def __init__(
        self,
        message: str,
        path: list[str | vol.Marker] | None,
        error_message: str | None,
        schema_errors: dict[str, Any],
        **kwargs: Any,
    ) -> None:
        super().__init__(message, path, error_message, **kwargs)
        self.schema_errors = schema_errors


class AbortFlow(FlowError):
    """Exception to indicate a flow needs to be aborted."""

    def __init__(
        self, reason: str, description_placeholders: Mapping[str, str] | None = None
    ) -> None:
        """Initialize an abort flow exception."""
        super().__init__(f"Flow aborted: {reason}")
        self.reason = reason
        self.description_placeholders = description_placeholders


class FlowResult(TypedDict, total=False):
    """Typed result dict."""

    context: dict[str, Any]
    data_schema: vol.Schema | None
    data: Mapping[str, Any]
    description_placeholders: Mapping[str, str | None] | None
    description: str | None
    errors: dict[str, str] | None
    extra: str
    flow_id: Required[str]
    handler: Required[str]
    last_step: bool | None
    menu_options: list[str] | dict[str, str]
    options: Mapping[str, Any]
    preview: str | None
    progress_action: str
    progress_task: asyncio.Task[Any] | None
    reason: str
    required: bool
    result: Any
    step_id: str
    title: str
    type: FlowResultType
    url: str


<<<<<<< HEAD
class BaseFlowManager(abc.ABC, Generic[_FlowResultT]):
=======
def _map_error_to_schema_errors(
    schema_errors: dict[str, Any],
    error: vol.Invalid,
    data_schema: vol.Schema,
) -> None:
    """Map an error to the correct position in the schema_errors.

    Raises ValueError if the error path could not be found in the schema.
    Limitation: Nested schemas are not supported and a ValueError will be raised.
    """
    schema = data_schema.schema
    error_path = error.path
    if not error_path or (path_part := error_path[0]) not in schema:
        raise ValueError("Could not find path in schema")

    if len(error_path) > 1:
        raise ValueError("Nested schemas are not supported")

    # path_part can also be vol.Marker, but we need a string key
    path_part_str = str(path_part)
    schema_errors[path_part_str] = error.error_message


class FlowManager(abc.ABC):
>>>>>>> 6ccf7dea
    """Manage all the flows that are in progress."""

    def __init__(
        self,
        hass: HomeAssistant,
    ) -> None:
        """Initialize the flow manager."""
        self.hass = hass
        self._preview: set[str] = set()
        self._progress: dict[str, BaseFlowHandler] = {}
        self._handler_progress_index: dict[str, set[BaseFlowHandler]] = {}
        self._init_data_process_index: dict[type, set[BaseFlowHandler]] = {}

    _flow_result: Callable[..., _FlowResultT]

    @abc.abstractmethod
    async def async_create_flow(
        self,
        handler_key: str,
        *,
        context: dict[str, Any] | None = None,
        data: dict[str, Any] | None = None,
    ) -> BaseFlowHandler[_FlowResultT]:
        """Create a flow for specified handler.

        Handler key is the domain of the component that we want to set up.
        """

    @abc.abstractmethod
    async def async_finish_flow(
        self, flow: BaseFlowHandler, result: _FlowResultT
    ) -> _FlowResultT:
        """Finish a data entry flow."""

    async def async_post_init(
        self, flow: BaseFlowHandler, result: _FlowResultT
    ) -> None:
        """Entry has finished executing its first step asynchronously."""

    @callback
    def async_has_matching_flow(
        self, handler: str, match_context: dict[str, Any], data: Any
    ) -> bool:
        """Check if an existing matching flow is in progress.

        A flow with the same handler, context, and data.

        If match_context is passed, only return flows with a context that is a
        superset of match_context.
        """
        if not (flows := self._handler_progress_index.get(handler)):
            return False
        match_items = match_context.items()
        for progress in flows:
            if match_items <= progress.context.items() and progress.init_data == data:
                return True
        return False

    @callback
    def async_get(self, flow_id: str) -> _FlowResultT:
        """Return a flow in progress as a partial FlowResult."""
        if (flow := self._progress.get(flow_id)) is None:
            raise UnknownFlow
        return self._async_flow_handler_to_flow_result([flow], False)[0]

    @callback
    def async_progress(self, include_uninitialized: bool = False) -> list[_FlowResultT]:
        """Return the flows in progress as a partial FlowResult."""
        return self._async_flow_handler_to_flow_result(
            self._progress.values(), include_uninitialized
        )

    @callback
    def async_progress_by_handler(
        self,
        handler: str,
        include_uninitialized: bool = False,
        match_context: dict[str, Any] | None = None,
    ) -> list[_FlowResultT]:
        """Return the flows in progress by handler as a partial FlowResult.

        If match_context is specified, only return flows with a context that
        is a superset of match_context.
        """
        return self._async_flow_handler_to_flow_result(
            self._async_progress_by_handler(handler, match_context),
            include_uninitialized,
        )

    @callback
    def async_progress_by_init_data_type(
        self,
        init_data_type: type,
        matcher: Callable[[Any], bool],
        include_uninitialized: bool = False,
    ) -> list[_FlowResultT]:
        """Return flows in progress init matching by data type as a partial FlowResult."""
        return self._async_flow_handler_to_flow_result(
            (
                progress
                for progress in self._init_data_process_index.get(init_data_type, set())
                if matcher(progress.init_data)
            ),
            include_uninitialized,
        )

    @callback
    def _async_progress_by_handler(
        self, handler: str, match_context: dict[str, Any] | None
    ) -> list[BaseFlowHandler[_FlowResultT]]:
        """Return the flows in progress by handler.

        If match_context is specified, only return flows with a context that
        is a superset of match_context.
        """
        if not match_context:
            return list(self._handler_progress_index.get(handler, ()))
        match_context_items = match_context.items()
        return [
            progress
            for progress in self._handler_progress_index.get(handler, ())
            if match_context_items <= progress.context.items()
        ]

    async def async_init(
        self, handler: str, *, context: dict[str, Any] | None = None, data: Any = None
    ) -> _FlowResultT:
        """Start a data entry flow."""
        if context is None:
            context = {}
        flow = await self.async_create_flow(handler, context=context, data=data)
        if not flow:
            raise UnknownFlow("Flow was not created")
        flow.hass = self.hass
        flow.handler = handler
        flow.flow_id = uuid_util.random_uuid_hex()
        flow.context = context
        flow.init_data = data
        self._async_add_flow_progress(flow)

        result = await self._async_handle_step(flow, flow.init_step, data)

        if result["type"] != FlowResultType.ABORT:
            await self.async_post_init(flow, result)

        return result

    async def async_configure(
        self, flow_id: str, user_input: dict | None = None
    ) -> _FlowResultT:
        """Continue a data entry flow."""
        result: FlowResult | None = None
        while not result or result["type"] == FlowResultType.SHOW_PROGRESS_DONE:
            result = await self._async_configure(flow_id, user_input)
            flow = self._progress.get(flow_id)
            if flow and flow.deprecated_show_progress:
                break
        return result

    async def _async_configure(
        self, flow_id: str, user_input: dict | None = None
    ) -> FlowResult:
        """Continue a data entry flow."""
        if (flow := self._progress.get(flow_id)) is None:
            raise UnknownFlow

        cur_step = flow.cur_step
        assert cur_step is not None

        if (
            data_schema := cur_step.get("data_schema")
        ) is not None and user_input is not None:
            try:
                user_input = data_schema(user_input)
            except vol.Invalid as ex:
                raised_errors = [ex]
                if isinstance(ex, vol.MultipleInvalid):
                    raised_errors = ex.errors

                schema_errors: dict[str, Any] = {}
                for error in raised_errors:
                    try:
                        _map_error_to_schema_errors(schema_errors, error, data_schema)
                    except ValueError:
                        # If we get here, the path in the exception does not exist in the schema.
                        schema_errors.setdefault("base", []).append(str(error))
                raise InvalidData(
                    "Schema validation failed",
                    path=ex.path,
                    error_message=ex.error_message,
                    schema_errors=schema_errors,
                ) from ex

        # Handle a menu navigation choice
        if cur_step["type"] == FlowResultType.MENU and user_input:
            result = await self._async_handle_step(
                flow, user_input["next_step_id"], None
            )
        else:
            result = await self._async_handle_step(
                flow, cur_step["step_id"], user_input
            )

        if cur_step["type"] in (
            FlowResultType.EXTERNAL_STEP,
            FlowResultType.SHOW_PROGRESS,
        ):
            if cur_step["type"] == FlowResultType.EXTERNAL_STEP and result[
                "type"
            ] not in (
                FlowResultType.EXTERNAL_STEP,
                FlowResultType.EXTERNAL_STEP_DONE,
            ):
                raise ValueError(
                    "External step can only transition to "
                    "external step or external step done."
                )
            if cur_step["type"] == FlowResultType.SHOW_PROGRESS and result[
                "type"
            ] not in (
                FlowResultType.SHOW_PROGRESS,
                FlowResultType.SHOW_PROGRESS_DONE,
            ):
                raise ValueError(
                    "Show progress can only transition to show progress or show"
                    " progress done."
                )

            # If the result has changed from last result, fire event to update
            # the frontend. The result is considered to have changed if:
            # - The step has changed
            # - The step is same but result type is SHOW_PROGRESS and progress_action
            #   or description_placeholders has changed
            if cur_step["step_id"] != result.get("step_id") or (
                result["type"] == FlowResultType.SHOW_PROGRESS
                and (
                    cur_step["progress_action"] != result.get("progress_action")
                    or cur_step["description_placeholders"]
                    != result.get("description_placeholders")
                )
            ):
                # Tell frontend to reload the flow state.
                self.hass.bus.async_fire(
                    EVENT_DATA_ENTRY_FLOW_PROGRESSED,
                    {"handler": flow.handler, "flow_id": flow_id, "refresh": True},
                )

        return result

    @callback
    def async_abort(self, flow_id: str) -> None:
        """Abort a flow."""
        self._async_remove_flow_progress(flow_id)

    @callback
    def _async_add_flow_progress(self, flow: BaseFlowHandler[_FlowResultT]) -> None:
        """Add a flow to in progress."""
        if flow.init_data is not None:
            init_data_type = type(flow.init_data)
            self._init_data_process_index.setdefault(init_data_type, set()).add(flow)
        self._progress[flow.flow_id] = flow
        self._handler_progress_index.setdefault(flow.handler, set()).add(flow)

    @callback
    def _async_remove_flow_from_index(
        self, flow: BaseFlowHandler[_FlowResultT]
    ) -> None:
        """Remove a flow from in progress."""
        if flow.init_data is not None:
            init_data_type = type(flow.init_data)
            self._init_data_process_index[init_data_type].remove(flow)
            if not self._init_data_process_index[init_data_type]:
                del self._init_data_process_index[init_data_type]
        handler = flow.handler
        self._handler_progress_index[handler].remove(flow)
        if not self._handler_progress_index[handler]:
            del self._handler_progress_index[handler]

    @callback
    def _async_remove_flow_progress(self, flow_id: str) -> None:
        """Remove a flow from in progress."""
        if (flow := self._progress.pop(flow_id, None)) is None:
            raise UnknownFlow
        self._async_remove_flow_from_index(flow)
        flow.async_cancel_progress_task()
        try:
            flow.async_remove()
        except Exception as err:  # pylint: disable=broad-except
            _LOGGER.exception("Error removing %s flow: %s", flow.handler, err)

    async def _async_handle_step(
        self,
        flow: BaseFlowHandler[_FlowResultT],
        step_id: str,
        user_input: dict | BaseServiceInfo | None,
    ) -> _FlowResultT:
        """Handle a step of a flow."""
        self._raise_if_step_does_not_exist(flow, step_id)

        method = f"async_step_{step_id}"
        try:
            result: _FlowResultT = await getattr(flow, method)(user_input)
        except AbortFlow as err:
            result = self._flow_result(
                type=FlowResultType.ABORT,
                flow_id=flow.flow_id,
                handler=flow.handler,
                reason=err.reason,
                description_placeholders=err.description_placeholders,
            )

        # Setup the flow handler's preview if needed
        if result.get("preview") is not None:
            await self._async_setup_preview(flow)

        if not isinstance(result["type"], FlowResultType):
            result["type"] = FlowResultType(result["type"])  # type: ignore[unreachable]
            report(
                (
                    "does not use FlowResultType enum for data entry flow result type. "
                    "This is deprecated and will stop working in Home Assistant 2022.9"
                ),
                error_if_core=False,
            )

        if (
            result["type"] == FlowResultType.SHOW_PROGRESS
            and (progress_task := result.pop("progress_task", None))
            and progress_task != flow.async_get_progress_task()
        ):
            # The flow's progress task was changed, register a callback on it
            async def call_configure() -> None:
                with suppress(UnknownFlow):
                    await self._async_configure(flow.flow_id)

            def schedule_configure(_: asyncio.Task) -> None:
                self.hass.async_create_task(call_configure())

            progress_task.add_done_callback(schedule_configure)
            flow.async_set_progress_task(progress_task)

        elif result["type"] != FlowResultType.SHOW_PROGRESS:
            flow.async_cancel_progress_task()

        if result["type"] in STEP_ID_OPTIONAL_STEPS:
            if "step_id" not in result:
                result["step_id"] = step_id

        if result["type"] in FLOW_NOT_COMPLETE_STEPS:
            self._raise_if_step_does_not_exist(flow, result["step_id"])
            flow.cur_step = result
            return result

        # We pass a copy of the result because we're mutating our version
        result = await self.async_finish_flow(flow, result.copy())

        # _async_finish_flow may change result type, check it again
        if result["type"] == FlowResultType.FORM:
            flow.cur_step = result
            return result

        # Abort and Success results both finish the flow
        self._async_remove_flow_progress(flow.flow_id)

        return result

    def _raise_if_step_does_not_exist(
        self, flow: BaseFlowHandler, step_id: str
    ) -> None:
        """Raise if the step does not exist."""
        method = f"async_step_{step_id}"

        if not hasattr(flow, method):
            self._async_remove_flow_progress(flow.flow_id)
            raise UnknownStep(
                f"Handler {self.__class__.__name__} doesn't support step {step_id}"
            )

    async def _async_setup_preview(self, flow: BaseFlowHandler) -> None:
        """Set up preview for a flow handler."""
        if flow.handler not in self._preview:
            self._preview.add(flow.handler)
            await flow.async_setup_preview(self.hass)

    @callback
    def _async_flow_handler_to_flow_result(
        self, flows: Iterable[BaseFlowHandler], include_uninitialized: bool
    ) -> list[_FlowResultT]:
        """Convert a list of FlowHandler to a partial FlowResult that can be serialized."""
        results = []
        for flow in flows:
            if not include_uninitialized and flow.cur_step is None:
                continue
            result = self._flow_result(
                flow_id=flow.flow_id,
                handler=flow.handler,
                context=flow.context,
            )
            if flow.cur_step:
                result["step_id"] = flow.cur_step["step_id"]
            results.append(result)
        return results


class BaseFlowHandler(Generic[_FlowResultT]):
    """Handle a data entry flow."""

    _flow_result: Callable[..., _FlowResultT]

    # Set by flow manager
    cur_step: _FlowResultT | None = None

    # While not purely typed, it makes typehinting more useful for us
    # and removes the need for constant None checks or asserts.
    flow_id: str = None  # type: ignore[assignment]
    hass: HomeAssistant = None  # type: ignore[assignment]
    handler: str = None  # type: ignore[assignment]
    # Ensure the attribute has a subscriptable, but immutable, default value.
    context: dict[str, Any] = MappingProxyType({})  # type: ignore[assignment]

    # Set by _async_create_flow callback
    init_step = "init"

    # The initial data that was used to start the flow
    init_data: Any = None

    # Set by developer
    VERSION = 1
    MINOR_VERSION = 1

    __progress_task: asyncio.Task[Any] | None = None
    __no_progress_task_reported = False
    deprecated_show_progress = False

    @property
    def source(self) -> str | None:
        """Source that initialized the flow."""
        return self.context.get("source", None)  # type: ignore[no-any-return]

    @property
    def show_advanced_options(self) -> bool:
        """If we should show advanced options."""
        return self.context.get("show_advanced_options", False)  # type: ignore[no-any-return]

    def add_suggested_values_to_schema(
        self, data_schema: vol.Schema, suggested_values: Mapping[str, Any] | None
    ) -> vol.Schema:
        """Make a copy of the schema, populated with suggested values.

        For each schema marker matching items in `suggested_values`,
        the `suggested_value` will be set. The existing `suggested_value` will
        be left untouched if there is no matching item.
        """
        schema = {}
        for key, val in data_schema.schema.items():
            if isinstance(key, vol.Marker):
                # Exclude advanced field
                if (
                    key.description
                    and key.description.get("advanced")
                    and not self.show_advanced_options
                ):
                    continue

            new_key = key
            if (
                suggested_values
                and key in suggested_values
                and isinstance(key, vol.Marker)
            ):
                # Copy the marker to not modify the flow schema
                new_key = copy.copy(key)
                new_key.description = {"suggested_value": suggested_values[key]}
            schema[new_key] = val
        return vol.Schema(schema)

    @callback
    def async_show_form(
        self,
        *,
        step_id: str | None = None,
        data_schema: vol.Schema | None = None,
        errors: dict[str, str] | None = None,
        description_placeholders: Mapping[str, str | None] | None = None,
        last_step: bool | None = None,
        preview: str | None = None,
<<<<<<< HEAD
    ) -> _FlowResultT:
        """Return the definition of a form to gather user input."""
        return self._flow_result(
=======
    ) -> FlowResult:
        """Return the definition of a form to gather user input.

        The step_id parameter is deprecated and will be removed in a future release.
        """
        flow_result = FlowResult(
>>>>>>> 6ccf7dea
            type=FlowResultType.FORM,
            flow_id=self.flow_id,
            handler=self.handler,
            data_schema=data_schema,
            errors=errors,
            description_placeholders=description_placeholders,
            last_step=last_step,  # Display next or submit button in frontend
            preview=preview,  # Display preview component in frontend
        )
        if step_id is not None:
            flow_result["step_id"] = step_id
        return flow_result

    @callback
    def async_create_entry(
        self,
        *,
        title: str | None = None,
        data: Mapping[str, Any],
        description: str | None = None,
        description_placeholders: Mapping[str, str] | None = None,
    ) -> _FlowResultT:
        """Finish flow."""
        flow_result = self._flow_result(
            type=FlowResultType.CREATE_ENTRY,
            flow_id=self.flow_id,
            handler=self.handler,
            data=data,
            description=description,
            description_placeholders=description_placeholders,
            context=self.context,
        )
        if title is not None:
            flow_result["title"] = title
        return flow_result

    @callback
    def async_abort(
        self,
        *,
        reason: str,
        description_placeholders: Mapping[str, str] | None = None,
    ) -> _FlowResultT:
        """Abort the flow."""
        return self._flow_result(
            type=FlowResultType.ABORT,
            flow_id=self.flow_id,
            handler=self.handler,
            reason=reason,
            description_placeholders=description_placeholders,
        )

    @callback
    def async_external_step(
        self,
        *,
        step_id: str | None = None,
        url: str,
        description_placeholders: Mapping[str, str] | None = None,
<<<<<<< HEAD
    ) -> _FlowResultT:
        """Return the definition of an external step for the user to take."""
        return self._flow_result(
=======
    ) -> FlowResult:
        """Return the definition of an external step for the user to take.

        The step_id parameter is deprecated and will be removed in a future release.
        """
        flow_result = FlowResult(
>>>>>>> 6ccf7dea
            type=FlowResultType.EXTERNAL_STEP,
            flow_id=self.flow_id,
            handler=self.handler,
            url=url,
            description_placeholders=description_placeholders,
        )
        if step_id is not None:
            flow_result["step_id"] = step_id
        return flow_result

    @callback
    def async_external_step_done(self, *, next_step_id: str) -> _FlowResultT:
        """Return the definition of an external step for the user to take."""
        return self._flow_result(
            type=FlowResultType.EXTERNAL_STEP_DONE,
            flow_id=self.flow_id,
            handler=self.handler,
            step_id=next_step_id,
        )

    @callback
    def async_show_progress(
        self,
        *,
        step_id: str | None = None,
        progress_action: str,
        description_placeholders: Mapping[str, str] | None = None,
<<<<<<< HEAD
    ) -> _FlowResultT:
        """Show a progress message to the user, without user input allowed."""
        return self._flow_result(
=======
        progress_task: asyncio.Task[Any] | None = None,
    ) -> FlowResult:
        """Show a progress message to the user, without user input allowed.

        The step_id parameter is deprecated and will be removed in a future release.
        """
        if progress_task is None and not self.__no_progress_task_reported:
            self.__no_progress_task_reported = True
            cls = self.__class__
            report_issue = async_suggest_report_issue(self.hass, module=cls.__module__)
            _LOGGER.warning(
                (
                    "%s::%s calls async_show_progress without passing a progress task, "
                    "this is not valid and will break in Home Assistant Core 2024.8. "
                    "Please %s"
                ),
                cls.__module__,
                cls.__name__,
                report_issue,
            )

        if progress_task is None:
            self.deprecated_show_progress = True

        flow_result = FlowResult(
>>>>>>> 6ccf7dea
            type=FlowResultType.SHOW_PROGRESS,
            flow_id=self.flow_id,
            handler=self.handler,
            progress_action=progress_action,
            description_placeholders=description_placeholders,
            progress_task=progress_task,
        )
        if step_id is not None:
            flow_result["step_id"] = step_id
        return flow_result

    @callback
    def async_show_progress_done(self, *, next_step_id: str) -> _FlowResultT:
        """Mark the progress done."""
        return self._flow_result(
            type=FlowResultType.SHOW_PROGRESS_DONE,
            flow_id=self.flow_id,
            handler=self.handler,
            step_id=next_step_id,
        )

    @callback
    def async_show_menu(
        self,
        *,
        step_id: str | None = None,
        menu_options: list[str] | dict[str, str],
        description_placeholders: Mapping[str, str] | None = None,
    ) -> _FlowResultT:
        """Show a navigation menu to the user.

        Options dict maps step_id => i18n label
        The step_id parameter is deprecated and will be removed in a future release.
        """
<<<<<<< HEAD
        return self._flow_result(
=======
        flow_result = FlowResult(
>>>>>>> 6ccf7dea
            type=FlowResultType.MENU,
            flow_id=self.flow_id,
            handler=self.handler,
            data_schema=vol.Schema({"next_step_id": vol.In(menu_options)}),
            menu_options=menu_options,
            description_placeholders=description_placeholders,
        )
        if step_id is not None:
            flow_result["step_id"] = step_id
        return flow_result

    @callback
    def async_remove(self) -> None:
        """Notification that the flow has been removed."""

    @staticmethod
    async def async_setup_preview(hass: HomeAssistant) -> None:
        """Set up preview."""

    @callback
    def async_cancel_progress_task(self) -> None:
        """Cancel in progress task."""
        if self.__progress_task and not self.__progress_task.done():
            self.__progress_task.cancel()
        self.__progress_task = None

    @callback
    def async_get_progress_task(self) -> asyncio.Task[Any] | None:
        """Get in progress task."""
        return self.__progress_task

    @callback
    def async_set_progress_task(
        self,
        progress_task: asyncio.Task[Any],
    ) -> None:
        """Set in progress task."""
        self.__progress_task = progress_task


class FlowHandler(BaseFlowHandler[FlowResult]):
    """Handle a data entry flow."""


# These can be removed if no deprecated constant are in this module anymore
__getattr__ = partial(check_if_deprecated_constant, module_globals=globals())
__dir__ = partial(
    dir_with_deprecated_constants, module_globals_keys=[*globals().keys()]
)
__all__ = all_with_deprecated_constants(globals())<|MERGE_RESOLUTION|>--- conflicted
+++ resolved
@@ -75,16 +75,16 @@
     FlowResultType.MENU,
 }
 
-<<<<<<< HEAD
-_FlowResultT = TypeVar("_FlowResultT", bound="FlowResult")
-=======
+
 STEP_ID_OPTIONAL_STEPS = {
     FlowResultType.EXTERNAL_STEP,
     FlowResultType.FORM,
     FlowResultType.MENU,
     FlowResultType.SHOW_PROGRESS,
 }
->>>>>>> 6ccf7dea
+
+
+_FlowResultT = TypeVar("_FlowResultT", bound="FlowResult")
 
 
 @dataclass(slots=True)
@@ -164,9 +164,6 @@
     url: str
 
 
-<<<<<<< HEAD
-class BaseFlowManager(abc.ABC, Generic[_FlowResultT]):
-=======
 def _map_error_to_schema_errors(
     schema_errors: dict[str, Any],
     error: vol.Invalid,
@@ -190,8 +187,7 @@
     schema_errors[path_part_str] = error.error_message
 
 
-class FlowManager(abc.ABC):
->>>>>>> 6ccf7dea
+class BaseFlowManager(abc.ABC, Generic[_FlowResultT]):
     """Manage all the flows that are in progress."""
 
     def __init__(
@@ -343,7 +339,7 @@
         self, flow_id: str, user_input: dict | None = None
     ) -> _FlowResultT:
         """Continue a data entry flow."""
-        result: FlowResult | None = None
+        result: _FlowResultT | None = None
         while not result or result["type"] == FlowResultType.SHOW_PROGRESS_DONE:
             result = await self._async_configure(flow_id, user_input)
             flow = self._progress.get(flow_id)
@@ -353,7 +349,7 @@
 
     async def _async_configure(
         self, flow_id: str, user_input: dict | None = None
-    ) -> FlowResult:
+    ) -> _FlowResultT:
         """Continue a data entry flow."""
         if (flow := self._progress.get(flow_id)) is None:
             raise UnknownFlow
@@ -519,7 +515,8 @@
 
         if (
             result["type"] == FlowResultType.SHOW_PROGRESS
-            and (progress_task := result.pop("progress_task", None))
+            # Mypy does not agree with using pop on _FlowResultT
+            and (progress_task := result.pop("progress_task", None))  # type: ignore[arg-type]
             and progress_task != flow.async_get_progress_task()
         ):
             # The flow's progress task was changed, register a callback on it
@@ -530,8 +527,9 @@
             def schedule_configure(_: asyncio.Task) -> None:
                 self.hass.async_create_task(call_configure())
 
-            progress_task.add_done_callback(schedule_configure)
-            flow.async_set_progress_task(progress_task)
+            # The mypy ignores are a consequence of mypy not accepting the pop above
+            progress_task.add_done_callback(schedule_configure)  # type: ignore[attr-defined]
+            flow.async_set_progress_task(progress_task)  # type: ignore[arg-type]
 
         elif result["type"] != FlowResultType.SHOW_PROGRESS:
             flow.async_cancel_progress_task()
@@ -678,18 +676,12 @@
         description_placeholders: Mapping[str, str | None] | None = None,
         last_step: bool | None = None,
         preview: str | None = None,
-<<<<<<< HEAD
-    ) -> _FlowResultT:
-        """Return the definition of a form to gather user input."""
-        return self._flow_result(
-=======
-    ) -> FlowResult:
+    ) -> _FlowResultT:
         """Return the definition of a form to gather user input.
 
         The step_id parameter is deprecated and will be removed in a future release.
         """
-        flow_result = FlowResult(
->>>>>>> 6ccf7dea
+        flow_result = self._flow_result(
             type=FlowResultType.FORM,
             flow_id=self.flow_id,
             handler=self.handler,
@@ -749,18 +741,12 @@
         step_id: str | None = None,
         url: str,
         description_placeholders: Mapping[str, str] | None = None,
-<<<<<<< HEAD
-    ) -> _FlowResultT:
-        """Return the definition of an external step for the user to take."""
-        return self._flow_result(
-=======
-    ) -> FlowResult:
+    ) -> _FlowResultT:
         """Return the definition of an external step for the user to take.
 
         The step_id parameter is deprecated and will be removed in a future release.
         """
-        flow_result = FlowResult(
->>>>>>> 6ccf7dea
+        flow_result = self._flow_result(
             type=FlowResultType.EXTERNAL_STEP,
             flow_id=self.flow_id,
             handler=self.handler,
@@ -788,13 +774,8 @@
         step_id: str | None = None,
         progress_action: str,
         description_placeholders: Mapping[str, str] | None = None,
-<<<<<<< HEAD
-    ) -> _FlowResultT:
-        """Show a progress message to the user, without user input allowed."""
-        return self._flow_result(
-=======
         progress_task: asyncio.Task[Any] | None = None,
-    ) -> FlowResult:
+    ) -> _FlowResultT:
         """Show a progress message to the user, without user input allowed.
 
         The step_id parameter is deprecated and will be removed in a future release.
@@ -817,8 +798,7 @@
         if progress_task is None:
             self.deprecated_show_progress = True
 
-        flow_result = FlowResult(
->>>>>>> 6ccf7dea
+        flow_result = self._flow_result(
             type=FlowResultType.SHOW_PROGRESS,
             flow_id=self.flow_id,
             handler=self.handler,
@@ -853,11 +833,7 @@
         Options dict maps step_id => i18n label
         The step_id parameter is deprecated and will be removed in a future release.
         """
-<<<<<<< HEAD
-        return self._flow_result(
-=======
-        flow_result = FlowResult(
->>>>>>> 6ccf7dea
+        flow_result = self._flow_result(
             type=FlowResultType.MENU,
             flow_id=self.flow_id,
             handler=self.handler,
