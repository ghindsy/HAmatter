"""Automatically generated file.

To update, run python3 -m script.hassfest
"""

APPLICATION_CREDENTIALS = [
    "electric_kiwi",
    "fitbit",
    "geocaching",
    "google",
    "google_assistant_sdk",
    "google_mail",
    "google_sheets",
    "google_tasks",
    "home_connect",
<<<<<<< HEAD
    "iotty",
=======
    "husqvarna_automower",
>>>>>>> 34b1f848
    "lametric",
    "lyric",
    "microbees",
    "myuplink",
    "neato",
    "nest",
    "netatmo",
    "senz",
    "spotify",
    "twitch",
    "withings",
    "xbox",
    "yolink",
    "youtube",
]<|MERGE_RESOLUTION|>--- conflicted
+++ resolved
@@ -13,11 +13,8 @@
     "google_sheets",
     "google_tasks",
     "home_connect",
-<<<<<<< HEAD
     "iotty",
-=======
     "husqvarna_automower",
->>>>>>> 34b1f848
     "lametric",
     "lyric",
     "microbees",
