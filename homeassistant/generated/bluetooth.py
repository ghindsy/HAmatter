--- conflicted
+++ resolved
@@ -37,11 +37,7 @@
     {
         "domain": "govee_ble",
         "manufacturer_id": 10032,
-<<<<<<< HEAD
-        "service_uuid": "00008151-0000-1000-8000-00805f9b34fb"
-=======
         "service_uuid": "00008251-0000-1000-8000-00805f9b34fb"
->>>>>>> 282b4d4b
     },
     {
         "domain": "homekit_controller",
