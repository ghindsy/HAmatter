--- conflicted
+++ resolved
@@ -149,7 +149,11 @@
         "connectable": False,
     },
     {
-<<<<<<< HEAD
+        "domain": "kegtron",
+        "connectable": False,
+        "manufacturer_id": 65535,
+    },
+    {
         "domain": "keymitt_ble",
         "service_uuid": "00001831-0000-1000-8000-00805f9b34fb",
     },
@@ -160,11 +164,6 @@
     {
         "domain": "keymitt_ble",
         "local_name": "mib*",
-=======
-        "domain": "kegtron",
-        "connectable": False,
-        "manufacturer_id": 65535,
->>>>>>> 6a2544fc
     },
     {
         "domain": "led_ble",
