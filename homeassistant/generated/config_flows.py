--- conflicted
+++ resolved
@@ -39,11 +39,8 @@
         "ambient_station",
         "android_ip_webcam",
         "androidtv",
-<<<<<<< HEAD
+        "androidtv_remote",
         "anova",
-=======
-        "androidtv_remote",
->>>>>>> 7eccef87
         "anthemav",
         "apcupsd",
         "apple_tv",
