"""Automatically generated by hassfest.

To update, run python3 -m script.hassfest
"""

# fmt: off

FLOWS = [
    "abode",
    "accuweather",
    "acmeda",
    "adguard",
    "advantage_air",
    "aemet",
    "agent_dvr",
    "airly",
    "airnow",
    "airvisual",
    "alarmdecoder",
    "almond",
    "ambiclimate",
    "ambient_station",
    "apple_tv",
    "arcam_fmj",
    "asuswrt",
    "atag",
    "august",
    "aurora",
    "awair",
    "axis",
    "azure_devops",
    "blebox",
    "blink",
    "bmw_connected_drive",
    "bond",
    "bosch_shc",
    "braviatv",
    "broadlink",
    "brother",
    "bsblan",
    "buienradar",
    "canary",
    "cast",
    "cert_expiry",
    "climacell",
    "cloudflare",
    "control4",
    "coolmaster",
    "coronavirus",
    "daikin",
    "deconz",
    "denonavr",
    "devolo_home_control",
    "dexcom",
    "dialogflow",
    "directv",
    "doorbird",
    "dunehd",
    "dynalite",
    "eafm",
    "ecobee",
    "econet",
    "elgato",
    "elkm1",
    "emonitor",
    "emulated_roku",
    "enocean",
    "enphase_envoy",
    "epson",
    "esphome",
    "ezviz",
    "faa_delays",
    "fireservicerota",
    "flick_electric",
    "flo",
    "flume",
    "flunearyou",
    "forked_daapd",
    "foscam",
    "freebox",
    "fritz",
    "fritzbox",
    "fritzbox_callmonitor",
    "garages_amsterdam",
    "garmin_connect",
    "gdacs",
    "geofency",
    "geonetnz_quakes",
    "geonetnz_volcano",
    "gios",
    "glances",
    "goalzero",
    "gogogate2",
    "google_travel_time",
    "gpslogger",
    "gree",
    "growatt_server",
    "guardian",
    "habitica",
    "hangouts",
    "harmony",
    "heos",
    "hisense_aehw4a1",
    "hive",
    "hlk_sw16",
    "home_connect",
    "home_plus_control",
    "homekit",
    "homekit_controller",
    "homematicip_cloud",
    "huawei_lte",
    "hue",
    "huisbaasje",
    "hunterdouglas_powerview",
    "hvv_departures",
    "hyperion",
    "ialarm",
    "iaqualink",
    "icloud",
    "ifttt",
    "insteon",
    "ios",
    "ipma",
    "ipp",
    "iqvia",
    "islamic_prayer_times",
    "isy994",
    "izone",
    "juicenet",
    "keenetic_ndms2",
    "kmtronic",
    "kodi",
    "konnected",
    "kostal_plenticore",
    "kraken",
    "kulersky",
    "life360",
    "lifx",
    "litejet",
    "litterrobot",
    "local_ip",
    "locative",
    "logi_circle",
    "luftdaten",
    "lutron_caseta",
    "lyric",
    "mailgun",
    "mazda",
    "melcloud",
    "met",
    "met_eireann",
    "meteo_france",
    "metoffice",
    "mikrotik",
    "mill",
    "minecraft_server",
    "mobile_app",
    "monoprice",
    "motion_blinds",
    "motioneye",
    "mqtt",
    "mullvad",
    "mutesync",
    "myq",
    "mysensors",
    "nam",
    "neato",
    "nest",
    "netatmo",
    "nexia",
    "nightscout",
    "notion",
    "nuheat",
    "nuki",
    "nut",
    "nws",
    "nzbget",
    "omnilogic",
    "ondilo_ico",
    "onewire",
    "onvif",
    "opentherm_gw",
    "openuv",
    "openweathermap",
    "ovo_energy",
    "owntracks",
    "ozw",
    "panasonic_viera",
    "philips_js",
    "pi_hole",
    "picnic",
    "plaato",
    "plex",
    "plugwise",
    "plum_lightpad",
    "point",
    "poolsense",
    "powerwall",
    "profiler",
    "progettihwsw",
    "ps4",
    "pvpc_hourly_pricing",
    "rachio",
    "rainmachine",
    "recollect_waste",
    "rfxtrx",
    "ring",
    "risco",
    "rituals_perfume_genie",
    "roku",
    "roomba",
    "roon",
    "rpi_power",
    "ruckus_unleashed",
    "samsungtv",
    "screenlogic",
    "sense",
    "sentry",
    "sharkiq",
    "shelly",
    "shopping_list",
    "simplisafe",
    "sma",
    "smappee",
    "smart_meter_texas",
    "smarthab",
    "smartthings",
    "smarttub",
    "smhi",
    "sms",
    "solaredge",
    "solarlog",
    "soma",
    "somfy",
    "somfy_mylink",
    "sonarr",
    "songpal",
    "sonos",
    "speedtestdotnet",
    "spider",
    "spotify",
    "squeezebox",
    "srp_energy",
    "starline",
    "subaru",
    "syncthing",
    "syncthru",
    "synology_dsm",
    "system_bridge",
    "tado",
    "tasmota",
    "tellduslive",
    "tesla",
    "tibber",
    "tile",
    "toon",
    "totalconnect",
    "tplink",
    "traccar",
    "tradfri",
    "transmission",
    "tuya",
    "twentemilieu",
    "twilio",
    "twinkly",
    "unifi",
    "upb",
    "upcloud",
    "upnp",
    "velbus",
    "vera",
    "verisure",
    "vesync",
    "vilfo",
    "vizio",
    "volumio",
<<<<<<< HEAD
    "wallbox",
=======
    "waze_travel_time",
>>>>>>> 1d174a1f
    "wemo",
    "wiffi",
    "wilight",
    "withings",
    "wled",
    "wolflink",
    "xbox",
    "xiaomi_aqara",
    "xiaomi_miio",
    "yeelight",
    "zerproc",
    "zha",
    "zwave",
    "zwave_js"
]<|MERGE_RESOLUTION|>--- conflicted
+++ resolved
@@ -274,11 +274,8 @@
     "vilfo",
     "vizio",
     "volumio",
-<<<<<<< HEAD
     "wallbox",
-=======
     "waze_travel_time",
->>>>>>> 1d174a1f
     "wemo",
     "wiffi",
     "wilight",
