--- conflicted
+++ resolved
@@ -26,10 +26,6 @@
     "avri",
     "awair",
     "axis",
-<<<<<<< HEAD
-    "azure_devops",
-=======
->>>>>>> 3dbf0bf4
     "becker",
     "blebox",
     "blink",
