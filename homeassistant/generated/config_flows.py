--- conflicted
+++ resolved
@@ -230,11 +230,8 @@
     "squeezebox",
     "srp_energy",
     "starline",
-<<<<<<< HEAD
+    "subaru",
     "syncthing",
-=======
-    "subaru",
->>>>>>> 2e325897
     "syncthru",
     "synology_dsm",
     "tado",
