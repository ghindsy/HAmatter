--- conflicted
+++ resolved
@@ -517,12 +517,9 @@
         "tedee",
         "tellduslive",
         "tesla_wall_connector",
-<<<<<<< HEAD
-        "tfl",
-=======
         "teslemetry",
         "tessie",
->>>>>>> eb85f469
+        "tfl",
         "thermobeacon",
         "thermopro",
         "thread",
