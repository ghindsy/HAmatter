"""Automatically generated by hassfest.

To update, run python3 -m script.hassfest
"""

# fmt: off

FLOWS = [
    "abode",
    "accuweather",
    "acmeda",
    "adguard",
    "advantage_air",
    "agent_dvr",
    "airly",
    "airvisual",
    "ais_dom_device",
    "ais_drives_service",
    "ais_google_home",
    "ais_host",
    "ais_nbp",
    "ais_spotify_service",
    "ais_supla",
    "ais_tauron",
    "ais_wear_os",
    "ais_wifi_service",
    "alarmdecoder",
    "almond",
    "ambiclimate",
    "ambient_station",
    "apple_tv",
    "arcam_fmj",
    "atag",
    "august",
    "aurora",
    "avri",
    "awair",
    "axis",
    "azure_devops",
    "blebox",
    "blink",
    "bond",
    "braviatv",
    "broadlink",
    "brother",
    "bsblan",
    "canary",
    "cast",
    "cert_expiry",
    "cloudflare",
    "control4",
    "coolmaster",
    "coronavirus",
    "daikin",
    "deconz",
    "denonavr",
    "devolo_home_control",
    "dexcom",
    "dialogflow",
    "directv",
    "doorbird",
    "dunehd",
    "dynalite",
    "eafm",
    "ecobee",
    "elgato",
    "elkm1",
    "emulated_roku",
    "enocean",
    "epson",
    "esphome",
<<<<<<< HEAD
    "extalife",
    "fibaro",
=======
    "fireservicerota",
>>>>>>> c7ec7e7c
    "flick_electric",
    "flo",
    "flume",
    "flunearyou",
    "forked_daapd",
    "freebox",
    "fritzbox",
    "garmin_connect",
    "gdacs",
    "geofency",
    "geonetnz_quakes",
    "geonetnz_volcano",
    "gios",
    "glances",
    "goalzero",
    "gogogate2",
    "google",
    "gpslogger",
    "gree",
    "griddy",
    "guardian",
    "hangouts",
    "harmony",
    "heos",
    "hisense_aehw4a1",
    "hlk_sw16",
    "home_connect",
    "homekit",
    "homekit_controller",
    "homematicip_cloud",
    "huawei_lte",
    "hue",
    "hunterdouglas_powerview",
    "hvv_departures",
    "hyperion",
    "iaqualink",
    "icloud",
    "ifttt",
    "insteon",
    "ios",
    "ipma",
    "ipp",
    "iqvia",
    "islamic_prayer_times",
    "isy994",
    "izone",
    "juicenet",
    "kodi",
    "konnected",
    "kulersky",
    "life360",
    "lifx",
    "local_ip",
    "locative",
    "logi_circle",
    "luftdaten",
    "mailgun",
    "melcloud",
    "met",
    "meteo_france",
    "metoffice",
    "mikrotik",
    "mill",
    "minecraft_server",
    "mobile_app",
    "monoprice",
    "motion_blinds",
    "mqtt",
    "myq",
    "neato",
    "nest",
    "netatmo",
    "nexia",
    "nightscout",
    "notion",
    "nuheat",
    "nut",
    "nws",
    "nzbget",
    "omnilogic",
    "onewire",
    "onvif",
    "opentherm_gw",
    "openuv",
    "openweathermap",
    "ovo_energy",
    "owntracks",
    "ozw",
    "panasonic_viera",
    "pi_hole",
    "plaato",
    "plex",
    "plugwise",
    "plum_lightpad",
    "point",
    "poolsense",
    "powerwall",
    "profiler",
    "progettihwsw",
    "ps4",
    "pvpc_hourly_pricing",
    "rachio",
    "rainmachine",
    "recollect_waste",
    "rfxtrx",
    "ring",
    "risco",
    "roku",
    "roomba",
    "roon",
    "rpi_power",
    "ruckus_unleashed",
    "samsungtv",
    "sense",
    "sentry",
    "sharkiq",
    "shelly",
    "shopping_list",
    "simplisafe",
    "smappee",
    "smart_meter_texas",
    "smarthab",
    "smartthings",
    "smhi",
    "sms",
    "solaredge",
    "solarlog",
    "soma",
    "somfy",
    "sonarr",
    "songpal",
    "sonos",
    "speedtestdotnet",
    "spider",
    "spotify",
    "squeezebox",
    "srp_energy",
    "starline",
    "syncthru",
    "synology_dsm",
    "tado",
    "tasmota",
    "tellduslive",
    "tesla",
    "tibber",
    "tile",
    "toon",
    "totalconnect",
    "tplink",
    "traccar",
    "tradfri",
    "transmission",
    "tuya",
    "twentemilieu",
    "twilio",
    "twinkly",
    "unifi",
    "upb",
    "upcloud",
    "upnp",
    "velbus",
    "vera",
    "vesync",
    "vilfo",
    "vizio",
    "volumio",
    "wemo",
    "wiffi",
    "wilight",
    "withings",
    "wled",
    "wolflink",
    "xbox",
    "xiaomi_aqara",
    "xiaomi_miio",
    "yeelight",
    "zerproc",
    "zha",
    "zwave"
]<|MERGE_RESOLUTION|>--- conflicted
+++ resolved
@@ -69,12 +69,9 @@
     "enocean",
     "epson",
     "esphome",
-<<<<<<< HEAD
     "extalife",
     "fibaro",
-=======
     "fireservicerota",
->>>>>>> c7ec7e7c
     "flick_electric",
     "flo",
     "flume",
