--- conflicted
+++ resolved
@@ -198,21 +198,15 @@
       "iot_class": "cloud_push"
     },
     "amcrest": {
-<<<<<<< HEAD
-      "config_flow": true,
-      "iot_class": "local_polling",
-      "name": "Amcrest"
-=======
       "name": "Amcrest",
       "integration_type": "hub",
-      "config_flow": false,
+      "config_flow": true,
       "iot_class": "local_polling"
     },
     "amp_motorization": {
       "name": "AMP Motorization",
       "integration_type": "virtual",
       "supported_by": "motion_blinds"
->>>>>>> a7610909
     },
     "ampio": {
       "name": "Ampio Smart Smog System",
