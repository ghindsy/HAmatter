{
  "integration": {
    "3_day_blinds": {
      "name": "3 Day Blinds",
      "integration_type": "virtual",
      "supported_by": "motion_blinds"
    },
    "abode": {
      "name": "Abode",
      "integration_type": "hub",
      "config_flow": true,
      "iot_class": "cloud_push"
    },
    "accuweather": {
      "name": "AccuWeather",
      "integration_type": "service",
      "config_flow": true,
      "iot_class": "cloud_polling"
    },
    "acer_projector": {
      "name": "Acer Projector",
      "integration_type": "hub",
      "config_flow": false,
      "iot_class": "local_polling"
    },
    "acmeda": {
      "name": "Rollease Acmeda Automate",
      "integration_type": "hub",
      "config_flow": true,
      "iot_class": "local_push"
    },
    "actiontec": {
      "name": "Actiontec",
      "integration_type": "hub",
      "config_flow": false,
      "iot_class": "local_polling"
    },
    "adax": {
      "name": "Adax",
      "integration_type": "hub",
      "config_flow": true,
      "iot_class": "local_polling"
    },
    "adguard": {
      "name": "AdGuard Home",
      "integration_type": "service",
      "config_flow": true,
      "iot_class": "local_polling"
    },
    "ads": {
      "name": "ADS",
      "integration_type": "hub",
      "config_flow": false,
      "iot_class": "local_push"
    },
    "advantage_air": {
      "name": "Advantage Air",
      "integration_type": "hub",
      "config_flow": true,
      "iot_class": "local_polling"
    },
    "aemet": {
      "name": "AEMET OpenData",
      "integration_type": "hub",
      "config_flow": true,
      "iot_class": "cloud_polling"
    },
    "aftership": {
      "name": "AfterShip",
      "integration_type": "hub",
      "config_flow": false,
      "iot_class": "cloud_polling"
    },
    "agent_dvr": {
      "name": "Agent DVR",
      "integration_type": "hub",
      "config_flow": true,
      "iot_class": "local_polling"
    },
    "airly": {
      "name": "Airly",
      "integration_type": "service",
      "config_flow": true,
      "iot_class": "cloud_polling"
    },
    "airnow": {
      "name": "AirNow",
      "integration_type": "hub",
      "config_flow": true,
      "iot_class": "cloud_polling"
    },
    "airq": {
      "name": "air-Q",
      "integration_type": "hub",
      "config_flow": true,
      "iot_class": "local_polling"
    },
    "airthings": {
      "name": "Airthings",
      "integrations": {
        "airthings": {
          "integration_type": "hub",
          "config_flow": true,
          "iot_class": "cloud_polling",
          "name": "Airthings"
        },
        "airthings_ble": {
          "integration_type": "hub",
          "config_flow": true,
          "iot_class": "local_polling",
          "name": "Airthings BLE"
        }
      }
    },
    "airtouch4": {
      "name": "AirTouch 4",
      "integration_type": "hub",
      "config_flow": true,
      "iot_class": "local_polling"
    },
    "airvisual": {
      "name": "AirVisual",
      "integrations": {
        "airvisual": {
          "integration_type": "service",
          "config_flow": true,
          "iot_class": "cloud_polling",
          "name": "AirVisual Cloud"
        },
        "airvisual_pro": {
          "integration_type": "device",
          "config_flow": true,
          "iot_class": "local_polling",
          "name": "AirVisual Pro"
        }
      }
    },
    "airzone": {
      "name": "Airzone",
      "integrations": {
        "airzone": {
          "integration_type": "hub",
          "config_flow": true,
          "iot_class": "local_polling",
          "name": "Airzone"
        },
        "airzone_cloud": {
          "integration_type": "hub",
          "config_flow": true,
          "iot_class": "cloud_polling",
          "name": "Airzone Cloud"
        }
      }
    },
    "aladdin_connect": {
      "name": "Aladdin Connect",
      "integration_type": "hub",
      "config_flow": true,
      "iot_class": "cloud_polling"
    },
    "alarmdecoder": {
      "name": "AlarmDecoder",
      "integration_type": "hub",
      "config_flow": true,
      "iot_class": "local_push"
    },
    "alert": {
      "integration_type": "hub",
      "config_flow": false,
      "iot_class": "local_push"
    },
    "alpha_vantage": {
      "name": "Alpha Vantage",
      "integration_type": "hub",
      "config_flow": false,
      "iot_class": "cloud_polling"
    },
    "amazon": {
      "name": "Amazon",
      "integrations": {
        "alexa": {
          "integration_type": "hub",
          "config_flow": false,
          "iot_class": "cloud_push",
          "name": "Amazon Alexa"
        },
        "amazon_polly": {
          "integration_type": "hub",
          "config_flow": false,
          "iot_class": "cloud_push",
          "name": "Amazon Polly"
        },
        "aws": {
          "integration_type": "hub",
          "config_flow": false,
          "iot_class": "cloud_push",
          "name": "Amazon Web Services (AWS)"
        },
        "fire_tv": {
          "integration_type": "virtual",
          "config_flow": false,
          "supported_by": "androidtv",
          "name": "Amazon Fire TV"
        },
        "route53": {
          "integration_type": "hub",
          "config_flow": false,
          "iot_class": "cloud_push",
          "name": "AWS Route53"
        }
      }
    },
    "amberelectric": {
      "name": "Amber Electric",
      "integration_type": "hub",
      "config_flow": true,
      "iot_class": "cloud_polling"
    },
    "ambiclimate": {
      "name": "Ambiclimate",
      "integration_type": "hub",
      "config_flow": true,
      "iot_class": "cloud_polling"
    },
    "ambient_station": {
      "name": "Ambient Weather Station",
      "integration_type": "hub",
      "config_flow": true,
      "iot_class": "cloud_push"
    },
    "amcrest": {
      "name": "Amcrest",
      "integration_type": "hub",
      "config_flow": false,
      "iot_class": "local_polling"
    },
    "amp_motorization": {
      "name": "AMP Motorization",
      "integration_type": "virtual",
      "supported_by": "motion_blinds"
    },
    "ampio": {
      "name": "Ampio Smart Smog System",
      "integration_type": "hub",
      "config_flow": false,
      "iot_class": "cloud_polling"
    },
    "android_ip_webcam": {
      "name": "Android IP Webcam",
      "integration_type": "hub",
      "config_flow": true,
      "iot_class": "local_polling"
    },
    "androidtv": {
      "name": "Android Debug Bridge",
      "integration_type": "device",
      "config_flow": true,
      "iot_class": "local_polling"
    },
    "androidtv_remote": {
      "name": "Android TV Remote",
      "integration_type": "device",
      "config_flow": true,
      "iot_class": "local_push"
    },
    "anel_pwrctrl": {
      "name": "Anel NET-PwrCtrl",
      "integration_type": "hub",
      "config_flow": false,
      "iot_class": "local_polling"
    },
    "anova": {
      "name": "Anova",
      "integration_type": "hub",
      "config_flow": true,
      "iot_class": "cloud_polling"
    },
    "anthemav": {
      "name": "Anthem A/V Receivers",
      "integration_type": "hub",
      "config_flow": true,
      "iot_class": "local_push"
    },
    "anwb_energie": {
      "name": "ANWB Energie",
      "integration_type": "virtual",
      "supported_by": "energyzero"
    },
    "apache_kafka": {
      "name": "Apache Kafka",
      "integration_type": "hub",
      "config_flow": false,
      "iot_class": "local_push"
    },
    "apcupsd": {
      "name": "APC UPS Daemon",
      "integration_type": "hub",
      "config_flow": true,
      "iot_class": "local_polling"
    },
    "apple": {
      "name": "Apple",
      "integrations": {
        "apple_tv": {
          "integration_type": "hub",
          "config_flow": true,
          "iot_class": "local_push",
          "name": "Apple TV"
        },
        "homekit_controller": {
          "integration_type": "hub",
          "config_flow": true,
          "iot_class": "local_push"
        },
        "homekit": {
          "integration_type": "hub",
          "config_flow": true,
          "iot_class": "local_push",
          "name": "HomeKit Bridge"
        },
        "ibeacon": {
          "integration_type": "hub",
          "config_flow": true,
          "iot_class": "local_push",
          "name": "iBeacon Tracker"
        },
        "icloud": {
          "integration_type": "hub",
          "config_flow": true,
          "iot_class": "cloud_polling",
          "name": "Apple iCloud"
        },
        "itunes": {
          "integration_type": "hub",
          "config_flow": false,
          "iot_class": "local_polling",
          "name": "Apple iTunes"
        }
      }
    },
    "apprise": {
      "name": "Apprise",
      "integration_type": "hub",
      "config_flow": false,
      "iot_class": "cloud_push"
    },
    "aprs": {
      "name": "APRS",
      "integration_type": "hub",
      "config_flow": false,
      "iot_class": "cloud_push"
    },
    "aqualogic": {
      "name": "AquaLogic",
      "integration_type": "hub",
      "config_flow": false,
      "iot_class": "local_push"
    },
    "aquostv": {
      "name": "Sharp Aquos TV",
      "integration_type": "hub",
      "config_flow": false,
      "iot_class": "local_polling"
    },
    "aranet": {
      "name": "Aranet",
      "integration_type": "device",
      "config_flow": true,
      "iot_class": "local_push"
    },
    "arcam_fmj": {
      "name": "Arcam FMJ Receivers",
      "integration_type": "hub",
      "config_flow": true,
      "iot_class": "local_polling"
    },
    "arest": {
      "name": "aREST",
      "integration_type": "hub",
      "config_flow": false,
      "iot_class": "local_polling"
    },
    "arris_tg2492lg": {
      "name": "Arris TG2492LG",
      "integration_type": "hub",
      "config_flow": false,
      "iot_class": "local_polling"
    },
    "aruba": {
      "name": "Aruba",
      "integrations": {
        "aruba": {
          "integration_type": "hub",
          "config_flow": false,
          "iot_class": "local_polling",
          "name": "Aruba"
        },
        "cppm_tracker": {
          "integration_type": "hub",
          "config_flow": false,
          "iot_class": "local_polling",
          "name": "Aruba ClearPass"
        }
      }
    },
    "arwn": {
      "name": "Ambient Radio Weather Network",
      "integration_type": "hub",
      "config_flow": false,
      "iot_class": "local_polling"
    },
    "aseko_pool_live": {
      "name": "Aseko Pool Live",
      "integration_type": "hub",
      "config_flow": true,
      "iot_class": "cloud_polling"
    },
    "assist_pipeline": {
      "name": "Assist pipeline",
      "integration_type": "hub",
      "config_flow": false,
      "iot_class": "local_push"
    },
    "asterisk": {
      "name": "Asterisk",
      "integrations": {
        "asterisk_cdr": {
          "integration_type": "hub",
          "config_flow": false,
          "iot_class": "local_polling",
          "name": "Asterisk Call Detail Records"
        },
        "asterisk_mbox": {
          "integration_type": "hub",
          "config_flow": false,
          "iot_class": "local_push",
          "name": "Asterisk Voicemail"
        }
      }
    },
    "asuswrt": {
      "name": "ASUSWRT",
      "integration_type": "hub",
      "config_flow": true,
      "iot_class": "local_polling"
    },
    "atag": {
      "name": "Atag",
      "integration_type": "hub",
      "config_flow": true,
      "iot_class": "local_polling"
    },
    "aten_pe": {
      "name": "ATEN Rack PDU",
      "integration_type": "hub",
      "config_flow": false,
      "iot_class": "local_polling"
    },
    "atlanticcityelectric": {
      "name": "Atlantic City Electric",
      "integration_type": "virtual",
      "supported_by": "opower"
    },
    "atome": {
      "name": "Atome Linky",
      "integration_type": "hub",
      "config_flow": false,
      "iot_class": "cloud_polling"
    },
    "august": {
      "name": "August Home",
      "integrations": {
        "august": {
          "integration_type": "hub",
          "config_flow": true,
          "iot_class": "cloud_push",
          "name": "August"
        },
        "yalexs_ble": {
          "integration_type": "hub",
          "config_flow": true,
          "iot_class": "local_push",
          "name": "Yale Access Bluetooth"
        }
      }
    },
    "august_ble": {
      "name": "August Bluetooth",
      "integration_type": "virtual",
      "supported_by": "yalexs_ble"
    },
    "aurora": {
      "integration_type": "hub",
      "config_flow": true,
      "iot_class": "cloud_polling"
    },
    "aurora_abb_powerone": {
      "name": "Aurora ABB PowerOne Solar PV",
      "integration_type": "hub",
      "config_flow": true,
      "iot_class": "local_polling"
    },
    "aussie_broadband": {
      "name": "Aussie Broadband",
      "integration_type": "hub",
      "config_flow": true,
      "iot_class": "cloud_polling"
    },
    "avion": {
      "name": "Avi-on",
      "integration_type": "hub",
      "config_flow": false,
      "iot_class": "assumed_state"
    },
    "awair": {
      "name": "Awair",
      "integration_type": "hub",
      "config_flow": true,
      "iot_class": "local_polling"
    },
    "axis": {
      "name": "Axis",
      "integration_type": "device",
      "config_flow": true,
      "iot_class": "local_push"
    },
    "baf": {
      "name": "Big Ass Fans",
      "integration_type": "hub",
      "config_flow": true,
      "iot_class": "local_push"
    },
    "baidu": {
      "name": "Baidu",
      "integration_type": "hub",
      "config_flow": false,
      "iot_class": "cloud_push"
    },
    "balboa": {
      "name": "Balboa Spa Client",
      "integration_type": "hub",
      "config_flow": true,
      "iot_class": "local_push"
    },
    "bayesian": {
      "name": "Bayesian",
      "integration_type": "hub",
      "config_flow": false,
      "iot_class": "local_polling"
    },
    "bbox": {
      "name": "Bbox",
      "integration_type": "hub",
      "config_flow": false,
      "iot_class": "local_polling"
    },
    "beewi_smartclim": {
      "name": "BeeWi SmartClim BLE sensor",
      "integration_type": "hub",
      "config_flow": false,
      "iot_class": "local_polling"
    },
    "bge": {
      "name": "Baltimore Gas and Electric (BGE)",
      "integration_type": "virtual",
      "supported_by": "opower"
    },
    "bitcoin": {
      "name": "Bitcoin",
      "integration_type": "hub",
      "config_flow": false,
      "iot_class": "cloud_polling"
    },
    "bizkaibus": {
      "name": "Bizkaibus",
      "integration_type": "hub",
      "config_flow": false,
      "iot_class": "cloud_polling"
    },
    "blackbird": {
      "name": "Monoprice Blackbird Matrix Switch",
      "integration_type": "hub",
      "config_flow": false,
      "iot_class": "local_polling"
    },
    "blebox": {
      "name": "BleBox devices",
      "integration_type": "hub",
      "config_flow": true,
      "iot_class": "local_polling"
    },
    "blink": {
      "name": "Blink",
      "integration_type": "hub",
      "config_flow": true,
      "iot_class": "cloud_polling"
    },
    "blinksticklight": {
      "name": "BlinkStick",
      "integration_type": "hub",
      "config_flow": false,
      "iot_class": "local_polling"
    },
    "bliss_automation": {
      "name": "Bliss Automation",
      "integration_type": "virtual",
      "supported_by": "motion_blinds"
    },
    "bloc_blinds": {
      "name": "Bloc Blinds",
      "integration_type": "virtual",
      "supported_by": "motion_blinds"
    },
    "blockchain": {
      "name": "Blockchain.com",
      "integration_type": "hub",
      "config_flow": false,
      "iot_class": "cloud_polling"
    },
    "bloomsky": {
      "name": "BloomSky",
      "integration_type": "hub",
      "config_flow": false,
      "iot_class": "cloud_polling"
    },
    "bluemaestro": {
      "name": "BlueMaestro",
      "integration_type": "hub",
      "config_flow": true,
      "iot_class": "local_push"
    },
    "bluesound": {
      "name": "Bluesound",
      "integration_type": "hub",
      "config_flow": false,
      "iot_class": "local_polling"
    },
    "bluetooth": {
      "name": "Bluetooth",
      "integration_type": "hub",
      "config_flow": true,
      "iot_class": "local_push"
    },
    "bluetooth_le_tracker": {
      "name": "Bluetooth LE Tracker",
      "integration_type": "hub",
      "config_flow": false,
      "iot_class": "local_push"
    },
    "bluetooth_tracker": {
      "name": "Bluetooth Tracker",
      "integration_type": "hub",
      "config_flow": false,
      "iot_class": "local_polling"
    },
    "bmw_connected_drive": {
      "name": "BMW Connected Drive",
      "integration_type": "hub",
      "config_flow": true,
      "iot_class": "cloud_polling"
    },
    "bond": {
      "name": "Bond",
      "integration_type": "hub",
      "config_flow": true,
      "iot_class": "local_push"
    },
    "bosch_shc": {
      "name": "Bosch SHC",
      "integration_type": "hub",
      "config_flow": true,
      "iot_class": "local_push"
    },
    "brandt": {
      "name": "Brandt Smart Control",
      "integration_type": "virtual",
      "supported_by": "overkiz"
    },
    "brel_home": {
      "name": "Brel Home",
      "integration_type": "virtual",
      "supported_by": "motion_blinds"
    },
    "broadlink": {
      "name": "Broadlink",
      "integration_type": "hub",
      "config_flow": true,
      "iot_class": "local_polling"
    },
    "brother": {
      "name": "Brother Printer",
      "integration_type": "device",
      "config_flow": true,
      "iot_class": "local_polling"
    },
    "brottsplatskartan": {
      "name": "Brottsplatskartan",
      "integration_type": "hub",
      "config_flow": true,
      "iot_class": "cloud_polling"
    },
    "browser": {
      "name": "Browser",
      "integration_type": "hub",
      "config_flow": false,
      "iot_class": "local_push"
    },
    "brunt": {
      "name": "Brunt Blind Engine",
      "integration_type": "hub",
      "config_flow": true,
      "iot_class": "cloud_polling"
    },
    "bsblan": {
      "name": "BSB-Lan",
      "integration_type": "device",
      "config_flow": true,
      "iot_class": "local_polling"
    },
    "bswitch": {
      "name": "BSwitch",
      "integration_type": "virtual",
      "supported_by": "switchbee"
    },
    "bt_home_hub_5": {
      "name": "BT Home Hub 5",
      "integration_type": "hub",
      "config_flow": false,
      "iot_class": "local_polling"
    },
    "bt_smarthub": {
      "name": "BT Smart Hub",
      "integration_type": "hub",
      "config_flow": false,
      "iot_class": "local_polling"
    },
    "bthome": {
      "name": "BTHome",
      "integration_type": "hub",
      "config_flow": true,
      "iot_class": "local_push"
    },
    "bticino": {
      "name": "BTicino",
      "integration_type": "virtual",
      "supported_by": "netatmo"
    },
    "bubendorff": {
      "name": "Bubendorff",
      "integration_type": "virtual",
      "supported_by": "netatmo"
    },
    "buienradar": {
      "name": "Buienradar",
      "integration_type": "hub",
      "config_flow": true,
      "iot_class": "cloud_polling"
    },
    "caldav": {
      "name": "CalDAV",
      "integration_type": "hub",
      "config_flow": false,
      "iot_class": "cloud_polling"
    },
    "canary": {
      "name": "Canary",
      "integration_type": "hub",
      "config_flow": true,
      "iot_class": "cloud_polling"
    },
    "cert_expiry": {
      "integration_type": "hub",
      "config_flow": true,
      "iot_class": "cloud_polling"
    },
    "channels": {
      "name": "Channels",
      "integration_type": "hub",
      "config_flow": false,
      "iot_class": "local_polling"
    },
    "circuit": {
      "name": "Unify Circuit",
      "integration_type": "hub",
      "config_flow": false,
      "iot_class": "cloud_push"
    },
    "cisco": {
      "name": "Cisco",
      "integrations": {
        "cisco_ios": {
          "integration_type": "hub",
          "config_flow": false,
          "iot_class": "local_polling",
          "name": "Cisco IOS"
        },
        "cisco_mobility_express": {
          "integration_type": "hub",
          "config_flow": false,
          "iot_class": "local_polling",
          "name": "Cisco Mobility Express"
        },
        "cisco_webex_teams": {
          "integration_type": "hub",
          "config_flow": false,
          "iot_class": "cloud_push",
          "name": "Cisco Webex Teams"
        }
      }
    },
    "citybikes": {
      "name": "CityBikes",
      "integration_type": "hub",
      "config_flow": false,
      "iot_class": "cloud_polling"
    },
    "clementine": {
      "name": "Clementine Music Player",
      "integration_type": "hub",
      "config_flow": false,
      "iot_class": "local_polling"
    },
    "clickatell": {
      "name": "Clickatell",
      "integration_type": "hub",
      "config_flow": false,
      "iot_class": "cloud_push"
    },
    "clicksend": {
      "name": "ClickSend",
      "integrations": {
        "clicksend": {
          "integration_type": "hub",
          "config_flow": false,
          "iot_class": "cloud_push",
          "name": "ClickSend SMS"
        },
        "clicksend_tts": {
          "integration_type": "hub",
          "config_flow": false,
          "iot_class": "cloud_push",
          "name": "ClickSend TTS"
        }
      }
    },
    "cloudflare": {
      "name": "Cloudflare",
      "integration_type": "hub",
      "config_flow": true,
      "iot_class": "cloud_push"
    },
    "cmus": {
      "name": "cmus",
      "integration_type": "hub",
      "config_flow": false,
      "iot_class": "local_polling"
    },
    "co2signal": {
      "name": "Electricity Maps",
      "integration_type": "hub",
      "config_flow": true,
      "iot_class": "cloud_polling"
    },
    "coinbase": {
      "name": "Coinbase",
      "integration_type": "hub",
      "config_flow": true,
      "iot_class": "cloud_polling"
    },
    "color_extractor": {
      "name": "ColorExtractor",
      "integration_type": "hub",
      "config_flow": false
    },
    "comed": {
      "name": "Commonwealth Edison (ComEd)",
      "integration_type": "virtual",
      "supported_by": "opower"
    },
    "comed_hourly_pricing": {
      "name": "ComEd Hourly Pricing",
      "integration_type": "hub",
      "config_flow": false,
      "iot_class": "cloud_polling"
    },
    "comfoconnect": {
      "name": "Zehnder ComfoAir Q",
      "integration_type": "hub",
      "config_flow": false,
      "iot_class": "local_push"
    },
    "command_line": {
      "name": "Command Line",
      "integration_type": "hub",
      "config_flow": false,
      "iot_class": "local_polling"
    },
    "compensation": {
      "name": "Compensation",
      "integration_type": "hub",
      "config_flow": false,
      "iot_class": "calculated"
    },
    "concord232": {
      "name": "Concord232",
      "integration_type": "hub",
      "config_flow": false,
      "iot_class": "local_polling"
    },
    "control4": {
      "name": "Control4",
      "integration_type": "hub",
      "config_flow": true,
      "iot_class": "local_polling"
    },
    "coolmaster": {
      "name": "CoolMasterNet",
      "integration_type": "hub",
      "config_flow": true,
      "iot_class": "local_polling"
    },
    "cozytouch": {
      "name": "Atlantic Cozytouch",
      "integration_type": "virtual",
      "supported_by": "overkiz"
    },
    "cpuspeed": {
      "integration_type": "device",
      "config_flow": true,
      "iot_class": "local_push"
    },
    "crownstone": {
      "name": "Crownstone",
      "integration_type": "hub",
      "config_flow": true,
      "iot_class": "cloud_push"
    },
    "cups": {
      "name": "CUPS",
      "integration_type": "hub",
      "config_flow": false,
      "iot_class": "local_polling"
    },
    "currencylayer": {
      "name": "currencylayer",
      "integration_type": "hub",
      "config_flow": false,
      "iot_class": "cloud_polling"
    },
    "dacia": {
      "name": "Dacia",
      "integration_type": "virtual",
      "supported_by": "renault"
    },
    "daikin": {
      "name": "Daikin AC",
      "integration_type": "hub",
      "config_flow": true,
      "iot_class": "local_polling"
    },
    "danfoss_air": {
      "name": "Danfoss Air",
      "integration_type": "hub",
      "config_flow": false,
      "iot_class": "local_polling"
    },
    "datadog": {
      "name": "Datadog",
      "integration_type": "hub",
      "config_flow": false,
      "iot_class": "local_push"
    },
    "ddwrt": {
      "name": "DD-WRT",
      "integration_type": "hub",
      "config_flow": false,
      "iot_class": "local_polling"
    },
    "debugpy": {
      "name": "Remote Python Debugger",
      "integration_type": "service",
      "config_flow": false,
      "iot_class": "local_push"
    },
    "deconz": {
      "name": "deCONZ",
      "integration_type": "hub",
      "config_flow": true,
      "iot_class": "local_push"
    },
    "decora": {
      "name": "Leviton Decora",
      "integration_type": "hub",
      "config_flow": false,
      "iot_class": "local_polling"
    },
    "decora_wifi": {
      "name": "Leviton Decora Wi-Fi",
      "integration_type": "hub",
      "config_flow": false,
      "iot_class": "cloud_polling"
    },
    "delijn": {
      "name": "De Lijn",
      "integration_type": "hub",
      "config_flow": false,
      "iot_class": "cloud_polling"
    },
    "delmarva": {
      "name": "Delmarva Power",
      "integration_type": "virtual",
      "supported_by": "opower"
    },
    "deluge": {
      "name": "Deluge",
      "integration_type": "service",
      "config_flow": true,
      "iot_class": "local_polling"
    },
    "demo": {
      "integration_type": "hub",
      "config_flow": false,
      "iot_class": "calculated"
    },
    "denon": {
      "name": "Denon",
      "integrations": {
        "denon": {
          "integration_type": "hub",
          "config_flow": false,
          "iot_class": "local_polling",
          "name": "Denon Network Receivers"
        },
        "denonavr": {
          "integration_type": "hub",
          "config_flow": true,
          "iot_class": "local_push",
          "name": "Denon AVR Network Receivers"
        },
        "heos": {
          "integration_type": "hub",
          "config_flow": true,
          "iot_class": "local_push",
          "name": "Denon HEOS"
        }
      }
    },
    "device_sun_light_trigger": {
      "name": "Presence-based Lights",
      "integration_type": "hub",
      "config_flow": false,
      "iot_class": "calculated"
    },
    "devolo": {
      "name": "devolo",
      "integrations": {
        "devolo_home_control": {
          "integration_type": "hub",
          "config_flow": true,
          "iot_class": "local_push",
          "name": "devolo Home Control"
        },
        "devolo_home_network": {
          "integration_type": "device",
          "config_flow": true,
          "iot_class": "local_polling",
          "name": "devolo Home Network"
        }
      },
      "iot_standards": [
        "zwave"
      ]
    },
    "dexcom": {
      "name": "Dexcom",
      "integration_type": "hub",
      "config_flow": true,
      "iot_class": "cloud_polling"
    },
    "diaz": {
      "name": "Diaz",
      "integration_type": "virtual",
      "supported_by": "motion_blinds"
    },
    "digital_loggers": {
      "name": "Digital Loggers",
      "integration_type": "virtual",
      "supported_by": "wemo"
    },
    "digital_ocean": {
      "name": "Digital Ocean",
      "integration_type": "hub",
      "config_flow": false,
      "iot_class": "local_polling"
    },
    "directv": {
      "name": "DirecTV",
      "integration_type": "hub",
      "config_flow": true,
      "iot_class": "local_polling"
    },
    "discogs": {
      "name": "Discogs",
      "integration_type": "hub",
      "config_flow": false,
      "iot_class": "cloud_polling"
    },
    "discord": {
      "name": "Discord",
      "integration_type": "service",
      "config_flow": true,
      "iot_class": "cloud_push"
    },
    "discovergy": {
      "name": "Discovergy",
      "integration_type": "hub",
      "config_flow": true,
      "iot_class": "cloud_polling"
    },
    "dlib_face_detect": {
      "name": "Dlib Face Detect",
      "integration_type": "hub",
      "config_flow": false,
      "iot_class": "local_push"
    },
    "dlib_face_identify": {
      "name": "Dlib Face Identify",
      "integration_type": "hub",
      "config_flow": false,
      "iot_class": "local_push"
    },
    "dlink": {
      "name": "D-Link Wi-Fi Smart Plugs",
      "integration_type": "device",
      "config_flow": true,
      "iot_class": "local_polling"
    },
    "dlna": {
      "name": "DLNA",
      "integrations": {
        "dlna_dmr": {
          "integration_type": "hub",
          "config_flow": true,
          "iot_class": "local_push",
          "name": "DLNA Digital Media Renderer"
        },
        "dlna_dms": {
          "integration_type": "hub",
          "config_flow": true,
          "iot_class": "local_polling",
          "name": "DLNA Digital Media Server"
        }
      }
    },
    "dnsip": {
      "name": "DNS IP",
      "integration_type": "hub",
      "config_flow": true,
      "iot_class": "cloud_polling"
    },
    "dominos": {
      "name": "Dominos Pizza",
      "integration_type": "hub",
      "config_flow": false,
      "iot_class": "cloud_polling"
    },
    "doods": {
      "name": "DOODS - Dedicated Open Object Detection Service",
      "integration_type": "hub",
      "config_flow": false,
      "iot_class": "local_polling"
    },
    "doorbird": {
      "name": "DoorBird",
      "integration_type": "hub",
      "config_flow": true,
      "iot_class": "local_push"
    },
    "dooya": {
      "name": "Dooya",
      "integration_type": "virtual",
      "supported_by": "motion_blinds"
    },
    "dormakaba_dkey": {
      "name": "Dormakaba dKey",
      "integration_type": "device",
      "config_flow": true,
      "iot_class": "local_polling"
    },
    "dovado": {
      "name": "Dovado",
      "integration_type": "hub",
      "config_flow": false,
      "iot_class": "local_polling"
    },
    "downloader": {
      "name": "Downloader",
      "integration_type": "hub",
      "config_flow": false
    },
    "dremel_3d_printer": {
      "name": "Dremel 3D Printer",
      "integration_type": "device",
      "config_flow": true,
      "iot_class": "local_polling"
    },
    "dsmr": {
      "name": "DSMR Slimme Meter",
      "integration_type": "hub",
      "config_flow": true,
      "iot_class": "local_push"
    },
    "dsmr_reader": {
      "name": "DSMR Reader",
      "integration_type": "hub",
      "config_flow": true,
      "iot_class": "local_push"
    },
    "dte_energy_bridge": {
      "name": "DTE Energy Bridge",
      "integration_type": "hub",
      "config_flow": false,
      "iot_class": "local_polling"
    },
    "dublin_bus_transport": {
      "name": "Dublin Bus",
      "integration_type": "hub",
      "config_flow": false,
      "iot_class": "cloud_polling"
    },
    "duckdns": {
      "name": "Duck DNS",
      "integration_type": "hub",
      "config_flow": false,
      "iot_class": "cloud_polling"
    },
    "dunehd": {
      "name": "Dune HD",
      "integration_type": "hub",
      "config_flow": true,
      "iot_class": "local_polling"
    },
    "duotecno": {
      "name": "duotecno",
      "integration_type": "hub",
      "config_flow": true,
      "iot_class": "local_push"
    },
    "dwd_weather_warnings": {
      "name": "Deutscher Wetterdienst (DWD) Weather Warnings",
      "integration_type": "hub",
      "config_flow": true,
      "iot_class": "cloud_polling"
    },
    "dweet": {
      "name": "dweet.io",
      "integration_type": "hub",
      "config_flow": false,
      "iot_class": "cloud_polling"
    },
    "eafm": {
      "name": "Environment Agency Flood Gauges",
      "integration_type": "hub",
      "config_flow": true,
      "iot_class": "cloud_polling"
    },
    "easyenergy": {
      "name": "easyEnergy",
      "integration_type": "hub",
      "config_flow": true,
      "iot_class": "cloud_polling"
    },
    "ebox": {
      "name": "EBox",
      "integration_type": "hub",
      "config_flow": false,
      "iot_class": "cloud_polling"
    },
    "ebusd": {
      "name": "ebusd",
      "integration_type": "hub",
      "config_flow": false,
      "iot_class": "local_polling"
    },
    "ecoal_boiler": {
      "name": "eSterownik eCoal.pl Boiler",
      "integration_type": "hub",
      "config_flow": false,
      "iot_class": "local_polling"
    },
    "ecobee": {
      "name": "ecobee",
      "integration_type": "hub",
      "config_flow": true,
      "iot_class": "cloud_polling"
    },
    "econet": {
      "name": "Rheem EcoNet Products",
      "integration_type": "hub",
      "config_flow": true,
      "iot_class": "cloud_push"
    },
    "ecovacs": {
      "name": "Ecovacs",
      "integration_type": "hub",
      "config_flow": false,
      "iot_class": "cloud_push"
    },
    "ecowitt": {
      "name": "Ecowitt",
      "integration_type": "hub",
      "config_flow": true,
      "iot_class": "local_push"
    },
    "eddystone_temperature": {
      "name": "Eddystone",
      "integration_type": "hub",
      "config_flow": false,
      "iot_class": "local_polling"
    },
    "edimax": {
      "name": "Edimax",
      "integration_type": "hub",
      "config_flow": false,
      "iot_class": "local_polling"
    },
    "edl21": {
      "name": "EDL21",
      "integration_type": "hub",
      "config_flow": true,
      "iot_class": "local_push"
    },
    "efergy": {
      "name": "Efergy",
      "integration_type": "hub",
      "config_flow": true,
      "iot_class": "cloud_polling"
    },
    "egardia": {
      "name": "Egardia",
      "integration_type": "hub",
      "config_flow": false,
      "iot_class": "local_polling"
    },
    "eight_sleep": {
      "name": "Eight Sleep",
      "integration_type": "hub",
      "config_flow": true,
      "iot_class": "cloud_polling"
    },
    "electrasmart": {
      "name": "Electra Smart",
      "integration_type": "hub",
      "config_flow": true,
      "iot_class": "cloud_polling"
    },
    "electric_kiwi": {
      "name": "Electric Kiwi",
      "integration_type": "hub",
      "config_flow": true,
      "iot_class": "cloud_polling"
    },
    "elgato": {
      "name": "Elgato",
      "integrations": {
        "avea": {
          "integration_type": "hub",
          "config_flow": false,
          "iot_class": "local_polling",
          "name": "Elgato Avea"
        },
        "elgato": {
          "integration_type": "device",
          "config_flow": true,
          "iot_class": "local_polling",
          "name": "Elgato Light"
        }
      }
    },
    "eliqonline": {
      "name": "Eliqonline",
      "integration_type": "hub",
      "config_flow": false,
      "iot_class": "cloud_polling"
    },
    "elkm1": {
      "name": "Elk-M1 Control",
      "integration_type": "hub",
      "config_flow": true,
      "iot_class": "local_push"
    },
    "elmax": {
      "name": "Elmax",
      "integration_type": "hub",
      "config_flow": true,
      "iot_class": "cloud_polling"
    },
    "elv": {
      "name": "ELV PCA",
      "integration_type": "hub",
      "config_flow": false,
      "iot_class": "local_polling"
    },
    "emby": {
      "name": "Emby",
      "integration_type": "hub",
      "config_flow": false,
      "iot_class": "local_push"
    },
    "emoncms": {
      "name": "emoncms",
      "integrations": {
        "emoncms": {
          "integration_type": "hub",
          "config_flow": false,
          "iot_class": "local_polling",
          "name": "Emoncms"
        },
        "emoncms_history": {
          "integration_type": "hub",
          "config_flow": false,
          "iot_class": "local_polling",
          "name": "Emoncms History"
        }
      }
    },
    "emonitor": {
      "name": "SiteSage Emonitor",
      "integration_type": "hub",
      "config_flow": true,
      "iot_class": "local_polling"
    },
    "emulated_hue": {
      "name": "Emulated Hue",
      "integration_type": "hub",
      "config_flow": false,
      "iot_class": "local_push"
    },
    "emulated_kasa": {
      "name": "Emulated Kasa",
      "integration_type": "hub",
      "config_flow": false,
      "iot_class": "local_push"
    },
    "emulated_roku": {
      "integration_type": "hub",
      "config_flow": true,
      "iot_class": "local_push"
    },
    "energie_vanons": {
      "name": "Energie VanOns",
      "integration_type": "virtual",
      "supported_by": "energyzero"
    },
    "energyzero": {
      "name": "EnergyZero",
      "integration_type": "hub",
      "config_flow": true,
      "iot_class": "cloud_polling"
    },
    "enigma2": {
      "name": "Enigma2 (OpenWebif)",
      "integration_type": "hub",
      "config_flow": false,
      "iot_class": "local_polling"
    },
    "enocean": {
      "name": "EnOcean",
      "integration_type": "hub",
      "config_flow": true,
      "iot_class": "local_push"
    },
    "enphase_envoy": {
      "name": "Enphase Envoy",
      "integration_type": "hub",
      "config_flow": true,
      "iot_class": "local_polling"
    },
    "entur_public_transport": {
      "name": "Entur",
      "integration_type": "hub",
      "config_flow": false,
      "iot_class": "cloud_polling"
    },
    "environment_canada": {
      "name": "Environment Canada",
      "integration_type": "hub",
      "config_flow": true,
      "iot_class": "cloud_polling"
    },
    "envisalink": {
      "name": "Envisalink",
      "integration_type": "hub",
      "config_flow": false,
      "iot_class": "local_push"
    },
    "ephember": {
      "name": "EPH Controls",
      "integration_type": "hub",
      "config_flow": false,
      "iot_class": "local_polling"
    },
    "epson": {
      "name": "Epson",
      "integrations": {
        "epson": {
          "integration_type": "hub",
          "config_flow": true,
          "iot_class": "local_polling",
          "name": "Epson"
        },
        "epsonworkforce": {
          "integration_type": "hub",
          "config_flow": false,
          "iot_class": "local_polling",
          "name": "Epson Workforce"
        }
      }
    },
    "eq3": {
      "name": "eQ-3",
      "integrations": {
        "eq3btsmart": {
          "integration_type": "hub",
          "config_flow": false,
          "iot_class": "local_polling",
          "name": "eQ-3 Bluetooth Smart Thermostats"
        },
        "maxcube": {
          "integration_type": "hub",
          "config_flow": false,
          "iot_class": "local_polling",
          "name": "eQ-3 MAX!"
        }
      }
    },
    "escea": {
      "name": "Escea",
      "integration_type": "hub",
      "config_flow": true,
      "iot_class": "local_push"
    },
    "esera_onewire": {
      "name": "ESERA 1-Wire",
      "integration_type": "virtual",
      "supported_by": "onewire"
    },
    "esphome": {
      "name": "ESPHome",
      "integration_type": "device",
      "config_flow": true,
      "iot_class": "local_push"
    },
    "etherscan": {
      "name": "Etherscan",
      "integration_type": "hub",
      "config_flow": false,
      "iot_class": "cloud_polling"
    },
    "eufy": {
      "name": "eufy",
      "integrations": {
        "eufy": {
          "integration_type": "hub",
          "config_flow": false,
          "iot_class": "local_polling",
          "name": "EufyHome"
        },
        "eufylife_ble": {
          "integration_type": "device",
          "config_flow": true,
          "iot_class": "local_push",
          "name": "EufyLife"
        }
      }
    },
    "evergy": {
      "name": "Evergy",
      "integration_type": "virtual",
      "supported_by": "opower"
    },
    "everlights": {
      "name": "EverLights",
      "integration_type": "hub",
      "config_flow": false,
      "iot_class": "local_polling"
    },
    "evil_genius_labs": {
      "name": "Evil Genius Labs",
      "integration_type": "hub",
      "config_flow": true,
      "iot_class": "local_polling"
    },
    "ezviz": {
      "name": "EZVIZ",
      "integration_type": "hub",
      "config_flow": true,
      "iot_class": "cloud_polling"
    },
    "faa_delays": {
      "name": "FAA Delays",
      "integration_type": "hub",
      "config_flow": true,
      "iot_class": "cloud_polling"
    },
    "facebook": {
      "name": "Facebook Messenger",
      "integration_type": "hub",
      "config_flow": false,
      "iot_class": "cloud_push"
    },
    "facebox": {
      "name": "Facebox",
      "integration_type": "hub",
      "config_flow": false,
      "iot_class": "local_push"
    },
    "fail2ban": {
      "name": "Fail2Ban",
      "integration_type": "hub",
      "config_flow": false,
      "iot_class": "local_polling"
    },
    "fastdotcom": {
      "name": "Fast.com",
      "integration_type": "hub",
      "config_flow": false,
      "iot_class": "cloud_polling"
    },
    "feedreader": {
      "name": "Feedreader",
      "integration_type": "hub",
      "config_flow": false,
      "iot_class": "cloud_polling"
    },
    "ffmpeg": {
      "name": "FFmpeg",
      "integrations": {
        "ffmpeg": {
          "integration_type": "hub",
          "config_flow": false,
          "name": "FFmpeg"
        },
        "ffmpeg_motion": {
          "integration_type": "hub",
          "config_flow": false,
          "iot_class": "calculated",
          "name": "FFmpeg Motion"
        },
        "ffmpeg_noise": {
          "integration_type": "hub",
          "config_flow": false,
          "iot_class": "calculated",
          "name": "FFmpeg Noise"
        }
      }
    },
    "fibaro": {
      "name": "Fibaro",
      "integration_type": "hub",
      "config_flow": true,
      "iot_class": "local_push"
    },
    "fido": {
      "name": "Fido",
      "integration_type": "hub",
      "config_flow": false,
      "iot_class": "cloud_polling"
    },
    "file": {
      "name": "File",
      "integration_type": "hub",
      "config_flow": false,
      "iot_class": "local_polling"
    },
    "filesize": {
      "integration_type": "hub",
      "config_flow": true,
      "iot_class": "local_polling"
    },
    "filter": {
      "name": "Filter",
      "integration_type": "hub",
      "config_flow": false,
      "iot_class": "local_push"
    },
    "fints": {
      "name": "FinTS",
      "integration_type": "hub",
      "config_flow": false,
      "iot_class": "cloud_polling"
    },
    "fireservicerota": {
      "name": "FireServiceRota",
      "integration_type": "hub",
      "config_flow": true,
      "iot_class": "cloud_polling"
    },
    "firmata": {
      "name": "Firmata",
      "integration_type": "hub",
      "config_flow": false,
      "iot_class": "local_push"
    },
    "fitbit": {
      "name": "Fitbit",
      "integration_type": "hub",
      "config_flow": false,
      "iot_class": "cloud_polling"
    },
    "fivem": {
      "name": "FiveM",
      "integration_type": "hub",
      "config_flow": true,
      "iot_class": "local_polling"
    },
    "fixer": {
      "name": "Fixer",
      "integration_type": "hub",
      "config_flow": false,
      "iot_class": "cloud_polling"
    },
    "fjaraskupan": {
      "name": "Fj\u00e4r\u00e5skupan",
      "integration_type": "hub",
      "config_flow": true,
      "iot_class": "local_polling"
    },
    "fleetgo": {
      "name": "FleetGO",
      "integration_type": "hub",
      "config_flow": false,
      "iot_class": "cloud_polling"
    },
    "flexit": {
      "name": "Flexit",
      "integration_type": "hub",
      "config_flow": false,
      "iot_class": "local_polling"
    },
    "flexom": {
      "name": "Bouygues Flexom",
      "integration_type": "virtual",
      "supported_by": "overkiz"
    },
    "flic": {
      "name": "Flic",
      "integration_type": "hub",
      "config_flow": false,
      "iot_class": "local_push"
    },
    "flick_electric": {
      "name": "Flick Electric",
      "integration_type": "service",
      "config_flow": true,
      "iot_class": "cloud_polling"
    },
    "flipr": {
      "name": "Flipr",
      "integration_type": "hub",
      "config_flow": true,
      "iot_class": "cloud_polling"
    },
    "flo": {
      "name": "Flo",
      "integration_type": "hub",
      "config_flow": true,
      "iot_class": "cloud_polling"
    },
    "flock": {
      "name": "Flock",
      "integration_type": "hub",
      "config_flow": false,
      "iot_class": "cloud_push"
    },
    "flume": {
      "name": "Flume",
      "integration_type": "hub",
      "config_flow": true,
      "iot_class": "cloud_polling"
    },
    "flux": {
      "name": "Flux",
      "integration_type": "hub",
      "config_flow": false,
      "iot_class": "calculated"
    },
    "flux_led": {
      "name": "Magic Home",
      "integration_type": "hub",
      "config_flow": true,
      "iot_class": "local_push"
    },
    "folder": {
      "name": "Folder",
      "integration_type": "hub",
      "config_flow": false,
      "iot_class": "local_polling"
    },
    "folder_watcher": {
      "name": "Folder Watcher",
      "integration_type": "hub",
      "config_flow": false,
      "iot_class": "local_polling"
    },
    "foobot": {
      "name": "Foobot",
      "integration_type": "hub",
      "config_flow": false,
      "iot_class": "cloud_polling"
    },
    "forecast_solar": {
      "name": "Forecast.Solar",
      "integration_type": "service",
      "config_flow": true,
      "iot_class": "cloud_polling"
    },
    "forked_daapd": {
      "name": "OwnTone",
      "integration_type": "hub",
      "config_flow": true,
      "iot_class": "local_push"
    },
    "fortios": {
      "name": "FortiOS",
      "integration_type": "hub",
      "config_flow": false,
      "iot_class": "local_polling"
    },
    "foscam": {
      "name": "Foscam",
      "integration_type": "hub",
      "config_flow": true,
      "iot_class": "local_polling"
    },
    "foursquare": {
      "name": "Foursquare",
      "integration_type": "hub",
      "config_flow": false,
      "iot_class": "cloud_push"
    },
    "free_mobile": {
      "name": "Free Mobile",
      "integration_type": "hub",
      "config_flow": false,
      "iot_class": "cloud_push"
    },
    "freebox": {
      "name": "Freebox",
      "integration_type": "hub",
      "config_flow": true,
      "iot_class": "local_polling"
    },
    "freedns": {
      "name": "FreeDNS",
      "integration_type": "hub",
      "config_flow": false,
      "iot_class": "cloud_push"
    },
    "freedompro": {
      "name": "Freedompro",
      "integration_type": "hub",
      "config_flow": true,
      "iot_class": "cloud_polling"
    },
    "fritzbox": {
      "name": "FRITZ!Box",
      "integrations": {
        "fritz": {
          "integration_type": "hub",
          "config_flow": true,
          "iot_class": "local_polling",
          "name": "AVM FRITZ!Box Tools"
        },
        "fritzbox": {
          "integration_type": "hub",
          "config_flow": true,
          "iot_class": "local_polling",
          "name": "AVM FRITZ!SmartHome"
        },
        "fritzbox_callmonitor": {
          "integration_type": "device",
          "config_flow": true,
          "iot_class": "local_polling",
          "name": "AVM FRITZ!Box Call Monitor"
        }
      }
    },
    "fronius": {
      "name": "Fronius",
      "integration_type": "hub",
      "config_flow": true,
      "iot_class": "local_polling"
    },
    "frontier_silicon": {
      "name": "Frontier Silicon",
      "integration_type": "hub",
      "config_flow": true,
      "iot_class": "local_polling"
    },
    "fully_kiosk": {
      "name": "Fully Kiosk Browser",
      "integration_type": "hub",
      "config_flow": true,
      "iot_class": "local_polling"
    },
    "futurenow": {
      "name": "P5 FutureNow",
      "integration_type": "hub",
      "config_flow": false,
      "iot_class": "local_polling"
    },
    "garadget": {
      "name": "Garadget",
      "integration_type": "hub",
      "config_flow": false,
      "iot_class": "cloud_polling"
    },
    "garages_amsterdam": {
      "integration_type": "hub",
      "config_flow": true,
      "iot_class": "cloud_polling"
    },
    "gardena_bluetooth": {
      "name": "Gardena Bluetooth",
      "integration_type": "hub",
      "config_flow": true,
      "iot_class": "local_polling"
    },
    "gaviota": {
      "name": "Gaviota",
      "integration_type": "virtual",
      "supported_by": "motion_blinds"
    },
    "gdacs": {
      "name": "Global Disaster Alert and Coordination System (GDACS)",
      "integration_type": "service",
      "config_flow": true,
      "iot_class": "cloud_polling"
    },
    "generic": {
      "integration_type": "hub",
      "config_flow": true,
      "iot_class": "local_push"
    },
    "generic_hygrostat": {
      "name": "Generic hygrostat",
      "integration_type": "hub",
      "config_flow": false,
      "iot_class": "local_polling"
    },
    "generic_thermostat": {
      "name": "Generic Thermostat",
      "integration_type": "hub",
      "config_flow": false,
      "iot_class": "local_polling"
    },
    "geniushub": {
      "name": "Genius Hub",
      "integration_type": "hub",
      "config_flow": false,
      "iot_class": "local_polling"
    },
    "geo_json_events": {
      "name": "GeoJSON",
      "integration_type": "service",
      "config_flow": true,
      "iot_class": "cloud_polling"
    },
    "geo_rss_events": {
      "name": "GeoRSS",
      "integration_type": "hub",
      "config_flow": false,
      "iot_class": "cloud_polling"
    },
    "geocaching": {
      "name": "Geocaching",
      "integration_type": "hub",
      "config_flow": true,
      "iot_class": "cloud_polling"
    },
    "geofency": {
      "name": "Geofency",
      "integration_type": "hub",
      "config_flow": true,
      "iot_class": "cloud_push"
    },
    "geonet": {
      "name": "GeoNet",
      "integrations": {
        "geonetnz_quakes": {
          "integration_type": "service",
          "config_flow": true,
          "iot_class": "cloud_polling",
          "name": "GeoNet NZ Quakes"
        },
        "geonetnz_volcano": {
          "integration_type": "service",
          "config_flow": true,
          "iot_class": "cloud_polling",
          "name": "GeoNet NZ Volcano"
        }
      }
    },
    "gios": {
      "name": "GIO\u015a",
      "integration_type": "service",
      "config_flow": true,
      "iot_class": "cloud_polling"
    },
    "github": {
      "name": "GitHub",
      "integration_type": "hub",
      "config_flow": true,
      "iot_class": "cloud_polling"
    },
    "gitlab_ci": {
      "name": "GitLab-CI",
      "integration_type": "hub",
      "config_flow": false,
      "iot_class": "cloud_polling"
    },
    "gitter": {
      "name": "Gitter",
      "integration_type": "hub",
      "config_flow": false,
      "iot_class": "cloud_polling"
    },
    "glances": {
      "name": "Glances",
      "integration_type": "hub",
      "config_flow": true,
      "iot_class": "local_polling"
    },
    "globalcache": {
      "name": "Global Cach\u00e9",
      "integrations": {
        "gc100": {
          "integration_type": "hub",
          "config_flow": false,
          "iot_class": "local_polling",
          "name": "Global Cach\u00e9 GC-100"
        },
        "itach": {
          "integration_type": "hub",
          "config_flow": false,
          "iot_class": "assumed_state",
          "name": "Global Cach\u00e9 iTach TCP/IP to IR"
        }
      }
    },
    "goalzero": {
      "name": "Goal Zero Yeti",
      "integration_type": "device",
      "config_flow": true,
      "iot_class": "local_polling"
    },
    "gogogate2": {
      "name": "Gogogate2 and ismartgate",
      "integration_type": "hub",
      "config_flow": true,
      "iot_class": "local_polling"
    },
    "goodwe": {
      "name": "GoodWe Inverter",
      "integration_type": "hub",
      "config_flow": true,
      "iot_class": "local_polling"
    },
    "google": {
      "name": "Google",
      "integrations": {
        "google_assistant": {
          "integration_type": "hub",
          "config_flow": false,
          "iot_class": "cloud_push",
          "name": "Google Assistant"
        },
        "google_assistant_sdk": {
          "integration_type": "service",
          "config_flow": true,
          "iot_class": "cloud_polling",
          "name": "Google Assistant SDK"
        },
        "google_cloud": {
          "integration_type": "hub",
          "config_flow": false,
          "iot_class": "cloud_push",
          "name": "Google Cloud Platform"
        },
        "google_domains": {
          "integration_type": "hub",
          "config_flow": false,
          "iot_class": "cloud_polling",
          "name": "Google Domains"
        },
        "google_generative_ai_conversation": {
          "integration_type": "service",
          "config_flow": true,
          "iot_class": "cloud_polling",
          "name": "Google Generative AI Conversation"
        },
        "google_mail": {
          "integration_type": "service",
          "config_flow": true,
          "iot_class": "cloud_polling",
          "name": "Google Mail"
        },
        "google_maps": {
          "integration_type": "hub",
          "config_flow": false,
          "iot_class": "cloud_polling",
          "name": "Google Maps"
        },
        "google_pubsub": {
          "integration_type": "hub",
          "config_flow": false,
          "iot_class": "cloud_push",
          "name": "Google Pub/Sub"
        },
        "google_sheets": {
          "integration_type": "service",
          "config_flow": true,
          "iot_class": "cloud_polling",
          "name": "Google Sheets"
        },
        "google_translate": {
          "integration_type": "hub",
          "config_flow": true,
          "iot_class": "cloud_push",
          "name": "Google Translate text-to-speech"
        },
        "google_travel_time": {
          "integration_type": "hub",
          "config_flow": true,
          "iot_class": "cloud_polling"
        },
        "google_wifi": {
          "integration_type": "hub",
          "config_flow": false,
          "iot_class": "local_polling",
          "name": "Google Wifi"
        },
        "google": {
          "integration_type": "hub",
          "config_flow": true,
          "iot_class": "cloud_polling",
          "name": "Google Calendar"
        },
        "nest": {
          "integration_type": "hub",
          "config_flow": true,
          "iot_class": "cloud_push",
          "name": "Google Nest"
        },
        "cast": {
          "integration_type": "hub",
          "config_flow": true,
          "iot_class": "local_polling",
          "name": "Google Cast"
        },
        "dialogflow": {
          "integration_type": "hub",
          "config_flow": true,
          "iot_class": "cloud_push",
          "name": "Dialogflow"
        },
        "youtube": {
          "integration_type": "service",
          "config_flow": true,
          "iot_class": "cloud_polling",
          "name": "YouTube"
        }
      }
    },
    "govee_ble": {
      "name": "Govee Bluetooth",
      "integration_type": "hub",
      "config_flow": true,
      "iot_class": "local_push"
    },
    "gpsd": {
      "name": "GPSD",
      "integration_type": "hub",
      "config_flow": false,
      "iot_class": "local_polling"
    },
    "gpslogger": {
      "name": "GPSLogger",
      "integration_type": "hub",
      "config_flow": true,
      "iot_class": "cloud_push"
    },
    "graphite": {
      "name": "Graphite",
      "integration_type": "hub",
      "config_flow": false,
      "iot_class": "local_push"
    },
    "gree": {
      "name": "Gree Climate",
      "integration_type": "hub",
      "config_flow": true,
      "iot_class": "local_polling"
    },
    "greeneye_monitor": {
      "name": "GreenEye Monitor (GEM)",
      "integration_type": "hub",
      "config_flow": false,
      "iot_class": "local_push"
    },
    "greenwave": {
      "name": "Greenwave Reality",
      "integration_type": "hub",
      "config_flow": false,
      "iot_class": "local_polling"
    },
    "growatt_server": {
      "integration_type": "hub",
      "config_flow": true,
      "iot_class": "cloud_polling"
    },
    "gstreamer": {
      "name": "GStreamer",
      "integration_type": "hub",
      "config_flow": false,
      "iot_class": "local_push"
    },
    "gtfs": {
      "name": "General Transit Feed Specification (GTFS)",
      "integration_type": "hub",
      "config_flow": false,
      "iot_class": "local_polling"
    },
    "guardian": {
      "name": "Elexa Guardian",
      "integration_type": "device",
      "config_flow": true,
      "iot_class": "local_polling"
    },
    "habitica": {
      "name": "Habitica",
      "integration_type": "hub",
      "config_flow": true,
      "iot_class": "cloud_polling"
    },
    "harman_kardon_avr": {
      "name": "Harman Kardon AVR",
      "integration_type": "hub",
      "config_flow": false,
      "iot_class": "local_polling"
    },
    "hassio": {
      "name": "Home Assistant Supervisor",
      "integration_type": "hub",
      "config_flow": false,
      "iot_class": "local_polling"
    },
    "havana_shade": {
      "name": "Havana Shade",
      "integration_type": "virtual",
      "supported_by": "motion_blinds"
    },
    "haveibeenpwned": {
      "name": "HaveIBeenPwned",
      "integration_type": "hub",
      "config_flow": false,
      "iot_class": "cloud_polling"
    },
    "hddtemp": {
      "name": "hddtemp",
      "integration_type": "hub",
      "config_flow": false,
      "iot_class": "local_polling"
    },
    "hdmi_cec": {
      "name": "HDMI-CEC",
      "integration_type": "hub",
      "config_flow": false,
      "iot_class": "local_push"
    },
    "heatmiser": {
      "name": "Heatmiser",
      "integration_type": "hub",
      "config_flow": false,
      "iot_class": "local_polling"
    },
    "heiwa": {
      "name": "Heiwa",
      "integration_type": "virtual",
      "supported_by": "gree"
    },
    "heltun": {
      "name": "HELTUN",
      "iot_standards": [
        "zwave"
      ]
    },
    "here_travel_time": {
      "name": "HERE Travel Time",
      "integration_type": "hub",
      "config_flow": true,
      "iot_class": "cloud_polling"
    },
    "hexaom": {
      "name": "Hexaom Hexaconnect",
      "integration_type": "virtual",
      "supported_by": "overkiz"
    },
    "hi_kumo": {
      "name": "Hitachi Hi Kumo",
      "integration_type": "virtual",
      "supported_by": "overkiz"
    },
    "hikvision": {
      "name": "Hikvision",
      "integrations": {
        "hikvision": {
          "integration_type": "hub",
          "config_flow": false,
          "iot_class": "local_push",
          "name": "Hikvision"
        },
        "hikvisioncam": {
          "integration_type": "hub",
          "config_flow": false,
          "iot_class": "local_polling",
          "name": "Hikvision"
        }
      }
    },
    "hisense_aehw4a1": {
      "name": "Hisense AEH-W4A1",
      "integration_type": "hub",
      "config_flow": true,
      "iot_class": "local_polling"
    },
    "history_stats": {
      "name": "History Stats",
      "integration_type": "hub",
      "config_flow": false,
      "iot_class": "local_polling"
    },
    "hitron_coda": {
      "name": "Rogers Hitron CODA",
      "integration_type": "hub",
      "config_flow": false,
      "iot_class": "local_polling"
    },
    "hive": {
      "name": "Hive",
      "integration_type": "hub",
      "config_flow": true,
      "iot_class": "cloud_polling"
    },
    "hlk_sw16": {
      "name": "Hi-Link HLK-SW16",
      "integration_type": "hub",
      "config_flow": true,
      "iot_class": "local_push"
    },
    "home_connect": {
      "name": "Home Connect",
      "integration_type": "hub",
      "config_flow": true,
      "iot_class": "cloud_push"
    },
    "home_plus_control": {
      "name": "Legrand Home+ Control",
      "integration_type": "hub",
      "config_flow": true,
      "iot_class": "cloud_polling"
    },
    "homematic": {
      "name": "Homematic",
      "integrations": {
        "homematic": {
          "integration_type": "hub",
          "config_flow": false,
          "iot_class": "local_push",
          "name": "Homematic"
        },
        "homematicip_cloud": {
          "integration_type": "hub",
          "config_flow": true,
          "iot_class": "cloud_push",
          "name": "HomematicIP Cloud"
        }
      }
    },
    "homeseer": {
      "name": "HomeSeer",
      "iot_standards": [
        "zwave"
      ]
    },
    "homewizard": {
      "name": "HomeWizard Energy",
      "integration_type": "hub",
      "config_flow": true,
      "iot_class": "local_polling"
    },
    "honeywell": {
      "name": "Honeywell",
      "integrations": {
        "lyric": {
          "integration_type": "hub",
          "config_flow": true,
          "iot_class": "cloud_polling",
          "name": "Honeywell Lyric"
        },
        "evohome": {
          "integration_type": "hub",
          "config_flow": false,
          "iot_class": "cloud_polling",
          "name": "Honeywell Total Connect Comfort (Europe)"
        },
        "honeywell": {
          "integration_type": "hub",
          "config_flow": true,
          "iot_class": "cloud_polling",
          "name": "Honeywell Total Connect Comfort (US)"
        }
      }
    },
    "horizon": {
      "name": "Unitymedia Horizon HD Recorder",
      "integration_type": "hub",
      "config_flow": false,
      "iot_class": "local_polling"
    },
    "hp_ilo": {
      "name": "HP Integrated Lights-Out (ILO)",
      "integration_type": "hub",
      "config_flow": false,
      "iot_class": "local_polling"
    },
    "html5": {
      "name": "HTML5 Push Notifications",
      "integration_type": "hub",
      "config_flow": false,
      "iot_class": "cloud_push"
    },
    "huawei_lte": {
      "name": "Huawei LTE",
      "integration_type": "hub",
      "config_flow": true,
      "iot_class": "local_polling"
    },
    "huisbaasje": {
      "name": "Huisbaasje",
      "integration_type": "hub",
      "config_flow": true,
      "iot_class": "cloud_polling"
    },
    "hunterdouglas_powerview": {
      "name": "Hunter Douglas PowerView",
      "integration_type": "hub",
      "config_flow": true,
      "iot_class": "local_polling"
    },
    "hurrican_shutters_wholesale": {
      "name": "Hurrican Shutters Wholesale",
      "integration_type": "virtual",
      "supported_by": "motion_blinds"
    },
    "hvv_departures": {
      "name": "HVV Departures",
      "integration_type": "hub",
      "config_flow": true,
      "iot_class": "cloud_polling"
    },
    "hydrawise": {
      "name": "Hunter Hydrawise",
      "integration_type": "hub",
      "config_flow": false,
      "iot_class": "cloud_polling"
    },
    "hyperion": {
      "name": "Hyperion",
      "integration_type": "hub",
      "config_flow": true,
      "iot_class": "local_push"
    },
    "ialarm": {
      "name": "Antifurto365 iAlarm",
      "integration_type": "hub",
      "config_flow": true,
      "iot_class": "local_polling"
    },
    "iammeter": {
      "name": "IamMeter",
      "integration_type": "hub",
      "config_flow": false,
      "iot_class": "local_polling"
    },
    "iaqualink": {
      "name": "Jandy iAqualink",
      "integration_type": "hub",
      "config_flow": true,
      "iot_class": "cloud_polling"
    },
    "ibm": {
      "name": "IBM",
      "integrations": {
        "watson_iot": {
          "integration_type": "hub",
          "config_flow": false,
          "iot_class": "cloud_push",
          "name": "IBM Watson IoT Platform"
        },
        "watson_tts": {
          "integration_type": "hub",
          "config_flow": false,
          "iot_class": "cloud_push",
          "name": "IBM Watson TTS"
        }
      }
    },
    "idteck_prox": {
      "name": "IDTECK Proximity Reader",
      "integration_type": "hub",
      "config_flow": false,
      "iot_class": "local_push"
    },
    "ifttt": {
      "name": "IFTTT",
      "integration_type": "hub",
      "config_flow": true,
      "iot_class": "cloud_push"
    },
    "iglo": {
      "name": "iGlo",
      "integration_type": "hub",
      "config_flow": false,
      "iot_class": "local_polling"
    },
    "ign_sismologia": {
      "name": "IGN Sismolog\u00eda",
      "integration_type": "service",
      "config_flow": false,
      "iot_class": "cloud_polling"
    },
    "ihc": {
      "name": "IHC Controller",
      "integration_type": "hub",
      "config_flow": false,
      "iot_class": "local_push"
    },
    "ikea": {
      "name": "IKEA",
      "integrations": {
        "symfonisk": {
          "integration_type": "virtual",
          "config_flow": false,
          "supported_by": "sonos",
          "name": "IKEA SYMFONISK"
        },
        "tradfri": {
          "integration_type": "hub",
          "config_flow": true,
          "iot_class": "local_polling",
          "name": "IKEA TR\u00c5DFRI"
        }
      }
    },
    "imap": {
      "name": "IMAP",
      "integration_type": "hub",
      "config_flow": true,
      "iot_class": "cloud_push"
    },
    "imap_email_content": {
      "name": "IMAP Email Content",
      "integration_type": "hub",
      "config_flow": false,
      "iot_class": "cloud_push"
    },
    "incomfort": {
      "name": "Intergas InComfort/Intouch Lan2RF gateway",
      "integration_type": "hub",
      "config_flow": false,
      "iot_class": "local_polling"
    },
    "influxdb": {
      "name": "InfluxDB",
      "integration_type": "hub",
      "config_flow": false,
      "iot_class": "local_push"
    },
    "inkbird": {
      "name": "INKBIRD",
      "integration_type": "hub",
      "config_flow": true,
      "iot_class": "local_push"
    },
    "inovelli": {
      "name": "Inovelli",
      "iot_standards": [
        "zigbee",
        "zwave"
      ]
    },
    "inspired_shades": {
      "name": "Inspired Shades",
      "integration_type": "virtual",
      "supported_by": "motion_blinds"
    },
    "insteon": {
      "name": "Insteon",
      "integration_type": "hub",
      "config_flow": true,
      "iot_class": "local_push"
    },
    "intellifire": {
      "name": "IntelliFire",
      "integration_type": "hub",
      "config_flow": true,
      "iot_class": "local_polling"
    },
    "intent_script": {
      "name": "Intent Script",
      "integration_type": "hub",
      "config_flow": false
    },
    "intesishome": {
      "name": "IntesisHome",
      "integration_type": "hub",
      "config_flow": false,
      "iot_class": "cloud_push"
    },
    "ios": {
      "name": "Home Assistant iOS",
      "integration_type": "hub",
      "config_flow": true,
      "iot_class": "cloud_push"
    },
    "iotawatt": {
      "name": "IoTaWatt",
      "integration_type": "hub",
      "config_flow": true,
      "iot_class": "local_polling"
    },
    "iperf3": {
      "name": "Iperf3",
      "integration_type": "hub",
      "config_flow": false,
      "iot_class": "local_polling"
    },
    "ipma": {
      "name": "Instituto Portugu\u00eas do Mar e Atmosfera (IPMA)",
      "integration_type": "hub",
      "config_flow": true,
      "iot_class": "cloud_polling"
    },
    "ipp": {
      "name": "Internet Printing Protocol (IPP)",
      "integration_type": "device",
      "config_flow": true,
      "iot_class": "local_polling"
    },
    "iqvia": {
      "name": "IQVIA",
      "integration_type": "service",
      "config_flow": true,
      "iot_class": "cloud_polling"
    },
    "irish_rail_transport": {
      "name": "Irish Rail Transport",
      "integration_type": "hub",
      "config_flow": false,
      "iot_class": "cloud_polling"
    },
    "islamic_prayer_times": {
      "integration_type": "hub",
      "config_flow": true,
      "iot_class": "cloud_polling"
    },
    "ismartwindow": {
      "name": "iSmartWindow",
      "integration_type": "virtual",
      "supported_by": "motion_blinds"
    },
    "iss": {
      "name": "International Space Station (ISS)",
      "integration_type": "service",
      "config_flow": true,
      "iot_class": "cloud_polling"
    },
    "isy994": {
      "name": "Universal Devices ISY/IoX",
      "integration_type": "hub",
      "config_flow": true,
      "iot_class": "local_push"
    },
    "izone": {
      "name": "iZone",
      "integration_type": "hub",
      "config_flow": true,
      "iot_class": "local_polling"
    },
    "jasco": {
      "name": "Jasco",
      "iot_standards": [
        "zwave"
      ]
    },
    "jellyfin": {
      "name": "Jellyfin",
      "integration_type": "service",
      "config_flow": true,
      "iot_class": "local_polling"
    },
    "jewish_calendar": {
      "name": "Jewish Calendar",
      "integration_type": "hub",
      "config_flow": false,
      "iot_class": "calculated"
    },
    "joaoapps_join": {
      "name": "Joaoapps Join",
      "integration_type": "hub",
      "config_flow": false,
      "iot_class": "cloud_push"
    },
    "juicenet": {
      "name": "JuiceNet",
      "integration_type": "hub",
      "config_flow": true,
      "iot_class": "cloud_polling"
    },
    "justnimbus": {
      "name": "JustNimbus",
      "integration_type": "hub",
      "config_flow": true,
      "iot_class": "cloud_polling"
    },
    "jvc_projector": {
      "name": "JVC Projector",
      "integration_type": "device",
      "config_flow": true,
      "iot_class": "local_polling"
    },
    "kaiterra": {
      "name": "Kaiterra",
      "integration_type": "hub",
      "config_flow": false,
      "iot_class": "cloud_polling"
    },
    "kaleidescape": {
      "name": "Kaleidescape",
      "integration_type": "hub",
      "config_flow": true,
      "iot_class": "local_push"
    },
    "kankun": {
      "name": "Kankun",
      "integration_type": "hub",
      "config_flow": false,
      "iot_class": "local_polling"
    },
    "keba": {
      "name": "Keba Charging Station",
      "integration_type": "hub",
      "config_flow": false,
      "iot_class": "local_polling"
    },
    "keenetic_ndms2": {
      "name": "Keenetic NDMS2 Router",
      "integration_type": "hub",
      "config_flow": true,
      "iot_class": "local_polling"
    },
    "kef": {
      "name": "KEF",
      "integration_type": "hub",
      "config_flow": false,
      "iot_class": "local_polling"
    },
    "kegtron": {
      "name": "Kegtron",
      "integration_type": "hub",
      "config_flow": true,
      "iot_class": "local_push"
    },
    "keyboard": {
      "name": "Keyboard",
      "integration_type": "hub",
      "config_flow": false,
      "iot_class": "local_push"
    },
    "keyboard_remote": {
      "name": "Keyboard Remote",
      "integration_type": "hub",
      "config_flow": false,
      "iot_class": "local_push"
    },
    "keymitt_ble": {
      "name": "Keymitt MicroBot Push",
      "integration_type": "hub",
      "config_flow": true,
      "iot_class": "assumed_state"
    },
    "kira": {
      "name": "Kira",
      "integration_type": "hub",
      "config_flow": false,
      "iot_class": "local_push"
    },
    "kitchen_sink": {
      "name": "Everything but the Kitchen Sink",
      "integration_type": "hub",
      "config_flow": false,
      "iot_class": "calculated"
    },
    "kiwi": {
      "name": "KIWI",
      "integration_type": "hub",
      "config_flow": false,
      "iot_class": "cloud_polling"
    },
    "kmtronic": {
      "name": "KMtronic",
      "integration_type": "hub",
      "config_flow": true,
      "iot_class": "local_push"
    },
    "knx": {
      "name": "KNX",
      "integration_type": "hub",
      "config_flow": true,
      "iot_class": "local_push"
    },
    "kodi": {
      "name": "Kodi",
      "integration_type": "hub",
      "config_flow": true,
      "iot_class": "local_push"
    },
    "konnected": {
      "name": "Konnected.io",
      "integration_type": "hub",
      "config_flow": true,
      "iot_class": "local_push"
    },
    "kostal_plenticore": {
      "name": "Kostal Plenticore Solar Inverter",
      "integration_type": "hub",
      "config_flow": true,
      "iot_class": "local_polling"
    },
    "kraken": {
      "name": "Kraken",
      "integration_type": "hub",
      "config_flow": true,
      "iot_class": "cloud_polling"
    },
    "kulersky": {
      "name": "Kuler Sky",
      "integration_type": "hub",
      "config_flow": true,
      "iot_class": "local_polling"
    },
    "kwb": {
      "name": "KWB Easyfire",
      "integration_type": "hub",
      "config_flow": false,
      "iot_class": "local_polling"
    },
    "lacrosse": {
      "name": "LaCrosse",
      "integration_type": "hub",
      "config_flow": false,
      "iot_class": "local_polling"
    },
    "lacrosse_view": {
      "name": "LaCrosse View",
      "integration_type": "hub",
      "config_flow": true,
      "iot_class": "cloud_polling"
    },
    "lametric": {
      "name": "LaMetric",
      "integration_type": "device",
      "config_flow": true,
      "iot_class": "local_polling"
    },
    "landisgyr_heat_meter": {
      "name": "Landis+Gyr Heat Meter",
      "integration_type": "hub",
      "config_flow": true,
      "iot_class": "local_polling"
    },
    "lannouncer": {
      "name": "LANnouncer",
      "integration_type": "hub",
      "config_flow": false,
      "iot_class": "local_push"
    },
    "lastfm": {
      "name": "Last.fm",
      "integration_type": "hub",
      "config_flow": true,
      "iot_class": "cloud_polling"
    },
    "launch_library": {
      "name": "Launch Library",
      "integration_type": "service",
      "config_flow": true,
      "iot_class": "cloud_polling"
    },
    "laundrify": {
      "name": "laundrify",
      "integration_type": "hub",
      "config_flow": true,
      "iot_class": "cloud_polling"
    },
    "lcn": {
      "name": "LCN",
      "integration_type": "hub",
      "config_flow": false,
      "iot_class": "local_push"
    },
    "ld2410_ble": {
      "name": "LD2410 BLE",
      "integration_type": "device",
      "config_flow": true,
      "iot_class": "local_push"
    },
    "led_ble": {
      "name": "LED BLE",
      "integration_type": "hub",
      "config_flow": true,
      "iot_class": "local_polling"
    },
    "legrand": {
      "name": "Legrand",
      "integration_type": "virtual",
      "supported_by": "netatmo"
    },
    "leviton": {
      "name": "Leviton",
      "iot_standards": [
        "zwave"
      ]
    },
    "lg": {
      "name": "LG",
      "integrations": {
        "lg_netcast": {
          "integration_type": "hub",
          "config_flow": false,
          "iot_class": "local_polling",
          "name": "LG Netcast"
        },
        "lg_soundbar": {
          "integration_type": "hub",
          "config_flow": true,
          "iot_class": "local_polling",
          "name": "LG Soundbars"
        },
        "webostv": {
          "integration_type": "hub",
          "config_flow": true,
          "iot_class": "local_push",
          "name": "LG webOS Smart TV"
        }
      }
    },
    "lidarr": {
      "name": "Lidarr",
      "integration_type": "service",
      "config_flow": true,
      "iot_class": "local_polling"
    },
    "life360": {
      "name": "Life360",
      "integration_type": "hub",
      "config_flow": true,
      "iot_class": "cloud_polling"
    },
    "lifx": {
      "name": "LIFX",
      "integration_type": "hub",
      "config_flow": true,
      "iot_class": "local_polling"
    },
    "lifx_cloud": {
      "name": "LIFX Cloud",
      "integration_type": "hub",
      "config_flow": false,
      "iot_class": "cloud_push"
    },
    "lightwave": {
      "name": "Lightwave",
      "integration_type": "hub",
      "config_flow": false,
      "iot_class": "assumed_state"
    },
    "limitlessled": {
      "name": "LimitlessLED",
      "integration_type": "hub",
      "config_flow": false,
      "iot_class": "assumed_state"
    },
    "linksys_smart": {
      "name": "Linksys Smart Wi-Fi",
      "integration_type": "hub",
      "config_flow": false,
      "iot_class": "local_polling"
    },
    "linode": {
      "name": "Linode",
      "integration_type": "hub",
      "config_flow": false,
      "iot_class": "cloud_polling"
    },
    "linux_battery": {
      "name": "Linux Battery",
      "integration_type": "hub",
      "config_flow": false,
      "iot_class": "local_polling"
    },
    "lirc": {
      "name": "LIRC",
      "integration_type": "hub",
      "config_flow": false,
      "iot_class": "local_push"
    },
    "litejet": {
      "name": "LiteJet",
      "integration_type": "hub",
      "config_flow": true,
      "iot_class": "local_push"
    },
    "litterrobot": {
      "name": "Litter-Robot",
      "integration_type": "hub",
      "config_flow": true,
      "iot_class": "cloud_push"
    },
    "livisi": {
      "name": "LIVISI Smart Home",
      "integration_type": "hub",
      "config_flow": true,
      "iot_class": "local_polling"
    },
    "llamalab_automate": {
      "name": "LlamaLab Automate",
      "integration_type": "hub",
      "config_flow": false,
      "iot_class": "cloud_push"
    },
    "local_calendar": {
      "integration_type": "hub",
      "config_flow": true,
      "iot_class": "local_polling"
    },
    "local_file": {
      "name": "Local File",
      "integration_type": "hub",
      "config_flow": false,
      "iot_class": "local_polling"
    },
    "local_ip": {
      "integration_type": "hub",
      "config_flow": true,
      "iot_class": "local_polling"
    },
    "locative": {
      "name": "Locative",
      "integration_type": "hub",
      "config_flow": true,
      "iot_class": "local_push"
    },
    "logentries": {
      "name": "Logentries",
      "integration_type": "hub",
      "config_flow": false,
      "iot_class": "cloud_push"
    },
    "logi_circle": {
      "name": "Logi Circle",
      "integration_type": "hub",
      "config_flow": true,
      "iot_class": "cloud_polling"
    },
    "logitech": {
      "name": "Logitech",
      "integrations": {
        "harmony": {
          "integration_type": "hub",
          "config_flow": true,
          "iot_class": "local_push",
          "name": "Logitech Harmony Hub"
        },
        "ue_smart_radio": {
          "integration_type": "hub",
          "config_flow": false,
          "iot_class": "cloud_polling",
          "name": "Logitech UE Smart Radio"
        },
        "squeezebox": {
          "integration_type": "hub",
          "config_flow": true,
          "iot_class": "local_polling",
          "name": "Squeezebox (Logitech Media Server)"
        }
      }
    },
    "london_air": {
      "name": "London Air",
      "integration_type": "hub",
      "config_flow": false,
      "iot_class": "cloud_polling"
    },
    "london_underground": {
      "name": "London Underground",
      "integration_type": "hub",
      "config_flow": false,
      "iot_class": "cloud_polling"
    },
    "lookin": {
      "name": "LOOKin",
      "integration_type": "hub",
      "config_flow": true,
      "iot_class": "local_push"
    },
    "loqed": {
      "name": "LOQED Touch Smart Lock",
      "integration_type": "hub",
      "config_flow": true,
      "iot_class": "local_push"
    },
    "luftdaten": {
      "name": "Sensor.Community",
      "integration_type": "device",
      "config_flow": true,
      "iot_class": "cloud_polling"
    },
    "lupusec": {
      "name": "Lupus Electronics LUPUSEC",
      "integration_type": "hub",
      "config_flow": false,
      "iot_class": "local_polling"
    },
    "lutron": {
      "name": "Lutron",
      "integrations": {
        "lutron": {
          "integration_type": "hub",
          "config_flow": false,
          "iot_class": "local_polling",
          "name": "Lutron"
        },
        "lutron_caseta": {
          "integration_type": "hub",
          "config_flow": true,
          "iot_class": "local_push",
          "name": "Lutron Cas\u00e9ta"
        },
        "homeworks": {
          "integration_type": "hub",
          "config_flow": false,
          "iot_class": "local_push",
          "name": "Lutron Homeworks"
        }
      }
    },
    "luxaflex": {
      "name": "Luxaflex",
      "integration_type": "virtual",
      "supported_by": "hunterdouglas_powerview"
    },
    "lw12wifi": {
      "name": "LAGUTE LW-12",
      "integration_type": "hub",
      "config_flow": false,
      "iot_class": "local_polling"
    },
    "mailgun": {
      "name": "Mailgun",
      "integration_type": "hub",
      "config_flow": true,
      "iot_class": "cloud_push"
    },
    "manual": {
      "name": "Manual Alarm Control Panel",
      "integration_type": "hub",
      "config_flow": false,
      "iot_class": "calculated"
    },
    "marantz": {
      "name": "Marantz",
      "integration_type": "virtual",
      "supported_by": "denonavr"
    },
    "martec": {
      "name": "Martec",
      "integration_type": "virtual",
      "supported_by": "motion_blinds"
    },
    "marytts": {
      "name": "MaryTTS",
      "integration_type": "hub",
      "config_flow": false,
      "iot_class": "local_push"
    },
    "mastodon": {
      "name": "Mastodon",
      "integration_type": "hub",
      "config_flow": false,
      "iot_class": "cloud_push"
    },
    "matrix": {
      "name": "Matrix",
      "integration_type": "hub",
      "config_flow": false,
      "iot_class": "cloud_push"
    },
    "matter": {
      "name": "Matter (BETA)",
      "integration_type": "hub",
      "config_flow": true,
      "iot_class": "local_push"
    },
    "mazda": {
      "name": "Mazda Connected Services",
      "integration_type": "hub",
      "config_flow": true,
      "iot_class": "cloud_polling"
    },
    "meater": {
      "name": "Meater",
      "integration_type": "hub",
      "config_flow": true,
      "iot_class": "cloud_polling"
    },
    "media_extractor": {
      "name": "Media Extractor",
      "integration_type": "hub",
      "config_flow": false,
      "iot_class": "calculated"
    },
    "mediaroom": {
      "name": "Mediaroom",
      "integration_type": "hub",
      "config_flow": false,
      "iot_class": "local_polling"
    },
    "melcloud": {
      "name": "MELCloud",
      "integration_type": "hub",
      "config_flow": true,
      "iot_class": "cloud_polling"
    },
    "melissa": {
      "name": "Melissa",
      "integration_type": "hub",
      "config_flow": false,
      "iot_class": "cloud_polling"
    },
    "melnor": {
      "name": "Melnor",
      "integrations": {
        "melnor": {
          "integration_type": "hub",
          "config_flow": true,
          "iot_class": "local_polling",
          "name": "Melnor Bluetooth"
        },
        "raincloud": {
          "integration_type": "hub",
          "config_flow": false,
          "iot_class": "cloud_polling",
          "name": "Melnor RainCloud"
        }
      }
    },
    "meraki": {
      "name": "Meraki",
      "integration_type": "hub",
      "config_flow": false,
      "iot_class": "cloud_polling"
    },
    "message_bird": {
      "name": "MessageBird",
      "integration_type": "hub",
      "config_flow": false,
      "iot_class": "cloud_push"
    },
    "met": {
      "name": "Meteorologisk institutt (Met.no)",
      "integration_type": "hub",
      "config_flow": true,
      "iot_class": "cloud_polling"
    },
    "met_eireann": {
      "name": "Met \u00c9ireann",
      "integration_type": "hub",
      "config_flow": true,
      "iot_class": "cloud_polling"
    },
    "meteo_france": {
      "name": "M\u00e9t\u00e9o-France",
      "integration_type": "hub",
      "config_flow": true,
      "iot_class": "cloud_polling"
    },
    "meteoalarm": {
      "name": "MeteoAlarm",
      "integration_type": "hub",
      "config_flow": false,
      "iot_class": "cloud_polling"
    },
    "meteoclimatic": {
      "name": "Meteoclimatic",
      "integration_type": "hub",
      "config_flow": true,
      "iot_class": "cloud_polling"
    },
    "metoffice": {
      "name": "Met Office",
      "integration_type": "hub",
      "config_flow": true,
      "iot_class": "cloud_polling"
    },
    "mfi": {
      "name": "Ubiquiti mFi mPort",
      "integration_type": "hub",
      "config_flow": false,
      "iot_class": "local_polling"
    },
    "microsoft": {
      "name": "Microsoft",
      "integrations": {
        "azure_devops": {
          "integration_type": "hub",
          "config_flow": true,
          "iot_class": "cloud_polling",
          "name": "Azure DevOps"
        },
        "azure_event_hub": {
          "integration_type": "hub",
          "config_flow": true,
          "iot_class": "cloud_push",
          "name": "Azure Event Hub"
        },
        "azure_service_bus": {
          "integration_type": "hub",
          "config_flow": false,
          "iot_class": "cloud_push",
          "name": "Azure Service Bus"
        },
        "microsoft_face_detect": {
          "integration_type": "hub",
          "config_flow": false,
          "iot_class": "cloud_push",
          "name": "Microsoft Face Detect"
        },
        "microsoft_face_identify": {
          "integration_type": "hub",
          "config_flow": false,
          "iot_class": "cloud_push",
          "name": "Microsoft Face Identify"
        },
        "microsoft_face": {
          "integration_type": "hub",
          "config_flow": false,
          "iot_class": "cloud_push",
          "name": "Microsoft Face"
        },
        "microsoft": {
          "integration_type": "hub",
          "config_flow": false,
          "iot_class": "cloud_push",
          "name": "Microsoft Text-to-Speech (TTS)"
        },
        "msteams": {
          "integration_type": "hub",
          "config_flow": false,
          "iot_class": "cloud_push",
          "name": "Microsoft Teams"
        },
        "xbox": {
          "integration_type": "hub",
          "config_flow": true,
          "iot_class": "cloud_polling",
          "name": "Xbox"
        }
      }
    },
    "mijndomein_energie": {
      "name": "Mijndomein Energie",
      "integration_type": "virtual",
      "supported_by": "energyzero"
    },
    "mikrotik": {
      "name": "Mikrotik",
      "integration_type": "hub",
      "config_flow": true,
      "iot_class": "local_polling"
    },
    "mill": {
      "name": "Mill",
      "integration_type": "hub",
      "config_flow": true,
      "iot_class": "local_polling"
    },
    "minecraft_server": {
      "name": "Minecraft Server",
      "integration_type": "hub",
      "config_flow": true,
      "iot_class": "local_polling"
    },
    "minio": {
      "name": "Minio",
      "integration_type": "hub",
      "config_flow": false,
      "iot_class": "cloud_push"
    },
<<<<<<< HEAD
    "miraie_ac": {
      "name": "MirAIe AC",
      "integration_type": "hub",
      "config_flow": true,
      "iot_class": "cloud_push"
    },
    "mitemp_bt": {
      "name": "Xiaomi Mijia BLE Temperature and Humidity Sensor",
      "integration_type": "hub",
      "config_flow": false,
      "iot_class": "local_polling"
    },
=======
>>>>>>> 787486b6
    "mjpeg": {
      "name": "MJPEG IP Camera",
      "integration_type": "hub",
      "config_flow": true,
      "iot_class": "local_push"
    },
    "moat": {
      "name": "Moat",
      "integration_type": "hub",
      "config_flow": true,
      "iot_class": "local_push"
    },
    "mobile_app": {
      "integration_type": "hub",
      "config_flow": true,
      "iot_class": "local_push"
    },
    "mochad": {
      "name": "Mochad",
      "integration_type": "hub",
      "config_flow": false,
      "iot_class": "local_polling"
    },
    "modbus": {
      "name": "Modbus",
      "integration_type": "hub",
      "config_flow": false,
      "iot_class": "local_polling"
    },
    "modem_callerid": {
      "name": "Phone Modem",
      "integration_type": "device",
      "config_flow": true,
      "iot_class": "local_polling"
    },
    "modern_forms": {
      "name": "Modern Forms",
      "integration_type": "hub",
      "config_flow": true,
      "iot_class": "local_polling"
    },
    "moehlenhoff_alpha2": {
      "integration_type": "hub",
      "config_flow": true,
      "iot_class": "local_push"
    },
    "mold_indicator": {
      "name": "Mold Indicator",
      "integration_type": "hub",
      "config_flow": false,
      "iot_class": "local_polling"
    },
    "monessen": {
      "name": "Monessen",
      "integration_type": "virtual",
      "supported_by": "intellifire"
    },
    "monoprice": {
      "name": "Monoprice 6-Zone Amplifier",
      "integration_type": "hub",
      "config_flow": true,
      "iot_class": "local_polling"
    },
    "moon": {
      "integration_type": "service",
      "config_flow": true,
      "iot_class": "calculated"
    },
    "mopeka": {
      "name": "Mopeka",
      "integration_type": "device",
      "config_flow": true,
      "iot_class": "local_push"
    },
    "motion_blinds": {
      "name": "Motion Blinds",
      "integration_type": "hub",
      "config_flow": true,
      "iot_class": "local_push"
    },
    "motioneye": {
      "name": "motionEye",
      "integration_type": "hub",
      "config_flow": true,
      "iot_class": "local_polling"
    },
    "mpd": {
      "name": "Music Player Daemon (MPD)",
      "integration_type": "hub",
      "config_flow": false,
      "iot_class": "local_polling"
    },
    "mqtt": {
      "name": "MQTT",
      "integrations": {
        "manual_mqtt": {
          "integration_type": "hub",
          "config_flow": false,
          "iot_class": "local_push",
          "name": "Manual MQTT Alarm Control Panel"
        },
        "mqtt": {
          "integration_type": "hub",
          "config_flow": true,
          "iot_class": "local_push",
          "name": "MQTT"
        },
        "mqtt_eventstream": {
          "integration_type": "hub",
          "config_flow": false,
          "iot_class": "local_polling",
          "name": "MQTT Eventstream"
        },
        "mqtt_json": {
          "integration_type": "hub",
          "config_flow": false,
          "iot_class": "local_push",
          "name": "MQTT JSON"
        },
        "mqtt_room": {
          "integration_type": "hub",
          "config_flow": false,
          "iot_class": "local_push",
          "name": "MQTT Room Presence"
        },
        "mqtt_statestream": {
          "integration_type": "hub",
          "config_flow": false,
          "iot_class": "local_push",
          "name": "MQTT Statestream"
        }
      }
    },
    "mullvad": {
      "name": "Mullvad VPN",
      "integration_type": "hub",
      "config_flow": true,
      "iot_class": "cloud_polling"
    },
    "mutesync": {
      "name": "mutesync",
      "integration_type": "hub",
      "config_flow": true,
      "iot_class": "local_polling"
    },
    "mvglive": {
      "name": "MVG",
      "integration_type": "hub",
      "config_flow": false,
      "iot_class": "cloud_polling"
    },
    "mycroft": {
      "name": "Mycroft",
      "integration_type": "hub",
      "config_flow": false,
      "iot_class": "local_push"
    },
    "myq": {
      "name": "MyQ",
      "integration_type": "hub",
      "config_flow": true,
      "iot_class": "cloud_polling"
    },
    "mysensors": {
      "name": "MySensors",
      "integration_type": "hub",
      "config_flow": true,
      "iot_class": "local_push"
    },
    "mystrom": {
      "name": "myStrom",
      "integration_type": "hub",
      "config_flow": true,
      "iot_class": "local_polling"
    },
    "mythicbeastsdns": {
      "name": "Mythic Beasts DNS",
      "integration_type": "hub",
      "config_flow": false,
      "iot_class": "cloud_push"
    },
    "nad": {
      "name": "NAD",
      "integration_type": "hub",
      "config_flow": false,
      "iot_class": "local_polling"
    },
    "nam": {
      "name": "Nettigo Air Monitor",
      "integration_type": "device",
      "config_flow": true,
      "iot_class": "local_polling"
    },
    "namecheapdns": {
      "name": "Namecheap FreeDNS",
      "integration_type": "hub",
      "config_flow": false,
      "iot_class": "cloud_push"
    },
    "nanoleaf": {
      "name": "Nanoleaf",
      "integration_type": "hub",
      "config_flow": true,
      "iot_class": "local_push"
    },
    "neato": {
      "name": "Neato Botvac",
      "integration_type": "hub",
      "config_flow": true,
      "iot_class": "cloud_polling"
    },
    "nederlandse_spoorwegen": {
      "name": "Nederlandse Spoorwegen (NS)",
      "integration_type": "hub",
      "config_flow": false,
      "iot_class": "cloud_polling"
    },
    "ness_alarm": {
      "name": "Ness Alarm",
      "integration_type": "hub",
      "config_flow": false,
      "iot_class": "local_push"
    },
    "netatmo": {
      "name": "Netatmo",
      "integration_type": "hub",
      "config_flow": true,
      "iot_class": "cloud_polling"
    },
    "netdata": {
      "name": "Netdata",
      "integration_type": "hub",
      "config_flow": false,
      "iot_class": "local_polling"
    },
    "netgear": {
      "name": "NETGEAR",
      "integrations": {
        "netgear": {
          "integration_type": "hub",
          "config_flow": true,
          "iot_class": "local_polling",
          "name": "NETGEAR"
        },
        "netgear_lte": {
          "integration_type": "hub",
          "config_flow": false,
          "iot_class": "local_polling",
          "name": "NETGEAR LTE"
        }
      }
    },
    "netio": {
      "name": "Netio",
      "integration_type": "hub",
      "config_flow": false,
      "iot_class": "local_polling"
    },
    "neurio_energy": {
      "name": "Neurio energy",
      "integration_type": "hub",
      "config_flow": false,
      "iot_class": "cloud_polling"
    },
    "nexia": {
      "name": "Nexia/American Standard/Trane",
      "integration_type": "hub",
      "config_flow": true,
      "iot_class": "cloud_polling"
    },
    "nexity": {
      "name": "Nexity Eug\u00e9nie",
      "integration_type": "virtual",
      "supported_by": "overkiz"
    },
    "nextbus": {
      "name": "NextBus",
      "integration_type": "hub",
      "config_flow": false,
      "iot_class": "cloud_polling"
    },
    "nextcloud": {
      "name": "Nextcloud",
      "integration_type": "hub",
      "config_flow": true,
      "iot_class": "cloud_polling"
    },
    "nextdns": {
      "name": "NextDNS",
      "integration_type": "service",
      "config_flow": true,
      "iot_class": "cloud_polling"
    },
    "nfandroidtv": {
      "name": "Notifications for Android TV / Fire TV",
      "integration_type": "service",
      "config_flow": true,
      "iot_class": "local_push"
    },
    "nibe_heatpump": {
      "name": "Nibe Heat Pump",
      "integration_type": "hub",
      "config_flow": true,
      "iot_class": "local_polling"
    },
    "nightscout": {
      "name": "Nightscout",
      "integration_type": "hub",
      "config_flow": true,
      "iot_class": "cloud_polling"
    },
    "niko_home_control": {
      "name": "Niko Home Control",
      "integration_type": "hub",
      "config_flow": false,
      "iot_class": "local_polling"
    },
    "nilu": {
      "name": "Norwegian Institute for Air Research (NILU)",
      "integration_type": "hub",
      "config_flow": false,
      "iot_class": "cloud_polling"
    },
    "nina": {
      "name": "NINA",
      "integration_type": "hub",
      "config_flow": true,
      "iot_class": "cloud_polling"
    },
    "nissan_leaf": {
      "name": "Nissan Leaf",
      "integration_type": "hub",
      "config_flow": false,
      "iot_class": "cloud_polling"
    },
    "nmap_tracker": {
      "integration_type": "hub",
      "config_flow": true,
      "iot_class": "local_polling"
    },
    "nmbs": {
      "name": "NMBS",
      "integration_type": "hub",
      "config_flow": false,
      "iot_class": "cloud_polling"
    },
    "no_ip": {
      "name": "No-IP.com",
      "integration_type": "hub",
      "config_flow": false,
      "iot_class": "cloud_polling"
    },
    "noaa_tides": {
      "name": "NOAA Tides",
      "integration_type": "hub",
      "config_flow": false,
      "iot_class": "cloud_polling"
    },
    "nobo_hub": {
      "name": "Nob\u00f8 Ecohub",
      "integration_type": "hub",
      "config_flow": true,
      "iot_class": "local_push"
    },
    "norway_air": {
      "name": "Om Luftkvalitet i Norge (Norway Air)",
      "integration_type": "hub",
      "config_flow": false,
      "iot_class": "cloud_polling"
    },
    "notify_events": {
      "name": "Notify.Events",
      "integration_type": "hub",
      "config_flow": false,
      "iot_class": "cloud_push"
    },
    "notion": {
      "name": "Notion",
      "integration_type": "hub",
      "config_flow": true,
      "iot_class": "cloud_polling"
    },
    "nsw_fuel_station": {
      "name": "NSW Fuel Station Price",
      "integration_type": "hub",
      "config_flow": false,
      "iot_class": "cloud_polling"
    },
    "nsw_rural_fire_service_feed": {
      "name": "NSW Rural Fire Service Incidents",
      "integration_type": "service",
      "config_flow": false,
      "iot_class": "cloud_polling"
    },
    "nuheat": {
      "name": "NuHeat",
      "integration_type": "hub",
      "config_flow": true,
      "iot_class": "cloud_polling"
    },
    "nuki": {
      "name": "Nuki",
      "integration_type": "hub",
      "config_flow": true,
      "iot_class": "local_polling"
    },
    "numato": {
      "name": "Numato USB GPIO Expander",
      "integration_type": "hub",
      "config_flow": false,
      "iot_class": "local_push"
    },
    "nut": {
      "name": "Network UPS Tools (NUT)",
      "integration_type": "device",
      "config_flow": true,
      "iot_class": "local_polling"
    },
    "nutrichef": {
      "name": "Nutrichef",
      "integration_type": "virtual",
      "supported_by": "inkbird"
    },
    "nws": {
      "name": "National Weather Service (NWS)",
      "integration_type": "hub",
      "config_flow": true,
      "iot_class": "cloud_polling"
    },
    "nx584": {
      "name": "NX584",
      "integration_type": "hub",
      "config_flow": false,
      "iot_class": "local_push"
    },
    "nzbget": {
      "name": "NZBGet",
      "integration_type": "hub",
      "config_flow": true,
      "iot_class": "local_polling"
    },
    "oasa_telematics": {
      "name": "OASA Telematics",
      "integration_type": "hub",
      "config_flow": false,
      "iot_class": "cloud_polling"
    },
    "obihai": {
      "name": "Obihai",
      "integration_type": "hub",
      "config_flow": true,
      "iot_class": "local_polling"
    },
    "octoprint": {
      "name": "OctoPrint",
      "integration_type": "hub",
      "config_flow": true,
      "iot_class": "local_polling"
    },
    "oem": {
      "name": "OpenEnergyMonitor WiFi Thermostat",
      "integration_type": "hub",
      "config_flow": false,
      "iot_class": "local_polling"
    },
    "ohmconnect": {
      "name": "OhmConnect",
      "integration_type": "hub",
      "config_flow": false,
      "iot_class": "cloud_polling"
    },
    "ombi": {
      "name": "Ombi",
      "integration_type": "hub",
      "config_flow": false,
      "iot_class": "local_polling"
    },
    "omnilogic": {
      "name": "Hayward Omnilogic",
      "integration_type": "hub",
      "config_flow": true,
      "iot_class": "cloud_polling"
    },
    "oncue": {
      "name": "Oncue by Kohler",
      "integration_type": "hub",
      "config_flow": true,
      "iot_class": "cloud_polling"
    },
    "ondilo_ico": {
      "name": "Ondilo ICO",
      "integration_type": "hub",
      "config_flow": true,
      "iot_class": "cloud_polling"
    },
    "onewire": {
      "name": "1-Wire",
      "integration_type": "hub",
      "config_flow": true,
      "iot_class": "local_polling"
    },
    "onkyo": {
      "name": "Onkyo",
      "integration_type": "hub",
      "config_flow": false,
      "iot_class": "local_polling"
    },
    "onvif": {
      "name": "ONVIF",
      "integration_type": "hub",
      "config_flow": true,
      "iot_class": "local_push"
    },
    "open_meteo": {
      "name": "Open-Meteo",
      "integration_type": "service",
      "config_flow": true,
      "iot_class": "cloud_polling"
    },
    "openai_conversation": {
      "name": "OpenAI Conversation",
      "integration_type": "service",
      "config_flow": true,
      "iot_class": "cloud_polling"
    },
    "openalpr_cloud": {
      "name": "OpenALPR Cloud",
      "integration_type": "hub",
      "config_flow": false,
      "iot_class": "cloud_push"
    },
    "opencv": {
      "name": "OpenCV",
      "integration_type": "hub",
      "config_flow": false,
      "iot_class": "local_push"
    },
    "openerz": {
      "name": "Open ERZ",
      "integration_type": "hub",
      "config_flow": false,
      "iot_class": "cloud_polling"
    },
    "openevse": {
      "name": "OpenEVSE",
      "integration_type": "hub",
      "config_flow": false,
      "iot_class": "local_polling"
    },
    "openexchangerates": {
      "name": "Open Exchange Rates",
      "integration_type": "hub",
      "config_flow": true,
      "iot_class": "cloud_polling"
    },
    "opengarage": {
      "name": "OpenGarage",
      "integration_type": "hub",
      "config_flow": true,
      "iot_class": "local_polling"
    },
    "openhardwaremonitor": {
      "name": "Open Hardware Monitor",
      "integration_type": "hub",
      "config_flow": false,
      "iot_class": "local_polling"
    },
    "openhome": {
      "name": "Linn / OpenHome",
      "integration_type": "hub",
      "config_flow": true,
      "iot_class": "local_polling"
    },
    "opensensemap": {
      "name": "openSenseMap",
      "integration_type": "hub",
      "config_flow": false,
      "iot_class": "cloud_polling"
    },
    "opensky": {
      "name": "OpenSky Network",
      "integration_type": "hub",
      "config_flow": true,
      "iot_class": "cloud_polling"
    },
    "opentherm_gw": {
      "name": "OpenTherm Gateway",
      "integration_type": "hub",
      "config_flow": true,
      "iot_class": "local_push"
    },
    "openuv": {
      "name": "OpenUV",
      "integration_type": "service",
      "config_flow": true,
      "iot_class": "cloud_polling"
    },
    "openweathermap": {
      "name": "OpenWeatherMap",
      "integration_type": "hub",
      "config_flow": true,
      "iot_class": "cloud_polling"
    },
    "openwrt": {
      "name": "OpenWrt",
      "integrations": {
        "luci": {
          "integration_type": "hub",
          "config_flow": false,
          "iot_class": "local_polling",
          "name": "OpenWrt (luci)"
        },
        "ubus": {
          "integration_type": "hub",
          "config_flow": false,
          "iot_class": "local_polling",
          "name": "OpenWrt (ubus)"
        }
      }
    },
    "opnsense": {
      "name": "OPNSense",
      "integration_type": "hub",
      "config_flow": false,
      "iot_class": "local_polling"
    },
    "opower": {
      "name": "Opower",
      "integration_type": "hub",
      "config_flow": true,
      "iot_class": "cloud_polling"
    },
    "opple": {
      "name": "Opple",
      "integration_type": "hub",
      "config_flow": false,
      "iot_class": "local_polling"
    },
    "oralb": {
      "name": "Oral-B",
      "integration_type": "hub",
      "config_flow": true,
      "iot_class": "local_push"
    },
    "oru": {
      "name": "Orange and Rockland Utility (ORU)",
      "integration_type": "hub",
      "config_flow": false,
      "iot_class": "cloud_polling"
    },
    "orvibo": {
      "name": "Orvibo",
      "integration_type": "hub",
      "config_flow": false,
      "iot_class": "local_push"
    },
    "osramlightify": {
      "name": "Osramlightify",
      "integration_type": "hub",
      "config_flow": false,
      "iot_class": "local_polling"
    },
    "otbr": {
      "name": "Open Thread Border Router",
      "integration_type": "service",
      "config_flow": true,
      "iot_class": "local_polling"
    },
    "otp": {
      "name": "One-Time Password (OTP)",
      "integration_type": "hub",
      "config_flow": false,
      "iot_class": "local_polling"
    },
    "overkiz": {
      "name": "Overkiz",
      "integration_type": "hub",
      "config_flow": true,
      "iot_class": "cloud_polling"
    },
    "ovo_energy": {
      "name": "OVO Energy",
      "integration_type": "service",
      "config_flow": true,
      "iot_class": "cloud_polling"
    },
    "owntracks": {
      "name": "OwnTracks",
      "integration_type": "hub",
      "config_flow": true,
      "iot_class": "local_push"
    },
    "p1_monitor": {
      "name": "P1 Monitor",
      "integration_type": "hub",
      "config_flow": true,
      "iot_class": "local_polling"
    },
    "panasonic": {
      "name": "Panasonic",
      "integrations": {
        "panasonic_bluray": {
          "integration_type": "hub",
          "config_flow": false,
          "iot_class": "local_polling",
          "name": "Panasonic Blu-Ray Player"
        },
        "panasonic_viera": {
          "integration_type": "hub",
          "config_flow": true,
          "iot_class": "local_polling",
          "name": "Panasonic Viera"
        }
      }
    },
    "pandora": {
      "name": "Pandora",
      "integration_type": "hub",
      "config_flow": false,
      "iot_class": "local_polling"
    },
    "panel_custom": {
      "name": "Custom Panel",
      "integration_type": "hub",
      "config_flow": false
    },
    "panel_iframe": {
      "name": "iframe Panel",
      "integration_type": "hub",
      "config_flow": false
    },
    "pcs_lighting": {
      "name": "PCS Lighting",
      "integration_type": "virtual",
      "supported_by": "upb"
    },
    "peco": {
      "name": "PECO Outage Counter",
      "integration_type": "hub",
      "config_flow": true,
      "iot_class": "cloud_polling"
    },
    "peco_opower": {
      "name": "PECO Energy Company (PECO)",
      "integration_type": "virtual",
      "supported_by": "opower"
    },
    "pegel_online": {
      "name": "PEGELONLINE",
      "integration_type": "service",
      "config_flow": true,
      "iot_class": "cloud_polling"
    },
    "pencom": {
      "name": "Pencom",
      "integration_type": "hub",
      "config_flow": false,
      "iot_class": "local_polling"
    },
    "pepco": {
      "name": "Potomac Electric Power Company (Pepco)",
      "integration_type": "virtual",
      "supported_by": "opower"
    },
    "pge": {
      "name": "Pacific Gas & Electric (PG&E)",
      "integration_type": "virtual",
      "supported_by": "opower"
    },
    "philips": {
      "name": "Philips",
      "integrations": {
        "dynalite": {
          "integration_type": "hub",
          "config_flow": true,
          "iot_class": "local_push",
          "name": "Philips Dynalite"
        },
        "hue": {
          "integration_type": "hub",
          "config_flow": true,
          "iot_class": "local_push",
          "name": "Philips Hue"
        },
        "philips_js": {
          "integration_type": "hub",
          "config_flow": true,
          "iot_class": "local_polling",
          "name": "Philips TV"
        }
      }
    },
    "pi_hole": {
      "name": "Pi-hole",
      "integration_type": "hub",
      "config_flow": true,
      "iot_class": "local_polling"
    },
    "picnic": {
      "name": "Picnic",
      "integration_type": "hub",
      "config_flow": true,
      "iot_class": "cloud_polling"
    },
    "picotts": {
      "name": "Pico TTS",
      "integration_type": "hub",
      "config_flow": false,
      "iot_class": "local_push"
    },
    "pilight": {
      "name": "Pilight",
      "integration_type": "hub",
      "config_flow": false,
      "iot_class": "local_push"
    },
    "ping": {
      "name": "Ping (ICMP)",
      "integration_type": "hub",
      "config_flow": false,
      "iot_class": "local_polling"
    },
    "pioneer": {
      "name": "Pioneer",
      "integration_type": "hub",
      "config_flow": false,
      "iot_class": "local_polling"
    },
    "piper": {
      "name": "Piper",
      "integration_type": "virtual",
      "supported_by": "wyoming"
    },
    "pjlink": {
      "name": "PJLink",
      "integration_type": "hub",
      "config_flow": false,
      "iot_class": "local_polling"
    },
    "plaato": {
      "name": "Plaato",
      "integration_type": "hub",
      "config_flow": true,
      "iot_class": "cloud_push"
    },
    "plant": {
      "integration_type": "hub",
      "config_flow": false
    },
    "plex": {
      "name": "Plex Media Server",
      "integration_type": "hub",
      "config_flow": true,
      "iot_class": "local_push"
    },
    "plugwise": {
      "name": "Plugwise",
      "integration_type": "hub",
      "config_flow": true,
      "iot_class": "local_polling"
    },
    "plum_lightpad": {
      "name": "Plum Lightpad",
      "integration_type": "hub",
      "config_flow": true,
      "iot_class": "local_push"
    },
    "pocketcasts": {
      "name": "Pocket Casts",
      "integration_type": "hub",
      "config_flow": false,
      "iot_class": "cloud_polling"
    },
    "point": {
      "name": "Minut Point",
      "integration_type": "hub",
      "config_flow": true,
      "iot_class": "cloud_polling"
    },
    "poolsense": {
      "name": "PoolSense",
      "integration_type": "hub",
      "config_flow": true,
      "iot_class": "cloud_polling"
    },
    "profiler": {
      "name": "Profiler",
      "integration_type": "hub",
      "config_flow": true
    },
    "progettihwsw": {
      "name": "ProgettiHWSW Automation",
      "integration_type": "hub",
      "config_flow": true,
      "iot_class": "local_polling"
    },
    "proliphix": {
      "name": "Proliphix",
      "integration_type": "hub",
      "config_flow": false,
      "iot_class": "local_polling"
    },
    "prometheus": {
      "name": "Prometheus",
      "integration_type": "hub",
      "config_flow": false,
      "iot_class": "assumed_state"
    },
    "prosegur": {
      "name": "Prosegur Alarm",
      "integration_type": "hub",
      "config_flow": true,
      "iot_class": "cloud_polling"
    },
    "prowl": {
      "name": "Prowl",
      "integration_type": "hub",
      "config_flow": false,
      "iot_class": "cloud_push"
    },
    "proximity": {
      "integration_type": "hub",
      "config_flow": false,
      "iot_class": "calculated"
    },
    "proxmoxve": {
      "name": "Proxmox VE",
      "integration_type": "hub",
      "config_flow": false,
      "iot_class": "local_polling"
    },
    "proxy": {
      "name": "Camera Proxy",
      "integration_type": "hub",
      "config_flow": false
    },
    "prusalink": {
      "name": "PrusaLink",
      "integration_type": "hub",
      "config_flow": true,
      "iot_class": "local_polling"
    },
    "pse": {
      "name": "Puget Sound Energy (PSE)",
      "integration_type": "virtual",
      "supported_by": "opower"
    },
    "pulseaudio_loopback": {
      "name": "PulseAudio Loopback",
      "integration_type": "hub",
      "config_flow": false,
      "iot_class": "local_polling"
    },
    "pure_energie": {
      "name": "Pure Energie",
      "integration_type": "hub",
      "config_flow": true,
      "iot_class": "local_polling"
    },
    "purpleair": {
      "name": "PurpleAir",
      "integration_type": "hub",
      "config_flow": true,
      "iot_class": "cloud_polling"
    },
    "push": {
      "name": "Push",
      "integration_type": "hub",
      "config_flow": false,
      "iot_class": "local_push"
    },
    "pushbullet": {
      "name": "Pushbullet",
      "integration_type": "hub",
      "config_flow": true,
      "iot_class": "cloud_polling"
    },
    "pushover": {
      "name": "Pushover",
      "integration_type": "hub",
      "config_flow": true,
      "iot_class": "cloud_push"
    },
    "pushsafer": {
      "name": "Pushsafer",
      "integration_type": "hub",
      "config_flow": false,
      "iot_class": "cloud_push"
    },
    "pvoutput": {
      "name": "PVOutput",
      "integration_type": "device",
      "config_flow": true,
      "iot_class": "cloud_polling"
    },
    "pvpc_hourly_pricing": {
      "name": "Spain electricity hourly pricing (PVPC)",
      "integration_type": "hub",
      "config_flow": true,
      "iot_class": "cloud_polling"
    },
    "pyload": {
      "name": "pyLoad",
      "integration_type": "hub",
      "config_flow": false,
      "iot_class": "local_polling"
    },
    "python_script": {
      "name": "Python Scripts",
      "integration_type": "hub",
      "config_flow": false
    },
    "qbittorrent": {
      "name": "qBittorrent",
      "integration_type": "service",
      "config_flow": true,
      "iot_class": "local_polling"
    },
    "qingping": {
      "name": "Qingping",
      "integration_type": "hub",
      "config_flow": true,
      "iot_class": "local_push"
    },
    "qld_bushfire": {
      "name": "Queensland Bushfire Alert",
      "integration_type": "service",
      "config_flow": false,
      "iot_class": "cloud_polling"
    },
    "qnap": {
      "name": "QNAP",
      "integrations": {
        "qnap": {
          "integration_type": "device",
          "config_flow": true,
          "iot_class": "local_polling",
          "name": "QNAP"
        },
        "qnap_qsw": {
          "integration_type": "hub",
          "config_flow": true,
          "iot_class": "local_polling",
          "name": "QNAP QSW"
        }
      }
    },
    "qrcode": {
      "name": "QR Code",
      "integration_type": "hub",
      "config_flow": false,
      "iot_class": "calculated"
    },
    "quadrafire": {
      "name": "Quadra-Fire",
      "integration_type": "virtual",
      "supported_by": "intellifire"
    },
    "quantum_gateway": {
      "name": "Quantum Gateway",
      "integration_type": "hub",
      "config_flow": false,
      "iot_class": "local_polling"
    },
    "qvr_pro": {
      "name": "QVR Pro",
      "integration_type": "hub",
      "config_flow": false,
      "iot_class": "local_polling"
    },
    "qwikswitch": {
      "name": "QwikSwitch QSUSB",
      "integration_type": "hub",
      "config_flow": false,
      "iot_class": "local_push"
    },
    "rachio": {
      "name": "Rachio",
      "integration_type": "hub",
      "config_flow": true,
      "iot_class": "cloud_push"
    },
    "radarr": {
      "name": "Radarr",
      "integration_type": "service",
      "config_flow": true,
      "iot_class": "local_polling"
    },
    "radio_browser": {
      "name": "Radio Browser",
      "integration_type": "service",
      "config_flow": true,
      "iot_class": "cloud_polling"
    },
    "radiotherm": {
      "name": "Radio Thermostat",
      "integration_type": "hub",
      "config_flow": true,
      "iot_class": "local_polling"
    },
    "rainbird": {
      "name": "Rain Bird",
      "integration_type": "hub",
      "config_flow": true,
      "iot_class": "local_polling"
    },
    "rainforest_eagle": {
      "name": "Rainforest Eagle",
      "integration_type": "hub",
      "config_flow": true,
      "iot_class": "local_polling"
    },
    "rainmachine": {
      "name": "RainMachine",
      "integration_type": "device",
      "config_flow": true,
      "iot_class": "local_polling"
    },
    "random": {
      "name": "Random",
      "integration_type": "hub",
      "config_flow": false,
      "iot_class": "local_polling"
    },
    "rapt_ble": {
      "name": "RAPT Bluetooth",
      "integration_type": "hub",
      "config_flow": true,
      "iot_class": "local_push"
    },
    "raspberry_pi": {
      "name": "Raspberry Pi",
      "integrations": {
        "rpi_camera": {
          "integration_type": "hub",
          "config_flow": false,
          "iot_class": "local_polling",
          "name": "Raspberry Pi Camera"
        },
        "rpi_power": {
          "integration_type": "hub",
          "config_flow": true,
          "iot_class": "local_polling"
        },
        "remote_rpi_gpio": {
          "integration_type": "hub",
          "config_flow": false,
          "iot_class": "local_push",
          "name": "Raspberry Pi Remote GPIO"
        }
      }
    },
    "raspyrfm": {
      "name": "RaspyRFM",
      "integration_type": "hub",
      "config_flow": false,
      "iot_class": "assumed_state"
    },
    "raven_rock_mfg": {
      "name": "Raven Rock MFG",
      "integration_type": "virtual",
      "supported_by": "motion_blinds"
    },
    "rdw": {
      "name": "RDW",
      "integration_type": "service",
      "config_flow": true,
      "iot_class": "cloud_polling"
    },
    "recollect_waste": {
      "name": "ReCollect Waste",
      "integration_type": "service",
      "config_flow": true,
      "iot_class": "cloud_polling"
    },
    "recswitch": {
      "name": "Ankuoo REC Switch",
      "integration_type": "hub",
      "config_flow": false,
      "iot_class": "local_polling"
    },
    "reddit": {
      "name": "Reddit",
      "integration_type": "hub",
      "config_flow": false,
      "iot_class": "cloud_polling"
    },
    "rejseplanen": {
      "name": "Rejseplanen",
      "integration_type": "hub",
      "config_flow": false,
      "iot_class": "cloud_polling"
    },
    "remember_the_milk": {
      "name": "Remember The Milk",
      "integration_type": "hub",
      "config_flow": false,
      "iot_class": "cloud_push"
    },
    "renault": {
      "name": "Renault",
      "integration_type": "hub",
      "config_flow": true,
      "iot_class": "cloud_polling"
    },
    "renson": {
      "name": "Renson",
      "integration_type": "hub",
      "config_flow": true,
      "iot_class": "local_polling"
    },
    "reolink": {
      "name": "Reolink IP NVR/camera",
      "integration_type": "hub",
      "config_flow": true,
      "iot_class": "local_push"
    },
    "repetier": {
      "name": "Repetier-Server",
      "integration_type": "hub",
      "config_flow": false,
      "iot_class": "local_polling"
    },
    "rest": {
      "name": "RESTful",
      "integration_type": "hub",
      "config_flow": false,
      "iot_class": "local_polling"
    },
    "rest_command": {
      "name": "RESTful Command",
      "integration_type": "hub",
      "config_flow": false,
      "iot_class": "local_push"
    },
    "rexel": {
      "name": "Rexel Energeasy Connect",
      "integration_type": "virtual",
      "supported_by": "overkiz"
    },
    "rflink": {
      "name": "RFLink",
      "integration_type": "hub",
      "config_flow": false,
      "iot_class": "assumed_state"
    },
    "rfxtrx": {
      "name": "RFXCOM RFXtrx",
      "integration_type": "hub",
      "config_flow": true,
      "iot_class": "local_push"
    },
    "rhasspy": {
      "name": "Rhasspy",
      "integration_type": "hub",
      "config_flow": true,
      "iot_class": "local_push"
    },
    "ridwell": {
      "name": "Ridwell",
      "integration_type": "service",
      "config_flow": true,
      "iot_class": "cloud_polling"
    },
    "ring": {
      "name": "Ring",
      "integration_type": "hub",
      "config_flow": true,
      "iot_class": "cloud_polling"
    },
    "ripple": {
      "name": "Ripple",
      "integration_type": "hub",
      "config_flow": false,
      "iot_class": "cloud_polling"
    },
    "risco": {
      "name": "Risco",
      "integration_type": "hub",
      "config_flow": true,
      "iot_class": "local_push"
    },
    "rituals_perfume_genie": {
      "name": "Rituals Perfume Genie",
      "integration_type": "hub",
      "config_flow": true,
      "iot_class": "cloud_polling"
    },
    "rmvtransport": {
      "name": "RMV",
      "integration_type": "hub",
      "config_flow": false,
      "iot_class": "cloud_polling"
    },
    "roborock": {
      "name": "Roborock",
      "integration_type": "hub",
      "config_flow": true,
      "iot_class": "local_polling"
    },
    "rocketchat": {
      "name": "Rocket.Chat",
      "integration_type": "hub",
      "config_flow": false,
      "iot_class": "cloud_push"
    },
    "roku": {
      "name": "Roku",
      "integration_type": "device",
      "config_flow": true,
      "iot_class": "local_polling"
    },
    "roomba": {
      "name": "iRobot Roomba and Braava",
      "integration_type": "hub",
      "config_flow": true,
      "iot_class": "local_push"
    },
    "roon": {
      "name": "RoonLabs music player",
      "integration_type": "hub",
      "config_flow": true,
      "iot_class": "local_push"
    },
    "rova": {
      "name": "ROVA",
      "integration_type": "hub",
      "config_flow": false,
      "iot_class": "cloud_polling"
    },
    "rss_feed_template": {
      "name": "RSS Feed Template",
      "integration_type": "hub",
      "config_flow": false,
      "iot_class": "local_push"
    },
    "rtorrent": {
      "name": "rTorrent",
      "integration_type": "hub",
      "config_flow": false,
      "iot_class": "local_polling"
    },
    "rtsp_to_webrtc": {
      "name": "RTSPtoWebRTC",
      "integration_type": "hub",
      "config_flow": true,
      "iot_class": "local_push"
    },
    "ruckus_unleashed": {
      "name": "Ruckus Unleashed",
      "integration_type": "hub",
      "config_flow": true,
      "iot_class": "local_polling"
    },
    "russound": {
      "name": "Russound",
      "integrations": {
        "russound_rio": {
          "integration_type": "hub",
          "config_flow": false,
          "iot_class": "local_push",
          "name": "Russound RIO"
        },
        "russound_rnet": {
          "integration_type": "hub",
          "config_flow": false,
          "iot_class": "local_polling",
          "name": "Russound RNET"
        }
      }
    },
    "ruuvi_gateway": {
      "name": "Ruuvi Gateway",
      "integration_type": "hub",
      "config_flow": true,
      "iot_class": "local_polling"
    },
    "ruuvitag_ble": {
      "name": "RuuviTag BLE",
      "integration_type": "hub",
      "config_flow": true,
      "iot_class": "local_push"
    },
    "rympro": {
      "name": "Read Your Meter Pro",
      "integration_type": "hub",
      "config_flow": true,
      "iot_class": "cloud_polling"
    },
    "sabnzbd": {
      "name": "SABnzbd",
      "integration_type": "hub",
      "config_flow": true,
      "iot_class": "local_polling"
    },
    "saj": {
      "name": "SAJ Solar Inverter",
      "integration_type": "hub",
      "config_flow": false,
      "iot_class": "local_polling"
    },
    "samsung": {
      "name": "Samsung",
      "integrations": {
        "familyhub": {
          "integration_type": "hub",
          "config_flow": false,
          "iot_class": "local_polling",
          "name": "Samsung Family Hub"
        },
        "samsungtv": {
          "integration_type": "device",
          "config_flow": true,
          "iot_class": "local_push",
          "name": "Samsung Smart TV"
        },
        "syncthru": {
          "integration_type": "hub",
          "config_flow": true,
          "iot_class": "local_polling",
          "name": "Samsung SyncThru Printer"
        }
      }
    },
    "satel_integra": {
      "name": "Satel Integra",
      "integration_type": "hub",
      "config_flow": false,
      "iot_class": "local_push"
    },
    "schlage": {
      "name": "Schlage",
      "integration_type": "hub",
      "config_flow": true,
      "iot_class": "cloud_polling"
    },
    "schluter": {
      "name": "Schluter",
      "integration_type": "hub",
      "config_flow": false,
      "iot_class": "cloud_polling"
    },
    "scrape": {
      "name": "Scrape",
      "integration_type": "hub",
      "config_flow": true,
      "iot_class": "cloud_polling"
    },
    "screenaway": {
      "name": "ScreenAway",
      "integration_type": "virtual",
      "supported_by": "motion_blinds"
    },
    "screenlogic": {
      "name": "Pentair ScreenLogic",
      "integration_type": "hub",
      "config_flow": true,
      "iot_class": "local_push"
    },
    "scsgate": {
      "name": "SCSGate",
      "integration_type": "hub",
      "config_flow": false,
      "iot_class": "local_polling"
    },
    "season": {
      "integration_type": "service",
      "config_flow": true,
      "iot_class": "local_polling"
    },
    "sendgrid": {
      "name": "SendGrid",
      "integration_type": "hub",
      "config_flow": false,
      "iot_class": "cloud_push"
    },
    "sense": {
      "name": "Sense",
      "integration_type": "hub",
      "config_flow": true,
      "iot_class": "cloud_polling"
    },
    "sensibo": {
      "name": "Sensibo",
      "integration_type": "hub",
      "config_flow": true,
      "iot_class": "cloud_polling"
    },
    "sensirion_ble": {
      "name": "Sensirion BLE",
      "integration_type": "hub",
      "config_flow": true,
      "iot_class": "local_push"
    },
    "sensorblue": {
      "name": "SensorBlue",
      "integration_type": "virtual",
      "supported_by": "thermobeacon"
    },
    "sensorpro": {
      "name": "SensorPro",
      "integration_type": "hub",
      "config_flow": true,
      "iot_class": "local_push"
    },
    "sensorpush": {
      "name": "SensorPush",
      "integration_type": "hub",
      "config_flow": true,
      "iot_class": "local_push"
    },
    "sentry": {
      "name": "Sentry",
      "integration_type": "service",
      "config_flow": true,
      "iot_class": "cloud_polling"
    },
    "senz": {
      "name": "nVent RAYCHEM SENZ",
      "integration_type": "hub",
      "config_flow": true,
      "iot_class": "cloud_polling"
    },
    "serial": {
      "name": "Serial",
      "integration_type": "hub",
      "config_flow": false,
      "iot_class": "local_polling"
    },
    "serial_pm": {
      "name": "Serial Particulate Matter",
      "integration_type": "hub",
      "config_flow": false,
      "iot_class": "local_polling"
    },
    "sesame": {
      "name": "Sesame Smart Lock",
      "integration_type": "hub",
      "config_flow": false,
      "iot_class": "cloud_polling"
    },
    "seven_segments": {
      "name": "Seven Segments OCR",
      "integration_type": "hub",
      "config_flow": false,
      "iot_class": "local_polling"
    },
    "seventeentrack": {
      "name": "17TRACK",
      "integration_type": "hub",
      "config_flow": false,
      "iot_class": "cloud_polling"
    },
    "sfr_box": {
      "name": "SFR Box",
      "integration_type": "device",
      "config_flow": true,
      "iot_class": "local_polling"
    },
    "sharkiq": {
      "name": "Shark IQ",
      "integration_type": "hub",
      "config_flow": true,
      "iot_class": "cloud_polling"
    },
    "shell_command": {
      "name": "Shell Command",
      "integration_type": "hub",
      "config_flow": false,
      "iot_class": "local_push"
    },
    "shelly": {
      "name": "Shelly",
      "integration_type": "device",
      "config_flow": true,
      "iot_class": "local_push"
    },
    "shiftr": {
      "name": "shiftr.io",
      "integration_type": "hub",
      "config_flow": false,
      "iot_class": "cloud_push"
    },
    "shodan": {
      "name": "Shodan",
      "integration_type": "hub",
      "config_flow": false,
      "iot_class": "cloud_polling"
    },
    "shopping_list": {
      "integration_type": "hub",
      "config_flow": true,
      "iot_class": "local_push"
    },
    "sia": {
      "name": "SIA Alarm Systems",
      "integration_type": "hub",
      "config_flow": true,
      "iot_class": "local_push"
    },
    "sigfox": {
      "name": "Sigfox",
      "integration_type": "hub",
      "config_flow": false,
      "iot_class": "cloud_polling"
    },
    "sighthound": {
      "name": "Sighthound",
      "integration_type": "hub",
      "config_flow": false,
      "iot_class": "cloud_polling"
    },
    "signal_messenger": {
      "name": "Signal Messenger",
      "integration_type": "hub",
      "config_flow": false,
      "iot_class": "cloud_push"
    },
    "simplepush": {
      "name": "Simplepush",
      "integration_type": "hub",
      "config_flow": true,
      "iot_class": "cloud_polling"
    },
    "simplisafe": {
      "name": "SimpliSafe",
      "integration_type": "hub",
      "config_flow": true,
      "iot_class": "cloud_polling"
    },
    "simply_automated": {
      "name": "Simply Automated",
      "integration_type": "virtual",
      "supported_by": "upb"
    },
    "simu": {
      "name": "SIMU LiveIn2",
      "integration_type": "virtual",
      "supported_by": "overkiz"
    },
    "simulated": {
      "name": "Simulated",
      "integration_type": "hub",
      "config_flow": false,
      "iot_class": "local_polling"
    },
    "sinch": {
      "name": "Sinch SMS",
      "integration_type": "hub",
      "config_flow": false,
      "iot_class": "cloud_push"
    },
    "sisyphus": {
      "name": "Sisyphus",
      "integration_type": "hub",
      "config_flow": false,
      "iot_class": "local_push"
    },
    "sky_hub": {
      "name": "Sky Hub",
      "integration_type": "hub",
      "config_flow": false,
      "iot_class": "local_polling"
    },
    "skybeacon": {
      "name": "Skybeacon",
      "integration_type": "hub",
      "config_flow": false,
      "iot_class": "local_polling"
    },
    "skybell": {
      "name": "SkyBell",
      "integration_type": "hub",
      "config_flow": true,
      "iot_class": "cloud_polling"
    },
    "slack": {
      "name": "Slack",
      "integration_type": "service",
      "config_flow": true,
      "iot_class": "cloud_push"
    },
    "sleepiq": {
      "name": "SleepIQ",
      "integration_type": "hub",
      "config_flow": true,
      "iot_class": "cloud_polling"
    },
    "slide": {
      "name": "Slide",
      "integration_type": "hub",
      "config_flow": false,
      "iot_class": "cloud_polling"
    },
    "slimproto": {
      "name": "SlimProto (Squeezebox players)",
      "integration_type": "hub",
      "config_flow": true,
      "iot_class": "local_push"
    },
    "sma": {
      "name": "SMA Solar",
      "integration_type": "hub",
      "config_flow": true,
      "iot_class": "local_polling"
    },
    "smappee": {
      "name": "Smappee",
      "integration_type": "hub",
      "config_flow": true,
      "iot_class": "cloud_polling"
    },
    "smart_blinds": {
      "name": "Smart Blinds",
      "integration_type": "virtual",
      "supported_by": "motion_blinds"
    },
    "smart_home": {
      "name": "Smart Home",
      "integration_type": "virtual",
      "supported_by": "motion_blinds"
    },
    "smart_meter_texas": {
      "name": "Smart Meter Texas",
      "integration_type": "hub",
      "config_flow": true,
      "iot_class": "cloud_polling"
    },
    "smarther": {
      "name": "Smarther",
      "integration_type": "virtual",
      "supported_by": "netatmo"
    },
    "smartthings": {
      "name": "SmartThings",
      "integration_type": "hub",
      "config_flow": true,
      "iot_class": "cloud_push"
    },
    "smarttub": {
      "name": "SmartTub",
      "integration_type": "hub",
      "config_flow": true,
      "iot_class": "cloud_polling"
    },
    "smarty": {
      "name": "Salda Smarty",
      "integration_type": "hub",
      "config_flow": false,
      "iot_class": "local_polling"
    },
    "smhi": {
      "name": "SMHI",
      "integration_type": "hub",
      "config_flow": true,
      "iot_class": "cloud_polling"
    },
    "sms": {
      "name": "SMS notifications via GSM-modem",
      "integration_type": "hub",
      "config_flow": true,
      "iot_class": "local_polling"
    },
    "smtp": {
      "name": "SMTP",
      "integration_type": "hub",
      "config_flow": false,
      "iot_class": "cloud_push"
    },
    "snapcast": {
      "name": "Snapcast",
      "integration_type": "hub",
      "config_flow": true,
      "iot_class": "local_push"
    },
    "snips": {
      "name": "Snips",
      "integration_type": "hub",
      "config_flow": false,
      "iot_class": "local_push"
    },
    "snmp": {
      "name": "SNMP",
      "integration_type": "hub",
      "config_flow": false,
      "iot_class": "local_polling"
    },
    "snooz": {
      "name": "Snooz",
      "integration_type": "hub",
      "config_flow": true,
      "iot_class": "local_push"
    },
    "solaredge": {
      "name": "SolarEdge",
      "integrations": {
        "solaredge": {
          "integration_type": "device",
          "config_flow": true,
          "iot_class": "cloud_polling",
          "name": "SolarEdge"
        },
        "solaredge_local": {
          "integration_type": "hub",
          "config_flow": false,
          "iot_class": "local_polling",
          "name": "SolarEdge Local"
        }
      }
    },
    "solarlog": {
      "name": "Solar-Log",
      "integration_type": "hub",
      "config_flow": true,
      "iot_class": "local_polling"
    },
    "solax": {
      "name": "SolaX Power",
      "integration_type": "hub",
      "config_flow": true,
      "iot_class": "local_polling"
    },
    "soma": {
      "name": "Soma Connect",
      "integration_type": "hub",
      "config_flow": true,
      "iot_class": "local_polling"
    },
    "somfy": {
      "name": "Somfy",
      "integration_type": "virtual",
      "supported_by": "overkiz"
    },
    "somfy_mylink": {
      "name": "Somfy MyLink",
      "integration_type": "hub",
      "config_flow": true,
      "iot_class": "assumed_state"
    },
    "sonarr": {
      "name": "Sonarr",
      "integration_type": "hub",
      "config_flow": true,
      "iot_class": "local_polling"
    },
    "sonos": {
      "name": "Sonos",
      "integration_type": "hub",
      "config_flow": true,
      "iot_class": "local_push"
    },
    "sony": {
      "name": "Sony",
      "integrations": {
        "braviatv": {
          "integration_type": "device",
          "config_flow": true,
          "iot_class": "local_polling",
          "name": "Sony Bravia TV"
        },
        "ps4": {
          "integration_type": "hub",
          "config_flow": true,
          "iot_class": "local_polling",
          "name": "Sony PlayStation 4"
        },
        "sony_projector": {
          "integration_type": "hub",
          "config_flow": false,
          "iot_class": "local_polling",
          "name": "Sony Projector"
        },
        "songpal": {
          "integration_type": "hub",
          "config_flow": true,
          "iot_class": "local_push",
          "name": "Sony Songpal"
        }
      }
    },
    "soundtouch": {
      "name": "Bose SoundTouch",
      "integration_type": "hub",
      "config_flow": true,
      "iot_class": "local_polling"
    },
    "spaceapi": {
      "name": "Space API",
      "integration_type": "hub",
      "config_flow": false,
      "iot_class": "cloud_polling"
    },
    "spc": {
      "name": "Vanderbilt SPC",
      "integration_type": "hub",
      "config_flow": false,
      "iot_class": "local_push"
    },
    "speedtestdotnet": {
      "name": "Speedtest.net",
      "integration_type": "hub",
      "config_flow": true,
      "iot_class": "cloud_polling"
    },
    "spider": {
      "name": "Itho Daalderop Spider",
      "integration_type": "hub",
      "config_flow": true,
      "iot_class": "cloud_polling"
    },
    "splunk": {
      "name": "Splunk",
      "integration_type": "hub",
      "config_flow": false,
      "iot_class": "local_push"
    },
    "spotify": {
      "name": "Spotify",
      "integration_type": "service",
      "config_flow": true,
      "iot_class": "cloud_polling"
    },
    "sql": {
      "name": "SQL",
      "integration_type": "hub",
      "config_flow": true,
      "iot_class": "local_polling"
    },
    "srp_energy": {
      "name": "SRP Energy",
      "integration_type": "hub",
      "config_flow": true,
      "iot_class": "cloud_polling"
    },
    "starline": {
      "name": "StarLine",
      "integration_type": "hub",
      "config_flow": true,
      "iot_class": "cloud_polling"
    },
    "starlingbank": {
      "name": "Starling Bank",
      "integration_type": "hub",
      "config_flow": false,
      "iot_class": "cloud_polling"
    },
    "starlink": {
      "name": "Starlink",
      "integration_type": "hub",
      "config_flow": true,
      "iot_class": "local_polling"
    },
    "startca": {
      "name": "Start.ca",
      "integration_type": "hub",
      "config_flow": false,
      "iot_class": "cloud_polling"
    },
    "statistics": {
      "name": "Statistics",
      "integration_type": "hub",
      "config_flow": false,
      "iot_class": "local_polling"
    },
    "statsd": {
      "name": "StatsD",
      "integration_type": "hub",
      "config_flow": false,
      "iot_class": "local_push"
    },
    "steam_online": {
      "name": "Steam",
      "integration_type": "service",
      "config_flow": true,
      "iot_class": "cloud_polling"
    },
    "steamist": {
      "name": "Steamist",
      "integration_type": "hub",
      "config_flow": true,
      "iot_class": "local_polling"
    },
    "stiebel_eltron": {
      "name": "STIEBEL ELTRON",
      "integration_type": "hub",
      "config_flow": false,
      "iot_class": "local_polling"
    },
    "stookalert": {
      "name": "RIVM Stookalert",
      "integration_type": "service",
      "config_flow": true,
      "iot_class": "cloud_polling"
    },
    "stookwijzer": {
      "name": "Stookwijzer",
      "integration_type": "service",
      "config_flow": true,
      "iot_class": "cloud_polling"
    },
    "streamlabswater": {
      "name": "StreamLabs",
      "integration_type": "hub",
      "config_flow": false,
      "iot_class": "cloud_polling"
    },
    "subaru": {
      "name": "Subaru",
      "integration_type": "hub",
      "config_flow": true,
      "iot_class": "cloud_polling"
    },
    "suez_water": {
      "name": "Suez Water",
      "integration_type": "hub",
      "config_flow": false,
      "iot_class": "cloud_polling"
    },
    "sun": {
      "integration_type": "hub",
      "config_flow": true,
      "iot_class": "calculated"
    },
    "supervisord": {
      "name": "Supervisord",
      "integration_type": "hub",
      "config_flow": false,
      "iot_class": "local_polling"
    },
    "supla": {
      "name": "Supla",
      "integration_type": "hub",
      "config_flow": false,
      "iot_class": "cloud_polling"
    },
    "surepetcare": {
      "name": "Sure Petcare",
      "integration_type": "hub",
      "config_flow": true,
      "iot_class": "cloud_polling"
    },
    "swiss_hydrological_data": {
      "name": "Swiss Hydrological Data",
      "integration_type": "hub",
      "config_flow": false,
      "iot_class": "cloud_polling"
    },
    "swiss_public_transport": {
      "name": "Swiss public transport",
      "integration_type": "hub",
      "config_flow": false,
      "iot_class": "cloud_polling"
    },
    "swisscom": {
      "name": "Swisscom Internet-Box",
      "integration_type": "hub",
      "config_flow": false,
      "iot_class": "local_polling"
    },
    "switchbee": {
      "name": "SwitchBee",
      "integration_type": "hub",
      "config_flow": true,
      "iot_class": "local_push"
    },
    "switchbot": {
      "name": "SwitchBot",
      "integration_type": "hub",
      "config_flow": true,
      "iot_class": "local_push"
    },
    "switcher_kis": {
      "name": "Switcher",
      "integration_type": "hub",
      "config_flow": true,
      "iot_class": "local_push"
    },
    "switchmate": {
      "name": "Switchmate SimplySmart Home",
      "integration_type": "hub",
      "config_flow": false,
      "iot_class": "local_polling"
    },
    "syncthing": {
      "name": "Syncthing",
      "integration_type": "hub",
      "config_flow": true,
      "iot_class": "local_polling"
    },
    "synology": {
      "name": "Synology",
      "integrations": {
        "synology_chat": {
          "integration_type": "hub",
          "config_flow": false,
          "iot_class": "cloud_push",
          "name": "Synology Chat"
        },
        "synology_dsm": {
          "integration_type": "hub",
          "config_flow": true,
          "iot_class": "local_polling",
          "name": "Synology DSM"
        },
        "synology_srm": {
          "integration_type": "hub",
          "config_flow": false,
          "iot_class": "local_polling",
          "name": "Synology SRM"
        }
      }
    },
    "syslog": {
      "name": "Syslog",
      "integration_type": "hub",
      "config_flow": false,
      "iot_class": "local_push"
    },
    "system_bridge": {
      "name": "System Bridge",
      "integration_type": "device",
      "config_flow": true,
      "iot_class": "local_push"
    },
    "systemmonitor": {
      "name": "System Monitor",
      "integration_type": "hub",
      "config_flow": false,
      "iot_class": "local_push"
    },
    "tado": {
      "name": "Tado",
      "integration_type": "hub",
      "config_flow": true,
      "iot_class": "cloud_polling"
    },
    "tag": {
      "integration_type": "hub",
      "config_flow": false
    },
    "tailscale": {
      "name": "Tailscale",
      "integration_type": "hub",
      "config_flow": true,
      "iot_class": "cloud_polling"
    },
    "tank_utility": {
      "name": "Tank Utility",
      "integration_type": "hub",
      "config_flow": false,
      "iot_class": "cloud_polling"
    },
    "tankerkoenig": {
      "name": "Tankerkoenig",
      "integration_type": "hub",
      "config_flow": true,
      "iot_class": "cloud_polling"
    },
    "tapsaff": {
      "name": "Taps Aff",
      "integration_type": "hub",
      "config_flow": false,
      "iot_class": "local_polling"
    },
    "tasmota": {
      "name": "Tasmota",
      "integration_type": "hub",
      "config_flow": true,
      "iot_class": "local_push"
    },
    "tautulli": {
      "name": "Tautulli",
      "integration_type": "hub",
      "config_flow": true,
      "iot_class": "local_polling"
    },
    "tcp": {
      "name": "TCP",
      "integration_type": "hub",
      "config_flow": false,
      "iot_class": "local_polling"
    },
    "ted5000": {
      "name": "The Energy Detective TED5000",
      "integration_type": "hub",
      "config_flow": false,
      "iot_class": "local_polling"
    },
    "telegram": {
      "name": "Telegram",
      "integrations": {
        "telegram": {
          "integration_type": "hub",
          "config_flow": false,
          "iot_class": "cloud_polling",
          "name": "Telegram"
        },
        "telegram_bot": {
          "integration_type": "hub",
          "config_flow": false,
          "iot_class": "cloud_push",
          "name": "Telegram bot"
        }
      }
    },
    "telldus": {
      "name": "Telldus",
      "integrations": {
        "tellduslive": {
          "integration_type": "hub",
          "config_flow": true,
          "iot_class": "cloud_polling",
          "name": "Telldus Live"
        },
        "tellstick": {
          "integration_type": "hub",
          "config_flow": false,
          "iot_class": "assumed_state",
          "name": "TellStick"
        }
      }
    },
    "telnet": {
      "name": "Telnet",
      "integration_type": "hub",
      "config_flow": false,
      "iot_class": "local_polling"
    },
    "temper": {
      "name": "TEMPer",
      "integration_type": "hub",
      "config_flow": false,
      "iot_class": "local_polling"
    },
    "template": {
      "name": "Template",
      "integration_type": "hub",
      "config_flow": false,
      "iot_class": "local_push"
    },
    "tensorflow": {
      "name": "TensorFlow",
      "integration_type": "hub",
      "config_flow": false,
      "iot_class": "local_polling"
    },
    "tesla": {
      "name": "Tesla",
      "integrations": {
        "powerwall": {
          "integration_type": "hub",
          "config_flow": true,
          "iot_class": "local_polling",
          "name": "Tesla Powerwall"
        },
        "tesla_wall_connector": {
          "integration_type": "hub",
          "config_flow": true,
          "iot_class": "local_polling",
          "name": "Tesla Wall Connector"
        }
      }
    },
    "tfiac": {
      "name": "Tfiac",
      "integration_type": "hub",
      "config_flow": false,
      "iot_class": "local_polling"
    },
    "thermobeacon": {
      "name": "ThermoBeacon",
      "integration_type": "hub",
      "config_flow": true,
      "iot_class": "local_push"
    },
    "thermoplus": {
      "name": "ThermoPlus",
      "integration_type": "virtual",
      "supported_by": "thermobeacon"
    },
    "thermopro": {
      "name": "ThermoPro",
      "integration_type": "hub",
      "config_flow": true,
      "iot_class": "local_push"
    },
    "thermoworks_smoke": {
      "name": "ThermoWorks Smoke",
      "integration_type": "hub",
      "config_flow": false,
      "iot_class": "cloud_polling"
    },
    "thethingsnetwork": {
      "name": "The Things Network",
      "integration_type": "hub",
      "config_flow": false,
      "iot_class": "local_push"
    },
    "thingspeak": {
      "name": "ThingSpeak",
      "integration_type": "hub",
      "config_flow": false,
      "iot_class": "cloud_push"
    },
    "thinkingcleaner": {
      "name": "Thinking Cleaner",
      "integration_type": "hub",
      "config_flow": false,
      "iot_class": "local_polling"
    },
    "third_reality": {
      "name": "Third Reality",
      "iot_standards": [
        "zigbee"
      ]
    },
    "thomson": {
      "name": "Thomson",
      "integration_type": "hub",
      "config_flow": false,
      "iot_class": "local_polling"
    },
    "thread": {
      "name": "Thread",
      "integration_type": "service",
      "config_flow": true,
      "iot_class": "local_polling"
    },
    "tibber": {
      "name": "Tibber",
      "integration_type": "hub",
      "config_flow": true,
      "iot_class": "cloud_polling"
    },
    "tikteck": {
      "name": "Tikteck",
      "integration_type": "hub",
      "config_flow": false,
      "iot_class": "local_polling"
    },
    "tile": {
      "name": "Tile",
      "integration_type": "hub",
      "config_flow": true,
      "iot_class": "cloud_polling"
    },
    "tilt_ble": {
      "name": "Tilt Hydrometer BLE",
      "integration_type": "hub",
      "config_flow": true,
      "iot_class": "local_push"
    },
    "time_date": {
      "name": "Time & Date",
      "integration_type": "hub",
      "config_flow": false,
      "iot_class": "local_push"
    },
    "tmb": {
      "name": "Transports Metropolitans de Barcelona",
      "integration_type": "hub",
      "config_flow": false,
      "iot_class": "local_polling"
    },
    "todoist": {
      "name": "Todoist",
      "integration_type": "hub",
      "config_flow": false,
      "iot_class": "cloud_polling"
    },
    "tolo": {
      "name": "TOLO Sauna",
      "integration_type": "hub",
      "config_flow": true,
      "iot_class": "local_polling"
    },
    "tomato": {
      "name": "Tomato",
      "integration_type": "hub",
      "config_flow": false,
      "iot_class": "local_polling"
    },
    "tomorrowio": {
      "name": "Tomorrow.io",
      "integration_type": "service",
      "config_flow": true,
      "iot_class": "cloud_polling"
    },
    "toon": {
      "name": "Toon",
      "integration_type": "hub",
      "config_flow": true,
      "iot_class": "cloud_push"
    },
    "torque": {
      "name": "Torque",
      "integration_type": "hub",
      "config_flow": false,
      "iot_class": "local_push"
    },
    "totalconnect": {
      "name": "Total Connect",
      "integration_type": "hub",
      "config_flow": true,
      "iot_class": "cloud_polling"
    },
    "touchline": {
      "name": "Roth Touchline",
      "integration_type": "hub",
      "config_flow": false,
      "iot_class": "local_polling"
    },
    "tplink": {
      "name": "TP-Link",
      "integrations": {
        "tplink": {
          "integration_type": "hub",
          "config_flow": true,
          "iot_class": "local_polling",
          "name": "TP-Link Kasa Smart"
        },
        "tplink_omada": {
          "integration_type": "hub",
          "config_flow": true,
          "iot_class": "local_polling",
          "name": "TP-Link Omada"
        },
        "tplink_lte": {
          "integration_type": "hub",
          "config_flow": false,
          "iot_class": "local_polling",
          "name": "TP-Link LTE"
        }
      },
      "iot_standards": [
        "matter"
      ]
    },
    "traccar": {
      "name": "Traccar",
      "integration_type": "hub",
      "config_flow": true,
      "iot_class": "local_polling"
    },
    "tractive": {
      "name": "Tractive",
      "integration_type": "device",
      "config_flow": true,
      "iot_class": "cloud_push"
    },
    "trafikverket": {
      "name": "Trafikverket",
      "integrations": {
        "trafikverket_ferry": {
          "integration_type": "hub",
          "config_flow": true,
          "iot_class": "cloud_polling",
          "name": "Trafikverket Ferry"
        },
        "trafikverket_train": {
          "integration_type": "hub",
          "config_flow": true,
          "iot_class": "cloud_polling",
          "name": "Trafikverket Train"
        },
        "trafikverket_weatherstation": {
          "integration_type": "hub",
          "config_flow": true,
          "iot_class": "cloud_polling",
          "name": "Trafikverket Weather Station"
        }
      }
    },
    "transmission": {
      "name": "Transmission",
      "integration_type": "hub",
      "config_flow": true,
      "iot_class": "local_polling"
    },
    "transport_nsw": {
      "name": "Transport NSW",
      "integration_type": "hub",
      "config_flow": false,
      "iot_class": "cloud_polling"
    },
    "travisci": {
      "name": "Travis-CI",
      "integration_type": "hub",
      "config_flow": false,
      "iot_class": "cloud_polling"
    },
    "trend": {
      "name": "Trend",
      "integration_type": "hub",
      "config_flow": false,
      "iot_class": "local_push"
    },
    "tuya": {
      "name": "Tuya",
      "integration_type": "hub",
      "config_flow": true,
      "iot_class": "cloud_push"
    },
    "twentemilieu": {
      "name": "Twente Milieu",
      "integration_type": "service",
      "config_flow": true,
      "iot_class": "cloud_polling"
    },
    "twilio": {
      "name": "Twilio",
      "integrations": {
        "twilio": {
          "integration_type": "hub",
          "config_flow": true,
          "iot_class": "cloud_push",
          "name": "Twilio"
        },
        "twilio_call": {
          "integration_type": "hub",
          "config_flow": false,
          "iot_class": "cloud_push",
          "name": "Twilio Call"
        },
        "twilio_sms": {
          "integration_type": "hub",
          "config_flow": false,
          "iot_class": "cloud_push",
          "name": "Twilio SMS"
        }
      }
    },
    "twinkly": {
      "name": "Twinkly",
      "integration_type": "hub",
      "config_flow": true,
      "iot_class": "local_polling"
    },
    "twitch": {
      "name": "Twitch",
      "integration_type": "hub",
      "config_flow": false,
      "iot_class": "cloud_polling"
    },
    "twitter": {
      "name": "Twitter",
      "integration_type": "hub",
      "config_flow": false,
      "iot_class": "cloud_push"
    },
    "u_tec": {
      "name": "U-tec",
      "iot_standards": [
        "zwave"
      ]
    },
    "ubiquiti": {
      "name": "Ubiquiti",
      "integrations": {
        "unifi": {
          "integration_type": "hub",
          "config_flow": true,
          "iot_class": "local_push",
          "name": "UniFi Network"
        },
        "unifi_direct": {
          "integration_type": "hub",
          "config_flow": false,
          "iot_class": "local_polling",
          "name": "UniFi AP"
        },
        "unifiled": {
          "integration_type": "hub",
          "config_flow": false,
          "iot_class": "local_polling",
          "name": "UniFi LED"
        },
        "unifiprotect": {
          "integration_type": "hub",
          "config_flow": true,
          "iot_class": "local_push",
          "name": "UniFi Protect"
        }
      }
    },
    "ubiwizz": {
      "name": "Ubiwizz",
      "integration_type": "virtual",
      "supported_by": "overkiz"
    },
    "uk_transport": {
      "name": "UK Transport",
      "integration_type": "hub",
      "config_flow": false,
      "iot_class": "cloud_polling"
    },
    "ukraine_alarm": {
      "name": "Ukraine Alarm",
      "integration_type": "hub",
      "config_flow": true,
      "iot_class": "cloud_polling"
    },
    "universal": {
      "name": "Universal Media Player",
      "integration_type": "hub",
      "config_flow": false,
      "iot_class": "calculated"
    },
    "upb": {
      "name": "Universal Powerline Bus (UPB)",
      "integration_type": "hub",
      "config_flow": true,
      "iot_class": "local_push"
    },
    "upc_connect": {
      "name": "UPC Connect Box",
      "integration_type": "hub",
      "config_flow": false,
      "iot_class": "local_polling"
    },
    "upcloud": {
      "name": "UpCloud",
      "integration_type": "hub",
      "config_flow": true,
      "iot_class": "cloud_polling"
    },
    "upnp": {
      "name": "UPnP/IGD",
      "integration_type": "device",
      "config_flow": true,
      "iot_class": "local_polling"
    },
    "uprise_smart_shades": {
      "name": "Uprise Smart Shades",
      "integration_type": "virtual",
      "supported_by": "motion_blinds"
    },
    "uptime": {
      "integration_type": "service",
      "config_flow": true,
      "iot_class": "local_push"
    },
    "uptimerobot": {
      "name": "UptimeRobot",
      "integration_type": "hub",
      "config_flow": true,
      "iot_class": "cloud_polling"
    },
    "usgs_earthquakes_feed": {
      "name": "U.S. Geological Survey Earthquake Hazards (USGS)",
      "integration_type": "service",
      "config_flow": false,
      "iot_class": "cloud_polling"
    },
    "uvc": {
      "name": "Ubiquiti UniFi Video",
      "integration_type": "hub",
      "config_flow": false,
      "iot_class": "local_polling"
    },
    "vallox": {
      "name": "Vallox",
      "integration_type": "hub",
      "config_flow": true,
      "iot_class": "local_polling"
    },
    "vasttrafik": {
      "name": "V\u00e4sttrafik",
      "integration_type": "hub",
      "config_flow": false,
      "iot_class": "cloud_polling"
    },
    "velbus": {
      "name": "Velbus",
      "integration_type": "hub",
      "config_flow": true,
      "iot_class": "local_push"
    },
    "velux": {
      "name": "Velux",
      "integration_type": "hub",
      "config_flow": false,
      "iot_class": "local_polling"
    },
    "venstar": {
      "name": "Venstar",
      "integration_type": "hub",
      "config_flow": true,
      "iot_class": "local_polling"
    },
    "vera": {
      "name": "Vera",
      "integration_type": "hub",
      "config_flow": true,
      "iot_class": "local_polling"
    },
    "verisure": {
      "name": "Verisure",
      "integration_type": "hub",
      "config_flow": true,
      "iot_class": "cloud_polling"
    },
    "vermont_castings": {
      "name": "Vermont Castings",
      "integration_type": "virtual",
      "supported_by": "intellifire"
    },
    "versasense": {
      "name": "VersaSense",
      "integration_type": "hub",
      "config_flow": false,
      "iot_class": "local_polling"
    },
    "version": {
      "integration_type": "hub",
      "config_flow": true,
      "iot_class": "local_push"
    },
    "vesync": {
      "name": "VeSync",
      "integration_type": "hub",
      "config_flow": true,
      "iot_class": "cloud_polling"
    },
    "viaggiatreno": {
      "name": "Trenitalia ViaggiaTreno",
      "integration_type": "hub",
      "config_flow": false,
      "iot_class": "cloud_polling"
    },
    "vicare": {
      "name": "Viessmann ViCare",
      "integration_type": "hub",
      "config_flow": true,
      "iot_class": "cloud_polling"
    },
    "vilfo": {
      "name": "Vilfo Router",
      "integration_type": "hub",
      "config_flow": true,
      "iot_class": "local_polling"
    },
    "vivotek": {
      "name": "VIVOTEK",
      "integration_type": "hub",
      "config_flow": false,
      "iot_class": "local_polling"
    },
    "vizio": {
      "name": "VIZIO SmartCast",
      "integration_type": "device",
      "config_flow": true,
      "iot_class": "local_polling"
    },
    "vlc": {
      "name": "VideoLAN",
      "integrations": {
        "vlc": {
          "integration_type": "hub",
          "config_flow": false,
          "iot_class": "local_polling",
          "name": "VLC media player"
        },
        "vlc_telnet": {
          "integration_type": "hub",
          "config_flow": true,
          "iot_class": "local_polling",
          "name": "VLC media player via Telnet"
        }
      }
    },
    "voicerss": {
      "name": "VoiceRSS",
      "integration_type": "hub",
      "config_flow": false,
      "iot_class": "cloud_push"
    },
    "voip": {
      "name": "Voice over IP",
      "integration_type": "hub",
      "config_flow": true,
      "iot_class": "local_push"
    },
    "volkszaehler": {
      "name": "Volkszaehler",
      "integration_type": "hub",
      "config_flow": false,
      "iot_class": "local_polling"
    },
    "volumio": {
      "name": "Volumio",
      "integration_type": "hub",
      "config_flow": true,
      "iot_class": "local_polling"
    },
    "volvooncall": {
      "name": "Volvo On Call",
      "integration_type": "hub",
      "config_flow": true,
      "iot_class": "cloud_polling"
    },
    "vulcan": {
      "name": "Uonet+ Vulcan",
      "integration_type": "hub",
      "config_flow": true,
      "iot_class": "cloud_polling"
    },
    "vultr": {
      "name": "Vultr",
      "integration_type": "hub",
      "config_flow": false,
      "iot_class": "cloud_polling"
    },
    "w800rf32": {
      "name": "WGL Designs W800RF32",
      "integration_type": "hub",
      "config_flow": false,
      "iot_class": "local_push"
    },
    "wake_on_lan": {
      "name": "Wake on LAN",
      "integration_type": "hub",
      "config_flow": false,
      "iot_class": "local_push"
    },
    "wallbox": {
      "name": "Wallbox",
      "integration_type": "hub",
      "config_flow": true,
      "iot_class": "cloud_polling"
    },
    "waqi": {
      "name": "World Air Quality Index (WAQI)",
      "integration_type": "hub",
      "config_flow": false,
      "iot_class": "cloud_polling"
    },
    "waterfurnace": {
      "name": "WaterFurnace",
      "integration_type": "hub",
      "config_flow": false,
      "iot_class": "cloud_polling"
    },
    "watttime": {
      "name": "WattTime",
      "integration_type": "service",
      "config_flow": true,
      "iot_class": "cloud_polling"
    },
    "waze_travel_time": {
      "integration_type": "hub",
      "config_flow": true,
      "iot_class": "cloud_polling"
    },
    "webhook": {
      "name": "Webhook",
      "integration_type": "hub",
      "config_flow": false
    },
    "wemo": {
      "name": "Belkin WeMo",
      "integration_type": "hub",
      "config_flow": true,
      "iot_class": "local_push"
    },
    "whirlpool": {
      "name": "Whirlpool Appliances",
      "integration_type": "hub",
      "config_flow": true,
      "iot_class": "cloud_push"
    },
    "whisper": {
      "name": "Whisper",
      "integration_type": "virtual",
      "supported_by": "wyoming"
    },
    "whois": {
      "name": "Whois",
      "integration_type": "service",
      "config_flow": true,
      "iot_class": "cloud_polling"
    },
    "wiffi": {
      "name": "Wiffi",
      "integration_type": "hub",
      "config_flow": true,
      "iot_class": "local_push"
    },
    "wilight": {
      "name": "WiLight",
      "integration_type": "hub",
      "config_flow": true,
      "iot_class": "local_polling"
    },
    "wirelesstag": {
      "name": "Wireless Sensor Tags",
      "integration_type": "hub",
      "config_flow": false,
      "iot_class": "cloud_push"
    },
    "withings": {
      "name": "Withings",
      "integration_type": "hub",
      "config_flow": true,
      "iot_class": "cloud_polling"
    },
    "wiz": {
      "name": "WiZ",
      "integration_type": "hub",
      "config_flow": true,
      "iot_class": "local_push"
    },
    "wled": {
      "name": "WLED",
      "integration_type": "device",
      "config_flow": true,
      "iot_class": "local_push"
    },
    "wolflink": {
      "name": "Wolf SmartSet Service",
      "integration_type": "hub",
      "config_flow": true,
      "iot_class": "cloud_polling"
    },
    "workday": {
      "integration_type": "hub",
      "config_flow": true,
      "iot_class": "local_polling"
    },
    "worldclock": {
      "name": "Worldclock",
      "integration_type": "hub",
      "config_flow": false,
      "iot_class": "local_push"
    },
    "worldtidesinfo": {
      "name": "World Tides",
      "integration_type": "hub",
      "config_flow": false,
      "iot_class": "cloud_polling"
    },
    "worxlandroid": {
      "name": "Worx Landroid",
      "integration_type": "hub",
      "config_flow": false,
      "iot_class": "local_polling"
    },
    "ws66i": {
      "name": "Soundavo WS66i 6-Zone Amplifier",
      "integration_type": "hub",
      "config_flow": true,
      "iot_class": "local_polling"
    },
    "wsdot": {
      "name": "Washington State Department of Transportation (WSDOT)",
      "integration_type": "hub",
      "config_flow": false,
      "iot_class": "cloud_polling"
    },
    "wyoming": {
      "name": "Wyoming Protocol",
      "integration_type": "hub",
      "config_flow": true,
      "iot_class": "local_push"
    },
    "x10": {
      "name": "Heyu X10",
      "integration_type": "hub",
      "config_flow": false,
      "iot_class": "local_polling"
    },
    "xeoma": {
      "name": "Xeoma",
      "integration_type": "hub",
      "config_flow": false,
      "iot_class": "local_polling"
    },
    "xiaomi": {
      "name": "Xiaomi",
      "integrations": {
        "xiaomi_aqara": {
          "integration_type": "hub",
          "config_flow": true,
          "iot_class": "local_push",
          "name": "Xiaomi Gateway (Aqara)"
        },
        "xiaomi_ble": {
          "integration_type": "hub",
          "config_flow": true,
          "iot_class": "local_push",
          "name": "Xiaomi BLE"
        },
        "xiaomi_miio": {
          "integration_type": "hub",
          "config_flow": true,
          "iot_class": "local_polling",
          "name": "Xiaomi Miio"
        },
        "xiaomi_tv": {
          "integration_type": "hub",
          "config_flow": false,
          "iot_class": "assumed_state",
          "name": "Xiaomi TV"
        },
        "xiaomi": {
          "integration_type": "hub",
          "config_flow": false,
          "iot_class": "local_polling",
          "name": "Xiaomi"
        }
      }
    },
    "xmpp": {
      "name": "Jabber (XMPP)",
      "integration_type": "hub",
      "config_flow": false,
      "iot_class": "cloud_push"
    },
    "xs1": {
      "name": "EZcontrol XS1",
      "integration_type": "hub",
      "config_flow": false,
      "iot_class": "local_polling"
    },
    "yale": {
      "name": "Yale",
      "integrations": {
        "august": {
          "integration_type": "hub",
          "config_flow": true,
          "iot_class": "cloud_push",
          "name": "August"
        },
        "yale_smart_alarm": {
          "integration_type": "hub",
          "config_flow": true,
          "iot_class": "cloud_polling",
          "name": "Yale Smart Living"
        },
        "yalexs_ble": {
          "integration_type": "hub",
          "config_flow": true,
          "iot_class": "local_push",
          "name": "Yale Access Bluetooth"
        },
        "yale_home": {
          "integration_type": "virtual",
          "config_flow": false,
          "supported_by": "august",
          "name": "Yale Home"
        }
      }
    },
    "yamaha": {
      "name": "Yamaha",
      "integrations": {
        "yamaha": {
          "integration_type": "hub",
          "config_flow": false,
          "iot_class": "local_polling",
          "name": "Yamaha Network Receivers"
        },
        "yamaha_musiccast": {
          "integration_type": "hub",
          "config_flow": true,
          "iot_class": "local_push",
          "name": "MusicCast"
        }
      }
    },
    "yandex": {
      "name": "Yandex",
      "integrations": {
        "yandex_transport": {
          "integration_type": "hub",
          "config_flow": false,
          "iot_class": "cloud_polling",
          "name": "Yandex Transport"
        },
        "yandextts": {
          "integration_type": "hub",
          "config_flow": false,
          "iot_class": "cloud_push",
          "name": "Yandex TTS"
        }
      }
    },
    "yeelight": {
      "name": "Yeelight",
      "integrations": {
        "yeelight": {
          "integration_type": "hub",
          "config_flow": true,
          "iot_class": "local_push",
          "name": "Yeelight"
        },
        "yeelightsunflower": {
          "integration_type": "hub",
          "config_flow": false,
          "iot_class": "local_polling",
          "name": "Yeelight Sunflower"
        }
      }
    },
    "yi": {
      "name": "Yi Home Cameras",
      "integration_type": "device",
      "config_flow": false,
      "iot_class": "local_polling"
    },
    "yolink": {
      "name": "YoLink",
      "integration_type": "hub",
      "config_flow": true,
      "iot_class": "cloud_push"
    },
    "youless": {
      "name": "YouLess",
      "integration_type": "hub",
      "config_flow": true,
      "iot_class": "local_polling"
    },
    "zabbix": {
      "name": "Zabbix",
      "integration_type": "hub",
      "config_flow": false,
      "iot_class": "local_polling"
    },
    "zamg": {
      "name": "Zentralanstalt f\u00fcr Meteorologie und Geodynamik (ZAMG)",
      "integration_type": "hub",
      "config_flow": true,
      "iot_class": "cloud_polling"
    },
    "zengge": {
      "name": "Zengge",
      "integration_type": "hub",
      "config_flow": false,
      "iot_class": "local_polling"
    },
    "zerproc": {
      "name": "Zerproc",
      "integration_type": "hub",
      "config_flow": true,
      "iot_class": "local_polling"
    },
    "zestimate": {
      "name": "Zestimate",
      "integration_type": "hub",
      "config_flow": false,
      "iot_class": "cloud_polling"
    },
    "zeversolar": {
      "name": "Zeversolar",
      "integration_type": "device",
      "config_flow": true,
      "iot_class": "local_polling"
    },
    "zha": {
      "name": "Zigbee Home Automation",
      "integration_type": "hub",
      "config_flow": true,
      "iot_class": "local_polling"
    },
    "zhong_hong": {
      "name": "ZhongHong",
      "integration_type": "hub",
      "config_flow": false,
      "iot_class": "local_push"
    },
    "ziggo_mediabox_xl": {
      "name": "Ziggo Mediabox XL",
      "integration_type": "hub",
      "config_flow": false,
      "iot_class": "local_polling"
    },
    "zodiac": {
      "integration_type": "hub",
      "config_flow": true,
      "iot_class": "calculated"
    },
    "zoneminder": {
      "name": "ZoneMinder",
      "integration_type": "hub",
      "config_flow": false,
      "iot_class": "local_polling"
    },
    "zooz": {
      "name": "Zooz",
      "iot_standards": [
        "zwave"
      ]
    },
    "zwave_js": {
      "name": "Z-Wave",
      "integration_type": "hub",
      "config_flow": true,
      "iot_class": "local_push"
    },
    "zwave_me": {
      "name": "Z-Wave.Me",
      "integration_type": "hub",
      "config_flow": true,
      "iot_class": "local_push"
    }
  },
  "helper": {
    "counter": {
      "integration_type": "helper",
      "config_flow": false
    },
    "derivative": {
      "integration_type": "helper",
      "config_flow": true,
      "iot_class": "calculated"
    },
    "group": {
      "integration_type": "helper",
      "config_flow": true,
      "iot_class": "calculated"
    },
    "input_boolean": {
      "integration_type": "helper",
      "config_flow": false
    },
    "input_button": {
      "integration_type": "helper",
      "config_flow": false
    },
    "input_datetime": {
      "integration_type": "helper",
      "config_flow": false
    },
    "input_number": {
      "integration_type": "helper",
      "config_flow": false
    },
    "input_select": {
      "integration_type": "helper",
      "config_flow": false
    },
    "input_text": {
      "integration_type": "helper",
      "config_flow": false
    },
    "integration": {
      "integration_type": "helper",
      "config_flow": true,
      "iot_class": "local_push"
    },
    "min_max": {
      "integration_type": "helper",
      "config_flow": true,
      "iot_class": "calculated"
    },
    "schedule": {
      "integration_type": "helper",
      "config_flow": false
    },
    "switch_as_x": {
      "integration_type": "helper",
      "config_flow": true,
      "iot_class": "calculated"
    },
    "threshold": {
      "integration_type": "helper",
      "config_flow": true,
      "iot_class": "local_polling"
    },
    "timer": {
      "name": "Timer",
      "integration_type": "helper",
      "config_flow": false
    },
    "tod": {
      "integration_type": "helper",
      "config_flow": true,
      "iot_class": "calculated"
    },
    "utility_meter": {
      "integration_type": "helper",
      "config_flow": true,
      "iot_class": "local_push"
    }
  },
  "translated_name": [
    "alert",
    "aurora",
    "cert_expiry",
    "counter",
    "cpuspeed",
    "demo",
    "derivative",
    "emulated_roku",
    "filesize",
    "garages_amsterdam",
    "generic",
    "google_travel_time",
    "group",
    "growatt_server",
    "homekit_controller",
    "input_boolean",
    "input_button",
    "input_datetime",
    "input_number",
    "input_select",
    "input_text",
    "integration",
    "islamic_prayer_times",
    "local_calendar",
    "local_ip",
    "min_max",
    "mobile_app",
    "moehlenhoff_alpha2",
    "moon",
    "nmap_tracker",
    "plant",
    "proximity",
    "rpi_power",
    "schedule",
    "season",
    "shopping_list",
    "sun",
    "switch_as_x",
    "tag",
    "threshold",
    "tod",
    "uptime",
    "utility_meter",
    "version",
    "waze_travel_time",
    "workday",
    "zodiac"
  ]
}<|MERGE_RESOLUTION|>--- conflicted
+++ resolved
@@ -3419,21 +3419,12 @@
       "config_flow": false,
       "iot_class": "cloud_push"
     },
-<<<<<<< HEAD
     "miraie_ac": {
       "name": "MirAIe AC",
       "integration_type": "hub",
       "config_flow": true,
       "iot_class": "cloud_push"
     },
-    "mitemp_bt": {
-      "name": "Xiaomi Mijia BLE Temperature and Humidity Sensor",
-      "integration_type": "hub",
-      "config_flow": false,
-      "iot_class": "local_polling"
-    },
-=======
->>>>>>> 787486b6
     "mjpeg": {
       "name": "MJPEG IP Camera",
       "integration_type": "hub",
