{
  "integration": {
    "3_day_blinds": {
      "name": "3 Day Blinds",
      "integration_type": "virtual",
      "supported_by": "motion_blinds"
    },
    "abode": {
      "name": "Abode",
      "integration_type": "hub",
      "config_flow": true,
      "iot_class": "cloud_push"
    },
    "accuweather": {
      "name": "AccuWeather",
      "integration_type": "service",
      "config_flow": true,
      "iot_class": "cloud_polling"
    },
    "acer_projector": {
      "name": "Acer Projector",
      "integration_type": "hub",
      "config_flow": false,
      "iot_class": "local_polling"
    },
    "acmeda": {
      "name": "Rollease Acmeda Automate",
      "integration_type": "hub",
      "config_flow": true,
      "iot_class": "local_push"
    },
    "actiontec": {
      "name": "Actiontec",
      "integration_type": "hub",
      "config_flow": false,
      "iot_class": "local_polling"
    },
    "adax": {
      "name": "Adax",
      "integration_type": "hub",
      "config_flow": true,
      "iot_class": "local_polling"
    },
    "adguard": {
      "name": "AdGuard Home",
      "integration_type": "service",
      "config_flow": true,
      "iot_class": "local_polling"
    },
    "ads": {
      "name": "ADS",
      "integration_type": "hub",
      "config_flow": false,
      "iot_class": "local_push"
    },
    "advantage_air": {
      "name": "Advantage Air",
      "integration_type": "hub",
      "config_flow": true,
      "iot_class": "local_polling"
    },
    "aemet": {
      "name": "AEMET OpenData",
      "integration_type": "hub",
      "config_flow": true,
      "iot_class": "cloud_polling"
    },
    "aftership": {
      "name": "AfterShip",
      "integration_type": "hub",
      "config_flow": false,
      "iot_class": "cloud_polling"
    },
    "agent_dvr": {
      "name": "Agent DVR",
      "integration_type": "hub",
      "config_flow": true,
      "iot_class": "local_polling"
    },
    "airly": {
      "name": "Airly",
      "integration_type": "service",
      "config_flow": true,
      "iot_class": "cloud_polling"
    },
    "airnow": {
      "name": "AirNow",
      "integration_type": "hub",
      "config_flow": true,
      "iot_class": "cloud_polling"
    },
    "airq": {
      "name": "air-Q",
      "integration_type": "hub",
      "config_flow": true,
      "iot_class": "local_polling"
    },
    "airthings": {
      "name": "Airthings",
      "integrations": {
        "airthings": {
          "integration_type": "hub",
          "config_flow": true,
          "iot_class": "cloud_polling",
          "name": "Airthings"
        },
        "airthings_ble": {
          "integration_type": "hub",
          "config_flow": true,
          "iot_class": "local_polling",
          "name": "Airthings BLE"
        }
      }
    },
    "airtouch4": {
      "name": "AirTouch 4",
      "integration_type": "hub",
      "config_flow": true,
      "iot_class": "local_polling"
    },
    "airvisual": {
      "name": "AirVisual",
      "integrations": {
        "airvisual": {
          "integration_type": "service",
          "config_flow": true,
          "iot_class": "cloud_polling",
          "name": "AirVisual Cloud"
        },
        "airvisual_pro": {
          "integration_type": "device",
          "config_flow": true,
          "iot_class": "local_polling",
          "name": "AirVisual Pro"
        }
      }
    },
    "airzone": {
      "name": "Airzone",
      "integrations": {
        "airzone": {
          "integration_type": "hub",
          "config_flow": true,
          "iot_class": "local_polling",
          "name": "Airzone"
        },
        "airzone_cloud": {
          "integration_type": "hub",
          "config_flow": true,
          "iot_class": "cloud_polling",
          "name": "Airzone Cloud"
        }
      }
    },
    "aladdin_connect": {
      "name": "Aladdin Connect",
      "integration_type": "hub",
      "config_flow": true,
      "iot_class": "cloud_polling"
    },
    "alarmdecoder": {
      "name": "AlarmDecoder",
      "integration_type": "hub",
      "config_flow": true,
      "iot_class": "local_push"
    },
    "alert": {
      "integration_type": "hub",
      "config_flow": false,
      "iot_class": "local_push"
    },
    "alpha_vantage": {
      "name": "Alpha Vantage",
      "integration_type": "hub",
      "config_flow": false,
      "iot_class": "cloud_polling"
    },
    "amazon": {
      "name": "Amazon",
      "integrations": {
        "alexa": {
          "integration_type": "hub",
          "config_flow": false,
          "iot_class": "cloud_push",
          "name": "Amazon Alexa"
        },
        "amazon_polly": {
          "integration_type": "hub",
          "config_flow": false,
          "iot_class": "cloud_push",
          "name": "Amazon Polly"
        },
        "aws": {
          "integration_type": "hub",
          "config_flow": false,
          "iot_class": "cloud_push",
          "name": "Amazon Web Services (AWS)"
        },
        "fire_tv": {
          "integration_type": "virtual",
          "config_flow": false,
          "supported_by": "androidtv",
          "name": "Amazon Fire TV"
        },
        "route53": {
          "integration_type": "hub",
          "config_flow": false,
          "iot_class": "cloud_push",
          "name": "AWS Route53"
        }
      }
    },
    "amberelectric": {
      "name": "Amber Electric",
      "integration_type": "hub",
      "config_flow": true,
      "iot_class": "cloud_polling"
    },
    "ambiclimate": {
      "name": "Ambiclimate",
      "integration_type": "hub",
      "config_flow": true,
      "iot_class": "cloud_polling"
    },
    "ambient_station": {
      "name": "Ambient Weather Station",
      "integration_type": "hub",
      "config_flow": true,
      "iot_class": "cloud_push"
    },
    "amcrest": {
      "name": "Amcrest",
      "integration_type": "hub",
      "config_flow": false,
      "iot_class": "local_polling"
    },
    "amp_motorization": {
      "name": "AMP Motorization",
      "integration_type": "virtual",
      "supported_by": "motion_blinds"
    },
    "ampio": {
      "name": "Ampio Smart Smog System",
      "integration_type": "hub",
      "config_flow": false,
      "iot_class": "cloud_polling"
    },
    "android_ip_webcam": {
      "name": "Android IP Webcam",
      "integration_type": "hub",
      "config_flow": true,
      "iot_class": "local_polling"
    },
    "androidtv": {
      "name": "Android Debug Bridge",
      "integration_type": "device",
      "config_flow": true,
      "iot_class": "local_polling"
    },
    "androidtv_remote": {
      "name": "Android TV Remote",
      "integration_type": "device",
      "config_flow": true,
      "iot_class": "local_push"
    },
    "anel_pwrctrl": {
      "name": "Anel NET-PwrCtrl",
      "integration_type": "hub",
      "config_flow": false,
      "iot_class": "local_polling"
    },
    "anova": {
      "name": "Anova",
      "integration_type": "hub",
      "config_flow": true,
      "iot_class": "cloud_polling"
    },
    "anthemav": {
      "name": "Anthem A/V Receivers",
      "integration_type": "hub",
      "config_flow": true,
      "iot_class": "local_push"
    },
    "anwb_energie": {
      "name": "ANWB Energie",
      "integration_type": "virtual",
      "supported_by": "energyzero"
    },
    "apache_kafka": {
      "name": "Apache Kafka",
      "integration_type": "hub",
      "config_flow": false,
      "iot_class": "local_push"
    },
    "apcupsd": {
      "name": "APC UPS Daemon",
      "integration_type": "hub",
      "config_flow": true,
      "iot_class": "local_polling"
    },
    "apple": {
      "name": "Apple",
      "integrations": {
        "apple_tv": {
          "integration_type": "hub",
          "config_flow": true,
          "iot_class": "local_push",
          "name": "Apple TV"
        },
        "homekit_controller": {
          "integration_type": "hub",
          "config_flow": true,
          "iot_class": "local_push"
        },
        "homekit": {
          "integration_type": "hub",
          "config_flow": true,
          "iot_class": "local_push",
          "name": "HomeKit Bridge"
        },
        "ibeacon": {
          "integration_type": "hub",
          "config_flow": true,
          "iot_class": "local_push",
          "name": "iBeacon Tracker"
        },
        "icloud": {
          "integration_type": "hub",
          "config_flow": true,
          "iot_class": "cloud_polling",
          "name": "Apple iCloud"
        },
        "itunes": {
          "integration_type": "hub",
          "config_flow": false,
          "iot_class": "local_polling",
          "name": "Apple iTunes"
        }
      }
    },
    "apprise": {
      "name": "Apprise",
      "integration_type": "hub",
      "config_flow": false,
      "iot_class": "cloud_push"
    },
    "aprs": {
      "name": "APRS",
      "integration_type": "hub",
      "config_flow": false,
      "iot_class": "cloud_push"
    },
    "aqualogic": {
      "name": "AquaLogic",
      "integration_type": "hub",
      "config_flow": false,
      "iot_class": "local_push"
    },
    "aquostv": {
      "name": "Sharp Aquos TV",
      "integration_type": "hub",
      "config_flow": false,
      "iot_class": "local_polling"
    },
    "aranet": {
      "name": "Aranet",
      "integration_type": "device",
      "config_flow": true,
      "iot_class": "local_push"
    },
    "arcam_fmj": {
      "name": "Arcam FMJ Receivers",
      "integration_type": "hub",
      "config_flow": true,
      "iot_class": "local_polling"
    },
    "arest": {
      "name": "aREST",
      "integration_type": "hub",
      "config_flow": false,
      "iot_class": "local_polling"
    },
    "arris_tg2492lg": {
      "name": "Arris TG2492LG",
      "integration_type": "hub",
      "config_flow": false,
      "iot_class": "local_polling"
    },
    "aruba": {
      "name": "Aruba",
      "integrations": {
        "aruba": {
          "integration_type": "hub",
          "config_flow": false,
          "iot_class": "local_polling",
          "name": "Aruba"
        },
        "cppm_tracker": {
          "integration_type": "hub",
          "config_flow": false,
          "iot_class": "local_polling",
          "name": "Aruba ClearPass"
        }
      }
    },
    "arwn": {
      "name": "Ambient Radio Weather Network",
      "integration_type": "hub",
      "config_flow": false,
      "iot_class": "local_polling"
    },
    "aseko_pool_live": {
      "name": "Aseko Pool Live",
      "integration_type": "hub",
      "config_flow": true,
      "iot_class": "cloud_polling"
    },
    "assist_pipeline": {
      "name": "Assist pipeline",
      "integration_type": "hub",
      "config_flow": false,
      "iot_class": "local_push"
    },
    "asterisk": {
      "name": "Asterisk",
      "integrations": {
        "asterisk_cdr": {
          "integration_type": "hub",
          "config_flow": false,
          "iot_class": "local_polling",
          "name": "Asterisk Call Detail Records"
        },
        "asterisk_mbox": {
          "integration_type": "hub",
          "config_flow": false,
          "iot_class": "local_push",
          "name": "Asterisk Voicemail"
        }
      }
    },
    "asuswrt": {
      "name": "ASUSWRT",
      "integration_type": "hub",
      "config_flow": true,
      "iot_class": "local_polling"
    },
    "atag": {
      "name": "Atag",
      "integration_type": "hub",
      "config_flow": true,
      "iot_class": "local_polling"
    },
    "aten_pe": {
      "name": "ATEN Rack PDU",
      "integration_type": "hub",
      "config_flow": false,
      "iot_class": "local_polling"
    },
    "atome": {
      "name": "Atome Linky",
      "integration_type": "hub",
      "config_flow": false,
      "iot_class": "cloud_polling"
    },
    "august": {
      "name": "August Home",
      "integrations": {
        "august": {
          "integration_type": "hub",
          "config_flow": true,
          "iot_class": "cloud_push",
          "name": "August"
        },
        "yalexs_ble": {
          "integration_type": "hub",
          "config_flow": true,
          "iot_class": "local_push",
          "name": "Yale Access Bluetooth"
        }
      }
    },
    "august_ble": {
      "name": "August Bluetooth",
      "integration_type": "virtual",
      "supported_by": "yalexs_ble"
    },
    "aurora": {
      "integration_type": "hub",
      "config_flow": true,
      "iot_class": "cloud_polling"
    },
    "aurora_abb_powerone": {
      "name": "Aurora ABB PowerOne Solar PV",
      "integration_type": "hub",
      "config_flow": true,
      "iot_class": "local_polling"
    },
    "aussie_broadband": {
      "name": "Aussie Broadband",
      "integration_type": "hub",
      "config_flow": true,
      "iot_class": "cloud_polling"
    },
    "avion": {
      "name": "Avi-on",
      "integration_type": "hub",
      "config_flow": false,
      "iot_class": "assumed_state"
    },
    "awair": {
      "name": "Awair",
      "integration_type": "hub",
      "config_flow": true,
      "iot_class": "local_polling"
    },
    "axis": {
      "name": "Axis",
      "integration_type": "device",
      "config_flow": true,
      "iot_class": "local_push"
    },
    "baf": {
      "name": "Big Ass Fans",
      "integration_type": "hub",
      "config_flow": true,
      "iot_class": "local_push"
    },
    "baidu": {
      "name": "Baidu",
      "integration_type": "hub",
      "config_flow": false,
      "iot_class": "cloud_push"
    },
    "balboa": {
      "name": "Balboa Spa Client",
      "integration_type": "hub",
      "config_flow": true,
      "iot_class": "local_push"
    },
    "bayesian": {
      "name": "Bayesian",
      "integration_type": "hub",
      "config_flow": false,
      "iot_class": "local_polling"
    },
    "bbox": {
      "name": "Bbox",
      "integration_type": "hub",
      "config_flow": false,
      "iot_class": "local_polling"
    },
    "beewi_smartclim": {
      "name": "BeeWi SmartClim BLE sensor",
      "integration_type": "hub",
      "config_flow": false,
      "iot_class": "local_polling"
    },
    "bitcoin": {
      "name": "Bitcoin",
      "integration_type": "hub",
      "config_flow": false,
      "iot_class": "cloud_polling"
    },
    "bizkaibus": {
      "name": "Bizkaibus",
      "integration_type": "hub",
      "config_flow": false,
      "iot_class": "cloud_polling"
    },
    "blackbird": {
      "name": "Monoprice Blackbird Matrix Switch",
      "integration_type": "hub",
      "config_flow": false,
      "iot_class": "local_polling"
    },
    "blebox": {
      "name": "BleBox devices",
      "integration_type": "hub",
      "config_flow": true,
      "iot_class": "local_polling"
    },
    "blink": {
      "name": "Blink",
      "integration_type": "hub",
      "config_flow": true,
      "iot_class": "cloud_polling"
    },
    "blinksticklight": {
      "name": "BlinkStick",
      "integration_type": "hub",
      "config_flow": false,
      "iot_class": "local_polling"
    },
    "bliss_automation": {
      "name": "Bliss Automation",
      "integration_type": "virtual",
      "supported_by": "motion_blinds"
    },
    "bloc_blinds": {
      "name": "Bloc Blinds",
      "integration_type": "virtual",
      "supported_by": "motion_blinds"
    },
    "blockchain": {
      "name": "Blockchain.com",
      "integration_type": "hub",
      "config_flow": false,
      "iot_class": "cloud_polling"
    },
    "bloomsky": {
      "name": "BloomSky",
      "integration_type": "hub",
      "config_flow": false,
      "iot_class": "cloud_polling"
    },
    "bluemaestro": {
      "name": "BlueMaestro",
      "integration_type": "hub",
      "config_flow": true,
      "iot_class": "local_push"
    },
    "bluesound": {
      "name": "Bluesound",
      "integration_type": "hub",
      "config_flow": false,
      "iot_class": "local_polling"
    },
    "bluetooth": {
      "name": "Bluetooth",
      "integration_type": "hub",
      "config_flow": true,
      "iot_class": "local_push"
    },
    "bluetooth_le_tracker": {
      "name": "Bluetooth LE Tracker",
      "integration_type": "hub",
      "config_flow": false,
      "iot_class": "local_push"
    },
    "bluetooth_tracker": {
      "name": "Bluetooth Tracker",
      "integration_type": "hub",
      "config_flow": false,
      "iot_class": "local_polling"
    },
    "bmw_connected_drive": {
      "name": "BMW Connected Drive",
      "integration_type": "hub",
      "config_flow": true,
      "iot_class": "cloud_polling"
    },
    "bond": {
      "name": "Bond",
      "integration_type": "hub",
      "config_flow": true,
      "iot_class": "local_push"
    },
    "bosch_shc": {
      "name": "Bosch SHC",
      "integration_type": "hub",
      "config_flow": true,
      "iot_class": "local_push"
    },
    "brandt": {
      "name": "Brandt Smart Control",
      "integration_type": "virtual",
      "supported_by": "overkiz"
    },
    "brel_home": {
      "name": "Brel Home",
      "integration_type": "virtual",
      "supported_by": "motion_blinds"
    },
    "broadlink": {
      "name": "Broadlink",
      "integration_type": "hub",
      "config_flow": true,
      "iot_class": "local_polling"
    },
    "brother": {
      "name": "Brother Printer",
      "integration_type": "device",
      "config_flow": true,
      "iot_class": "local_polling"
    },
    "brottsplatskartan": {
      "name": "Brottsplatskartan",
      "integration_type": "hub",
      "config_flow": true,
      "iot_class": "cloud_polling"
    },
    "browser": {
      "name": "Browser",
      "integration_type": "hub",
      "config_flow": false,
      "iot_class": "local_push"
    },
    "brunt": {
      "name": "Brunt Blind Engine",
      "integration_type": "hub",
      "config_flow": true,
      "iot_class": "cloud_polling"
    },
    "bsblan": {
      "name": "BSB-Lan",
      "integration_type": "hub",
      "config_flow": true,
      "iot_class": "local_polling"
    },
    "bswitch": {
      "name": "BSwitch",
      "integration_type": "virtual",
      "supported_by": "switchbee"
    },
    "bt_home_hub_5": {
      "name": "BT Home Hub 5",
      "integration_type": "hub",
      "config_flow": false,
      "iot_class": "local_polling"
    },
    "bt_smarthub": {
      "name": "BT Smart Hub",
      "integration_type": "hub",
      "config_flow": false,
      "iot_class": "local_polling"
    },
    "bthome": {
      "name": "BTHome",
      "integration_type": "hub",
      "config_flow": true,
      "iot_class": "local_push"
    },
    "bticino": {
      "name": "BTicino",
      "integration_type": "virtual",
      "supported_by": "netatmo"
    },
    "bubendorff": {
      "name": "Bubendorff",
      "integration_type": "virtual",
      "supported_by": "netatmo"
    },
    "buienradar": {
      "name": "Buienradar",
      "integration_type": "hub",
      "config_flow": true,
      "iot_class": "cloud_polling"
    },
    "caldav": {
      "name": "CalDAV",
      "integration_type": "hub",
      "config_flow": false,
      "iot_class": "cloud_polling"
    },
    "canary": {
      "name": "Canary",
      "integration_type": "hub",
      "config_flow": true,
      "iot_class": "cloud_polling"
    },
    "cert_expiry": {
      "integration_type": "hub",
      "config_flow": true,
      "iot_class": "cloud_polling"
    },
    "channels": {
      "name": "Channels",
      "integration_type": "hub",
      "config_flow": false,
      "iot_class": "local_polling"
    },
    "circuit": {
      "name": "Unify Circuit",
      "integration_type": "hub",
      "config_flow": false,
      "iot_class": "cloud_push"
    },
    "cisco": {
      "name": "Cisco",
      "integrations": {
        "cisco_ios": {
          "integration_type": "hub",
          "config_flow": false,
          "iot_class": "local_polling",
          "name": "Cisco IOS"
        },
        "cisco_mobility_express": {
          "integration_type": "hub",
          "config_flow": false,
          "iot_class": "local_polling",
          "name": "Cisco Mobility Express"
        },
        "cisco_webex_teams": {
          "integration_type": "hub",
          "config_flow": false,
          "iot_class": "cloud_push",
          "name": "Cisco Webex Teams"
        }
      }
    },
    "citybikes": {
      "name": "CityBikes",
      "integration_type": "hub",
      "config_flow": false,
      "iot_class": "cloud_polling"
    },
    "clementine": {
      "name": "Clementine Music Player",
      "integration_type": "hub",
      "config_flow": false,
      "iot_class": "local_polling"
    },
    "clickatell": {
      "name": "Clickatell",
      "integration_type": "hub",
      "config_flow": false,
      "iot_class": "cloud_push"
    },
    "clicksend": {
      "name": "ClickSend",
      "integrations": {
        "clicksend": {
          "integration_type": "hub",
          "config_flow": false,
          "iot_class": "cloud_push",
          "name": "ClickSend SMS"
        },
        "clicksend_tts": {
          "integration_type": "hub",
          "config_flow": false,
          "iot_class": "cloud_push",
          "name": "ClickSend TTS"
        }
      }
    },
    "cloudflare": {
      "name": "Cloudflare",
      "integration_type": "hub",
      "config_flow": true,
      "iot_class": "cloud_push"
    },
    "cmus": {
      "name": "cmus",
      "integration_type": "hub",
      "config_flow": false,
      "iot_class": "local_polling"
    },
    "co2signal": {
      "name": "CO2 Signal",
      "integration_type": "hub",
      "config_flow": true,
      "iot_class": "cloud_polling"
    },
    "coinbase": {
      "name": "Coinbase",
      "integration_type": "hub",
      "config_flow": true,
      "iot_class": "cloud_polling"
    },
    "color_extractor": {
      "name": "ColorExtractor",
      "integration_type": "hub",
      "config_flow": false
    },
    "comed_hourly_pricing": {
      "name": "ComEd Hourly Pricing",
      "integration_type": "hub",
      "config_flow": false,
      "iot_class": "cloud_polling"
    },
    "comfoconnect": {
      "name": "Zehnder ComfoAir Q",
      "integration_type": "hub",
      "config_flow": false,
      "iot_class": "local_push"
    },
    "command_line": {
      "name": "Command Line",
      "integration_type": "hub",
      "config_flow": false,
      "iot_class": "local_polling"
    },
    "compensation": {
      "name": "Compensation",
      "integration_type": "hub",
      "config_flow": false,
      "iot_class": "calculated"
    },
    "concord232": {
      "name": "Concord232",
      "integration_type": "hub",
      "config_flow": false,
      "iot_class": "local_polling"
    },
    "control4": {
      "name": "Control4",
      "integration_type": "hub",
      "config_flow": true,
      "iot_class": "local_polling"
    },
    "coolmaster": {
      "name": "CoolMasterNet",
      "integration_type": "hub",
      "config_flow": true,
      "iot_class": "local_polling"
    },
    "cozytouch": {
      "name": "Atlantic Cozytouch",
      "integration_type": "virtual",
      "supported_by": "overkiz"
    },
    "cpuspeed": {
      "integration_type": "device",
      "config_flow": true,
      "iot_class": "local_push"
    },
    "crownstone": {
      "name": "Crownstone",
      "integration_type": "hub",
      "config_flow": true,
      "iot_class": "cloud_push"
    },
    "cups": {
      "name": "CUPS",
      "integration_type": "hub",
      "config_flow": false,
      "iot_class": "local_polling"
    },
    "currencylayer": {
      "name": "currencylayer",
      "integration_type": "hub",
      "config_flow": false,
      "iot_class": "cloud_polling"
    },
    "dacia": {
      "name": "Dacia",
      "integration_type": "virtual",
      "supported_by": "renault"
    },
    "daikin": {
      "name": "Daikin AC",
      "integration_type": "hub",
      "config_flow": true,
      "iot_class": "local_polling"
    },
    "danfoss_air": {
      "name": "Danfoss Air",
      "integration_type": "hub",
      "config_flow": false,
      "iot_class": "local_polling"
    },
    "datadog": {
      "name": "Datadog",
      "integration_type": "hub",
      "config_flow": false,
      "iot_class": "local_push"
    },
    "ddwrt": {
      "name": "DD-WRT",
      "integration_type": "hub",
      "config_flow": false,
      "iot_class": "local_polling"
    },
    "debugpy": {
      "name": "Remote Python Debugger",
      "integration_type": "service",
      "config_flow": false,
      "iot_class": "local_push"
    },
    "deconz": {
      "name": "deCONZ",
      "integration_type": "hub",
      "config_flow": true,
      "iot_class": "local_push"
    },
    "decora": {
      "name": "Leviton Decora",
      "integration_type": "hub",
      "config_flow": false,
      "iot_class": "local_polling"
    },
    "decora_wifi": {
      "name": "Leviton Decora Wi-Fi",
      "integration_type": "hub",
      "config_flow": false,
      "iot_class": "cloud_polling"
    },
    "delijn": {
      "name": "De Lijn",
      "integration_type": "hub",
      "config_flow": false,
      "iot_class": "cloud_polling"
    },
    "deluge": {
      "name": "Deluge",
      "integration_type": "service",
      "config_flow": true,
      "iot_class": "local_polling"
    },
    "demo": {
      "integration_type": "hub",
      "config_flow": false,
      "iot_class": "calculated"
    },
    "denon": {
      "name": "Denon",
      "integrations": {
        "denon": {
          "integration_type": "hub",
          "config_flow": false,
          "iot_class": "local_polling",
          "name": "Denon Network Receivers"
        },
        "denonavr": {
          "integration_type": "hub",
          "config_flow": true,
          "iot_class": "local_push",
          "name": "Denon AVR Network Receivers"
        },
        "heos": {
          "integration_type": "hub",
          "config_flow": true,
          "iot_class": "local_push",
          "name": "Denon HEOS"
        }
      }
    },
    "device_sun_light_trigger": {
      "name": "Presence-based Lights",
      "integration_type": "hub",
      "config_flow": false,
      "iot_class": "calculated"
    },
    "devolo": {
      "name": "devolo",
      "integrations": {
        "devolo_home_control": {
          "integration_type": "hub",
          "config_flow": true,
          "iot_class": "local_push",
          "name": "devolo Home Control"
        },
        "devolo_home_network": {
          "integration_type": "device",
          "config_flow": true,
          "iot_class": "local_polling",
          "name": "devolo Home Network"
        }
      },
      "iot_standards": [
        "zwave"
      ]
    },
    "dexcom": {
      "name": "Dexcom",
      "integration_type": "hub",
      "config_flow": true,
      "iot_class": "cloud_polling"
    },
    "diaz": {
      "name": "Diaz",
      "integration_type": "virtual",
      "supported_by": "motion_blinds"
    },
    "digital_loggers": {
      "name": "Digital Loggers",
      "integration_type": "virtual",
      "supported_by": "wemo"
    },
    "digital_ocean": {
      "name": "Digital Ocean",
      "integration_type": "hub",
      "config_flow": false,
      "iot_class": "local_polling"
    },
    "directv": {
      "name": "DirecTV",
      "integration_type": "hub",
      "config_flow": true,
      "iot_class": "local_polling"
    },
    "discogs": {
      "name": "Discogs",
      "integration_type": "hub",
      "config_flow": false,
      "iot_class": "cloud_polling"
    },
    "discord": {
      "name": "Discord",
      "integration_type": "service",
      "config_flow": true,
      "iot_class": "cloud_push"
    },
    "discovergy": {
      "name": "Discovergy",
      "integration_type": "hub",
      "config_flow": true,
      "iot_class": "cloud_polling"
    },
    "dlib_face_detect": {
      "name": "Dlib Face Detect",
      "integration_type": "hub",
      "config_flow": false,
      "iot_class": "local_push"
    },
    "dlib_face_identify": {
      "name": "Dlib Face Identify",
      "integration_type": "hub",
      "config_flow": false,
      "iot_class": "local_push"
    },
    "dlink": {
      "name": "D-Link Wi-Fi Smart Plugs",
      "integration_type": "device",
      "config_flow": true,
      "iot_class": "local_polling"
    },
    "dlna": {
      "name": "DLNA",
      "integrations": {
        "dlna_dmr": {
          "integration_type": "hub",
          "config_flow": true,
          "iot_class": "local_push",
          "name": "DLNA Digital Media Renderer"
        },
        "dlna_dms": {
          "integration_type": "hub",
          "config_flow": true,
          "iot_class": "local_polling",
          "name": "DLNA Digital Media Server"
        }
      }
    },
    "dnsip": {
      "name": "DNS IP",
      "integration_type": "hub",
      "config_flow": true,
      "iot_class": "cloud_polling"
    },
    "dominos": {
      "name": "Dominos Pizza",
      "integration_type": "hub",
      "config_flow": false,
      "iot_class": "cloud_polling"
    },
    "doods": {
      "name": "DOODS - Dedicated Open Object Detection Service",
      "integration_type": "hub",
      "config_flow": false,
      "iot_class": "local_polling"
    },
    "doorbird": {
      "name": "DoorBird",
      "integration_type": "hub",
      "config_flow": true,
      "iot_class": "local_push"
    },
    "dooya": {
      "name": "Dooya",
      "integration_type": "virtual",
      "supported_by": "motion_blinds"
    },
    "dormakaba_dkey": {
      "name": "Dormakaba dKey",
      "integration_type": "device",
      "config_flow": true,
      "iot_class": "local_polling"
    },
    "dovado": {
      "name": "Dovado",
      "integration_type": "hub",
      "config_flow": false,
      "iot_class": "local_polling"
    },
    "downloader": {
      "name": "Downloader",
      "integration_type": "hub",
      "config_flow": false
    },
    "dremel_3d_printer": {
      "name": "Dremel 3D Printer",
      "integration_type": "device",
      "config_flow": true,
      "iot_class": "local_polling"
    },
    "dsmr": {
      "name": "DSMR Slimme Meter",
      "integration_type": "hub",
      "config_flow": true,
      "iot_class": "local_push"
    },
    "dsmr_reader": {
      "name": "DSMR Reader",
      "integration_type": "hub",
      "config_flow": true,
      "iot_class": "local_push"
    },
    "dte_energy_bridge": {
      "name": "DTE Energy Bridge",
      "integration_type": "hub",
      "config_flow": false,
      "iot_class": "local_polling"
    },
    "dublin_bus_transport": {
      "name": "Dublin Bus",
      "integration_type": "hub",
      "config_flow": false,
      "iot_class": "cloud_polling"
    },
    "duckdns": {
      "name": "Duck DNS",
      "integration_type": "hub",
      "config_flow": false,
      "iot_class": "cloud_polling"
    },
    "dunehd": {
      "name": "Dune HD",
      "integration_type": "hub",
      "config_flow": true,
      "iot_class": "local_polling"
    },
    "dwd_weather_warnings": {
      "name": "Deutscher Wetterdienst (DWD) Weather Warnings",
      "integration_type": "hub",
      "config_flow": true,
      "iot_class": "cloud_polling"
    },
    "dweet": {
      "name": "dweet.io",
      "integration_type": "hub",
      "config_flow": false,
      "iot_class": "cloud_polling"
    },
    "eafm": {
      "name": "Environment Agency Flood Gauges",
      "integration_type": "hub",
      "config_flow": true,
      "iot_class": "cloud_polling"
    },
    "easyenergy": {
      "name": "easyEnergy",
      "integration_type": "hub",
      "config_flow": true,
      "iot_class": "cloud_polling"
    },
    "ebox": {
      "name": "EBox",
      "integration_type": "hub",
      "config_flow": false,
      "iot_class": "cloud_polling"
    },
    "ebusd": {
      "name": "ebusd",
      "integration_type": "hub",
      "config_flow": false,
      "iot_class": "local_polling"
    },
    "ecoal_boiler": {
      "name": "eSterownik eCoal.pl Boiler",
      "integration_type": "hub",
      "config_flow": false,
      "iot_class": "local_polling"
    },
    "ecobee": {
      "name": "ecobee",
      "integration_type": "hub",
      "config_flow": true,
      "iot_class": "cloud_polling"
    },
    "econet": {
      "name": "Rheem EcoNet Products",
      "integration_type": "hub",
      "config_flow": true,
      "iot_class": "cloud_push"
    },
    "ecovacs": {
      "name": "Ecovacs",
      "integration_type": "hub",
      "config_flow": false,
      "iot_class": "cloud_push"
    },
    "ecowitt": {
      "name": "Ecowitt",
      "integration_type": "hub",
      "config_flow": true,
      "iot_class": "local_push"
    },
    "eddystone_temperature": {
      "name": "Eddystone",
      "integration_type": "hub",
      "config_flow": false,
      "iot_class": "local_polling"
    },
    "edimax": {
      "name": "Edimax",
      "integration_type": "hub",
      "config_flow": false,
      "iot_class": "local_polling"
    },
    "edl21": {
      "name": "EDL21",
      "integration_type": "hub",
      "config_flow": true,
      "iot_class": "local_push"
    },
    "efergy": {
      "name": "Efergy",
      "integration_type": "hub",
      "config_flow": true,
      "iot_class": "cloud_polling"
    },
    "egardia": {
      "name": "Egardia",
      "integration_type": "hub",
      "config_flow": false,
      "iot_class": "local_polling"
    },
    "eight_sleep": {
      "name": "Eight Sleep",
      "integration_type": "hub",
      "config_flow": true,
      "iot_class": "cloud_polling"
    },
    "electrasmart": {
      "name": "Electra Smart",
      "integration_type": "hub",
      "config_flow": true,
      "iot_class": "cloud_polling"
    },
    "elgato": {
      "name": "Elgato",
      "integrations": {
        "avea": {
          "integration_type": "hub",
          "config_flow": false,
          "iot_class": "local_polling",
          "name": "Elgato Avea"
        },
        "elgato": {
          "integration_type": "device",
          "config_flow": true,
          "iot_class": "local_polling",
          "name": "Elgato Light"
        }
      }
    },
    "eliqonline": {
      "name": "Eliqonline",
      "integration_type": "hub",
      "config_flow": false,
      "iot_class": "cloud_polling"
    },
    "elkm1": {
      "name": "Elk-M1 Control",
      "integration_type": "hub",
      "config_flow": true,
      "iot_class": "local_push"
    },
    "elmax": {
      "name": "Elmax",
      "integration_type": "hub",
      "config_flow": true,
      "iot_class": "cloud_polling"
    },
    "elv": {
      "name": "ELV PCA",
      "integration_type": "hub",
      "config_flow": false,
      "iot_class": "local_polling"
    },
    "emby": {
      "name": "Emby",
      "integration_type": "hub",
      "config_flow": false,
      "iot_class": "local_push"
    },
    "emoncms": {
      "name": "emoncms",
      "integrations": {
        "emoncms": {
          "integration_type": "hub",
          "config_flow": false,
          "iot_class": "local_polling",
          "name": "Emoncms"
        },
        "emoncms_history": {
          "integration_type": "hub",
          "config_flow": false,
          "iot_class": "local_polling",
          "name": "Emoncms History"
        }
      }
    },
    "emonitor": {
      "name": "SiteSage Emonitor",
      "integration_type": "hub",
      "config_flow": true,
      "iot_class": "local_polling"
    },
    "emulated_hue": {
      "name": "Emulated Hue",
      "integration_type": "hub",
      "config_flow": false,
      "iot_class": "local_push"
    },
    "emulated_kasa": {
      "name": "Emulated Kasa",
      "integration_type": "hub",
      "config_flow": false,
      "iot_class": "local_push"
    },
    "emulated_roku": {
      "integration_type": "hub",
      "config_flow": true,
      "iot_class": "local_push"
    },
    "energie_vanons": {
      "name": "Energie VanOns",
      "integration_type": "virtual",
      "supported_by": "energyzero"
    },
    "energyzero": {
      "name": "EnergyZero",
      "integration_type": "hub",
      "config_flow": true,
      "iot_class": "cloud_polling"
    },
    "enigma2": {
      "name": "Enigma2 (OpenWebif)",
      "integration_type": "hub",
      "config_flow": false,
      "iot_class": "local_polling"
    },
    "enocean": {
      "name": "EnOcean",
      "integration_type": "hub",
      "config_flow": true,
      "iot_class": "local_push"
    },
    "enphase_envoy": {
      "name": "Enphase Envoy",
      "integration_type": "hub",
      "config_flow": true,
      "iot_class": "local_polling"
    },
    "entur_public_transport": {
      "name": "Entur",
      "integration_type": "hub",
      "config_flow": false,
      "iot_class": "cloud_polling"
    },
    "environment_canada": {
      "name": "Environment Canada",
      "integration_type": "hub",
      "config_flow": true,
      "iot_class": "cloud_polling"
    },
    "envisalink": {
      "name": "Envisalink",
      "integration_type": "hub",
      "config_flow": false,
      "iot_class": "local_push"
    },
    "ephember": {
      "name": "EPH Controls",
      "integration_type": "hub",
      "config_flow": false,
      "iot_class": "local_polling"
    },
    "epson": {
      "name": "Epson",
      "integrations": {
        "epson": {
          "integration_type": "hub",
          "config_flow": true,
          "iot_class": "local_polling",
          "name": "Epson"
        },
        "epsonworkforce": {
          "integration_type": "hub",
          "config_flow": false,
          "iot_class": "local_polling",
          "name": "Epson Workforce"
        }
      }
    },
    "eq3": {
      "name": "eQ-3",
      "integrations": {
        "eq3btsmart": {
          "integration_type": "hub",
          "config_flow": false,
          "iot_class": "local_polling",
          "name": "eQ-3 Bluetooth Smart Thermostats"
        },
        "maxcube": {
          "integration_type": "hub",
          "config_flow": false,
          "iot_class": "local_polling",
          "name": "eQ-3 MAX!"
        }
      }
    },
    "escea": {
      "name": "Escea",
      "integration_type": "hub",
      "config_flow": true,
      "iot_class": "local_push"
    },
    "esera_onewire": {
      "name": "ESERA 1-Wire",
      "integration_type": "virtual",
      "supported_by": "onewire"
    },
    "esphome": {
      "name": "ESPHome",
      "integration_type": "device",
      "config_flow": true,
      "iot_class": "local_push"
    },
    "etherscan": {
      "name": "Etherscan",
      "integration_type": "hub",
      "config_flow": false,
      "iot_class": "cloud_polling"
    },
    "eufy": {
      "name": "eufy",
      "integrations": {
        "eufy": {
          "integration_type": "hub",
          "config_flow": false,
          "iot_class": "local_polling",
          "name": "EufyHome"
        },
        "eufylife_ble": {
          "integration_type": "device",
          "config_flow": true,
          "iot_class": "local_push",
          "name": "EufyLife"
        }
      }
    },
    "everlights": {
      "name": "EverLights",
      "integration_type": "hub",
      "config_flow": false,
      "iot_class": "local_polling"
    },
    "evil_genius_labs": {
      "name": "Evil Genius Labs",
      "integration_type": "hub",
      "config_flow": true,
      "iot_class": "local_polling"
    },
    "ezviz": {
      "name": "EZVIZ",
      "integration_type": "hub",
      "config_flow": true,
      "iot_class": "cloud_polling"
    },
    "faa_delays": {
      "name": "FAA Delays",
      "integration_type": "hub",
      "config_flow": true,
      "iot_class": "cloud_polling"
    },
    "facebook": {
      "name": "Facebook Messenger",
      "integration_type": "hub",
      "config_flow": false,
      "iot_class": "cloud_push"
    },
    "facebox": {
      "name": "Facebox",
      "integration_type": "hub",
      "config_flow": false,
      "iot_class": "local_push"
    },
    "fail2ban": {
      "name": "Fail2Ban",
      "integration_type": "hub",
      "config_flow": false,
      "iot_class": "local_polling"
    },
    "fastdotcom": {
      "name": "Fast.com",
      "integration_type": "hub",
      "config_flow": false,
      "iot_class": "cloud_polling"
    },
    "feedreader": {
      "name": "Feedreader",
      "integration_type": "hub",
      "config_flow": false,
      "iot_class": "cloud_polling"
    },
    "ffmpeg": {
      "name": "FFmpeg",
      "integrations": {
        "ffmpeg": {
          "integration_type": "hub",
          "config_flow": false,
          "name": "FFmpeg"
        },
        "ffmpeg_motion": {
          "integration_type": "hub",
          "config_flow": false,
          "iot_class": "calculated",
          "name": "FFmpeg Motion"
        },
        "ffmpeg_noise": {
          "integration_type": "hub",
          "config_flow": false,
          "iot_class": "calculated",
          "name": "FFmpeg Noise"
        }
      }
    },
    "fibaro": {
      "name": "Fibaro",
      "integration_type": "hub",
      "config_flow": true,
      "iot_class": "local_push"
    },
    "fido": {
      "name": "Fido",
      "integration_type": "hub",
      "config_flow": false,
      "iot_class": "cloud_polling"
    },
    "file": {
      "name": "File",
      "integration_type": "hub",
      "config_flow": false,
      "iot_class": "local_polling"
    },
    "filesize": {
      "integration_type": "hub",
      "config_flow": true,
      "iot_class": "local_polling"
    },
    "filter": {
      "name": "Filter",
      "integration_type": "hub",
      "config_flow": false,
      "iot_class": "local_push"
    },
    "fints": {
      "name": "FinTS",
      "integration_type": "hub",
      "config_flow": false,
      "iot_class": "cloud_polling"
    },
    "fireservicerota": {
      "name": "FireServiceRota",
      "integration_type": "hub",
      "config_flow": true,
      "iot_class": "cloud_polling"
    },
    "firmata": {
      "name": "Firmata",
      "integration_type": "hub",
      "config_flow": false,
      "iot_class": "local_push"
    },
    "fitbit": {
      "name": "Fitbit",
      "integration_type": "hub",
      "config_flow": false,
      "iot_class": "cloud_polling"
    },
    "fivem": {
      "name": "FiveM",
      "integration_type": "hub",
      "config_flow": true,
      "iot_class": "local_polling"
    },
    "fixer": {
      "name": "Fixer",
      "integration_type": "hub",
      "config_flow": false,
      "iot_class": "cloud_polling"
    },
    "fjaraskupan": {
      "name": "Fj\u00e4r\u00e5skupan",
      "integration_type": "hub",
      "config_flow": true,
      "iot_class": "local_polling"
    },
    "fleetgo": {
      "name": "FleetGO",
      "integration_type": "hub",
      "config_flow": false,
      "iot_class": "cloud_polling"
    },
    "flexit": {
      "name": "Flexit",
      "integration_type": "hub",
      "config_flow": false,
      "iot_class": "local_polling"
    },
    "flexom": {
      "name": "Bouygues Flexom",
      "integration_type": "virtual",
      "supported_by": "overkiz"
    },
    "flic": {
      "name": "Flic",
      "integration_type": "hub",
      "config_flow": false,
      "iot_class": "local_push"
    },
    "flick_electric": {
      "name": "Flick Electric",
      "integration_type": "service",
      "config_flow": true,
      "iot_class": "cloud_polling"
    },
    "flipr": {
      "name": "Flipr",
      "integration_type": "hub",
      "config_flow": true,
      "iot_class": "cloud_polling"
    },
    "flo": {
      "name": "Flo",
      "integration_type": "hub",
      "config_flow": true,
      "iot_class": "cloud_polling"
    },
    "flock": {
      "name": "Flock",
      "integration_type": "hub",
      "config_flow": false,
      "iot_class": "cloud_push"
    },
    "flume": {
      "name": "Flume",
      "integration_type": "hub",
      "config_flow": true,
      "iot_class": "cloud_polling"
    },
    "flux": {
      "name": "Flux",
      "integration_type": "hub",
      "config_flow": false,
      "iot_class": "calculated"
    },
    "flux_led": {
      "name": "Magic Home",
      "integration_type": "hub",
      "config_flow": true,
      "iot_class": "local_push"
    },
    "folder": {
      "name": "Folder",
      "integration_type": "hub",
      "config_flow": false,
      "iot_class": "local_polling"
    },
    "folder_watcher": {
      "name": "Folder Watcher",
      "integration_type": "hub",
      "config_flow": false,
      "iot_class": "local_polling"
    },
    "foobot": {
      "name": "Foobot",
      "integration_type": "hub",
      "config_flow": false,
      "iot_class": "cloud_polling"
    },
    "forecast_solar": {
      "name": "Forecast.Solar",
      "integration_type": "service",
      "config_flow": true,
      "iot_class": "cloud_polling"
    },
    "forked_daapd": {
      "name": "OwnTone",
      "integration_type": "hub",
      "config_flow": true,
      "iot_class": "local_push"
    },
    "fortios": {
      "name": "FortiOS",
      "integration_type": "hub",
      "config_flow": false,
      "iot_class": "local_polling"
    },
    "foscam": {
      "name": "Foscam",
      "integration_type": "hub",
      "config_flow": true,
      "iot_class": "local_polling"
    },
    "foursquare": {
      "name": "Foursquare",
      "integration_type": "hub",
      "config_flow": false,
      "iot_class": "cloud_push"
    },
    "free_mobile": {
      "name": "Free Mobile",
      "integration_type": "hub",
      "config_flow": false,
      "iot_class": "cloud_push"
    },
    "freebox": {
      "name": "Freebox",
      "integration_type": "hub",
      "config_flow": true,
      "iot_class": "local_polling"
    },
    "freedns": {
      "name": "FreeDNS",
      "integration_type": "hub",
      "config_flow": false,
      "iot_class": "cloud_push"
    },
    "freedompro": {
      "name": "Freedompro",
      "integration_type": "hub",
      "config_flow": true,
      "iot_class": "cloud_polling"
    },
    "fritzbox": {
      "name": "FRITZ!Box",
      "integrations": {
        "fritz": {
          "integration_type": "hub",
          "config_flow": true,
          "iot_class": "local_polling",
          "name": "AVM FRITZ!Box Tools"
        },
        "fritzbox": {
          "integration_type": "hub",
          "config_flow": true,
          "iot_class": "local_polling",
          "name": "AVM FRITZ!SmartHome"
        },
        "fritzbox_callmonitor": {
          "integration_type": "device",
          "config_flow": true,
          "iot_class": "local_polling",
          "name": "AVM FRITZ!Box Call Monitor"
        }
      }
    },
    "fronius": {
      "name": "Fronius",
      "integration_type": "hub",
      "config_flow": true,
      "iot_class": "local_polling"
    },
    "frontier_silicon": {
      "name": "Frontier Silicon",
      "integration_type": "hub",
      "config_flow": true,
      "iot_class": "local_polling"
    },
    "fully_kiosk": {
      "name": "Fully Kiosk Browser",
      "integration_type": "hub",
      "config_flow": true,
      "iot_class": "local_polling"
    },
    "futurenow": {
      "name": "P5 FutureNow",
      "integration_type": "hub",
      "config_flow": false,
      "iot_class": "local_polling"
    },
    "garadget": {
      "name": "Garadget",
      "integration_type": "hub",
      "config_flow": false,
      "iot_class": "cloud_polling"
    },
    "garages_amsterdam": {
      "integration_type": "hub",
      "config_flow": true,
      "iot_class": "cloud_polling"
    },
    "gaviota": {
      "name": "Gaviota",
      "integration_type": "virtual",
      "supported_by": "motion_blinds"
    },
    "gdacs": {
      "name": "Global Disaster Alert and Coordination System (GDACS)",
      "integration_type": "service",
      "config_flow": true,
      "iot_class": "cloud_polling"
    },
    "generic": {
      "integration_type": "hub",
      "config_flow": true,
      "iot_class": "local_push"
    },
    "generic_hygrostat": {
      "name": "Generic hygrostat",
      "integration_type": "hub",
      "config_flow": false,
      "iot_class": "local_polling"
    },
    "generic_thermostat": {
      "name": "Generic Thermostat",
      "integration_type": "hub",
      "config_flow": false,
      "iot_class": "local_polling"
    },
    "geniushub": {
      "name": "Genius Hub",
      "integration_type": "hub",
      "config_flow": false,
      "iot_class": "local_polling"
    },
    "geo_json_events": {
      "name": "GeoJSON",
      "integration_type": "service",
      "config_flow": true,
      "iot_class": "cloud_polling"
    },
    "geo_rss_events": {
      "name": "GeoRSS",
      "integration_type": "hub",
      "config_flow": false,
      "iot_class": "cloud_polling"
    },
    "geocaching": {
      "name": "Geocaching",
      "integration_type": "hub",
      "config_flow": true,
      "iot_class": "cloud_polling"
    },
    "geofency": {
      "name": "Geofency",
      "integration_type": "hub",
      "config_flow": true,
      "iot_class": "cloud_push"
    },
    "geonet": {
      "name": "GeoNet",
      "integrations": {
        "geonetnz_quakes": {
          "integration_type": "service",
          "config_flow": true,
          "iot_class": "cloud_polling",
          "name": "GeoNet NZ Quakes"
        },
        "geonetnz_volcano": {
          "integration_type": "service",
          "config_flow": true,
          "iot_class": "cloud_polling",
          "name": "GeoNet NZ Volcano"
        }
      }
    },
    "gios": {
      "name": "GIO\u015a",
      "integration_type": "service",
      "config_flow": true,
      "iot_class": "cloud_polling"
    },
    "github": {
      "name": "GitHub",
      "integration_type": "hub",
      "config_flow": true,
      "iot_class": "cloud_polling"
    },
    "gitlab_ci": {
      "name": "GitLab-CI",
      "integration_type": "hub",
      "config_flow": false,
      "iot_class": "cloud_polling"
    },
    "gitter": {
      "name": "Gitter",
      "integration_type": "hub",
      "config_flow": false,
      "iot_class": "cloud_polling"
    },
    "glances": {
      "name": "Glances",
      "integration_type": "hub",
      "config_flow": true,
      "iot_class": "local_polling"
    },
    "globalcache": {
      "name": "Global Cach\u00e9",
      "integrations": {
        "gc100": {
          "integration_type": "hub",
          "config_flow": false,
          "iot_class": "local_polling",
          "name": "Global Cach\u00e9 GC-100"
        },
        "itach": {
          "integration_type": "hub",
          "config_flow": false,
          "iot_class": "assumed_state",
          "name": "Global Cach\u00e9 iTach TCP/IP to IR"
        }
      }
    },
    "goalzero": {
      "name": "Goal Zero Yeti",
      "integration_type": "device",
      "config_flow": true,
      "iot_class": "local_polling"
    },
    "gogogate2": {
      "name": "Gogogate2 and ismartgate",
      "integration_type": "hub",
      "config_flow": true,
      "iot_class": "local_polling"
    },
    "goodwe": {
      "name": "GoodWe Inverter",
      "integration_type": "hub",
      "config_flow": true,
      "iot_class": "local_polling"
    },
    "google": {
      "name": "Google",
      "integrations": {
        "google_assistant": {
          "integration_type": "hub",
          "config_flow": false,
          "iot_class": "cloud_push",
          "name": "Google Assistant"
        },
        "google_assistant_sdk": {
          "integration_type": "service",
          "config_flow": true,
          "iot_class": "cloud_polling",
          "name": "Google Assistant SDK"
        },
        "google_cloud": {
          "integration_type": "hub",
          "config_flow": false,
          "iot_class": "cloud_push",
          "name": "Google Cloud Platform"
        },
        "google_domains": {
          "integration_type": "hub",
          "config_flow": false,
          "iot_class": "cloud_polling",
          "name": "Google Domains"
        },
        "google_generative_ai_conversation": {
          "integration_type": "service",
          "config_flow": true,
          "iot_class": "cloud_polling",
          "name": "Google Generative AI Conversation"
        },
        "google_mail": {
          "integration_type": "service",
          "config_flow": true,
          "iot_class": "cloud_polling",
          "name": "Google Mail"
        },
        "google_maps": {
          "integration_type": "hub",
          "config_flow": false,
          "iot_class": "cloud_polling",
          "name": "Google Maps"
        },
        "google_pubsub": {
          "integration_type": "hub",
          "config_flow": false,
          "iot_class": "cloud_push",
          "name": "Google Pub/Sub"
        },
        "google_sheets": {
          "integration_type": "service",
          "config_flow": true,
          "iot_class": "cloud_polling",
          "name": "Google Sheets"
        },
        "google_translate": {
          "integration_type": "hub",
          "config_flow": true,
          "iot_class": "cloud_push",
          "name": "Google Translate text-to-speech"
        },
        "google_travel_time": {
          "integration_type": "hub",
          "config_flow": true,
          "iot_class": "cloud_polling"
        },
        "google_wifi": {
          "integration_type": "hub",
          "config_flow": false,
          "iot_class": "local_polling",
          "name": "Google Wifi"
        },
        "google": {
          "integration_type": "hub",
          "config_flow": true,
          "iot_class": "cloud_polling",
          "name": "Google Calendar"
        },
        "nest": {
          "integration_type": "hub",
          "config_flow": true,
          "iot_class": "cloud_push",
          "name": "Google Nest"
        },
        "cast": {
          "integration_type": "hub",
          "config_flow": true,
          "iot_class": "local_polling",
          "name": "Google Cast"
        },
        "dialogflow": {
          "integration_type": "hub",
          "config_flow": true,
          "iot_class": "cloud_push",
          "name": "Dialogflow"
        },
        "youtube": {
          "integration_type": "service",
          "config_flow": true,
          "iot_class": "cloud_polling",
          "name": "YouTube"
        }
      }
    },
    "govee_ble": {
      "name": "Govee Bluetooth",
      "integration_type": "hub",
      "config_flow": true,
      "iot_class": "local_push"
    },
    "gpsd": {
      "name": "GPSD",
      "integration_type": "hub",
      "config_flow": false,
      "iot_class": "local_polling"
    },
    "gpslogger": {
      "name": "GPSLogger",
      "integration_type": "hub",
      "config_flow": true,
      "iot_class": "cloud_push"
    },
    "graphite": {
      "name": "Graphite",
      "integration_type": "hub",
      "config_flow": false,
      "iot_class": "local_push"
    },
    "gree": {
      "name": "Gree Climate",
      "integration_type": "hub",
      "config_flow": true,
      "iot_class": "local_polling"
    },
    "greeneye_monitor": {
      "name": "GreenEye Monitor (GEM)",
      "integration_type": "hub",
      "config_flow": false,
      "iot_class": "local_push"
    },
    "greenwave": {
      "name": "Greenwave Reality",
      "integration_type": "hub",
      "config_flow": false,
      "iot_class": "local_polling"
    },
    "growatt_server": {
      "integration_type": "hub",
      "config_flow": true,
      "iot_class": "cloud_polling"
    },
    "gstreamer": {
      "name": "GStreamer",
      "integration_type": "hub",
      "config_flow": false,
      "iot_class": "local_push"
    },
    "gtfs": {
      "name": "General Transit Feed Specification (GTFS)",
      "integration_type": "hub",
      "config_flow": false,
      "iot_class": "local_polling"
    },
    "guardian": {
      "name": "Elexa Guardian",
      "integration_type": "device",
      "config_flow": true,
      "iot_class": "local_polling"
    },
    "habitica": {
      "name": "Habitica",
      "integration_type": "hub",
      "config_flow": true,
      "iot_class": "cloud_polling"
    },
    "harman_kardon_avr": {
      "name": "Harman Kardon AVR",
      "integration_type": "hub",
      "config_flow": false,
      "iot_class": "local_polling"
    },
    "hassio": {
      "name": "Home Assistant Supervisor",
      "integration_type": "hub",
      "config_flow": false,
      "iot_class": "local_polling"
    },
    "havana_shade": {
      "name": "Havana Shade",
      "integration_type": "virtual",
      "supported_by": "motion_blinds"
    },
    "haveibeenpwned": {
      "name": "HaveIBeenPwned",
      "integration_type": "hub",
      "config_flow": false,
      "iot_class": "cloud_polling"
    },
    "hddtemp": {
      "name": "hddtemp",
      "integration_type": "hub",
      "config_flow": false,
      "iot_class": "local_polling"
    },
    "hdmi_cec": {
      "name": "HDMI-CEC",
      "integration_type": "hub",
      "config_flow": false,
      "iot_class": "local_push"
    },
    "heatmiser": {
      "name": "Heatmiser",
      "integration_type": "hub",
      "config_flow": false,
      "iot_class": "local_polling"
    },
    "heiwa": {
      "name": "Heiwa",
      "integration_type": "virtual",
      "supported_by": "gree"
    },
    "heltun": {
      "name": "HELTUN",
      "iot_standards": [
        "zwave"
      ]
    },
    "here_travel_time": {
      "name": "HERE Travel Time",
      "integration_type": "hub",
      "config_flow": true,
      "iot_class": "cloud_polling"
    },
    "hexaom": {
      "name": "Hexaom Hexaconnect",
      "integration_type": "virtual",
      "supported_by": "overkiz"
    },
    "hi_kumo": {
      "name": "Hitachi Hi Kumo",
      "integration_type": "virtual",
      "supported_by": "overkiz"
    },
    "hikvision": {
      "name": "Hikvision",
      "integrations": {
        "hikvision": {
          "integration_type": "hub",
          "config_flow": false,
          "iot_class": "local_push",
          "name": "Hikvision"
        },
        "hikvisioncam": {
          "integration_type": "hub",
          "config_flow": false,
          "iot_class": "local_polling",
          "name": "Hikvision"
        }
      }
    },
    "hisense_aehw4a1": {
      "name": "Hisense AEH-W4A1",
      "integration_type": "hub",
      "config_flow": true,
      "iot_class": "local_polling"
    },
    "history_stats": {
      "name": "History Stats",
      "integration_type": "hub",
      "config_flow": false,
      "iot_class": "local_polling"
    },
    "hitron_coda": {
      "name": "Rogers Hitron CODA",
      "integration_type": "hub",
      "config_flow": false,
      "iot_class": "local_polling"
    },
    "hive": {
      "name": "Hive",
      "integration_type": "hub",
      "config_flow": true,
      "iot_class": "cloud_polling"
    },
    "hlk_sw16": {
      "name": "Hi-Link HLK-SW16",
      "integration_type": "hub",
      "config_flow": true,
      "iot_class": "local_push"
    },
    "home_connect": {
      "name": "Home Connect",
      "integration_type": "hub",
      "config_flow": true,
      "iot_class": "cloud_push"
    },
    "home_plus_control": {
      "name": "Legrand Home+ Control",
      "integration_type": "hub",
      "config_flow": true,
      "iot_class": "cloud_polling"
    },
    "homematic": {
      "name": "Homematic",
      "integrations": {
        "homematic": {
          "integration_type": "hub",
          "config_flow": false,
          "iot_class": "local_push",
          "name": "Homematic"
        },
        "homematicip_cloud": {
          "integration_type": "hub",
          "config_flow": true,
          "iot_class": "cloud_push",
          "name": "HomematicIP Cloud"
        }
      }
    },
    "homeseer": {
      "name": "HomeSeer",
      "iot_standards": [
        "zwave"
      ]
    },
    "homewizard": {
      "name": "HomeWizard Energy",
      "integration_type": "hub",
      "config_flow": true,
      "iot_class": "local_polling"
    },
    "honeywell": {
      "name": "Honeywell",
      "integrations": {
        "lyric": {
          "integration_type": "hub",
          "config_flow": true,
          "iot_class": "cloud_polling",
          "name": "Honeywell Lyric"
        },
        "evohome": {
          "integration_type": "hub",
          "config_flow": false,
          "iot_class": "cloud_polling",
          "name": "Honeywell Total Connect Comfort (Europe)"
        },
        "honeywell": {
          "integration_type": "hub",
          "config_flow": true,
          "iot_class": "cloud_polling",
          "name": "Honeywell Total Connect Comfort (US)"
        }
      }
    },
    "horizon": {
      "name": "Unitymedia Horizon HD Recorder",
      "integration_type": "hub",
      "config_flow": false,
      "iot_class": "local_polling"
    },
    "hp_ilo": {
      "name": "HP Integrated Lights-Out (ILO)",
      "integration_type": "hub",
      "config_flow": false,
      "iot_class": "local_polling"
    },
    "html5": {
      "name": "HTML5 Push Notifications",
      "integration_type": "hub",
      "config_flow": false,
      "iot_class": "cloud_push"
    },
    "huawei_lte": {
      "name": "Huawei LTE",
      "integration_type": "hub",
      "config_flow": true,
      "iot_class": "local_polling"
    },
    "huisbaasje": {
      "name": "Huisbaasje",
      "integration_type": "hub",
      "config_flow": true,
      "iot_class": "cloud_polling"
    },
    "hunterdouglas_powerview": {
      "name": "Hunter Douglas PowerView",
      "integration_type": "hub",
      "config_flow": true,
      "iot_class": "local_polling"
    },
    "hurrican_shutters_wholesale": {
      "name": "Hurrican Shutters Wholesale",
      "integration_type": "virtual",
      "supported_by": "motion_blinds"
    },
    "hvv_departures": {
      "name": "HVV Departures",
      "integration_type": "hub",
      "config_flow": true,
      "iot_class": "cloud_polling"
    },
    "hydrawise": {
      "name": "Hunter Hydrawise",
      "integration_type": "hub",
      "config_flow": false,
      "iot_class": "cloud_polling"
    },
    "hyperion": {
      "name": "Hyperion",
      "integration_type": "hub",
      "config_flow": true,
      "iot_class": "local_push"
    },
    "ialarm": {
      "name": "Antifurto365 iAlarm",
      "integration_type": "hub",
      "config_flow": true,
      "iot_class": "local_polling"
    },
    "iammeter": {
      "name": "IamMeter",
      "integration_type": "hub",
      "config_flow": false,
      "iot_class": "local_polling"
    },
    "iaqualink": {
      "name": "Jandy iAqualink",
      "integration_type": "hub",
      "config_flow": true,
      "iot_class": "cloud_polling"
    },
    "ibm": {
      "name": "IBM",
      "integrations": {
        "watson_iot": {
          "integration_type": "hub",
          "config_flow": false,
          "iot_class": "cloud_push",
          "name": "IBM Watson IoT Platform"
        },
        "watson_tts": {
          "integration_type": "hub",
          "config_flow": false,
          "iot_class": "cloud_push",
          "name": "IBM Watson TTS"
        }
      }
    },
    "idteck_prox": {
      "name": "IDTECK Proximity Reader",
      "integration_type": "hub",
      "config_flow": false,
      "iot_class": "local_push"
    },
    "ifttt": {
      "name": "IFTTT",
      "integration_type": "hub",
      "config_flow": true,
      "iot_class": "cloud_push"
    },
    "iglo": {
      "name": "iGlo",
      "integration_type": "hub",
      "config_flow": false,
      "iot_class": "local_polling"
    },
    "ign_sismologia": {
      "name": "IGN Sismolog\u00eda",
      "integration_type": "service",
      "config_flow": false,
      "iot_class": "cloud_polling"
    },
    "ihc": {
      "name": "IHC Controller",
      "integration_type": "hub",
      "config_flow": false,
      "iot_class": "local_push"
    },
    "ikea": {
      "name": "IKEA",
      "integrations": {
        "symfonisk": {
          "integration_type": "virtual",
          "config_flow": false,
          "supported_by": "sonos",
          "name": "IKEA SYMFONISK"
        },
        "tradfri": {
          "integration_type": "hub",
          "config_flow": true,
          "iot_class": "local_polling",
          "name": "IKEA TR\u00c5DFRI"
        }
      }
    },
    "imap": {
      "name": "IMAP",
      "integration_type": "hub",
      "config_flow": true,
      "iot_class": "cloud_push"
    },
    "imap_email_content": {
      "name": "IMAP Email Content",
      "integration_type": "hub",
      "config_flow": false,
      "iot_class": "cloud_push"
    },
    "incomfort": {
      "name": "Intergas InComfort/Intouch Lan2RF gateway",
      "integration_type": "hub",
      "config_flow": false,
      "iot_class": "local_polling"
    },
    "influxdb": {
      "name": "InfluxDB",
      "integration_type": "hub",
      "config_flow": false,
      "iot_class": "local_push"
    },
    "inkbird": {
      "name": "INKBIRD",
      "integration_type": "hub",
      "config_flow": true,
      "iot_class": "local_push"
    },
    "inovelli": {
      "name": "Inovelli",
      "iot_standards": [
        "zigbee",
        "zwave"
      ]
    },
    "inspired_shades": {
      "name": "Inspired Shades",
      "integration_type": "virtual",
      "supported_by": "motion_blinds"
    },
    "insteon": {
      "name": "Insteon",
      "integration_type": "hub",
      "config_flow": true,
      "iot_class": "local_push"
    },
    "intellifire": {
      "name": "IntelliFire",
      "integration_type": "hub",
      "config_flow": true,
      "iot_class": "local_polling"
    },
    "intent_script": {
      "name": "Intent Script",
      "integration_type": "hub",
      "config_flow": false
    },
    "intesishome": {
      "name": "IntesisHome",
      "integration_type": "hub",
      "config_flow": false,
      "iot_class": "cloud_push"
    },
    "ios": {
      "name": "Home Assistant iOS",
      "integration_type": "hub",
      "config_flow": true,
      "iot_class": "cloud_push"
    },
    "iotawatt": {
      "name": "IoTaWatt",
      "integration_type": "hub",
      "config_flow": true,
      "iot_class": "local_polling"
    },
    "iperf3": {
      "name": "Iperf3",
      "integration_type": "hub",
      "config_flow": false,
      "iot_class": "local_polling"
    },
    "ipma": {
      "name": "Instituto Portugu\u00eas do Mar e Atmosfera (IPMA)",
      "integration_type": "hub",
      "config_flow": true,
      "iot_class": "cloud_polling"
    },
    "ipp": {
      "name": "Internet Printing Protocol (IPP)",
      "integration_type": "device",
      "config_flow": true,
      "iot_class": "local_polling"
    },
    "iqvia": {
      "name": "IQVIA",
      "integration_type": "service",
      "config_flow": true,
      "iot_class": "cloud_polling"
    },
    "irish_rail_transport": {
      "name": "Irish Rail Transport",
      "integration_type": "hub",
      "config_flow": false,
      "iot_class": "cloud_polling"
    },
    "islamic_prayer_times": {
      "integration_type": "hub",
      "config_flow": true,
      "iot_class": "cloud_polling"
    },
    "ismartwindow": {
      "name": "iSmartWindow",
      "integration_type": "virtual",
      "supported_by": "motion_blinds"
    },
    "iss": {
      "name": "International Space Station (ISS)",
      "integration_type": "service",
      "config_flow": true,
      "iot_class": "cloud_polling"
    },
    "isy994": {
      "name": "Universal Devices ISY/IoX",
      "integration_type": "hub",
      "config_flow": true,
      "iot_class": "local_push"
    },
    "izone": {
      "name": "iZone",
      "integration_type": "hub",
      "config_flow": true,
      "iot_class": "local_polling"
    },
    "jasco": {
      "name": "Jasco",
      "iot_standards": [
        "zwave"
      ]
    },
    "jellyfin": {
      "name": "Jellyfin",
      "integration_type": "service",
      "config_flow": true,
      "iot_class": "local_polling"
    },
    "jewish_calendar": {
      "name": "Jewish Calendar",
      "integration_type": "hub",
      "config_flow": false,
      "iot_class": "calculated"
    },
    "joaoapps_join": {
      "name": "Joaoapps Join",
      "integration_type": "hub",
      "config_flow": false,
      "iot_class": "cloud_push"
    },
    "juicenet": {
      "name": "JuiceNet",
      "integration_type": "hub",
      "config_flow": true,
      "iot_class": "cloud_polling"
    },
    "justnimbus": {
      "name": "JustNimbus",
      "integration_type": "hub",
      "config_flow": true,
      "iot_class": "cloud_polling"
    },
    "jvc_projector": {
      "name": "JVC Projector",
      "integration_type": "device",
      "config_flow": true,
      "iot_class": "local_polling"
    },
    "kaiterra": {
      "name": "Kaiterra",
      "integration_type": "hub",
      "config_flow": false,
      "iot_class": "cloud_polling"
    },
    "kaleidescape": {
      "name": "Kaleidescape",
      "integration_type": "hub",
      "config_flow": true,
      "iot_class": "local_push"
    },
    "kankun": {
      "name": "Kankun",
      "integration_type": "hub",
      "config_flow": false,
      "iot_class": "local_polling"
    },
    "keba": {
      "name": "Keba Charging Station",
      "integration_type": "hub",
      "config_flow": false,
      "iot_class": "local_polling"
    },
    "keenetic_ndms2": {
      "name": "Keenetic NDMS2 Router",
      "integration_type": "hub",
      "config_flow": true,
      "iot_class": "local_polling"
    },
    "kef": {
      "name": "KEF",
      "integration_type": "hub",
      "config_flow": false,
      "iot_class": "local_polling"
    },
    "kegtron": {
      "name": "Kegtron",
      "integration_type": "hub",
      "config_flow": true,
      "iot_class": "local_push"
    },
    "keyboard": {
      "name": "Keyboard",
      "integration_type": "hub",
      "config_flow": false,
      "iot_class": "local_push"
    },
    "keyboard_remote": {
      "name": "Keyboard Remote",
      "integration_type": "hub",
      "config_flow": false,
      "iot_class": "local_push"
    },
    "keymitt_ble": {
      "name": "Keymitt MicroBot Push",
      "integration_type": "hub",
      "config_flow": true,
      "iot_class": "assumed_state"
    },
    "kira": {
      "name": "Kira",
      "integration_type": "hub",
      "config_flow": false,
      "iot_class": "local_push"
    },
    "kitchen_sink": {
      "name": "Everything but the Kitchen Sink",
      "integration_type": "hub",
      "config_flow": false,
      "iot_class": "calculated"
    },
    "kiwi": {
      "name": "KIWI",
      "integration_type": "hub",
      "config_flow": false,
      "iot_class": "cloud_polling"
    },
    "kmtronic": {
      "name": "KMtronic",
      "integration_type": "hub",
      "config_flow": true,
      "iot_class": "local_push"
    },
    "knx": {
      "name": "KNX",
      "integration_type": "hub",
      "config_flow": true,
      "iot_class": "local_push"
    },
    "kodi": {
      "name": "Kodi",
      "integration_type": "hub",
      "config_flow": true,
      "iot_class": "local_push"
    },
    "konnected": {
      "name": "Konnected.io",
      "integration_type": "hub",
      "config_flow": true,
      "iot_class": "local_push"
    },
    "kostal_plenticore": {
      "name": "Kostal Plenticore Solar Inverter",
      "integration_type": "hub",
      "config_flow": true,
      "iot_class": "local_polling"
    },
    "kraken": {
      "name": "Kraken",
      "integration_type": "hub",
      "config_flow": true,
      "iot_class": "cloud_polling"
    },
    "kulersky": {
      "name": "Kuler Sky",
      "integration_type": "hub",
      "config_flow": true,
      "iot_class": "local_polling"
    },
    "kwb": {
      "name": "KWB Easyfire",
      "integration_type": "hub",
      "config_flow": false,
      "iot_class": "local_polling"
    },
    "lacrosse": {
      "name": "LaCrosse",
      "integration_type": "hub",
      "config_flow": false,
      "iot_class": "local_polling"
    },
    "lacrosse_view": {
      "name": "LaCrosse View",
      "integration_type": "hub",
      "config_flow": true,
      "iot_class": "cloud_polling"
    },
    "lametric": {
      "name": "LaMetric",
      "integration_type": "device",
      "config_flow": true,
      "iot_class": "local_polling"
    },
    "landisgyr_heat_meter": {
      "name": "Landis+Gyr Heat Meter",
      "integration_type": "hub",
      "config_flow": true,
      "iot_class": "local_polling"
    },
    "lannouncer": {
      "name": "LANnouncer",
      "integration_type": "hub",
      "config_flow": false,
      "iot_class": "local_push"
    },
    "lastfm": {
      "name": "Last.fm",
      "integration_type": "hub",
      "config_flow": true,
      "iot_class": "cloud_polling"
    },
    "launch_library": {
      "name": "Launch Library",
      "integration_type": "service",
      "config_flow": true,
      "iot_class": "cloud_polling"
    },
    "laundrify": {
      "name": "laundrify",
      "integration_type": "hub",
      "config_flow": true,
      "iot_class": "cloud_polling"
    },
    "lcn": {
      "name": "LCN",
      "integration_type": "hub",
      "config_flow": false,
      "iot_class": "local_push"
    },
    "ld2410_ble": {
      "name": "LD2410 BLE",
      "integration_type": "device",
      "config_flow": true,
      "iot_class": "local_push"
    },
    "led_ble": {
      "name": "LED BLE",
      "integration_type": "hub",
      "config_flow": true,
      "iot_class": "local_polling"
    },
    "legrand": {
      "name": "Legrand",
      "integration_type": "virtual",
      "supported_by": "netatmo"
    },
    "leviton": {
      "name": "Leviton",
      "iot_standards": [
        "zwave"
      ]
    },
    "lg": {
      "name": "LG",
      "integrations": {
        "lg_netcast": {
          "integration_type": "hub",
          "config_flow": false,
          "iot_class": "local_polling",
          "name": "LG Netcast"
        },
        "lg_soundbar": {
          "integration_type": "hub",
          "config_flow": true,
          "iot_class": "local_polling",
          "name": "LG Soundbars"
        },
        "webostv": {
          "integration_type": "hub",
          "config_flow": true,
          "iot_class": "local_push",
          "name": "LG webOS Smart TV"
        }
      }
    },
    "lidarr": {
      "name": "Lidarr",
      "integration_type": "service",
      "config_flow": true,
      "iot_class": "local_polling"
    },
    "life360": {
      "name": "Life360",
      "integration_type": "hub",
      "config_flow": true,
      "iot_class": "cloud_polling"
    },
    "lifx": {
      "name": "LIFX",
      "integration_type": "hub",
      "config_flow": true,
      "iot_class": "local_polling"
    },
    "lifx_cloud": {
      "name": "LIFX Cloud",
      "integration_type": "hub",
      "config_flow": false,
      "iot_class": "cloud_push"
    },
    "lightwave": {
      "name": "Lightwave",
      "integration_type": "hub",
      "config_flow": false,
      "iot_class": "assumed_state"
    },
    "limitlessled": {
      "name": "LimitlessLED",
      "integration_type": "hub",
      "config_flow": false,
      "iot_class": "assumed_state"
    },
    "linksys_smart": {
      "name": "Linksys Smart Wi-Fi",
      "integration_type": "hub",
      "config_flow": false,
      "iot_class": "local_polling"
    },
    "linode": {
      "name": "Linode",
      "integration_type": "hub",
      "config_flow": false,
      "iot_class": "cloud_polling"
    },
    "linux_battery": {
      "name": "Linux Battery",
      "integration_type": "hub",
      "config_flow": false,
      "iot_class": "local_polling"
    },
    "lirc": {
      "name": "LIRC",
      "integration_type": "hub",
      "config_flow": false,
      "iot_class": "local_push"
    },
    "litejet": {
      "name": "LiteJet",
      "integration_type": "hub",
      "config_flow": true,
      "iot_class": "local_push"
    },
    "litterrobot": {
      "name": "Litter-Robot",
      "integration_type": "hub",
      "config_flow": true,
      "iot_class": "cloud_push"
    },
    "livisi": {
      "name": "LIVISI Smart Home",
      "integration_type": "hub",
      "config_flow": true,
      "iot_class": "local_polling"
    },
    "llamalab_automate": {
      "name": "LlamaLab Automate",
      "integration_type": "hub",
      "config_flow": false,
      "iot_class": "cloud_push"
    },
    "local_calendar": {
      "integration_type": "hub",
      "config_flow": true,
      "iot_class": "local_polling"
    },
    "local_file": {
      "name": "Local File",
      "integration_type": "hub",
      "config_flow": false,
      "iot_class": "local_polling"
    },
    "local_ip": {
      "integration_type": "hub",
      "config_flow": true,
      "iot_class": "local_polling"
    },
    "locative": {
      "name": "Locative",
      "integration_type": "hub",
      "config_flow": true,
      "iot_class": "local_push"
    },
    "logentries": {
      "name": "Logentries",
      "integration_type": "hub",
      "config_flow": false,
      "iot_class": "cloud_push"
    },
    "logi_circle": {
      "name": "Logi Circle",
      "integration_type": "hub",
      "config_flow": true,
      "iot_class": "cloud_polling"
    },
    "logitech": {
      "name": "Logitech",
      "integrations": {
        "harmony": {
          "integration_type": "hub",
          "config_flow": true,
          "iot_class": "local_push",
          "name": "Logitech Harmony Hub"
        },
        "ue_smart_radio": {
          "integration_type": "hub",
          "config_flow": false,
          "iot_class": "cloud_polling",
          "name": "Logitech UE Smart Radio"
        },
        "squeezebox": {
          "integration_type": "hub",
          "config_flow": true,
          "iot_class": "local_polling",
          "name": "Squeezebox (Logitech Media Server)"
        }
      }
    },
    "london_air": {
      "name": "London Air",
      "integration_type": "hub",
      "config_flow": false,
      "iot_class": "cloud_polling"
    },
    "london_underground": {
      "name": "London Underground",
      "integration_type": "hub",
      "config_flow": false,
      "iot_class": "cloud_polling"
    },
    "lookin": {
      "name": "LOOKin",
      "integration_type": "hub",
      "config_flow": true,
      "iot_class": "local_push"
    },
    "loqed": {
      "name": "LOQED Touch Smart Lock",
      "integration_type": "hub",
      "config_flow": true,
      "iot_class": "local_push"
    },
    "luftdaten": {
      "name": "Sensor.Community",
      "integration_type": "device",
      "config_flow": true,
      "iot_class": "cloud_polling"
    },
    "lupusec": {
      "name": "Lupus Electronics LUPUSEC",
      "integration_type": "hub",
      "config_flow": false,
      "iot_class": "local_polling"
    },
    "lutron": {
      "name": "Lutron",
      "integrations": {
        "lutron": {
          "integration_type": "hub",
          "config_flow": false,
          "iot_class": "local_polling",
          "name": "Lutron"
        },
        "lutron_caseta": {
          "integration_type": "hub",
          "config_flow": true,
          "iot_class": "local_push",
          "name": "Lutron Cas\u00e9ta"
        },
        "homeworks": {
          "integration_type": "hub",
          "config_flow": false,
          "iot_class": "local_push",
          "name": "Lutron Homeworks"
        }
      }
    },
    "luxaflex": {
      "name": "Luxaflex",
      "integration_type": "virtual",
      "supported_by": "hunterdouglas_powerview"
    },
    "lw12wifi": {
      "name": "LAGUTE LW-12",
      "integration_type": "hub",
      "config_flow": false,
      "iot_class": "local_polling"
    },
    "mailgun": {
      "name": "Mailgun",
      "integration_type": "hub",
      "config_flow": true,
      "iot_class": "cloud_push"
    },
    "manual": {
      "name": "Manual Alarm Control Panel",
      "integration_type": "hub",
      "config_flow": false,
      "iot_class": "calculated"
    },
    "marantz": {
      "name": "Marantz",
      "integration_type": "virtual",
      "supported_by": "denonavr"
    },
    "martec": {
      "name": "Martec",
      "integration_type": "virtual",
      "supported_by": "motion_blinds"
    },
    "marytts": {
      "name": "MaryTTS",
      "integration_type": "hub",
      "config_flow": false,
      "iot_class": "local_push"
    },
    "mastodon": {
      "name": "Mastodon",
      "integration_type": "hub",
      "config_flow": false,
      "iot_class": "cloud_push"
    },
    "matrix": {
      "name": "Matrix",
      "integration_type": "hub",
      "config_flow": false,
      "iot_class": "cloud_push"
    },
    "matter": {
      "name": "Matter (BETA)",
      "integration_type": "hub",
      "config_flow": true,
      "iot_class": "local_push"
    },
    "mazda": {
      "name": "Mazda Connected Services",
      "integration_type": "hub",
      "config_flow": true,
      "iot_class": "cloud_polling"
    },
    "meater": {
      "name": "Meater",
      "integration_type": "hub",
      "config_flow": true,
      "iot_class": "cloud_polling"
    },
    "media_extractor": {
      "name": "Media Extractor",
      "integration_type": "hub",
      "config_flow": false,
      "iot_class": "calculated"
    },
    "mediaroom": {
      "name": "Mediaroom",
      "integration_type": "hub",
      "config_flow": false,
      "iot_class": "local_polling"
    },
    "melcloud": {
      "name": "MELCloud",
      "integration_type": "hub",
      "config_flow": true,
      "iot_class": "cloud_polling"
    },
    "melissa": {
      "name": "Melissa",
      "integration_type": "hub",
      "config_flow": false,
      "iot_class": "cloud_polling"
    },
    "melnor": {
      "name": "Melnor",
      "integrations": {
        "melnor": {
          "integration_type": "hub",
          "config_flow": true,
          "iot_class": "local_polling",
          "name": "Melnor Bluetooth"
        },
        "raincloud": {
          "integration_type": "hub",
          "config_flow": false,
          "iot_class": "cloud_polling",
          "name": "Melnor RainCloud"
        }
      }
    },
    "meraki": {
      "name": "Meraki",
      "integration_type": "hub",
      "config_flow": false,
      "iot_class": "cloud_polling"
    },
    "message_bird": {
      "name": "MessageBird",
      "integration_type": "hub",
      "config_flow": false,
      "iot_class": "cloud_push"
    },
    "met": {
      "name": "Meteorologisk institutt (Met.no)",
      "integration_type": "hub",
      "config_flow": true,
      "iot_class": "cloud_polling"
    },
    "met_eireann": {
      "name": "Met \u00c9ireann",
      "integration_type": "hub",
      "config_flow": true,
      "iot_class": "cloud_polling"
    },
    "meteo_france": {
      "name": "M\u00e9t\u00e9o-France",
      "integration_type": "hub",
      "config_flow": true,
      "iot_class": "cloud_polling"
    },
    "meteoalarm": {
      "name": "MeteoAlarm",
      "integration_type": "hub",
      "config_flow": false,
      "iot_class": "cloud_polling"
    },
    "meteoclimatic": {
      "name": "Meteoclimatic",
      "integration_type": "hub",
      "config_flow": true,
      "iot_class": "cloud_polling"
    },
    "metoffice": {
      "name": "Met Office",
      "integration_type": "hub",
      "config_flow": true,
      "iot_class": "cloud_polling"
    },
    "mfi": {
      "name": "Ubiquiti mFi mPort",
      "integration_type": "hub",
      "config_flow": false,
      "iot_class": "local_polling"
    },
    "microsoft": {
      "name": "Microsoft",
      "integrations": {
        "azure_devops": {
          "integration_type": "hub",
          "config_flow": true,
          "iot_class": "cloud_polling",
          "name": "Azure DevOps"
        },
        "azure_event_hub": {
          "integration_type": "hub",
          "config_flow": true,
          "iot_class": "cloud_push",
          "name": "Azure Event Hub"
        },
        "azure_service_bus": {
          "integration_type": "hub",
          "config_flow": false,
          "iot_class": "cloud_push",
          "name": "Azure Service Bus"
        },
        "microsoft_face_detect": {
          "integration_type": "hub",
          "config_flow": false,
          "iot_class": "cloud_push",
          "name": "Microsoft Face Detect"
        },
        "microsoft_face_identify": {
          "integration_type": "hub",
          "config_flow": false,
          "iot_class": "cloud_push",
          "name": "Microsoft Face Identify"
        },
        "microsoft_face": {
          "integration_type": "hub",
          "config_flow": false,
          "iot_class": "cloud_push",
          "name": "Microsoft Face"
        },
        "microsoft": {
          "integration_type": "hub",
          "config_flow": false,
          "iot_class": "cloud_push",
          "name": "Microsoft Text-to-Speech (TTS)"
        },
        "msteams": {
          "integration_type": "hub",
          "config_flow": false,
          "iot_class": "cloud_push",
          "name": "Microsoft Teams"
        },
        "xbox": {
          "integration_type": "hub",
          "config_flow": true,
          "iot_class": "cloud_polling",
          "name": "Xbox"
        }
      }
    },
    "miflora": {
      "name": "Mi Flora",
      "integration_type": "hub",
      "config_flow": false,
      "iot_class": "local_polling"
    },
    "mijndomein_energie": {
      "name": "Mijndomein Energie",
      "integration_type": "virtual",
      "supported_by": "energyzero"
    },
    "mikrotik": {
      "name": "Mikrotik",
      "integration_type": "hub",
      "config_flow": true,
      "iot_class": "local_polling"
    },
    "mill": {
      "name": "Mill",
      "integration_type": "hub",
      "config_flow": true,
      "iot_class": "local_polling"
    },
    "minecraft_server": {
      "name": "Minecraft Server",
      "integration_type": "hub",
      "config_flow": true,
      "iot_class": "local_polling"
    },
    "minio": {
      "name": "Minio",
      "integration_type": "hub",
      "config_flow": false,
      "iot_class": "cloud_push"
    },
    "mitemp_bt": {
      "name": "Xiaomi Mijia BLE Temperature and Humidity Sensor",
      "integration_type": "hub",
      "config_flow": false,
      "iot_class": "local_polling"
    },
    "mjpeg": {
      "name": "MJPEG IP Camera",
      "integration_type": "hub",
      "config_flow": true,
      "iot_class": "local_push"
    },
    "moat": {
      "name": "Moat",
      "integration_type": "hub",
      "config_flow": true,
      "iot_class": "local_push"
    },
    "mobile_app": {
      "integration_type": "hub",
      "config_flow": true,
      "iot_class": "local_push"
    },
    "mochad": {
      "name": "Mochad",
      "integration_type": "hub",
      "config_flow": false,
      "iot_class": "local_polling"
    },
    "modbus": {
      "name": "Modbus",
      "integration_type": "hub",
      "config_flow": false,
      "iot_class": "local_polling"
    },
    "modem_callerid": {
      "name": "Phone Modem",
      "integration_type": "device",
      "config_flow": true,
      "iot_class": "local_polling"
    },
    "modern_forms": {
      "name": "Modern Forms",
      "integration_type": "hub",
      "config_flow": true,
      "iot_class": "local_polling"
    },
    "moehlenhoff_alpha2": {
      "integration_type": "hub",
      "config_flow": true,
      "iot_class": "local_push"
    },
    "mold_indicator": {
      "name": "Mold Indicator",
      "integration_type": "hub",
      "config_flow": false,
      "iot_class": "local_polling"
    },
    "monessen": {
      "name": "Monessen",
      "integration_type": "virtual",
      "supported_by": "intellifire"
    },
    "monoprice": {
      "name": "Monoprice 6-Zone Amplifier",
      "integration_type": "hub",
      "config_flow": true,
      "iot_class": "local_polling"
    },
    "moon": {
      "integration_type": "service",
      "config_flow": true,
      "iot_class": "local_polling"
    },
    "mopeka": {
      "name": "Mopeka",
      "integration_type": "device",
      "config_flow": true,
      "iot_class": "local_push"
    },
    "motion_blinds": {
      "name": "Motion Blinds",
      "integration_type": "hub",
      "config_flow": true,
      "iot_class": "local_push"
    },
    "motioneye": {
      "name": "motionEye",
      "integration_type": "hub",
      "config_flow": true,
      "iot_class": "local_polling"
    },
    "mpd": {
      "name": "Music Player Daemon (MPD)",
      "integration_type": "hub",
      "config_flow": false,
      "iot_class": "local_polling"
    },
    "mqtt": {
      "name": "MQTT",
      "integrations": {
        "manual_mqtt": {
          "integration_type": "hub",
          "config_flow": false,
          "iot_class": "local_push",
          "name": "Manual MQTT Alarm Control Panel"
        },
        "mqtt": {
          "integration_type": "hub",
          "config_flow": true,
          "iot_class": "local_push",
          "name": "MQTT"
        },
        "mqtt_eventstream": {
          "integration_type": "hub",
          "config_flow": false,
          "iot_class": "local_polling",
          "name": "MQTT Eventstream"
        },
        "mqtt_json": {
          "integration_type": "hub",
          "config_flow": false,
          "iot_class": "local_push",
          "name": "MQTT JSON"
        },
        "mqtt_room": {
          "integration_type": "hub",
          "config_flow": false,
          "iot_class": "local_push",
          "name": "MQTT Room Presence"
        },
        "mqtt_statestream": {
          "integration_type": "hub",
          "config_flow": false,
          "iot_class": "local_push",
          "name": "MQTT Statestream"
        }
      }
    },
    "mullvad": {
      "name": "Mullvad VPN",
      "integration_type": "hub",
      "config_flow": true,
      "iot_class": "cloud_polling"
    },
    "mutesync": {
      "name": "mutesync",
      "integration_type": "hub",
      "config_flow": true,
      "iot_class": "local_polling"
    },
    "mvglive": {
      "name": "MVG",
      "integration_type": "hub",
      "config_flow": false,
      "iot_class": "cloud_polling"
    },
    "mycroft": {
      "name": "Mycroft",
      "integration_type": "hub",
      "config_flow": false,
      "iot_class": "local_push"
    },
    "myq": {
      "name": "MyQ",
      "integration_type": "hub",
      "config_flow": true,
      "iot_class": "cloud_polling"
    },
    "mysensors": {
      "name": "MySensors",
      "integration_type": "hub",
      "config_flow": true,
      "iot_class": "local_push"
    },
    "mystrom": {
      "name": "myStrom",
      "integration_type": "hub",
      "config_flow": true,
      "iot_class": "local_polling"
    },
    "mythicbeastsdns": {
      "name": "Mythic Beasts DNS",
      "integration_type": "hub",
      "config_flow": false,
      "iot_class": "cloud_push"
    },
    "nad": {
      "name": "NAD",
      "integration_type": "hub",
      "config_flow": false,
      "iot_class": "local_polling"
    },
    "nam": {
      "name": "Nettigo Air Monitor",
      "integration_type": "device",
      "config_flow": true,
      "iot_class": "local_polling"
    },
    "namecheapdns": {
      "name": "Namecheap FreeDNS",
      "integration_type": "hub",
      "config_flow": false,
      "iot_class": "cloud_push"
    },
    "nanoleaf": {
      "name": "Nanoleaf",
      "integration_type": "hub",
      "config_flow": true,
      "iot_class": "local_push"
    },
    "neato": {
      "name": "Neato Botvac",
      "integration_type": "hub",
      "config_flow": true,
      "iot_class": "cloud_polling"
    },
    "nederlandse_spoorwegen": {
      "name": "Nederlandse Spoorwegen (NS)",
      "integration_type": "hub",
      "config_flow": false,
      "iot_class": "cloud_polling"
    },
    "ness_alarm": {
      "name": "Ness Alarm",
      "integration_type": "hub",
      "config_flow": false,
      "iot_class": "local_push"
    },
    "netatmo": {
      "name": "Netatmo",
      "integration_type": "hub",
      "config_flow": true,
      "iot_class": "cloud_polling"
    },
    "netdata": {
      "name": "Netdata",
      "integration_type": "hub",
      "config_flow": false,
      "iot_class": "local_polling"
    },
    "netgear": {
      "name": "NETGEAR",
      "integrations": {
        "netgear": {
          "integration_type": "hub",
          "config_flow": true,
          "iot_class": "local_polling",
          "name": "NETGEAR"
        },
        "netgear_lte": {
          "integration_type": "hub",
          "config_flow": false,
          "iot_class": "local_polling",
          "name": "NETGEAR LTE"
        }
      }
    },
    "netio": {
      "name": "Netio",
      "integration_type": "hub",
      "config_flow": false,
      "iot_class": "local_polling"
    },
    "neurio_energy": {
      "name": "Neurio energy",
      "integration_type": "hub",
      "config_flow": false,
      "iot_class": "cloud_polling"
    },
    "nexia": {
      "name": "Nexia/American Standard/Trane",
      "integration_type": "hub",
      "config_flow": true,
      "iot_class": "cloud_polling"
    },
    "nexity": {
      "name": "Nexity Eug\u00e9nie",
      "integration_type": "virtual",
      "supported_by": "overkiz"
    },
    "nextbus": {
      "name": "NextBus",
      "integration_type": "hub",
      "config_flow": false,
      "iot_class": "cloud_polling"
    },
    "nextcloud": {
      "name": "Nextcloud",
      "integration_type": "hub",
      "config_flow": true,
      "iot_class": "cloud_polling"
    },
    "nextdns": {
      "name": "NextDNS",
      "integration_type": "service",
      "config_flow": true,
      "iot_class": "cloud_polling"
    },
    "nfandroidtv": {
      "name": "Notifications for Android TV / Fire TV",
      "integration_type": "service",
      "config_flow": true,
      "iot_class": "local_push"
    },
    "nibe_heatpump": {
      "name": "Nibe Heat Pump",
      "integration_type": "hub",
      "config_flow": true,
      "iot_class": "local_polling"
    },
    "nightscout": {
      "name": "Nightscout",
      "integration_type": "hub",
      "config_flow": true,
      "iot_class": "cloud_polling"
    },
    "niko_home_control": {
      "name": "Niko Home Control",
      "integration_type": "hub",
      "config_flow": false,
      "iot_class": "local_polling"
    },
    "nilu": {
      "name": "Norwegian Institute for Air Research (NILU)",
      "integration_type": "hub",
      "config_flow": false,
      "iot_class": "cloud_polling"
    },
    "nina": {
      "name": "NINA",
      "integration_type": "hub",
      "config_flow": true,
      "iot_class": "cloud_polling"
    },
    "nissan_leaf": {
      "name": "Nissan Leaf",
      "integration_type": "hub",
      "config_flow": false,
      "iot_class": "cloud_polling"
    },
    "nmap_tracker": {
      "integration_type": "hub",
      "config_flow": true,
      "iot_class": "local_polling"
    },
    "nmbs": {
      "name": "NMBS",
      "integration_type": "hub",
      "config_flow": false,
      "iot_class": "cloud_polling"
    },
    "no_ip": {
      "name": "No-IP.com",
      "integration_type": "hub",
      "config_flow": false,
      "iot_class": "cloud_polling"
    },
    "noaa_tides": {
      "name": "NOAA Tides",
      "integration_type": "hub",
      "config_flow": false,
      "iot_class": "cloud_polling"
    },
    "nobo_hub": {
      "name": "Nob\u00f8 Ecohub",
      "integration_type": "hub",
      "config_flow": true,
      "iot_class": "local_push"
    },
    "norway_air": {
      "name": "Om Luftkvalitet i Norge (Norway Air)",
      "integration_type": "hub",
      "config_flow": false,
      "iot_class": "cloud_polling"
    },
    "notify_events": {
      "name": "Notify.Events",
      "integration_type": "hub",
      "config_flow": false,
      "iot_class": "cloud_push"
    },
    "notion": {
      "name": "Notion",
      "integration_type": "hub",
      "config_flow": true,
      "iot_class": "cloud_polling"
    },
    "nsw_fuel_station": {
      "name": "NSW Fuel Station Price",
      "integration_type": "hub",
      "config_flow": false,
      "iot_class": "cloud_polling"
    },
    "nsw_rural_fire_service_feed": {
      "name": "NSW Rural Fire Service Incidents",
      "integration_type": "service",
      "config_flow": false,
      "iot_class": "cloud_polling"
    },
    "nuheat": {
      "name": "NuHeat",
      "integration_type": "hub",
      "config_flow": true,
      "iot_class": "cloud_polling"
    },
    "nuki": {
      "name": "Nuki",
      "integration_type": "hub",
      "config_flow": true,
      "iot_class": "local_polling"
    },
    "numato": {
      "name": "Numato USB GPIO Expander",
      "integration_type": "hub",
      "config_flow": false,
      "iot_class": "local_push"
    },
    "nut": {
      "name": "Network UPS Tools (NUT)",
      "integration_type": "device",
      "config_flow": true,
      "iot_class": "local_polling"
    },
    "nutrichef": {
      "name": "Nutrichef",
      "integration_type": "virtual",
      "supported_by": "inkbird"
    },
    "nws": {
      "name": "National Weather Service (NWS)",
      "integration_type": "hub",
      "config_flow": true,
      "iot_class": "cloud_polling"
    },
    "nx584": {
      "name": "NX584",
      "integration_type": "hub",
      "config_flow": false,
      "iot_class": "local_push"
    },
    "nzbget": {
      "name": "NZBGet",
      "integration_type": "hub",
      "config_flow": true,
      "iot_class": "local_polling"
    },
    "oasa_telematics": {
      "name": "OASA Telematics",
      "integration_type": "hub",
      "config_flow": false,
      "iot_class": "cloud_polling"
    },
    "obihai": {
      "name": "Obihai",
      "integration_type": "hub",
      "config_flow": true,
      "iot_class": "local_polling"
    },
    "octoprint": {
      "name": "OctoPrint",
      "integration_type": "hub",
      "config_flow": true,
      "iot_class": "local_polling"
    },
    "oem": {
      "name": "OpenEnergyMonitor WiFi Thermostat",
      "integration_type": "hub",
      "config_flow": false,
      "iot_class": "local_polling"
    },
    "ohmconnect": {
      "name": "OhmConnect",
      "integration_type": "hub",
      "config_flow": false,
      "iot_class": "cloud_polling"
    },
    "ombi": {
      "name": "Ombi",
      "integration_type": "hub",
      "config_flow": false,
      "iot_class": "local_polling"
    },
    "omnilogic": {
      "name": "Hayward Omnilogic",
      "integration_type": "hub",
      "config_flow": true,
      "iot_class": "cloud_polling"
    },
    "oncue": {
      "name": "Oncue by Kohler",
      "integration_type": "hub",
      "config_flow": true,
      "iot_class": "cloud_polling"
    },
    "ondilo_ico": {
      "name": "Ondilo ICO",
      "integration_type": "hub",
      "config_flow": true,
      "iot_class": "cloud_polling"
    },
    "onewire": {
      "name": "1-Wire",
      "integration_type": "hub",
      "config_flow": true,
      "iot_class": "local_polling"
    },
    "onkyo": {
      "name": "Onkyo",
      "integration_type": "hub",
      "config_flow": false,
      "iot_class": "local_polling"
    },
    "onvif": {
      "name": "ONVIF",
      "integration_type": "hub",
      "config_flow": true,
      "iot_class": "local_push"
    },
    "open_meteo": {
      "name": "Open-Meteo",
      "integration_type": "service",
      "config_flow": true,
      "iot_class": "cloud_polling"
    },
    "openai_conversation": {
      "name": "OpenAI Conversation",
      "integration_type": "service",
      "config_flow": true,
      "iot_class": "cloud_polling"
    },
    "openalpr_cloud": {
      "name": "OpenALPR Cloud",
      "integration_type": "hub",
      "config_flow": false,
      "iot_class": "cloud_push"
    },
    "opencv": {
      "name": "OpenCV",
      "integration_type": "hub",
      "config_flow": false,
      "iot_class": "local_push"
    },
    "openerz": {
      "name": "Open ERZ",
      "integration_type": "hub",
      "config_flow": false,
      "iot_class": "cloud_polling"
    },
    "openevse": {
      "name": "OpenEVSE",
      "integration_type": "hub",
      "config_flow": false,
      "iot_class": "local_polling"
    },
    "openexchangerates": {
      "name": "Open Exchange Rates",
      "integration_type": "hub",
      "config_flow": true,
      "iot_class": "cloud_polling"
    },
    "opengarage": {
      "name": "OpenGarage",
      "integration_type": "hub",
      "config_flow": true,
      "iot_class": "local_polling"
    },
    "openhardwaremonitor": {
      "name": "Open Hardware Monitor",
      "integration_type": "hub",
      "config_flow": false,
      "iot_class": "local_polling"
    },
    "openhome": {
      "name": "Linn / OpenHome",
      "integration_type": "hub",
      "config_flow": true,
      "iot_class": "local_polling"
    },
    "opensensemap": {
      "name": "openSenseMap",
      "integration_type": "hub",
      "config_flow": false,
      "iot_class": "cloud_polling"
    },
    "opensky": {
      "name": "OpenSky Network",
      "integration_type": "hub",
      "config_flow": false,
      "iot_class": "cloud_polling"
    },
    "opentherm_gw": {
      "name": "OpenTherm Gateway",
      "integration_type": "hub",
      "config_flow": true,
      "iot_class": "local_push"
    },
    "openuv": {
      "name": "OpenUV",
      "integration_type": "service",
      "config_flow": true,
      "iot_class": "cloud_polling"
    },
    "openweathermap": {
      "name": "OpenWeatherMap",
      "integration_type": "hub",
      "config_flow": true,
      "iot_class": "cloud_polling"
    },
    "openwrt": {
      "name": "OpenWrt",
      "integrations": {
        "luci": {
          "integration_type": "hub",
          "config_flow": false,
          "iot_class": "local_polling",
          "name": "OpenWrt (luci)"
        },
        "ubus": {
          "integration_type": "hub",
          "config_flow": false,
          "iot_class": "local_polling",
          "name": "OpenWrt (ubus)"
        }
      }
    },
    "opnsense": {
      "name": "OPNSense",
      "integration_type": "hub",
      "config_flow": false,
      "iot_class": "local_polling"
    },
    "opower": {
      "name": "Opower",
      "integration_type": "hub",
      "config_flow": true,
      "iot_class": "cloud_polling"
    },
    "opple": {
      "name": "Opple",
      "integration_type": "hub",
      "config_flow": false,
      "iot_class": "local_polling"
    },
    "oralb": {
      "name": "Oral-B",
      "integration_type": "hub",
      "config_flow": true,
      "iot_class": "local_push"
    },
    "oru": {
      "name": "Orange and Rockland Utility (ORU)",
      "integration_type": "hub",
      "config_flow": false,
      "iot_class": "cloud_polling"
    },
    "orvibo": {
      "name": "Orvibo",
      "integration_type": "hub",
      "config_flow": false,
      "iot_class": "local_push"
    },
    "osramlightify": {
      "name": "Osramlightify",
      "integration_type": "hub",
      "config_flow": false,
      "iot_class": "local_polling"
    },
    "otbr": {
      "name": "Open Thread Border Router",
      "integration_type": "service",
      "config_flow": true,
      "iot_class": "local_polling"
    },
    "otp": {
      "name": "One-Time Password (OTP)",
      "integration_type": "hub",
      "config_flow": false,
      "iot_class": "local_polling"
    },
    "overkiz": {
      "name": "Overkiz",
      "integration_type": "hub",
      "config_flow": true,
      "iot_class": "cloud_polling"
    },
    "ovo_energy": {
      "name": "OVO Energy",
      "integration_type": "service",
      "config_flow": true,
      "iot_class": "cloud_polling"
    },
    "owntracks": {
      "name": "OwnTracks",
      "integration_type": "hub",
      "config_flow": true,
      "iot_class": "local_push"
    },
    "p1_monitor": {
      "name": "P1 Monitor",
      "integration_type": "hub",
      "config_flow": true,
      "iot_class": "local_polling"
    },
    "panasonic": {
      "name": "Panasonic",
      "integrations": {
        "panasonic_bluray": {
          "integration_type": "hub",
          "config_flow": false,
          "iot_class": "local_polling",
          "name": "Panasonic Blu-Ray Player"
        },
        "panasonic_viera": {
          "integration_type": "hub",
          "config_flow": true,
          "iot_class": "local_polling",
          "name": "Panasonic Viera"
        }
      }
    },
    "pandora": {
      "name": "Pandora",
      "integration_type": "hub",
      "config_flow": false,
      "iot_class": "local_polling"
    },
    "panel_custom": {
      "name": "Custom Panel",
      "integration_type": "hub",
      "config_flow": false
    },
    "panel_iframe": {
      "name": "iframe Panel",
      "integration_type": "hub",
      "config_flow": false
    },
    "pcs_lighting": {
      "name": "PCS Lighting",
      "integration_type": "virtual",
      "supported_by": "upb"
    },
    "peco": {
      "name": "PECO Outage Counter",
      "integration_type": "hub",
      "config_flow": true,
      "iot_class": "cloud_polling"
    },
    "pencom": {
      "name": "Pencom",
      "integration_type": "hub",
      "config_flow": false,
      "iot_class": "local_polling"
    },
    "philips": {
      "name": "Philips",
      "integrations": {
        "dynalite": {
          "integration_type": "hub",
          "config_flow": true,
          "iot_class": "local_push",
          "name": "Philips Dynalite"
        },
        "hue": {
          "integration_type": "hub",
          "config_flow": true,
          "iot_class": "local_push",
          "name": "Philips Hue"
        },
        "philips_js": {
          "integration_type": "hub",
          "config_flow": true,
          "iot_class": "local_polling",
          "name": "Philips TV"
        }
      }
    },
    "pi_hole": {
      "name": "Pi-hole",
      "integration_type": "hub",
      "config_flow": true,
      "iot_class": "local_polling"
    },
    "picnic": {
      "name": "Picnic",
      "integration_type": "hub",
      "config_flow": true,
      "iot_class": "cloud_polling"
    },
    "picotts": {
      "name": "Pico TTS",
      "integration_type": "hub",
      "config_flow": false,
      "iot_class": "local_push"
    },
    "pilight": {
      "name": "Pilight",
      "integration_type": "hub",
      "config_flow": false,
      "iot_class": "local_push"
    },
    "ping": {
      "name": "Ping (ICMP)",
      "integration_type": "hub",
      "config_flow": false,
      "iot_class": "local_polling"
    },
    "pioneer": {
      "name": "Pioneer",
      "integration_type": "hub",
      "config_flow": false,
      "iot_class": "local_polling"
    },
    "piper": {
      "name": "Piper",
      "integration_type": "virtual",
      "supported_by": "wyoming"
    },
    "pjlink": {
      "name": "PJLink",
      "integration_type": "hub",
      "config_flow": false,
      "iot_class": "local_polling"
    },
    "plaato": {
      "name": "Plaato",
      "integration_type": "hub",
      "config_flow": true,
      "iot_class": "cloud_push"
    },
    "plant": {
      "integration_type": "hub",
      "config_flow": false
    },
    "plex": {
      "name": "Plex Media Server",
      "integration_type": "hub",
      "config_flow": true,
      "iot_class": "local_push"
    },
    "plugwise": {
      "name": "Plugwise",
      "integration_type": "hub",
      "config_flow": true,
      "iot_class": "local_polling"
    },
    "plum_lightpad": {
      "name": "Plum Lightpad",
      "integration_type": "hub",
      "config_flow": true,
      "iot_class": "local_push"
    },
    "pocketcasts": {
      "name": "Pocket Casts",
      "integration_type": "hub",
      "config_flow": false,
      "iot_class": "cloud_polling"
    },
    "point": {
      "name": "Minut Point",
      "integration_type": "hub",
      "config_flow": true,
      "iot_class": "cloud_polling"
    },
    "poolsense": {
      "name": "PoolSense",
      "integration_type": "hub",
      "config_flow": true,
      "iot_class": "cloud_polling"
    },
    "profiler": {
      "name": "Profiler",
      "integration_type": "hub",
      "config_flow": true
    },
    "progettihwsw": {
      "name": "ProgettiHWSW Automation",
      "integration_type": "hub",
      "config_flow": true,
      "iot_class": "local_polling"
    },
    "proliphix": {
      "name": "Proliphix",
      "integration_type": "hub",
      "config_flow": false,
      "iot_class": "local_polling"
    },
    "prometheus": {
      "name": "Prometheus",
      "integration_type": "hub",
      "config_flow": false,
      "iot_class": "assumed_state"
    },
    "prosegur": {
      "name": "Prosegur Alarm",
      "integration_type": "hub",
      "config_flow": true,
      "iot_class": "cloud_polling"
    },
    "prowl": {
      "name": "Prowl",
      "integration_type": "hub",
      "config_flow": false,
      "iot_class": "cloud_push"
    },
    "proximity": {
      "integration_type": "hub",
      "config_flow": false,
      "iot_class": "calculated"
    },
    "proxmoxve": {
      "name": "Proxmox VE",
      "integration_type": "hub",
      "config_flow": false,
      "iot_class": "local_polling"
    },
    "proxy": {
      "name": "Camera Proxy",
      "integration_type": "hub",
      "config_flow": false
    },
    "prusalink": {
      "name": "PrusaLink",
      "integration_type": "hub",
      "config_flow": true,
      "iot_class": "local_polling"
    },
    "pulseaudio_loopback": {
      "name": "PulseAudio Loopback",
      "integration_type": "hub",
      "config_flow": false,
      "iot_class": "local_polling"
    },
    "pure_energie": {
      "name": "Pure Energie",
      "integration_type": "hub",
      "config_flow": true,
      "iot_class": "local_polling"
    },
    "purpleair": {
      "name": "PurpleAir",
      "integration_type": "hub",
      "config_flow": true,
      "iot_class": "cloud_polling"
    },
    "push": {
      "name": "Push",
      "integration_type": "hub",
      "config_flow": false,
      "iot_class": "local_push"
    },
    "pushbullet": {
      "name": "Pushbullet",
      "integration_type": "hub",
      "config_flow": true,
      "iot_class": "cloud_polling"
    },
    "pushover": {
      "name": "Pushover",
      "integration_type": "hub",
      "config_flow": true,
      "iot_class": "cloud_push"
    },
    "pushsafer": {
      "name": "Pushsafer",
      "integration_type": "hub",
      "config_flow": false,
      "iot_class": "cloud_push"
    },
    "pvoutput": {
      "name": "PVOutput",
      "integration_type": "device",
      "config_flow": true,
      "iot_class": "cloud_polling"
    },
    "pvpc_hourly_pricing": {
      "name": "Spain electricity hourly pricing (PVPC)",
      "integration_type": "hub",
      "config_flow": true,
      "iot_class": "cloud_polling"
    },
    "pyload": {
      "name": "pyLoad",
      "integration_type": "hub",
      "config_flow": false,
      "iot_class": "local_polling"
    },
    "python_script": {
      "name": "Python Scripts",
      "integration_type": "hub",
      "config_flow": false
    },
    "qbittorrent": {
      "name": "qBittorrent",
      "integration_type": "service",
      "config_flow": true,
      "iot_class": "local_polling"
    },
    "qingping": {
      "name": "Qingping",
      "integration_type": "hub",
      "config_flow": true,
      "iot_class": "local_push"
    },
    "qld_bushfire": {
      "name": "Queensland Bushfire Alert",
      "integration_type": "service",
      "config_flow": false,
      "iot_class": "cloud_polling"
    },
    "qnap": {
      "name": "QNAP",
      "integrations": {
        "qnap": {
          "integration_type": "device",
          "config_flow": true,
          "iot_class": "local_polling",
          "name": "QNAP"
        },
        "qnap_qsw": {
          "integration_type": "hub",
          "config_flow": true,
          "iot_class": "local_polling",
          "name": "QNAP QSW"
        }
      }
    },
    "qrcode": {
      "name": "QR Code",
      "integration_type": "hub",
      "config_flow": false,
      "iot_class": "calculated"
    },
    "quadrafire": {
      "name": "Quadra-Fire",
      "integration_type": "virtual",
      "supported_by": "intellifire"
    },
    "quantum_gateway": {
      "name": "Quantum Gateway",
      "integration_type": "hub",
      "config_flow": false,
      "iot_class": "local_polling"
    },
    "qvr_pro": {
      "name": "QVR Pro",
      "integration_type": "hub",
      "config_flow": false,
      "iot_class": "local_polling"
    },
    "qwikswitch": {
      "name": "QwikSwitch QSUSB",
      "integration_type": "hub",
      "config_flow": false,
      "iot_class": "local_push"
    },
    "rachio": {
      "name": "Rachio",
      "integration_type": "hub",
      "config_flow": true,
      "iot_class": "cloud_push"
    },
    "radarr": {
      "name": "Radarr",
      "integration_type": "service",
      "config_flow": true,
      "iot_class": "local_polling"
    },
    "radio_browser": {
      "name": "Radio Browser",
      "integration_type": "service",
      "config_flow": true,
      "iot_class": "cloud_polling"
    },
    "radiotherm": {
      "name": "Radio Thermostat",
      "integration_type": "hub",
      "config_flow": true,
      "iot_class": "local_polling"
    },
    "rainbird": {
      "name": "Rain Bird",
      "integration_type": "hub",
      "config_flow": true,
      "iot_class": "local_polling"
    },
    "rainforest_eagle": {
      "name": "Rainforest Eagle",
      "integration_type": "hub",
      "config_flow": true,
      "iot_class": "local_polling"
    },
    "rainmachine": {
      "name": "RainMachine",
      "integration_type": "device",
      "config_flow": true,
      "iot_class": "local_polling"
    },
    "random": {
      "name": "Random",
      "integration_type": "hub",
      "config_flow": false,
      "iot_class": "local_polling"
    },
    "rapt_ble": {
      "name": "RAPT Bluetooth",
      "integration_type": "hub",
      "config_flow": true,
      "iot_class": "local_push"
    },
    "raspberry_pi": {
      "name": "Raspberry Pi",
      "integrations": {
        "rpi_camera": {
          "integration_type": "hub",
          "config_flow": false,
          "iot_class": "local_polling",
          "name": "Raspberry Pi Camera"
        },
        "rpi_power": {
          "integration_type": "hub",
          "config_flow": true,
          "iot_class": "local_polling"
        },
        "remote_rpi_gpio": {
          "integration_type": "hub",
          "config_flow": false,
          "iot_class": "local_push",
          "name": "Raspberry Pi Remote GPIO"
        }
      }
    },
    "raspyrfm": {
      "name": "RaspyRFM",
      "integration_type": "hub",
      "config_flow": false,
      "iot_class": "assumed_state"
    },
    "raven_rock_mfg": {
      "name": "Raven Rock MFG",
      "integration_type": "virtual",
      "supported_by": "motion_blinds"
    },
    "rdw": {
      "name": "RDW",
      "integration_type": "service",
      "config_flow": true,
      "iot_class": "cloud_polling"
    },
    "recollect_waste": {
      "name": "ReCollect Waste",
      "integration_type": "service",
      "config_flow": true,
      "iot_class": "cloud_polling"
    },
    "recswitch": {
      "name": "Ankuoo REC Switch",
      "integration_type": "hub",
      "config_flow": false,
      "iot_class": "local_polling"
    },
    "reddit": {
      "name": "Reddit",
      "integration_type": "hub",
      "config_flow": false,
      "iot_class": "cloud_polling"
    },
    "rejseplanen": {
      "name": "Rejseplanen",
      "integration_type": "hub",
      "config_flow": false,
      "iot_class": "cloud_polling"
    },
    "remember_the_milk": {
      "name": "Remember The Milk",
      "integration_type": "hub",
      "config_flow": false,
      "iot_class": "cloud_push"
    },
    "renault": {
      "name": "Renault",
      "integration_type": "hub",
      "config_flow": true,
      "iot_class": "cloud_polling"
    },
    "renson": {
      "name": "Renson",
      "integration_type": "hub",
      "config_flow": true,
      "iot_class": "local_polling"
    },
    "reolink": {
      "name": "Reolink IP NVR/camera",
      "integration_type": "hub",
      "config_flow": true,
      "iot_class": "local_push"
    },
    "repetier": {
      "name": "Repetier-Server",
      "integration_type": "hub",
      "config_flow": false,
      "iot_class": "local_polling"
    },
    "rest": {
      "name": "RESTful",
      "integration_type": "hub",
      "config_flow": false,
      "iot_class": "local_polling"
    },
    "rest_command": {
      "name": "RESTful Command",
      "integration_type": "hub",
      "config_flow": false,
      "iot_class": "local_push"
    },
    "rexel": {
      "name": "Rexel Energeasy Connect",
      "integration_type": "virtual",
      "supported_by": "overkiz"
    },
    "rflink": {
      "name": "RFLink",
      "integration_type": "hub",
      "config_flow": false,
      "iot_class": "assumed_state"
    },
    "rfxtrx": {
      "name": "RFXCOM RFXtrx",
      "integration_type": "hub",
      "config_flow": true,
      "iot_class": "local_push"
    },
    "rhasspy": {
      "name": "Rhasspy",
      "integration_type": "hub",
      "config_flow": true,
      "iot_class": "local_push"
    },
    "ridwell": {
      "name": "Ridwell",
      "integration_type": "service",
      "config_flow": true,
      "iot_class": "cloud_polling"
    },
    "ring": {
      "name": "Ring",
      "integration_type": "hub",
      "config_flow": true,
      "iot_class": "cloud_polling"
    },
    "ripple": {
      "name": "Ripple",
      "integration_type": "hub",
      "config_flow": false,
      "iot_class": "cloud_polling"
    },
    "risco": {
      "name": "Risco",
      "integration_type": "hub",
      "config_flow": true,
      "iot_class": "local_push"
    },
    "rituals_perfume_genie": {
      "name": "Rituals Perfume Genie",
      "integration_type": "hub",
      "config_flow": true,
      "iot_class": "cloud_polling"
    },
    "rmvtransport": {
      "name": "RMV",
      "integration_type": "hub",
      "config_flow": false,
      "iot_class": "cloud_polling"
    },
    "roborock": {
      "name": "Roborock",
      "integration_type": "hub",
      "config_flow": true,
      "iot_class": "local_polling"
    },
    "rocketchat": {
      "name": "Rocket.Chat",
      "integration_type": "hub",
      "config_flow": false,
      "iot_class": "cloud_push"
    },
    "roku": {
      "name": "Roku",
      "integration_type": "device",
      "config_flow": true,
      "iot_class": "local_polling"
    },
    "roomba": {
      "name": "iRobot Roomba and Braava",
      "integration_type": "hub",
      "config_flow": true,
      "iot_class": "local_push"
    },
    "roon": {
      "name": "RoonLabs music player",
      "integration_type": "hub",
      "config_flow": true,
      "iot_class": "local_push"
    },
    "rova": {
      "name": "ROVA",
      "integration_type": "hub",
      "config_flow": false,
      "iot_class": "cloud_polling"
    },
    "rss_feed_template": {
      "name": "RSS Feed Template",
      "integration_type": "hub",
      "config_flow": false,
      "iot_class": "local_push"
    },
    "rtorrent": {
      "name": "rTorrent",
      "integration_type": "hub",
      "config_flow": false,
      "iot_class": "local_polling"
    },
    "rtsp_to_webrtc": {
      "name": "RTSPtoWebRTC",
      "integration_type": "hub",
      "config_flow": true,
      "iot_class": "local_push"
    },
    "ruckus_unleashed": {
      "name": "Ruckus Unleashed",
      "integration_type": "hub",
      "config_flow": true,
      "iot_class": "local_polling"
    },
    "russound": {
      "name": "Russound",
      "integrations": {
        "russound_rio": {
          "integration_type": "hub",
          "config_flow": false,
          "iot_class": "local_push",
          "name": "Russound RIO"
        },
        "russound_rnet": {
          "integration_type": "hub",
          "config_flow": false,
          "iot_class": "local_polling",
          "name": "Russound RNET"
        }
      }
    },
    "ruuvi_gateway": {
      "name": "Ruuvi Gateway",
      "integration_type": "hub",
      "config_flow": true,
      "iot_class": "local_polling"
    },
    "ruuvitag_ble": {
      "name": "RuuviTag BLE",
      "integration_type": "hub",
      "config_flow": true,
      "iot_class": "local_push"
    },
    "rympro": {
      "name": "Read Your Meter Pro",
      "integration_type": "hub",
      "config_flow": true,
      "iot_class": "cloud_polling"
    },
    "sabnzbd": {
      "name": "SABnzbd",
      "integration_type": "hub",
      "config_flow": true,
      "iot_class": "local_polling"
    },
    "saj": {
      "name": "SAJ Solar Inverter",
      "integration_type": "hub",
      "config_flow": false,
      "iot_class": "local_polling"
    },
    "samsung": {
      "name": "Samsung",
      "integrations": {
        "familyhub": {
          "integration_type": "hub",
          "config_flow": false,
          "iot_class": "local_polling",
          "name": "Samsung Family Hub"
        },
        "samsungtv": {
          "integration_type": "device",
          "config_flow": true,
          "iot_class": "local_push",
          "name": "Samsung Smart TV"
        },
        "syncthru": {
          "integration_type": "hub",
          "config_flow": true,
          "iot_class": "local_polling",
          "name": "Samsung SyncThru Printer"
        }
      }
    },
    "satel_integra": {
      "name": "Satel Integra",
      "integration_type": "hub",
      "config_flow": false,
      "iot_class": "local_push"
    },
    "schluter": {
      "name": "Schluter",
      "integration_type": "hub",
      "config_flow": false,
      "iot_class": "cloud_polling"
    },
    "scrape": {
      "name": "Scrape",
      "integration_type": "hub",
      "config_flow": true,
      "iot_class": "cloud_polling"
    },
    "screenaway": {
      "name": "ScreenAway",
      "integration_type": "virtual",
      "supported_by": "motion_blinds"
    },
    "screenlogic": {
      "name": "Pentair ScreenLogic",
      "integration_type": "hub",
      "config_flow": true,
      "iot_class": "local_push"
    },
    "scsgate": {
      "name": "SCSGate",
      "integration_type": "hub",
      "config_flow": false,
      "iot_class": "local_polling"
    },
    "season": {
      "integration_type": "service",
      "config_flow": true,
      "iot_class": "local_polling"
    },
    "sendgrid": {
      "name": "SendGrid",
      "integration_type": "hub",
      "config_flow": false,
      "iot_class": "cloud_push"
    },
    "sense": {
      "name": "Sense",
      "integration_type": "hub",
      "config_flow": true,
      "iot_class": "cloud_polling"
    },
    "sensibo": {
      "name": "Sensibo",
      "integration_type": "hub",
      "config_flow": true,
      "iot_class": "cloud_polling"
    },
    "sensirion_ble": {
      "name": "Sensirion BLE",
      "integration_type": "hub",
      "config_flow": true,
      "iot_class": "local_push"
    },
    "sensorblue": {
      "name": "SensorBlue",
      "integration_type": "virtual",
      "supported_by": "thermobeacon"
    },
    "sensorpro": {
      "name": "SensorPro",
      "integration_type": "hub",
      "config_flow": true,
      "iot_class": "local_push"
    },
    "sensorpush": {
      "name": "SensorPush",
      "integration_type": "hub",
      "config_flow": true,
      "iot_class": "local_push"
    },
    "sentry": {
      "name": "Sentry",
      "integration_type": "service",
      "config_flow": true,
      "iot_class": "cloud_polling"
    },
    "senz": {
      "name": "nVent RAYCHEM SENZ",
      "integration_type": "hub",
      "config_flow": true,
      "iot_class": "cloud_polling"
    },
    "serial": {
      "name": "Serial",
      "integration_type": "hub",
      "config_flow": false,
      "iot_class": "local_polling"
    },
    "serial_pm": {
      "name": "Serial Particulate Matter",
      "integration_type": "hub",
      "config_flow": false,
      "iot_class": "local_polling"
    },
    "sesame": {
      "name": "Sesame Smart Lock",
      "integration_type": "hub",
      "config_flow": false,
      "iot_class": "cloud_polling"
    },
    "seven_segments": {
      "name": "Seven Segments OCR",
      "integration_type": "hub",
      "config_flow": false,
      "iot_class": "local_polling"
    },
    "seventeentrack": {
      "name": "17TRACK",
      "integration_type": "hub",
      "config_flow": false,
      "iot_class": "cloud_polling"
    },
    "sfr_box": {
      "name": "SFR Box",
      "integration_type": "device",
      "config_flow": true,
      "iot_class": "local_polling"
    },
    "sharkiq": {
      "name": "Shark IQ",
      "integration_type": "hub",
      "config_flow": true,
      "iot_class": "cloud_polling"
    },
    "shell_command": {
      "name": "Shell Command",
      "integration_type": "hub",
      "config_flow": false,
      "iot_class": "local_push"
    },
    "shelly": {
      "name": "Shelly",
      "integration_type": "device",
      "config_flow": true,
      "iot_class": "local_push"
    },
    "shiftr": {
      "name": "shiftr.io",
      "integration_type": "hub",
      "config_flow": false,
      "iot_class": "cloud_push"
    },
    "shodan": {
      "name": "Shodan",
      "integration_type": "hub",
      "config_flow": false,
      "iot_class": "cloud_polling"
    },
    "shopping_list": {
      "integration_type": "hub",
      "config_flow": true,
      "iot_class": "local_push"
    },
    "sia": {
      "name": "SIA Alarm Systems",
      "integration_type": "hub",
      "config_flow": true,
      "iot_class": "local_push"
    },
    "sigfox": {
      "name": "Sigfox",
      "integration_type": "hub",
      "config_flow": false,
      "iot_class": "cloud_polling"
    },
    "sighthound": {
      "name": "Sighthound",
      "integration_type": "hub",
      "config_flow": false,
      "iot_class": "cloud_polling"
    },
    "signal_messenger": {
      "name": "Signal Messenger",
      "integration_type": "hub",
      "config_flow": false,
      "iot_class": "cloud_push"
    },
    "simplepush": {
      "name": "Simplepush",
      "integration_type": "hub",
      "config_flow": true,
      "iot_class": "cloud_polling"
    },
    "simplisafe": {
      "name": "SimpliSafe",
      "integration_type": "hub",
      "config_flow": true,
      "iot_class": "cloud_polling"
    },
    "simply_automated": {
      "name": "Simply Automated",
      "integration_type": "virtual",
      "supported_by": "upb"
    },
    "simu": {
      "name": "SIMU LiveIn2",
      "integration_type": "virtual",
      "supported_by": "overkiz"
    },
    "simulated": {
      "name": "Simulated",
      "integration_type": "hub",
      "config_flow": false,
      "iot_class": "local_polling"
    },
    "sinch": {
      "name": "Sinch SMS",
      "integration_type": "hub",
      "config_flow": false,
      "iot_class": "cloud_push"
    },
    "sisyphus": {
      "name": "Sisyphus",
      "integration_type": "hub",
      "config_flow": false,
      "iot_class": "local_push"
    },
    "sky_hub": {
      "name": "Sky Hub",
      "integration_type": "hub",
      "config_flow": false,
      "iot_class": "local_polling"
    },
    "skybeacon": {
      "name": "Skybeacon",
      "integration_type": "hub",
      "config_flow": false,
      "iot_class": "local_polling"
    },
    "skybell": {
      "name": "SkyBell",
      "integration_type": "hub",
      "config_flow": true,
      "iot_class": "cloud_polling"
    },
    "slack": {
      "name": "Slack",
      "integration_type": "service",
      "config_flow": true,
      "iot_class": "cloud_push"
    },
    "sleepiq": {
      "name": "SleepIQ",
      "integration_type": "hub",
      "config_flow": true,
      "iot_class": "cloud_polling"
    },
    "slide": {
      "name": "Slide",
      "integration_type": "hub",
      "config_flow": false,
      "iot_class": "cloud_polling"
    },
    "slimproto": {
      "name": "SlimProto (Squeezebox players)",
      "integration_type": "hub",
      "config_flow": true,
      "iot_class": "local_push"
    },
    "sma": {
      "name": "SMA Solar",
      "integration_type": "hub",
      "config_flow": true,
      "iot_class": "local_polling"
    },
    "smappee": {
      "name": "Smappee",
      "integration_type": "hub",
      "config_flow": true,
      "iot_class": "cloud_polling"
    },
    "smart_blinds": {
      "name": "Smart Blinds",
      "integration_type": "virtual",
      "supported_by": "motion_blinds"
    },
    "smart_home": {
      "name": "Smart Home",
      "integration_type": "virtual",
      "supported_by": "motion_blinds"
    },
    "smart_meter_texas": {
      "name": "Smart Meter Texas",
      "integration_type": "hub",
      "config_flow": true,
      "iot_class": "cloud_polling"
    },
    "smarther": {
      "name": "Smarther",
      "integration_type": "virtual",
      "supported_by": "netatmo"
    },
    "smartthings": {
      "name": "SmartThings",
      "integration_type": "hub",
      "config_flow": true,
      "iot_class": "cloud_push"
    },
    "smarttub": {
      "name": "SmartTub",
      "integration_type": "hub",
      "config_flow": true,
      "iot_class": "cloud_polling"
    },
    "smarty": {
      "name": "Salda Smarty",
      "integration_type": "hub",
      "config_flow": false,
      "iot_class": "local_polling"
    },
    "smhi": {
      "name": "SMHI",
      "integration_type": "hub",
      "config_flow": true,
      "iot_class": "cloud_polling"
    },
    "sms": {
      "name": "SMS notifications via GSM-modem",
      "integration_type": "hub",
      "config_flow": true,
      "iot_class": "local_polling"
    },
    "smtp": {
      "name": "SMTP",
      "integration_type": "hub",
      "config_flow": false,
      "iot_class": "cloud_push"
    },
    "snapcast": {
      "name": "Snapcast",
      "integration_type": "hub",
      "config_flow": true,
      "iot_class": "local_push"
    },
    "snips": {
      "name": "Snips",
      "integration_type": "hub",
      "config_flow": false,
      "iot_class": "local_push"
    },
    "snmp": {
      "name": "SNMP",
      "integration_type": "hub",
      "config_flow": false,
      "iot_class": "local_polling"
    },
    "snooz": {
      "name": "Snooz",
      "integration_type": "hub",
      "config_flow": true,
      "iot_class": "local_push"
    },
    "solaredge": {
      "name": "SolarEdge",
      "integrations": {
        "solaredge": {
          "integration_type": "device",
          "config_flow": true,
          "iot_class": "cloud_polling",
          "name": "SolarEdge"
        },
        "solaredge_local": {
          "integration_type": "hub",
          "config_flow": false,
          "iot_class": "local_polling",
          "name": "SolarEdge Local"
        }
      }
    },
    "solarlog": {
      "name": "Solar-Log",
      "integration_type": "hub",
      "config_flow": true,
      "iot_class": "local_polling"
    },
    "solax": {
      "name": "SolaX Power",
      "integration_type": "hub",
      "config_flow": true,
      "iot_class": "local_polling"
    },
    "soma": {
      "name": "Soma Connect",
      "integration_type": "hub",
      "config_flow": true,
      "iot_class": "local_polling"
    },
    "somfy": {
      "name": "Somfy",
      "integration_type": "virtual",
      "supported_by": "overkiz"
    },
    "somfy_mylink": {
      "name": "Somfy MyLink",
      "integration_type": "hub",
      "config_flow": true,
      "iot_class": "assumed_state"
    },
    "sonarr": {
      "name": "Sonarr",
      "integration_type": "hub",
      "config_flow": true,
      "iot_class": "local_polling"
    },
    "sonos": {
      "name": "Sonos",
      "integration_type": "hub",
      "config_flow": true,
      "iot_class": "local_push"
    },
    "sony": {
      "name": "Sony",
      "integrations": {
        "braviatv": {
          "integration_type": "device",
          "config_flow": true,
          "iot_class": "local_polling",
          "name": "Sony Bravia TV"
        },
        "ps4": {
          "integration_type": "hub",
          "config_flow": true,
          "iot_class": "local_polling",
          "name": "Sony PlayStation 4"
        },
        "sony_projector": {
          "integration_type": "hub",
          "config_flow": false,
          "iot_class": "local_polling",
          "name": "Sony Projector"
        },
        "songpal": {
          "integration_type": "hub",
          "config_flow": true,
          "iot_class": "local_push",
          "name": "Sony Songpal"
        }
      }
    },
    "soundtouch": {
      "name": "Bose SoundTouch",
      "integration_type": "hub",
      "config_flow": true,
      "iot_class": "local_polling"
    },
    "spaceapi": {
      "name": "Space API",
      "integration_type": "hub",
      "config_flow": false,
      "iot_class": "cloud_polling"
    },
    "spc": {
      "name": "Vanderbilt SPC",
      "integration_type": "hub",
      "config_flow": false,
      "iot_class": "local_push"
    },
    "speedtestdotnet": {
      "name": "Speedtest.net",
      "integration_type": "hub",
      "config_flow": true,
      "iot_class": "cloud_polling"
    },
    "spider": {
      "name": "Itho Daalderop Spider",
      "integration_type": "hub",
      "config_flow": true,
      "iot_class": "cloud_polling"
    },
    "splunk": {
      "name": "Splunk",
      "integration_type": "hub",
      "config_flow": false,
      "iot_class": "local_push"
    },
    "spotify": {
      "name": "Spotify",
      "integration_type": "service",
      "config_flow": true,
      "iot_class": "cloud_polling"
    },
    "sql": {
      "name": "SQL",
      "integration_type": "hub",
      "config_flow": true,
      "iot_class": "local_polling"
    },
    "srp_energy": {
      "name": "SRP Energy",
      "integration_type": "hub",
      "config_flow": true,
      "iot_class": "cloud_polling"
    },
    "starline": {
      "name": "StarLine",
      "integration_type": "hub",
      "config_flow": true,
      "iot_class": "cloud_polling"
    },
    "starlingbank": {
      "name": "Starling Bank",
      "integration_type": "hub",
      "config_flow": false,
      "iot_class": "cloud_polling"
    },
    "starlink": {
      "name": "Starlink",
      "integration_type": "hub",
      "config_flow": true,
      "iot_class": "local_polling"
    },
    "startca": {
      "name": "Start.ca",
      "integration_type": "hub",
      "config_flow": false,
      "iot_class": "cloud_polling"
    },
    "statistics": {
      "name": "Statistics",
      "integration_type": "hub",
      "config_flow": false,
      "iot_class": "local_polling"
    },
    "statsd": {
      "name": "StatsD",
      "integration_type": "hub",
      "config_flow": false,
      "iot_class": "local_push"
    },
    "steam_online": {
      "name": "Steam",
      "integration_type": "service",
      "config_flow": true,
      "iot_class": "cloud_polling"
    },
    "steamist": {
      "name": "Steamist",
      "integration_type": "hub",
      "config_flow": true,
      "iot_class": "local_polling"
    },
    "stiebel_eltron": {
      "name": "STIEBEL ELTRON",
      "integration_type": "hub",
      "config_flow": false,
      "iot_class": "local_polling"
    },
    "stookalert": {
      "name": "RIVM Stookalert",
      "integration_type": "service",
      "config_flow": true,
      "iot_class": "cloud_polling"
    },
    "stookwijzer": {
      "name": "Stookwijzer",
      "integration_type": "service",
      "config_flow": true,
      "iot_class": "cloud_polling"
    },
    "streamlabswater": {
      "name": "StreamLabs",
      "integration_type": "hub",
      "config_flow": false,
      "iot_class": "cloud_polling"
    },
    "subaru": {
      "name": "Subaru",
      "integration_type": "hub",
      "config_flow": true,
      "iot_class": "cloud_polling"
    },
    "suez_water": {
      "name": "Suez Water",
      "integration_type": "hub",
      "config_flow": false,
      "iot_class": "cloud_polling"
    },
    "sun": {
      "integration_type": "hub",
      "config_flow": true,
      "iot_class": "calculated"
    },
    "supervisord": {
      "name": "Supervisord",
      "integration_type": "hub",
      "config_flow": false,
      "iot_class": "local_polling"
    },
    "supla": {
      "name": "Supla",
      "integration_type": "hub",
      "config_flow": false,
      "iot_class": "cloud_polling"
    },
    "surepetcare": {
      "name": "Sure Petcare",
      "integration_type": "hub",
      "config_flow": true,
      "iot_class": "cloud_polling"
    },
    "swiss_hydrological_data": {
      "name": "Swiss Hydrological Data",
      "integration_type": "hub",
      "config_flow": false,
      "iot_class": "cloud_polling"
    },
    "swiss_public_transport": {
      "name": "Swiss public transport",
      "integration_type": "hub",
      "config_flow": false,
      "iot_class": "cloud_polling"
    },
    "swisscom": {
      "name": "Swisscom Internet-Box",
      "integration_type": "hub",
      "config_flow": false,
      "iot_class": "local_polling"
    },
    "switchbee": {
      "name": "SwitchBee",
      "integration_type": "hub",
      "config_flow": true,
      "iot_class": "local_push"
    },
    "switchbot": {
      "name": "SwitchBot",
      "integration_type": "hub",
      "config_flow": true,
      "iot_class": "local_push"
    },
    "switcher_kis": {
      "name": "Switcher",
      "integration_type": "hub",
      "config_flow": true,
      "iot_class": "local_push"
    },
    "switchmate": {
      "name": "Switchmate SimplySmart Home",
      "integration_type": "hub",
      "config_flow": false,
      "iot_class": "local_polling"
    },
    "syncthing": {
      "name": "Syncthing",
      "integration_type": "hub",
      "config_flow": true,
      "iot_class": "local_polling"
    },
    "synology": {
      "name": "Synology",
      "integrations": {
        "synology_chat": {
          "integration_type": "hub",
          "config_flow": false,
          "iot_class": "cloud_push",
          "name": "Synology Chat"
        },
        "synology_dsm": {
          "integration_type": "hub",
          "config_flow": true,
          "iot_class": "local_polling",
          "name": "Synology DSM"
        },
        "synology_srm": {
          "integration_type": "hub",
          "config_flow": false,
          "iot_class": "local_polling",
          "name": "Synology SRM"
        }
      }
    },
    "syslog": {
      "name": "Syslog",
      "integration_type": "hub",
      "config_flow": false,
      "iot_class": "local_push"
    },
    "system_bridge": {
      "name": "System Bridge",
      "integration_type": "device",
      "config_flow": true,
      "iot_class": "local_push"
    },
    "systemmonitor": {
      "name": "System Monitor",
      "integration_type": "hub",
      "config_flow": false,
      "iot_class": "local_push"
    },
    "tado": {
      "name": "Tado",
      "integration_type": "hub",
      "config_flow": true,
      "iot_class": "cloud_polling"
    },
    "tag": {
      "integration_type": "hub",
      "config_flow": false
    },
    "tailscale": {
      "name": "Tailscale",
      "integration_type": "hub",
      "config_flow": true,
      "iot_class": "cloud_polling"
    },
    "tank_utility": {
      "name": "Tank Utility",
      "integration_type": "hub",
      "config_flow": false,
      "iot_class": "cloud_polling"
    },
    "tankerkoenig": {
      "name": "Tankerkoenig",
      "integration_type": "hub",
      "config_flow": true,
      "iot_class": "cloud_polling"
    },
    "tapsaff": {
      "name": "Taps Aff",
      "integration_type": "hub",
      "config_flow": false,
      "iot_class": "local_polling"
    },
    "tasmota": {
      "name": "Tasmota",
      "integration_type": "hub",
      "config_flow": true,
      "iot_class": "local_push"
    },
    "tautulli": {
      "name": "Tautulli",
      "integration_type": "hub",
      "config_flow": true,
      "iot_class": "local_polling"
    },
    "tcp": {
      "name": "TCP",
      "integration_type": "hub",
      "config_flow": false,
      "iot_class": "local_polling"
    },
    "ted5000": {
      "name": "The Energy Detective TED5000",
      "integration_type": "hub",
      "config_flow": false,
      "iot_class": "local_polling"
    },
    "telegram": {
      "name": "Telegram",
      "integrations": {
        "telegram": {
          "integration_type": "hub",
          "config_flow": false,
          "iot_class": "cloud_polling",
          "name": "Telegram"
        },
        "telegram_bot": {
          "integration_type": "hub",
          "config_flow": false,
          "iot_class": "cloud_push",
          "name": "Telegram bot"
        }
      }
    },
    "telldus": {
      "name": "Telldus",
      "integrations": {
        "tellduslive": {
          "integration_type": "hub",
          "config_flow": true,
          "iot_class": "cloud_polling",
          "name": "Telldus Live"
        },
        "tellstick": {
          "integration_type": "hub",
          "config_flow": false,
          "iot_class": "assumed_state",
          "name": "TellStick"
        }
      }
    },
    "telnet": {
      "name": "Telnet",
      "integration_type": "hub",
      "config_flow": false,
      "iot_class": "local_polling"
    },
    "temper": {
      "name": "TEMPer",
      "integration_type": "hub",
      "config_flow": false,
      "iot_class": "local_polling"
    },
    "template": {
      "name": "Template",
      "integration_type": "hub",
      "config_flow": false,
      "iot_class": "local_push"
    },
    "tensorflow": {
      "name": "TensorFlow",
      "integration_type": "hub",
      "config_flow": false,
      "iot_class": "local_polling"
    },
    "tesla": {
      "name": "Tesla",
      "integrations": {
        "powerwall": {
          "integration_type": "hub",
          "config_flow": true,
          "iot_class": "local_polling",
          "name": "Tesla Powerwall"
        },
        "tesla_wall_connector": {
          "integration_type": "hub",
          "config_flow": true,
          "iot_class": "local_polling",
          "name": "Tesla Wall Connector"
        }
      }
    },
    "tfiac": {
      "name": "Tfiac",
      "integration_type": "hub",
      "config_flow": false,
      "iot_class": "local_polling"
    },
    "thermobeacon": {
      "name": "ThermoBeacon",
      "integration_type": "hub",
      "config_flow": true,
      "iot_class": "local_push"
    },
    "thermoplus": {
      "name": "ThermoPlus",
      "integration_type": "virtual",
      "supported_by": "thermobeacon"
    },
    "thermopro": {
      "name": "ThermoPro",
      "integration_type": "hub",
      "config_flow": true,
      "iot_class": "local_push"
    },
    "thermoworks_smoke": {
      "name": "ThermoWorks Smoke",
      "integration_type": "hub",
      "config_flow": false,
      "iot_class": "cloud_polling"
    },
    "thethingsnetwork": {
      "name": "The Things Network",
      "integration_type": "hub",
      "config_flow": false,
      "iot_class": "local_push"
    },
    "thingspeak": {
      "name": "ThingSpeak",
      "integration_type": "hub",
      "config_flow": false,
      "iot_class": "cloud_push"
    },
    "thinkingcleaner": {
      "name": "Thinking Cleaner",
      "integration_type": "hub",
      "config_flow": false,
      "iot_class": "local_polling"
    },
    "third_reality": {
      "name": "Third Reality",
      "iot_standards": [
        "zigbee"
      ]
    },
    "thomson": {
      "name": "Thomson",
      "integration_type": "hub",
      "config_flow": false,
      "iot_class": "local_polling"
    },
    "thread": {
      "name": "Thread",
      "integration_type": "service",
      "config_flow": true,
      "iot_class": "local_polling"
    },
    "tibber": {
      "name": "Tibber",
      "integration_type": "hub",
      "config_flow": true,
      "iot_class": "cloud_polling"
    },
    "tikteck": {
      "name": "Tikteck",
      "integration_type": "hub",
      "config_flow": false,
      "iot_class": "local_polling"
    },
    "tile": {
      "name": "Tile",
      "integration_type": "hub",
      "config_flow": true,
      "iot_class": "cloud_polling"
    },
    "tilt_ble": {
      "name": "Tilt Hydrometer BLE",
      "integration_type": "hub",
      "config_flow": true,
      "iot_class": "local_push"
    },
    "time_date": {
      "name": "Time & Date",
      "integration_type": "hub",
      "config_flow": false,
      "iot_class": "local_push"
    },
    "tmb": {
      "name": "Transports Metropolitans de Barcelona",
      "integration_type": "hub",
      "config_flow": false,
      "iot_class": "local_polling"
    },
    "todoist": {
      "name": "Todoist",
      "integration_type": "hub",
      "config_flow": false,
      "iot_class": "cloud_polling"
    },
    "tolo": {
      "name": "TOLO Sauna",
      "integration_type": "hub",
      "config_flow": true,
      "iot_class": "local_polling"
    },
    "tomato": {
      "name": "Tomato",
      "integration_type": "hub",
      "config_flow": false,
      "iot_class": "local_polling"
    },
    "tomorrowio": {
      "name": "Tomorrow.io",
      "integration_type": "service",
      "config_flow": true,
      "iot_class": "cloud_polling"
    },
    "toon": {
      "name": "Toon",
      "integration_type": "hub",
      "config_flow": true,
      "iot_class": "cloud_push"
    },
    "torque": {
      "name": "Torque",
      "integration_type": "hub",
      "config_flow": false,
      "iot_class": "local_push"
    },
    "totalconnect": {
      "name": "Total Connect",
      "integration_type": "hub",
      "config_flow": true,
      "iot_class": "cloud_polling"
    },
    "touchline": {
      "name": "Roth Touchline",
      "integration_type": "hub",
      "config_flow": false,
      "iot_class": "local_polling"
    },
    "tplink": {
      "name": "TP-Link",
      "integrations": {
        "tplink": {
          "integration_type": "hub",
          "config_flow": true,
          "iot_class": "local_polling",
          "name": "TP-Link Kasa Smart"
        },
        "tplink_omada": {
          "integration_type": "hub",
          "config_flow": true,
          "iot_class": "local_polling",
          "name": "TP-Link Omada"
        },
        "tplink_lte": {
          "integration_type": "hub",
          "config_flow": false,
          "iot_class": "local_polling",
          "name": "TP-Link LTE"
        }
      },
      "iot_standards": [
        "matter"
      ]
    },
    "traccar": {
      "name": "Traccar",
      "integration_type": "hub",
      "config_flow": true,
      "iot_class": "local_polling"
    },
    "tractive": {
      "name": "Tractive",
      "integration_type": "device",
      "config_flow": true,
      "iot_class": "cloud_push"
    },
    "trafikverket": {
      "name": "Trafikverket",
      "integrations": {
        "trafikverket_ferry": {
          "integration_type": "hub",
          "config_flow": true,
          "iot_class": "cloud_polling",
          "name": "Trafikverket Ferry"
        },
        "trafikverket_train": {
          "integration_type": "hub",
          "config_flow": true,
          "iot_class": "cloud_polling",
          "name": "Trafikverket Train"
        },
        "trafikverket_weatherstation": {
          "integration_type": "hub",
          "config_flow": true,
          "iot_class": "cloud_polling",
          "name": "Trafikverket Weather Station"
        }
      }
    },
    "transmission": {
      "name": "Transmission",
      "integration_type": "hub",
      "config_flow": true,
      "iot_class": "local_polling"
    },
    "transport_nsw": {
      "name": "Transport NSW",
      "integration_type": "hub",
      "config_flow": false,
      "iot_class": "cloud_polling"
    },
    "travisci": {
      "name": "Travis-CI",
      "integration_type": "hub",
      "config_flow": false,
      "iot_class": "cloud_polling"
    },
    "trend": {
      "name": "Trend",
      "integration_type": "hub",
      "config_flow": false,
      "iot_class": "local_push"
    },
    "tuya": {
      "name": "Tuya",
      "integration_type": "hub",
      "config_flow": true,
      "iot_class": "cloud_push"
    },
    "twentemilieu": {
      "name": "Twente Milieu",
      "integration_type": "service",
      "config_flow": true,
      "iot_class": "cloud_polling"
    },
    "twilio": {
      "name": "Twilio",
      "integrations": {
        "twilio": {
          "integration_type": "hub",
          "config_flow": true,
          "iot_class": "cloud_push",
          "name": "Twilio"
        },
        "twilio_call": {
          "integration_type": "hub",
          "config_flow": false,
          "iot_class": "cloud_push",
          "name": "Twilio Call"
        },
        "twilio_sms": {
          "integration_type": "hub",
          "config_flow": false,
          "iot_class": "cloud_push",
          "name": "Twilio SMS"
        }
      }
    },
    "twinkly": {
      "name": "Twinkly",
      "integration_type": "hub",
      "config_flow": true,
      "iot_class": "local_polling"
    },
    "twitch": {
      "name": "Twitch",
      "integration_type": "hub",
      "config_flow": false,
      "iot_class": "cloud_polling"
    },
    "twitter": {
      "name": "Twitter",
      "integration_type": "hub",
      "config_flow": false,
      "iot_class": "cloud_push"
    },
    "u_tec": {
      "name": "U-tec",
      "integrations": {
        "ultraloq": {
          "integration_type": "virtual",
          "config_flow": false,
          "iot_standards": [
            "zwave"
          ],
          "name": "Ultraloq"
        }
      }
    },
    "ubiquiti": {
      "name": "Ubiquiti",
      "integrations": {
        "unifi": {
          "integration_type": "hub",
          "config_flow": true,
          "iot_class": "local_push",
          "name": "UniFi Network"
        },
        "unifi_direct": {
          "integration_type": "hub",
          "config_flow": false,
          "iot_class": "local_polling",
          "name": "UniFi AP"
        },
        "unifiled": {
          "integration_type": "hub",
          "config_flow": false,
          "iot_class": "local_polling",
          "name": "UniFi LED"
        },
        "unifiprotect": {
          "integration_type": "hub",
          "config_flow": true,
          "iot_class": "local_push",
          "name": "UniFi Protect"
        }
      }
    },
    "ubiwizz": {
      "name": "Ubiwizz",
      "integration_type": "virtual",
      "supported_by": "overkiz"
    },
    "uk_transport": {
      "name": "UK Transport",
      "integration_type": "hub",
      "config_flow": false,
      "iot_class": "cloud_polling"
    },
    "ukraine_alarm": {
      "name": "Ukraine Alarm",
      "integration_type": "hub",
      "config_flow": true,
      "iot_class": "cloud_polling"
    },
    "universal": {
      "name": "Universal Media Player",
      "integration_type": "hub",
      "config_flow": false,
      "iot_class": "calculated"
    },
    "upb": {
      "name": "Universal Powerline Bus (UPB)",
      "integration_type": "hub",
      "config_flow": true,
      "iot_class": "local_push"
    },
    "upc_connect": {
      "name": "UPC Connect Box",
      "integration_type": "hub",
      "config_flow": false,
      "iot_class": "local_polling"
    },
    "upcloud": {
      "name": "UpCloud",
      "integration_type": "hub",
      "config_flow": true,
      "iot_class": "cloud_polling"
    },
    "upnp": {
      "name": "UPnP/IGD",
      "integration_type": "device",
      "config_flow": true,
      "iot_class": "local_polling"
    },
    "uprise_smart_shades": {
      "name": "Uprise Smart Shades",
      "integration_type": "virtual",
      "supported_by": "motion_blinds"
    },
    "uptime": {
      "integration_type": "service",
      "config_flow": true,
      "iot_class": "local_push"
    },
    "uptimerobot": {
      "name": "UptimeRobot",
      "integration_type": "hub",
      "config_flow": true,
      "iot_class": "cloud_polling"
    },
    "usgs_earthquakes_feed": {
      "name": "U.S. Geological Survey Earthquake Hazards (USGS)",
      "integration_type": "service",
      "config_flow": false,
      "iot_class": "cloud_polling"
    },
    "uvc": {
      "name": "Ubiquiti UniFi Video",
      "integration_type": "hub",
      "config_flow": false,
      "iot_class": "local_polling"
    },
    "vallox": {
      "name": "Vallox",
      "integration_type": "hub",
      "config_flow": true,
      "iot_class": "local_polling"
    },
    "vasttrafik": {
      "name": "V\u00e4sttrafik",
      "integration_type": "hub",
      "config_flow": false,
      "iot_class": "cloud_polling"
    },
    "velbus": {
      "name": "Velbus",
      "integration_type": "hub",
      "config_flow": true,
      "iot_class": "local_push"
    },
    "velux": {
      "name": "Velux",
      "integration_type": "hub",
      "config_flow": false,
      "iot_class": "local_polling"
    },
    "venstar": {
      "name": "Venstar",
      "integration_type": "hub",
      "config_flow": true,
      "iot_class": "local_polling"
    },
    "vera": {
      "name": "Vera",
      "integration_type": "hub",
      "config_flow": true,
      "iot_class": "local_polling"
    },
    "verisure": {
      "name": "Verisure",
      "integration_type": "hub",
      "config_flow": true,
      "iot_class": "cloud_polling"
    },
    "vermont_castings": {
      "name": "Vermont Castings",
      "integration_type": "virtual",
      "supported_by": "intellifire"
    },
    "versasense": {
      "name": "VersaSense",
      "integration_type": "hub",
      "config_flow": false,
      "iot_class": "local_polling"
    },
    "version": {
      "name": "Version",
      "integration_type": "hub",
      "config_flow": true,
      "iot_class": "local_push"
    },
    "vesync": {
      "name": "VeSync",
      "integration_type": "hub",
      "config_flow": true,
      "iot_class": "cloud_polling"
    },
    "viaggiatreno": {
      "name": "Trenitalia ViaggiaTreno",
      "integration_type": "hub",
      "config_flow": false,
      "iot_class": "cloud_polling"
    },
    "vicare": {
      "name": "Viessmann ViCare",
      "integration_type": "hub",
      "config_flow": true,
      "iot_class": "cloud_polling"
    },
    "vilfo": {
      "name": "Vilfo Router",
      "integration_type": "hub",
      "config_flow": true,
      "iot_class": "local_polling"
    },
    "vivotek": {
      "name": "VIVOTEK",
      "integration_type": "hub",
      "config_flow": false,
      "iot_class": "local_polling"
    },
    "vizio": {
      "name": "VIZIO SmartCast",
      "integration_type": "device",
      "config_flow": true,
      "iot_class": "local_polling"
    },
    "vlc": {
      "name": "VideoLAN",
      "integrations": {
        "vlc": {
          "integration_type": "hub",
          "config_flow": false,
          "iot_class": "local_polling",
          "name": "VLC media player"
        },
        "vlc_telnet": {
          "integration_type": "hub",
          "config_flow": true,
          "iot_class": "local_polling",
          "name": "VLC media player via Telnet"
        }
      }
    },
    "voicerss": {
      "name": "VoiceRSS",
      "integration_type": "hub",
      "config_flow": false,
      "iot_class": "cloud_push"
    },
    "voip": {
      "name": "Voice over IP",
      "integration_type": "hub",
      "config_flow": true,
      "iot_class": "local_push"
    },
    "volkszaehler": {
      "name": "Volkszaehler",
      "integration_type": "hub",
      "config_flow": false,
      "iot_class": "local_polling"
    },
    "volumio": {
      "name": "Volumio",
      "integration_type": "hub",
      "config_flow": true,
      "iot_class": "local_polling"
    },
    "volvooncall": {
      "name": "Volvo On Call",
      "integration_type": "hub",
      "config_flow": true,
      "iot_class": "cloud_polling"
    },
    "vulcan": {
      "name": "Uonet+ Vulcan",
      "integration_type": "hub",
      "config_flow": true,
      "iot_class": "cloud_polling"
    },
    "vultr": {
      "name": "Vultr",
      "integration_type": "hub",
      "config_flow": false,
      "iot_class": "cloud_polling"
    },
    "w800rf32": {
      "name": "WGL Designs W800RF32",
      "integration_type": "hub",
      "config_flow": false,
      "iot_class": "local_push"
    },
    "wake_on_lan": {
      "name": "Wake on LAN",
      "integration_type": "hub",
      "config_flow": false,
      "iot_class": "local_push"
    },
    "wallbox": {
      "name": "Wallbox",
      "integration_type": "hub",
      "config_flow": true,
      "iot_class": "cloud_polling"
    },
    "waqi": {
      "name": "World Air Quality Index (WAQI)",
      "integration_type": "hub",
      "config_flow": false,
      "iot_class": "cloud_polling"
    },
    "waterfurnace": {
      "name": "WaterFurnace",
      "integration_type": "hub",
      "config_flow": false,
      "iot_class": "cloud_polling"
    },
    "watttime": {
      "name": "WattTime",
      "integration_type": "service",
      "config_flow": true,
      "iot_class": "cloud_polling"
    },
    "waze_travel_time": {
      "integration_type": "hub",
      "config_flow": true,
      "iot_class": "cloud_polling"
    },
    "webhook": {
      "name": "Webhook",
      "integration_type": "hub",
      "config_flow": false
    },
    "wemo": {
      "name": "Belkin WeMo",
      "integration_type": "hub",
      "config_flow": true,
      "iot_class": "local_push"
    },
    "whirlpool": {
      "name": "Whirlpool Appliances",
      "integration_type": "hub",
      "config_flow": true,
      "iot_class": "cloud_push"
    },
    "whisper": {
      "name": "Whisper",
      "integration_type": "virtual",
      "supported_by": "wyoming"
    },
    "whois": {
      "name": "Whois",
      "integration_type": "service",
      "config_flow": true,
      "iot_class": "cloud_polling"
    },
    "wiffi": {
      "name": "Wiffi",
      "integration_type": "hub",
      "config_flow": true,
      "iot_class": "local_push"
    },
    "wilight": {
      "name": "WiLight",
      "integration_type": "hub",
      "config_flow": true,
      "iot_class": "local_polling"
    },
    "wirelesstag": {
      "name": "Wireless Sensor Tags",
      "integration_type": "hub",
      "config_flow": false,
      "iot_class": "cloud_push"
    },
    "withings": {
      "name": "Withings",
      "integration_type": "hub",
      "config_flow": true,
      "iot_class": "cloud_polling"
    },
    "wiz": {
      "name": "WiZ",
      "integration_type": "hub",
      "config_flow": true,
      "iot_class": "local_push"
    },
    "wled": {
      "name": "WLED",
      "integration_type": "device",
      "config_flow": true,
      "iot_class": "local_push"
    },
    "wolflink": {
      "name": "Wolf SmartSet Service",
      "integration_type": "hub",
      "config_flow": true,
      "iot_class": "cloud_polling"
    },
    "workday": {
      "integration_type": "hub",
      "config_flow": true,
      "iot_class": "local_polling"
    },
    "worldclock": {
      "name": "Worldclock",
      "integration_type": "hub",
      "config_flow": false,
      "iot_class": "local_push"
    },
    "worldtidesinfo": {
      "name": "World Tides",
      "integration_type": "hub",
      "config_flow": false,
      "iot_class": "cloud_polling"
    },
    "worxlandroid": {
      "name": "Worx Landroid",
      "integration_type": "hub",
      "config_flow": false,
      "iot_class": "local_polling"
    },
    "ws66i": {
      "name": "Soundavo WS66i 6-Zone Amplifier",
      "integration_type": "hub",
      "config_flow": true,
      "iot_class": "local_polling"
    },
    "wsdot": {
      "name": "Washington State Department of Transportation (WSDOT)",
      "integration_type": "hub",
      "config_flow": false,
      "iot_class": "cloud_polling"
    },
    "wyoming": {
      "name": "Wyoming Protocol",
      "integration_type": "hub",
      "config_flow": true,
      "iot_class": "local_push"
    },
    "x10": {
      "name": "Heyu X10",
      "integration_type": "hub",
      "config_flow": false,
      "iot_class": "local_polling"
    },
    "xeoma": {
      "name": "Xeoma",
      "integration_type": "hub",
      "config_flow": false,
      "iot_class": "local_polling"
    },
    "xiaomi": {
      "name": "Xiaomi",
      "integrations": {
        "xiaomi_aqara": {
          "integration_type": "hub",
          "config_flow": true,
          "iot_class": "local_push",
          "name": "Xiaomi Gateway (Aqara)"
        },
        "xiaomi_ble": {
          "integration_type": "hub",
          "config_flow": true,
          "iot_class": "local_push",
          "name": "Xiaomi BLE"
        },
        "xiaomi_miio": {
          "integration_type": "hub",
          "config_flow": true,
          "iot_class": "local_polling",
          "name": "Xiaomi Miio"
        },
        "xiaomi_tv": {
          "integration_type": "hub",
          "config_flow": false,
          "iot_class": "assumed_state",
          "name": "Xiaomi TV"
        },
        "xiaomi": {
          "integration_type": "hub",
          "config_flow": false,
          "iot_class": "local_polling",
          "name": "Xiaomi"
        }
      }
    },
    "xmpp": {
      "name": "Jabber (XMPP)",
      "integration_type": "hub",
      "config_flow": false,
      "iot_class": "cloud_push"
    },
    "xs1": {
      "name": "EZcontrol XS1",
      "integration_type": "hub",
      "config_flow": false,
      "iot_class": "local_polling"
    },
    "yale": {
      "name": "Yale",
      "integrations": {
        "august": {
          "integration_type": "hub",
          "config_flow": true,
          "iot_class": "cloud_push",
          "name": "August"
        },
        "yale_smart_alarm": {
          "integration_type": "hub",
          "config_flow": true,
          "iot_class": "cloud_polling",
          "name": "Yale Smart Living"
        },
        "yalexs_ble": {
          "integration_type": "hub",
          "config_flow": true,
          "iot_class": "local_push",
          "name": "Yale Access Bluetooth"
        },
        "yale_home": {
          "integration_type": "virtual",
          "config_flow": false,
          "supported_by": "august",
          "name": "Yale Home"
        }
      }
    },
    "yamaha": {
      "name": "Yamaha",
      "integrations": {
        "yamaha": {
          "integration_type": "hub",
          "config_flow": false,
          "iot_class": "local_polling",
          "name": "Yamaha Network Receivers"
        },
        "yamaha_musiccast": {
          "integration_type": "hub",
          "config_flow": true,
          "iot_class": "local_push",
          "name": "MusicCast"
        }
      }
    },
    "yandex": {
      "name": "Yandex",
      "integrations": {
        "yandex_transport": {
          "integration_type": "hub",
          "config_flow": false,
          "iot_class": "cloud_polling",
          "name": "Yandex Transport"
        },
        "yandextts": {
          "integration_type": "hub",
          "config_flow": false,
          "iot_class": "cloud_push",
          "name": "Yandex TTS"
        }
      }
    },
    "yeelight": {
      "name": "Yeelight",
      "integrations": {
        "yeelight": {
          "integration_type": "hub",
          "config_flow": true,
          "iot_class": "local_push",
          "name": "Yeelight"
        },
        "yeelightsunflower": {
          "integration_type": "hub",
          "config_flow": false,
          "iot_class": "local_polling",
          "name": "Yeelight Sunflower"
        }
      }
    },
    "yi": {
      "name": "Yi Home Cameras",
      "integration_type": "device",
      "config_flow": false,
      "iot_class": "local_polling"
    },
    "yolink": {
      "name": "YoLink",
      "integration_type": "hub",
      "config_flow": true,
      "iot_class": "cloud_push"
    },
    "youless": {
      "name": "YouLess",
      "integration_type": "hub",
      "config_flow": true,
      "iot_class": "local_polling"
    },
    "zabbix": {
      "name": "Zabbix",
      "integration_type": "hub",
      "config_flow": false,
      "iot_class": "local_polling"
    },
    "zamg": {
      "name": "Zentralanstalt f\u00fcr Meteorologie und Geodynamik (ZAMG)",
      "integration_type": "hub",
      "config_flow": true,
      "iot_class": "cloud_polling"
    },
    "zengge": {
      "name": "Zengge",
      "integration_type": "hub",
      "config_flow": false,
      "iot_class": "local_polling"
    },
    "zerproc": {
      "name": "Zerproc",
      "integration_type": "hub",
      "config_flow": true,
      "iot_class": "local_polling"
    },
    "zestimate": {
      "name": "Zestimate",
      "integration_type": "hub",
      "config_flow": false,
      "iot_class": "cloud_polling"
    },
    "zeversolar": {
      "name": "Zeversolar",
      "integration_type": "device",
      "config_flow": true,
      "iot_class": "local_polling"
    },
    "zha": {
      "name": "Zigbee Home Automation",
      "integration_type": "hub",
      "config_flow": true,
      "iot_class": "local_polling"
    },
    "zhong_hong": {
      "name": "ZhongHong",
      "integration_type": "hub",
      "config_flow": false,
      "iot_class": "local_push"
    },
    "ziggo_mediabox_xl": {
      "name": "Ziggo Mediabox XL",
      "integration_type": "hub",
      "config_flow": false,
      "iot_class": "local_polling"
    },
    "zodiac": {
      "integration_type": "hub",
      "config_flow": true,
      "iot_class": "calculated"
    },
    "zoneminder": {
      "name": "ZoneMinder",
      "integration_type": "hub",
      "config_flow": false,
      "iot_class": "local_polling"
    },
    "zooz": {
      "name": "Zooz",
      "iot_standards": [
        "zwave"
      ]
    },
    "zwave_js": {
      "name": "Z-Wave",
      "integration_type": "hub",
      "config_flow": true,
      "iot_class": "local_push"
    },
    "zwave_me": {
      "name": "Z-Wave.Me",
      "integration_type": "hub",
      "config_flow": true,
      "iot_class": "local_push"
    }
  },
  "helper": {
    "counter": {
      "integration_type": "helper",
      "config_flow": false
    },
    "derivative": {
      "integration_type": "helper",
      "config_flow": true,
      "iot_class": "calculated"
    },
    "group": {
      "integration_type": "helper",
      "config_flow": true,
      "iot_class": "calculated"
    },
    "input_boolean": {
      "integration_type": "helper",
      "config_flow": false
    },
    "input_button": {
      "integration_type": "helper",
      "config_flow": false
    },
    "input_datetime": {
      "integration_type": "helper",
      "config_flow": false
    },
    "input_number": {
      "integration_type": "helper",
      "config_flow": false
    },
    "input_select": {
      "integration_type": "helper",
      "config_flow": false
    },
    "input_text": {
      "integration_type": "helper",
      "config_flow": false
    },
    "integration": {
      "integration_type": "helper",
      "config_flow": true,
      "iot_class": "local_push"
    },
    "min_max": {
      "integration_type": "helper",
      "config_flow": true,
      "iot_class": "calculated"
    },
    "schedule": {
      "integration_type": "helper",
      "config_flow": false
    },
    "switch_as_x": {
      "integration_type": "helper",
      "config_flow": true,
      "iot_class": "calculated"
    },
    "threshold": {
      "integration_type": "helper",
      "config_flow": true,
      "iot_class": "local_polling"
    },
    "timer": {
      "name": "Timer",
      "integration_type": "helper",
      "config_flow": false
    },
    "tod": {
      "integration_type": "helper",
      "config_flow": true,
      "iot_class": "local_push"
    },
    "utility_meter": {
      "integration_type": "helper",
      "config_flow": true,
      "iot_class": "local_push"
    }
  },
  "translated_name": [
    "alert",
    "aurora",
    "cert_expiry",
    "counter",
    "cpuspeed",
    "demo",
    "derivative",
    "emulated_roku",
    "filesize",
    "garages_amsterdam",
    "generic",
    "google_travel_time",
    "group",
    "growatt_server",
    "homekit_controller",
    "input_boolean",
    "input_button",
    "input_datetime",
    "input_number",
    "input_select",
    "input_text",
    "integration",
    "islamic_prayer_times",
    "local_calendar",
    "local_ip",
    "min_max",
    "mobile_app",
    "moehlenhoff_alpha2",
    "moon",
    "nmap_tracker",
    "plant",
    "proximity",
    "rpi_power",
    "schedule",
    "season",
    "shopping_list",
    "sun",
    "switch_as_x",
    "tag",
    "threshold",
    "tod",
    "uptime",
    "utility_meter",
    "waze_travel_time",
<<<<<<< HEAD
    "zodiac"
=======
    "workday"
>>>>>>> 039a3bb6
  ]
}<|MERGE_RESOLUTION|>--- conflicted
+++ resolved
@@ -6694,10 +6694,7 @@
     "uptime",
     "utility_meter",
     "waze_travel_time",
-<<<<<<< HEAD
+    "workday",
     "zodiac"
-=======
-    "workday"
->>>>>>> 039a3bb6
   ]
 }