--- conflicted
+++ resolved
@@ -6,13 +6,11 @@
 # fmt: off
 
 ZEROCONF = {
-<<<<<<< HEAD
+    "_Volumio._tcp.local.": [
+        "volumio"
+    ],
     "_airplay._tcp.local.": [
         "samsungtv"
-=======
-    "_Volumio._tcp.local.": [
-        "volumio"
->>>>>>> 6c5bcbfc
     ],
     "_api._udp.local.": [
         "guardian"
