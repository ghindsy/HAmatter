"""Provide a way to connect entities belonging to one device."""
from __future__ import annotations

from collections import OrderedDict
import logging
import time
from typing import TYPE_CHECKING, Any, cast

import attr

from homeassistant.const import EVENT_HOMEASSISTANT_STARTED
from homeassistant.core import Event, callback
from homeassistant.loader import bind_hass
import homeassistant.util.uuid as uuid_util

from .debounce import Debouncer
from .typing import UNDEFINED, HomeAssistantType, UndefinedType

# mypy: disallow_any_generics

if TYPE_CHECKING:
    from homeassistant.config_entries import ConfigEntry

    from . import entity_registry

_LOGGER = logging.getLogger(__name__)

DATA_REGISTRY = "device_registry"
EVENT_DEVICE_REGISTRY_UPDATED = "device_registry_updated"
STORAGE_KEY = "core.device_registry"
STORAGE_VERSION = 1
SAVE_DELAY = 10
CLEANUP_DELAY = 10

CONNECTION_NETWORK_MAC = "mac"
CONNECTION_UPNP = "upnp"
CONNECTION_ZIGBEE = "zigbee"

IDX_CONNECTIONS = "connections"
IDX_IDENTIFIERS = "identifiers"
REGISTERED_DEVICE = "registered"
DELETED_DEVICE = "deleted"

DISABLED_CONFIG_ENTRY = "config_entry"
DISABLED_INTEGRATION = "integration"
DISABLED_USER = "user"

ORPHANED_DEVICE_KEEP_SECONDS = 86400 * 30


@attr.s(slots=True, frozen=True)
class DeviceEntry:
    """Device Registry Entry."""

    config_entries: set[str] = attr.ib(converter=set, factory=set)
    connections: set[tuple[str, str]] = attr.ib(converter=set, factory=set)
    identifiers: set[tuple[str, str]] = attr.ib(converter=set, factory=set)
    manufacturer: str | None = attr.ib(default=None)
    model: str | None = attr.ib(default=None)
    name: str | None = attr.ib(default=None)
    sw_version: str | None = attr.ib(default=None)
    via_device_id: str | None = attr.ib(default=None)
    area_id: str | None = attr.ib(default=None)
    name_by_user: str | None = attr.ib(default=None)
    entry_type: str | None = attr.ib(default=None)
    id: str = attr.ib(factory=uuid_util.random_uuid_hex)
    # This value is not stored, just used to keep track of events to fire.
    is_new: bool = attr.ib(default=False)
    disabled_by: str | None = attr.ib(
        default=None,
        validator=attr.validators.in_(
            (
                DISABLED_CONFIG_ENTRY,
                DISABLED_INTEGRATION,
                DISABLED_USER,
                None,
            )
        ),
    )
    suggested_area: str | None = attr.ib(default=None)

    @property
    def disabled(self) -> bool:
        """Return if entry is disabled."""
        return self.disabled_by is not None


@attr.s(slots=True, frozen=True)
class DeletedDeviceEntry:
    """Deleted Device Registry Entry."""

    config_entries: set[str] = attr.ib()
    connections: set[tuple[str, str]] = attr.ib()
    identifiers: set[tuple[str, str]] = attr.ib()
    id: str = attr.ib()
    orphaned_timestamp: float | None = attr.ib()

    def to_device_entry(
        self,
        config_entry_id: str,
        connections: set[tuple[str, str]],
        identifiers: set[tuple[str, str]],
    ) -> DeviceEntry:
        """Create DeviceEntry from DeletedDeviceEntry."""
        return DeviceEntry(
            # type ignores: likely https://github.com/python/mypy/issues/8625
            config_entries={config_entry_id},  # type: ignore[arg-type]
            connections=self.connections & connections,  # type: ignore[arg-type]
            identifiers=self.identifiers & identifiers,  # type: ignore[arg-type]
            id=self.id,
            is_new=True,
        )


def format_mac(mac: str) -> str:
    """Format the mac address string for entry into dev reg."""
    to_test = mac

    if len(to_test) == 17 and to_test.count(":") == 5:
        return to_test.lower()

    if len(to_test) == 17 and to_test.count("-") == 5:
        to_test = to_test.replace("-", "")
    elif len(to_test) == 14 and to_test.count(".") == 2:
        to_test = to_test.replace(".", "")

    if len(to_test) == 12:
        # no : included
        return ":".join(to_test.lower()[i : i + 2] for i in range(0, 12, 2))

    # Not sure how formatted, return original
    return mac


class DeviceRegistry:
    """Class to hold a registry of devices."""

    devices: dict[str, DeviceEntry]
    deleted_devices: dict[str, DeletedDeviceEntry]
    _devices_index: dict[str, dict[str, dict[tuple[str, str], str]]]

    def __init__(self, hass: HomeAssistantType) -> None:
        """Initialize the device registry."""
        self.hass = hass
        self._store = hass.helpers.storage.Store(STORAGE_VERSION, STORAGE_KEY)
        self._clear_index()

    @callback
    def async_get(self, device_id: str) -> DeviceEntry | None:
        """Get device."""
        return self.devices.get(device_id)

    @callback
    def async_get_device(
        self,
        identifiers: set[tuple[str, str]],
        connections: set[tuple[str, str]] | None = None,
    ) -> DeviceEntry | None:
        """Check if device is registered."""
        device_id = self._async_get_device_id_from_index(
            REGISTERED_DEVICE, identifiers, connections
        )
        if device_id is None:
            return None
        return self.devices[device_id]

    def _async_get_deleted_device(
        self,
        identifiers: set[tuple[str, str]],
        connections: set[tuple[str, str]] | None,
    ) -> DeletedDeviceEntry | None:
        """Check if device is deleted."""
        device_id = self._async_get_device_id_from_index(
            DELETED_DEVICE, identifiers, connections
        )
        if device_id is None:
            return None
        return self.deleted_devices[device_id]

    def _async_get_device_id_from_index(
        self,
        index: str,
        identifiers: set[tuple[str, str]],
        connections: set[tuple[str, str]] | None,
    ) -> str | None:
        """Check if device has previously been registered."""
        devices_index = self._devices_index[index]
        for identifier in identifiers:
            if identifier in devices_index[IDX_IDENTIFIERS]:
                return devices_index[IDX_IDENTIFIERS][identifier]
        if not connections:
            return None
        for connection in _normalize_connections(connections):
            if connection in devices_index[IDX_CONNECTIONS]:
                return devices_index[IDX_CONNECTIONS][connection]
        return None

    def _add_device(self, device: DeviceEntry | DeletedDeviceEntry) -> None:
        """Add a device and index it."""
        if isinstance(device, DeletedDeviceEntry):
            devices_index = self._devices_index[DELETED_DEVICE]
            self.deleted_devices[device.id] = device
        else:
            devices_index = self._devices_index[REGISTERED_DEVICE]
            self.devices[device.id] = device

        _add_device_to_index(devices_index, device)

    def _remove_device(self, device: DeviceEntry | DeletedDeviceEntry) -> None:
        """Remove a device and remove it from the index."""
        if isinstance(device, DeletedDeviceEntry):
            devices_index = self._devices_index[DELETED_DEVICE]
            self.deleted_devices.pop(device.id)
        else:
            devices_index = self._devices_index[REGISTERED_DEVICE]
            self.devices.pop(device.id)

        _remove_device_from_index(devices_index, device)

    def _update_device(self, old_device: DeviceEntry, new_device: DeviceEntry) -> None:
        """Update a device and the index."""
        self.devices[new_device.id] = new_device

        devices_index = self._devices_index[REGISTERED_DEVICE]
        _remove_device_from_index(devices_index, old_device)
        _add_device_to_index(devices_index, new_device)

    def _clear_index(self) -> None:
        """Clear the index."""
        self._devices_index = {
            REGISTERED_DEVICE: {IDX_IDENTIFIERS: {}, IDX_CONNECTIONS: {}},
            DELETED_DEVICE: {IDX_IDENTIFIERS: {}, IDX_CONNECTIONS: {}},
        }

    def _rebuild_index(self) -> None:
        """Create the index after loading devices."""
        self._clear_index()
        for device in self.devices.values():
            _add_device_to_index(self._devices_index[REGISTERED_DEVICE], device)
        for deleted_device in self.deleted_devices.values():
            _add_device_to_index(self._devices_index[DELETED_DEVICE], deleted_device)

    @callback
    def async_get_or_create(
        self,
        *,
        config_entry_id: str,
        connections: set[tuple[str, str]] | None = None,
        identifiers: set[tuple[str, str]] | None = None,
        manufacturer: str | None | UndefinedType = UNDEFINED,
        model: str | None | UndefinedType = UNDEFINED,
        name: str | None | UndefinedType = UNDEFINED,
        default_manufacturer: str | None | UndefinedType = UNDEFINED,
        default_model: str | None | UndefinedType = UNDEFINED,
        default_name: str | None | UndefinedType = UNDEFINED,
        sw_version: str | None | UndefinedType = UNDEFINED,
        entry_type: str | None | UndefinedType = UNDEFINED,
        via_device: tuple[str, str] | None = None,
        # To disable a device if it gets created
        disabled_by: str | None | UndefinedType = UNDEFINED,
        suggested_area: str | None | UndefinedType = UNDEFINED,
    ) -> DeviceEntry | None:
        """Get device. Create if it doesn't exist."""
        if not identifiers and not connections:
            return None

        if identifiers is None:
            identifiers = set()

        if connections is None:
            connections = set()
        else:
            connections = _normalize_connections(connections)

        device = self.async_get_device(identifiers, connections)

        if device is None:
            deleted_device = self._async_get_deleted_device(identifiers, connections)
            if deleted_device is None:
                device = DeviceEntry(is_new=True)
            else:
                self._remove_device(deleted_device)
                device = deleted_device.to_device_entry(
                    config_entry_id, connections, identifiers
                )
            self._add_device(device)

        if default_manufacturer is not UNDEFINED and device.manufacturer is None:
            manufacturer = default_manufacturer

        if default_model is not UNDEFINED and device.model is None:
            model = default_model

        if default_name is not UNDEFINED and device.name is None:
            name = default_name

        if via_device is not None:
            via = self.async_get_device({via_device})
            via_device_id: str | UndefinedType = via.id if via else UNDEFINED
        else:
            via_device_id = UNDEFINED

        return self._async_update_device(
            device.id,
            add_config_entry_id=config_entry_id,
            via_device_id=via_device_id,
            merge_connections=connections or UNDEFINED,
            merge_identifiers=identifiers or UNDEFINED,
            manufacturer=manufacturer,
            model=model,
            name=name,
            sw_version=sw_version,
            entry_type=entry_type,
            disabled_by=disabled_by,
            suggested_area=suggested_area,
        )

    @callback
    def async_update_device(
        self,
        device_id: str,
        *,
        area_id: str | None | UndefinedType = UNDEFINED,
        manufacturer: str | None | UndefinedType = UNDEFINED,
        model: str | None | UndefinedType = UNDEFINED,
        name: str | None | UndefinedType = UNDEFINED,
        name_by_user: str | None | UndefinedType = UNDEFINED,
        new_identifiers: set[tuple[str, str]] | UndefinedType = UNDEFINED,
        sw_version: str | None | UndefinedType = UNDEFINED,
        via_device_id: str | None | UndefinedType = UNDEFINED,
        remove_config_entry_id: str | UndefinedType = UNDEFINED,
        disabled_by: str | None | UndefinedType = UNDEFINED,
        suggested_area: str | None | UndefinedType = UNDEFINED,
    ) -> DeviceEntry | None:
        """Update properties of a device."""
        return self._async_update_device(
            device_id,
            area_id=area_id,
            manufacturer=manufacturer,
            model=model,
            name=name,
            name_by_user=name_by_user,
            new_identifiers=new_identifiers,
            sw_version=sw_version,
            via_device_id=via_device_id,
            remove_config_entry_id=remove_config_entry_id,
            disabled_by=disabled_by,
            suggested_area=suggested_area,
        )

    @callback
    def _async_update_device(
        self,
        device_id: str,
        *,
        add_config_entry_id: str | UndefinedType = UNDEFINED,
        remove_config_entry_id: str | UndefinedType = UNDEFINED,
        merge_connections: set[tuple[str, str]] | UndefinedType = UNDEFINED,
        merge_identifiers: set[tuple[str, str]] | UndefinedType = UNDEFINED,
        new_identifiers: set[tuple[str, str]] | UndefinedType = UNDEFINED,
        manufacturer: str | None | UndefinedType = UNDEFINED,
        model: str | None | UndefinedType = UNDEFINED,
        name: str | None | UndefinedType = UNDEFINED,
        sw_version: str | None | UndefinedType = UNDEFINED,
        entry_type: str | None | UndefinedType = UNDEFINED,
        via_device_id: str | None | UndefinedType = UNDEFINED,
        area_id: str | None | UndefinedType = UNDEFINED,
        name_by_user: str | None | UndefinedType = UNDEFINED,
        disabled_by: str | None | UndefinedType = UNDEFINED,
        suggested_area: str | None | UndefinedType = UNDEFINED,
    ) -> DeviceEntry | None:
        """Update device attributes."""
        old = self.devices[device_id]

        changes: dict[str, Any] = {}

        config_entries = old.config_entries

        if (
            suggested_area not in (UNDEFINED, None, "")
            and area_id is UNDEFINED
            and old.area_id is None
        ):
            area = self.hass.helpers.area_registry.async_get(
                self.hass
            ).async_get_or_create(suggested_area)
            area_id = area.id

        if (
            add_config_entry_id is not UNDEFINED
            and add_config_entry_id not in old.config_entries
        ):
            config_entries = old.config_entries | {add_config_entry_id}

        if (
            remove_config_entry_id is not UNDEFINED
            and remove_config_entry_id in config_entries
        ):
            if config_entries == {remove_config_entry_id}:
                self.async_remove_device(device_id)
                return None

            config_entries = config_entries - {remove_config_entry_id}

        if config_entries != old.config_entries:
            changes["config_entries"] = config_entries

        for attr_name, setvalue in (
            ("connections", merge_connections),
            ("identifiers", merge_identifiers),
        ):
            old_value = getattr(old, attr_name)
            # If not undefined, check if `value` contains new items.
            if setvalue is not UNDEFINED and not setvalue.issubset(old_value):
                changes[attr_name] = old_value | setvalue

        if new_identifiers is not UNDEFINED:
            changes["identifiers"] = new_identifiers

        for attr_name, value in (
            ("manufacturer", manufacturer),
            ("model", model),
            ("name", name),
            ("sw_version", sw_version),
            ("entry_type", entry_type),
            ("via_device_id", via_device_id),
            ("disabled_by", disabled_by),
            ("suggested_area", suggested_area),
        ):
            if value is not UNDEFINED and value != getattr(old, attr_name):
                changes[attr_name] = value

        if area_id is not UNDEFINED and area_id != old.area_id:
            changes["area_id"] = area_id

        if name_by_user is not UNDEFINED and name_by_user != old.name_by_user:
            changes["name_by_user"] = name_by_user

        if old.is_new:
            changes["is_new"] = False

        if not changes:
            return old

        new = attr.evolve(old, **changes)
        self._update_device(old, new)
        self.async_schedule_save()

        self.hass.bus.async_fire(
            EVENT_DEVICE_REGISTRY_UPDATED,
            {
                "action": "create" if "is_new" in changes else "update",
                "device_id": new.id,
            },
        )

        return new

    @callback
    def async_remove_device(self, device_id: str) -> None:
        """Remove a device from the device registry."""
        device = self.devices[device_id]
        self._remove_device(device)
        self._add_device(
            DeletedDeviceEntry(
                config_entries=device.config_entries,
                connections=device.connections,
                identifiers=device.identifiers,
                id=device.id,
                orphaned_timestamp=None,
            )
        )
        self.hass.bus.async_fire(
            EVENT_DEVICE_REGISTRY_UPDATED, {"action": "remove", "device_id": device_id}
        )
        self.async_schedule_save()

    async def async_load(self) -> None:
        """Load the device registry."""
        async_setup_cleanup(self.hass, self)

        data = await self._store.async_load()

        devices = OrderedDict()
        deleted_devices = OrderedDict()

        if data is not None:
            for device in data["devices"]:
                devices[device["id"]] = DeviceEntry(
                    config_entries=set(device["config_entries"]),
                    # type ignores (if tuple arg was cast): likely https://github.com/python/mypy/issues/8625
                    connections={tuple(conn) for conn in device["connections"]},  # type: ignore[misc]
                    identifiers={tuple(iden) for iden in device["identifiers"]},  # type: ignore[misc]
                    manufacturer=device["manufacturer"],
                    model=device["model"],
                    name=device["name"],
                    sw_version=device["sw_version"],
                    # Introduced in 0.110
                    entry_type=device.get("entry_type"),
                    id=device["id"],
                    # Introduced in 0.79
                    # renamed in 0.95
                    via_device_id=(
                        device.get("via_device_id") or device.get("hub_device_id")
                    ),
                    # Introduced in 0.87
                    area_id=device.get("area_id"),
                    name_by_user=device.get("name_by_user"),
                    # Introduced in 0.119
                    disabled_by=device.get("disabled_by"),
                )
            # Introduced in 0.111
            for device in data.get("deleted_devices", []):
                deleted_devices[device["id"]] = DeletedDeviceEntry(
                    config_entries=set(device["config_entries"]),
                    # type ignores (if tuple arg was cast): likely https://github.com/python/mypy/issues/8625
                    connections={tuple(conn) for conn in device["connections"]},  # type: ignore[misc]
                    identifiers={tuple(iden) for iden in device["identifiers"]},  # type: ignore[misc]
                    id=device["id"],
                    # Introduced in 2021.2
                    orphaned_timestamp=device.get("orphaned_timestamp"),
                )

        self.devices = devices
        self.deleted_devices = deleted_devices
        self._rebuild_index()

    @callback
    def async_schedule_save(self) -> None:
        """Schedule saving the device registry."""
        self._store.async_delay_save(self._data_to_save, SAVE_DELAY)

    @callback
    def _data_to_save(self) -> dict[str, list[dict[str, Any]]]:
        """Return data of device registry to store in a file."""
        data = {}

        data["devices"] = [
            {
                "config_entries": list(entry.config_entries),
                "connections": list(entry.connections),
                "identifiers": list(entry.identifiers),
                "manufacturer": entry.manufacturer,
                "model": entry.model,
                "name": entry.name,
                "sw_version": entry.sw_version,
                "entry_type": entry.entry_type,
                "id": entry.id,
                "via_device_id": entry.via_device_id,
                "area_id": entry.area_id,
                "name_by_user": entry.name_by_user,
                "disabled_by": entry.disabled_by,
            }
            for entry in self.devices.values()
        ]
        data["deleted_devices"] = [
            {
                "config_entries": list(entry.config_entries),
                "connections": list(entry.connections),
                "identifiers": list(entry.identifiers),
                "id": entry.id,
                "orphaned_timestamp": entry.orphaned_timestamp,
            }
            for entry in self.deleted_devices.values()
        ]

        return data

    @callback
    def async_clear_config_entry(self, config_entry_id: str) -> None:
        """Clear config entry from registry entries."""
        now_time = time.time()
        for device in list(self.devices.values()):
            self._async_update_device(device.id, remove_config_entry_id=config_entry_id)
        for deleted_device in list(self.deleted_devices.values()):
            config_entries = deleted_device.config_entries
            if config_entry_id not in config_entries:
                continue
            if config_entries == {config_entry_id}:
                # Add a time stamp when the deleted device became orphaned
                self.deleted_devices[deleted_device.id] = attr.evolve(
                    deleted_device, orphaned_timestamp=now_time, config_entries=set()
                )
            else:
                config_entries = config_entries - {config_entry_id}
                # No need to reindex here since we currently
                # do not have a lookup by config entry
                self.deleted_devices[deleted_device.id] = attr.evolve(
                    deleted_device, config_entries=config_entries
                )
            self.async_schedule_save()

    @callback
    def async_purge_expired_orphaned_devices(self) -> None:
        """Purge expired orphaned devices from the registry.

        We need to purge these periodically to avoid the database
        growing without bound.
        """
        now_time = time.time()
        for deleted_device in list(self.deleted_devices.values()):
            if deleted_device.orphaned_timestamp is None:
                continue

            if (
                deleted_device.orphaned_timestamp + ORPHANED_DEVICE_KEEP_SECONDS
                < now_time
            ):
                self._remove_device(deleted_device)

    @callback
    def async_clear_area_id(self, area_id: str) -> None:
        """Clear area id from registry entries."""
        for dev_id, device in self.devices.items():
            if area_id == device.area_id:
                self._async_update_device(dev_id, area_id=None)


@callback
def async_get(hass: HomeAssistantType) -> DeviceRegistry:
    """Get device registry."""
    return cast(DeviceRegistry, hass.data[DATA_REGISTRY])


async def async_load(hass: HomeAssistantType) -> None:
    """Load device registry."""
    assert DATA_REGISTRY not in hass.data
    hass.data[DATA_REGISTRY] = DeviceRegistry(hass)
    await hass.data[DATA_REGISTRY].async_load()


@bind_hass
async def async_get_registry(hass: HomeAssistantType) -> DeviceRegistry:
    """Get device registry.

    This is deprecated and will be removed in the future. Use async_get instead.
    """
    return async_get(hass)


@callback
def async_entries_for_area(registry: DeviceRegistry, area_id: str) -> list[DeviceEntry]:
    """Return entries that match an area."""
    return [device for device in registry.devices.values() if device.area_id == area_id]


@callback
def async_entries_for_config_entry(
    registry: DeviceRegistry, config_entry_id: str
) -> list[DeviceEntry]:
    """Return entries that match a config entry."""
    return [
        device
        for device in registry.devices.values()
        if config_entry_id in device.config_entries
    ]


@callback
def async_config_entry_disabled_by_changed(
<<<<<<< HEAD
    registry: DeviceRegistry, config_entry: "ConfigEntry"
=======
    registry: DeviceRegistry, config_entry: ConfigEntry
>>>>>>> 3ae94601
) -> None:
    """Handle a config entry being disabled or enabled.

    Disable devices in the registry that are associated with a config entry when
    the config entry is disabled, enable devices in the registry that are associated
    with a config entry when the config entry is enabled and the devices are marked
    DISABLED_CONFIG_ENTRY.
    """

    devices = async_entries_for_config_entry(registry, config_entry.entry_id)

    if not config_entry.disabled_by:
        for device in devices:
            if device.disabled_by != DISABLED_CONFIG_ENTRY:
                continue
            registry.async_update_device(device.id, disabled_by=None)
        return

    for device in devices:
        if device.disabled:
            # Device already disabled, do not overwrite
            continue
        registry.async_update_device(device.id, disabled_by=DISABLED_CONFIG_ENTRY)


@callback
def async_cleanup(
    hass: HomeAssistantType,
    dev_reg: DeviceRegistry,
    ent_reg: "entity_registry.EntityRegistry",
) -> None:
    """Clean up device registry."""
    # Find all devices that are referenced by a config_entry.
    config_entry_ids = {entry.entry_id for entry in hass.config_entries.async_entries()}
    references_config_entries = {
        device.id
        for device in dev_reg.devices.values()
        for config_entry_id in device.config_entries
        if config_entry_id in config_entry_ids
    }

    # Find all devices that are referenced in the entity registry.
    references_entities = {entry.device_id for entry in ent_reg.entities.values()}

    orphan = set(dev_reg.devices) - references_entities - references_config_entries

    for dev_id in orphan:
        dev_reg.async_remove_device(dev_id)

    # Find all referenced config entries that no longer exist
    # This shouldn't happen but have not been able to track down the bug :(
    for device in list(dev_reg.devices.values()):
        for config_entry_id in device.config_entries:
            if config_entry_id not in config_entry_ids:
                dev_reg.async_update_device(
                    device.id, remove_config_entry_id=config_entry_id
                )

    # Periodic purge of orphaned devices to avoid the registry
    # growing without bounds when there are lots of deleted devices
    dev_reg.async_purge_expired_orphaned_devices()


@callback
def async_setup_cleanup(hass: HomeAssistantType, dev_reg: DeviceRegistry) -> None:
    """Clean up device registry when entities removed."""
    from . import entity_registry  # pylint: disable=import-outside-toplevel

    async def cleanup() -> None:
        """Cleanup."""
        ent_reg = await entity_registry.async_get_registry(hass)
        async_cleanup(hass, dev_reg, ent_reg)

    debounced_cleanup = Debouncer(
        hass, _LOGGER, cooldown=CLEANUP_DELAY, immediate=False, function=cleanup
    )

    async def entity_registry_changed(event: Event) -> None:
        """Handle entity updated or removed dispatch."""
        await debounced_cleanup.async_call()

    @callback
    def entity_registry_changed_filter(event: Event) -> bool:
        """Handle entity updated or removed filter."""
        if (
            event.data["action"] == "update"
            and "device_id" not in event.data["changes"]
        ) or event.data["action"] == "create":
            return False

        return True

    if hass.is_running:
        hass.bus.async_listen(
            entity_registry.EVENT_ENTITY_REGISTRY_UPDATED,
            entity_registry_changed,
            event_filter=entity_registry_changed_filter,
        )
        return

    async def startup_clean(event: Event) -> None:
        """Clean up on startup."""
        hass.bus.async_listen(
            entity_registry.EVENT_ENTITY_REGISTRY_UPDATED,
            entity_registry_changed,
            event_filter=entity_registry_changed_filter,
        )
        await debounced_cleanup.async_call()

    hass.bus.async_listen_once(EVENT_HOMEASSISTANT_STARTED, startup_clean)


def _normalize_connections(connections: set[tuple[str, str]]) -> set[tuple[str, str]]:
    """Normalize connections to ensure we can match mac addresses."""
    return {
        (key, format_mac(value)) if key == CONNECTION_NETWORK_MAC else (key, value)
        for key, value in connections
    }


def _add_device_to_index(
    devices_index: dict[str, dict[tuple[str, str], str]],
    device: DeviceEntry | DeletedDeviceEntry,
) -> None:
    """Add a device to the index."""
    for identifier in device.identifiers:
        devices_index[IDX_IDENTIFIERS][identifier] = device.id
    for connection in device.connections:
        devices_index[IDX_CONNECTIONS][connection] = device.id


def _remove_device_from_index(
    devices_index: dict[str, dict[tuple[str, str], str]],
    device: DeviceEntry | DeletedDeviceEntry,
) -> None:
    """Remove a device from the index."""
    for identifier in device.identifiers:
        if identifier in devices_index[IDX_IDENTIFIERS]:
            del devices_index[IDX_IDENTIFIERS][identifier]
    for connection in device.connections:
        if connection in devices_index[IDX_CONNECTIONS]:
            del devices_index[IDX_CONNECTIONS][connection]<|MERGE_RESOLUTION|>--- conflicted
+++ resolved
@@ -658,11 +658,7 @@
 
 @callback
 def async_config_entry_disabled_by_changed(
-<<<<<<< HEAD
-    registry: DeviceRegistry, config_entry: "ConfigEntry"
-=======
     registry: DeviceRegistry, config_entry: ConfigEntry
->>>>>>> 3ae94601
 ) -> None:
     """Handle a config entry being disabled or enabled.
 
