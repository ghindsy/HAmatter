"""An abstract class for entities."""
import logging
import re

from homeassistant.const import (
<<<<<<< HEAD
    ATTR_ASSUMED_STATE,
    ATTR_ENTITY_PICTURE,
    ATTR_FRIENDLY_NAME,
    ATTR_HIDDEN,
    ATTR_ICON,
    ATTR_UNIT_OF_MEASUREMENT,
    DEVICE_DEFAULT_NAME,
    STATE_UNKNOWN,
    STATE_UNAVAILABLE,
    STATE_OFF,
    STATE_ON,
    TEMP_CELCIUS,
    TEMP_FAHRENHEIT,
)
=======
    ATTR_ASSUMED_STATE, ATTR_FRIENDLY_NAME, ATTR_HIDDEN, ATTR_ICON,
    ATTR_UNIT_OF_MEASUREMENT, DEVICE_DEFAULT_NAME, STATE_OFF, STATE_ON,
    STATE_UNAVAILABLE, STATE_UNKNOWN, TEMP_CELSIUS, TEMP_FAHRENHEIT,
    ATTR_ENTITY_PICTURE)
>>>>>>> 3c5c018e
from homeassistant.exceptions import NoEntitySpecifiedError
from homeassistant.util import ensure_unique_string, slugify

# Entity attributes that we will overwrite
_OVERWRITE = {}

_LOGGER = logging.getLogger(__name__)

# Pattern for validating entity IDs (format: <domain>.<entity>)
ENTITY_ID_PATTERN = re.compile(r"^(\w+)\.(\w+)$")


def generate_entity_id(entity_id_format, name, current_ids=None, hass=None):
    """Generate a unique entity ID based on given entity IDs or used IDs."""
    name = (name or DEVICE_DEFAULT_NAME).lower()
    if current_ids is None:
        if hass is None:
            raise ValueError("Missing required parameter currentids or hass")

        current_ids = hass.states.entity_ids()

    return ensure_unique_string(
        entity_id_format.format(slugify(name)), current_ids)


def set_customize(customize):
    """Overwrite all current customize settings."""
    global _OVERWRITE

    _OVERWRITE = {key.lower(): val for key, val in customize.items()}


def split_entity_id(entity_id):
    """Split a state entity_id into domain, object_id."""
    return entity_id.split(".", 1)


def valid_entity_id(entity_id):
    """Test if an entity ID is a valid format."""
    return ENTITY_ID_PATTERN.match(entity_id) is not None


class Entity(object):
    """An abstract class for Home Assistant entities."""

    # pylint: disable=no-self-use
    # SAFE TO OVERWRITE
    # The properties and methods here are safe to overwrite when inheriting
    # this class. These may be used to customize the behavior of the entity.
    @property
    def should_poll(self):
        """Return True if entity has to be polled for state.

        False if entity pushes its state to HA.
        """
        return True

    @property
    def unique_id(self):
        """Return an unique ID."""
        return "{}.{}".format(self.__class__, id(self))

    @property
    def name(self):
        """Return the name of the entity."""
        return None

    @property
    def state(self):
        """Return the state of the entity."""
        return STATE_UNKNOWN

    @property
    def state_attributes(self):
        """Return the state attributes.

        Implemented by component base class.
        """
        return None

    @property
    def device_state_attributes(self):
        """Return device specific state attributes.

        Implemented by platform classes.
        """
        return None

    @property
    def unit_of_measurement(self):
        """Return the unit of measurement of this entity, if any."""
        return None

    @property
    def icon(self):
        """Return the icon to use in the frontend, if any."""
        return None

    @property
    def entity_picture(self):
        """Return the entity picture to use in the frontend, if any."""
        return None

    @property
    def hidden(self):
        """Return True if the entity should be hidden from UIs."""
        return False

    @property
    def available(self):
        """Return True if entity is available."""
        return True

    @property
    def assumed_state(self):
        """Return True if unable to access real state of the entity."""
        return False

    @property
    def force_update(self):
        """Return True if state updates should be forced.

        If True, a state change will be triggered anytime the state property is
        updated, not just when the value changes.
        """
        return False

    def update(self):
        """Retrieve latest state."""
        pass

    entity_id = None

    # DO NOT OVERWRITE
    # These properties and methods are either managed by Home Assistant or they
    # are used to perform a very specific function. Overwriting these may
    # produce undesirable effects in the entity's operation.

    hass = None

    def update_ha_state(self, force_refresh=False):
        """Update Home Assistant with current state of entity.

        If force_refresh == True will update entity before setting state.
        """
        if self.hass is None:
            raise RuntimeError("Attribute hass is None for {}".format(self))

        if self.entity_id is None:
            raise NoEntitySpecifiedError(
                "No entity id specified for entity {}".format(self.name))

        if force_refresh:
            self.update()

        state = STATE_UNKNOWN if self.state is None else str(self.state)
        attr = self.state_attributes or {}

        device_attr = self.device_state_attributes

        if device_attr is not None:
            attr.update(device_attr)

        self._attr_setter('unit_of_measurement', str, ATTR_UNIT_OF_MEASUREMENT,
                          attr)

        if not self.available:
            state = STATE_UNAVAILABLE
            attr = {}

        self._attr_setter('name', str, ATTR_FRIENDLY_NAME, attr)
        self._attr_setter('icon', str, ATTR_ICON, attr)
        self._attr_setter('entity_picture', str, ATTR_ENTITY_PICTURE, attr)
        self._attr_setter('hidden', bool, ATTR_HIDDEN, attr)
        self._attr_setter('assumed_state', bool, ATTR_ASSUMED_STATE, attr)

        # Overwrite properties that have been set in the config file.
        attr.update(_OVERWRITE.get(self.entity_id, {}))

        # Remove hidden property if false so it won't show up.
        if not attr.get(ATTR_HIDDEN, True):
            attr.pop(ATTR_HIDDEN)

        # Convert temperature if we detect one
        if attr.get(ATTR_UNIT_OF_MEASUREMENT) in (TEMP_CELSIUS,
                                                  TEMP_FAHRENHEIT):

            state, attr[ATTR_UNIT_OF_MEASUREMENT] = \
                self.hass.config.temperature(
                    state, attr[ATTR_UNIT_OF_MEASUREMENT])
            state = str(state)

        return self.hass.states.set(
            self.entity_id, state, attr, self.force_update)

    def _attr_setter(self, name, typ, attr, attrs):
        """Helper method to populate attributes based on properties."""
        if attr in attrs:
            return

        value = getattr(self, name)

        if not value:
            return

        try:
            attrs[attr] = typ(value)
        except (TypeError, ValueError):
            pass

    def __eq__(self, other):
        """Return the comparison."""
        return (isinstance(other, Entity) and
                other.unique_id == self.unique_id)

    def __repr__(self):
        """Return the representation."""
        return "<Entity {}: {}>".format(self.name, self.state)


class ToggleEntity(Entity):
    """An abstract class for entities that can be turned on and off."""

    # pylint: disable=no-self-use
    @property
    def state(self):
        """Return the state."""
        return STATE_ON if self.is_on else STATE_OFF

    @property
    def is_on(self):
        """Return True if entity is on."""
        raise NotImplementedError()

    def turn_on(self, **kwargs):
        """Turn the entity on."""
        raise NotImplementedError()

    def turn_off(self, **kwargs):
        """Turn the entity off."""
        raise NotImplementedError()

    def toggle(self, **kwargs):
        """Toggle the entity off."""
        if self.is_on:
            self.turn_off(**kwargs)
        else:
            self.turn_on(**kwargs)


class EnumEntity(Entity):
    """An abstract class for enumerated state entities."""

    # pylint: disable=no-self-use
    def set_value(self, value, **kwargs):
        """Set the level of the entity."""
        pass<|MERGE_RESOLUTION|>--- conflicted
+++ resolved
@@ -3,27 +3,10 @@
 import re
 
 from homeassistant.const import (
-<<<<<<< HEAD
-    ATTR_ASSUMED_STATE,
-    ATTR_ENTITY_PICTURE,
-    ATTR_FRIENDLY_NAME,
-    ATTR_HIDDEN,
-    ATTR_ICON,
-    ATTR_UNIT_OF_MEASUREMENT,
-    DEVICE_DEFAULT_NAME,
-    STATE_UNKNOWN,
-    STATE_UNAVAILABLE,
-    STATE_OFF,
-    STATE_ON,
-    TEMP_CELCIUS,
-    TEMP_FAHRENHEIT,
-)
-=======
     ATTR_ASSUMED_STATE, ATTR_FRIENDLY_NAME, ATTR_HIDDEN, ATTR_ICON,
     ATTR_UNIT_OF_MEASUREMENT, DEVICE_DEFAULT_NAME, STATE_OFF, STATE_ON,
     STATE_UNAVAILABLE, STATE_UNKNOWN, TEMP_CELSIUS, TEMP_FAHRENHEIT,
     ATTR_ENTITY_PICTURE)
->>>>>>> 3c5c018e
 from homeassistant.exceptions import NoEntitySpecifiedError
 from homeassistant.util import ensure_unique_string, slugify
 
@@ -271,13 +254,4 @@
         if self.is_on:
             self.turn_off(**kwargs)
         else:
-            self.turn_on(**kwargs)
-
-
-class EnumEntity(Entity):
-    """An abstract class for enumerated state entities."""
-
-    # pylint: disable=no-self-use
-    def set_value(self, value, **kwargs):
-        """Set the level of the entity."""
-        pass+            self.turn_on(**kwargs)