--- conflicted
+++ resolved
@@ -517,21 +517,9 @@
         """
         if self.registry_entry is not None:
             assert self.hass is not None
-<<<<<<< HEAD
-            self._async_setup_registry_updated_listener()
-
-    def _async_setup_registry_updated_listener(self) -> None:
-        """Listen for entity registry updates for the entity_id."""
-        assert self.hass is not None
-
-        self._registry_updated_listener = async_track_entity_registry_updated_event(
-            self.hass, self.entity_id, self._async_registry_updated
-        )
-=======
             self._registry_updated_listener = async_track_entity_registry_updated_event(
                 self.hass, self.entity_id, self._async_registry_updated
             )
->>>>>>> 93f790b6
 
     async def async_internal_will_remove_from_hass(self) -> None:
         """Run when entity will be removed from hass.
