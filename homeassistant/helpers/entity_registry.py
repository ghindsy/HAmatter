--- conflicted
+++ resolved
@@ -569,20 +569,12 @@
             self._add_index(entry)
 
 
-<<<<<<< HEAD
-@bind_hass
-=======
->>>>>>> 14a64ea9
 @callback
 def async_get(hass: HomeAssistantType) -> EntityRegistry:
     """Get entity registry."""
     return cast(EntityRegistry, hass.data[DATA_REGISTRY])
 
 
-<<<<<<< HEAD
-@bind_hass
-=======
->>>>>>> 14a64ea9
 async def async_load(hass: HomeAssistantType) -> None:
     """Load entity registry."""
     assert DATA_REGISTRY not in hass.data
@@ -592,20 +584,10 @@
 
 @bind_hass
 async def async_get_registry(hass: HomeAssistantType) -> EntityRegistry:
-<<<<<<< HEAD
-    """Wait until entity registry is loaded, then return it.
+    """Get entity registry.
 
     This is deprecated and will be removed in the future. Use async_get instead.
     """
-    if DATA_REGISTRY not in hass.data:
-        await async_load(hass)
-
-=======
-    """Get entity registry.
-
-    This is deprecated and will be removed in the future. Use async_get instead.
-    """
->>>>>>> 14a64ea9
     return async_get(hass)
 
 
