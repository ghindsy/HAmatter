"""Helpers for listening to events."""
import asyncio
from dataclasses import dataclass
from datetime import datetime, timedelta
import functools as ft
import logging
import time
from typing import (
    Any,
    Awaitable,
    Callable,
    Dict,
    Iterable,
    List,
    Optional,
    Set,
    Tuple,
    Union,
)

import attr

from homeassistant.const import (
    ATTR_ENTITY_ID,
    ATTR_NOW,
    EVENT_CORE_CONFIG_UPDATE,
    EVENT_STATE_CHANGED,
    EVENT_TIME_CHANGED,
    MATCH_ALL,
    MAX_TIME_TRACKING_ERROR,
    SUN_EVENT_SUNRISE,
    SUN_EVENT_SUNSET,
)
from homeassistant.core import (
    CALLBACK_TYPE,
    Event,
    HassJob,
    HomeAssistant,
    State,
    callback,
    split_entity_id,
)
from homeassistant.exceptions import TemplateError
from homeassistant.helpers.entity_registry import EVENT_ENTITY_REGISTRY_UPDATED
from homeassistant.helpers.ratelimit import KeyedRateLimit
from homeassistant.helpers.sun import get_astral_event_next
from homeassistant.helpers.template import RenderInfo, Template, result_as_boolean
from homeassistant.helpers.typing import TemplateVarsType
from homeassistant.loader import bind_hass
from homeassistant.util import dt as dt_util
from homeassistant.util.async_ import run_callback_threadsafe

TRACK_STATE_CHANGE_CALLBACKS = "track_state_change_callbacks"
TRACK_STATE_CHANGE_LISTENER = "track_state_change_listener"

TRACK_STATE_ADDED_DOMAIN_CALLBACKS = "track_state_added_domain_callbacks"
TRACK_STATE_ADDED_DOMAIN_LISTENER = "track_state_added_domain_listener"

TRACK_STATE_REMOVED_DOMAIN_CALLBACKS = "track_state_removed_domain_callbacks"
TRACK_STATE_REMOVED_DOMAIN_LISTENER = "track_state_removed_domain_listener"

TRACK_ENTITY_REGISTRY_UPDATED_CALLBACKS = "track_entity_registry_updated_callbacks"
TRACK_ENTITY_REGISTRY_UPDATED_LISTENER = "track_entity_registry_updated_listener"

_ALL_LISTENER = "all"
_DOMAINS_LISTENER = "domains"
_ENTITIES_LISTENER = "entities"

_LOGGER = logging.getLogger(__name__)


@dataclass
class TrackStates:
    """Class for keeping track of states being tracked.

    all_states: All states on the system are being tracked
    entities: Entities to track
    domains: Domains to track
    """

    all_states: bool
    entities: Set
    domains: Set


@dataclass
class TrackTemplate:
    """Class for keeping track of a template with variables.

    The template is template to calculate.
    The variables are variables to pass to the template.
    The rate_limit is a rate limit on how often the template is re-rendered.
    """

    template: Template
    variables: TemplateVarsType
    rate_limit: Optional[timedelta] = None


@dataclass
class TrackTemplateResult:
    """Class for result of template tracking.

    template
        The template that has changed.
    last_result
        The output from the template on the last successful run, or None
        if no previous successful run.
    result
        Result from the template run. This will be a string or an
        TemplateError if the template resulted in an error.
    """

    template: Template
    last_result: Any
    result: Any


def threaded_listener_factory(async_factory: Callable[..., Any]) -> CALLBACK_TYPE:
    """Convert an async event helper to a threaded one."""

    @ft.wraps(async_factory)
    def factory(*args: Any, **kwargs: Any) -> CALLBACK_TYPE:
        """Call async event helper safely."""
        hass = args[0]

        if not isinstance(hass, HomeAssistant):
            raise TypeError("First parameter needs to be a hass instance")

        async_remove = run_callback_threadsafe(
            hass.loop, ft.partial(async_factory, *args, **kwargs)
        ).result()

        def remove() -> None:
            """Threadsafe removal."""
            run_callback_threadsafe(hass.loop, async_remove).result()

        return remove

    return factory


@callback
@bind_hass
def async_track_state_change(
    hass: HomeAssistant,
    entity_ids: Union[str, Iterable[str]],
    action: Callable[[str, State, State], None],
    from_state: Union[None, str, Iterable[str]] = None,
    to_state: Union[None, str, Iterable[str]] = None,
) -> CALLBACK_TYPE:
    """Track specific state changes.

    entity_ids, from_state and to_state can be string or list.
    Use list to match multiple.

    Returns a function that can be called to remove the listener.

    If entity_ids are not MATCH_ALL along with from_state and to_state
    being None, async_track_state_change_event should be used instead
    as it is slightly faster.

    Must be run within the event loop.
    """
    if from_state is not None:
        match_from_state = process_state_match(from_state)
    if to_state is not None:
        match_to_state = process_state_match(to_state)

    # Ensure it is a lowercase list with entity ids we want to match on
    if entity_ids == MATCH_ALL:
        pass
    elif isinstance(entity_ids, str):
        entity_ids = (entity_ids.lower(),)
    else:
        entity_ids = tuple(entity_id.lower() for entity_id in entity_ids)

    job = HassJob(action)

    @callback
    def state_change_listener(event: Event) -> None:
        """Handle specific state changes."""
        if from_state is not None:
            old_state = event.data.get("old_state")
            if old_state is not None:
                old_state = old_state.state

            if not match_from_state(old_state):
                return
        if to_state is not None:
            new_state = event.data.get("new_state")
            if new_state is not None:
                new_state = new_state.state

            if not match_to_state(new_state):
                return

        hass.async_run_hass_job(
            job,
            event.data.get("entity_id"),
            event.data.get("old_state"),
            event.data.get("new_state"),
        )

    if entity_ids != MATCH_ALL:
        # If we have a list of entity ids we use
        # async_track_state_change_event to route
        # by entity_id to avoid iterating though state change
        # events and creating a jobs where the most
        # common outcome is to return right away because
        # the entity_id does not match since usually
        # only one or two listeners want that specific
        # entity_id.
        return async_track_state_change_event(hass, entity_ids, state_change_listener)

    return hass.bus.async_listen(EVENT_STATE_CHANGED, state_change_listener)


track_state_change = threaded_listener_factory(async_track_state_change)


@bind_hass
def async_track_state_change_event(
    hass: HomeAssistant,
    entity_ids: Union[str, Iterable[str]],
    action: Callable[[Event], Any],
) -> Callable[[], None]:
    """Track specific state change events indexed by entity_id.

    Unlike async_track_state_change, async_track_state_change_event
    passes the full event to the callback.

    In order to avoid having to iterate a long list
    of EVENT_STATE_CHANGED and fire and create a job
    for each one, we keep a dict of entity ids that
    care about the state change events so we can
    do a fast dict lookup to route events.
    """

    entity_callbacks = hass.data.setdefault(TRACK_STATE_CHANGE_CALLBACKS, {})

    if TRACK_STATE_CHANGE_LISTENER not in hass.data:

        @callback
        def _async_state_change_dispatcher(event: Event) -> None:
            """Dispatch state changes by entity_id."""
            entity_id = event.data.get("entity_id")

            if entity_id not in entity_callbacks:
                return

            for job in entity_callbacks[entity_id][:]:
                try:
                    hass.async_run_hass_job(job, event)
                except Exception:  # pylint: disable=broad-except
                    _LOGGER.exception(
                        "Error while processing state changed for %s", entity_id
                    )

        hass.data[TRACK_STATE_CHANGE_LISTENER] = hass.bus.async_listen(
            EVENT_STATE_CHANGED, _async_state_change_dispatcher
        )

    job = HassJob(action)

    entity_ids = _async_string_to_lower_list(entity_ids)

    for entity_id in entity_ids:
        entity_callbacks.setdefault(entity_id, []).append(job)

    @callback
    def remove_listener() -> None:
        """Remove state change listener."""
        _async_remove_indexed_listeners(
            hass,
            TRACK_STATE_CHANGE_CALLBACKS,
            TRACK_STATE_CHANGE_LISTENER,
            entity_ids,
            job,
        )

    return remove_listener


@callback
def _async_remove_indexed_listeners(
    hass: HomeAssistant,
    data_key: str,
    listener_key: str,
    storage_keys: Iterable[str],
    job: HassJob,
) -> None:
    """Remove a listener."""

    callbacks = hass.data[data_key]

    for storage_key in storage_keys:
        callbacks[storage_key].remove(job)
        if len(callbacks[storage_key]) == 0:
            del callbacks[storage_key]

    if not callbacks:
        hass.data[listener_key]()
        del hass.data[listener_key]


@bind_hass
def async_track_entity_registry_updated_event(
    hass: HomeAssistant,
    entity_ids: Union[str, Iterable[str]],
    action: Callable[[Event], Any],
) -> Callable[[], None]:
    """Track specific entity registry updated events indexed by entity_id.

    Similar to async_track_state_change_event.
    """

    entity_callbacks = hass.data.setdefault(TRACK_ENTITY_REGISTRY_UPDATED_CALLBACKS, {})

    if TRACK_ENTITY_REGISTRY_UPDATED_LISTENER not in hass.data:

        @callback
        def _async_entity_registry_updated_dispatcher(event: Event) -> None:
            """Dispatch entity registry updates by entity_id."""
            entity_id = event.data.get("old_entity_id", event.data["entity_id"])

            if entity_id not in entity_callbacks:
                return

            for job in entity_callbacks[entity_id][:]:
                try:
                    hass.async_run_hass_job(job, event)
                except Exception:  # pylint: disable=broad-except
                    _LOGGER.exception(
                        "Error while processing entity registry update for %s",
                        entity_id,
                    )

        hass.data[TRACK_ENTITY_REGISTRY_UPDATED_LISTENER] = hass.bus.async_listen(
            EVENT_ENTITY_REGISTRY_UPDATED, _async_entity_registry_updated_dispatcher
        )

    job = HassJob(action)

    entity_ids = _async_string_to_lower_list(entity_ids)

    for entity_id in entity_ids:
        entity_callbacks.setdefault(entity_id, []).append(job)

    @callback
    def remove_listener() -> None:
        """Remove state change listener."""
        _async_remove_indexed_listeners(
            hass,
            TRACK_ENTITY_REGISTRY_UPDATED_CALLBACKS,
            TRACK_ENTITY_REGISTRY_UPDATED_LISTENER,
            entity_ids,
            job,
        )

    return remove_listener


@callback
def _async_dispatch_domain_event(
    hass: HomeAssistant, event: Event, callbacks: Dict[str, List]
) -> None:
    domain = split_entity_id(event.data["entity_id"])[0]

    if domain not in callbacks and MATCH_ALL not in callbacks:
        return

    listeners = callbacks.get(domain, []) + callbacks.get(MATCH_ALL, [])

    for job in listeners:
        try:
            hass.async_run_hass_job(job, event)
        except Exception:  # pylint: disable=broad-except
            _LOGGER.exception(
                "Error while processing event %s for domain %s", event, domain
            )


@bind_hass
def async_track_state_added_domain(
    hass: HomeAssistant,
    domains: Union[str, Iterable[str]],
    action: Callable[[Event], Any],
) -> Callable[[], None]:
    """Track state change events when an entity is added to domains."""

    domain_callbacks = hass.data.setdefault(TRACK_STATE_ADDED_DOMAIN_CALLBACKS, {})

    if TRACK_STATE_ADDED_DOMAIN_LISTENER not in hass.data:

        @callback
        def _async_state_change_dispatcher(event: Event) -> None:
            """Dispatch state changes by entity_id."""
            if event.data.get("old_state") is not None:
                return

            _async_dispatch_domain_event(hass, event, domain_callbacks)

        hass.data[TRACK_STATE_ADDED_DOMAIN_LISTENER] = hass.bus.async_listen(
            EVENT_STATE_CHANGED, _async_state_change_dispatcher
        )

    job = HassJob(action)

    domains = _async_string_to_lower_list(domains)

    for domain in domains:
        domain_callbacks.setdefault(domain, []).append(job)

    @callback
    def remove_listener() -> None:
        """Remove state change listener."""
        _async_remove_indexed_listeners(
            hass,
            TRACK_STATE_ADDED_DOMAIN_CALLBACKS,
            TRACK_STATE_ADDED_DOMAIN_LISTENER,
            domains,
            job,
        )

    return remove_listener


@bind_hass
def async_track_state_removed_domain(
    hass: HomeAssistant,
    domains: Union[str, Iterable[str]],
    action: Callable[[Event], Any],
) -> Callable[[], None]:
    """Track state change events when an entity is removed from domains."""

    domain_callbacks = hass.data.setdefault(TRACK_STATE_REMOVED_DOMAIN_CALLBACKS, {})

    if TRACK_STATE_REMOVED_DOMAIN_LISTENER not in hass.data:

        @callback
        def _async_state_change_dispatcher(event: Event) -> None:
            """Dispatch state changes by entity_id."""
            if event.data.get("new_state") is not None:
                return

            _async_dispatch_domain_event(hass, event, domain_callbacks)

        hass.data[TRACK_STATE_REMOVED_DOMAIN_LISTENER] = hass.bus.async_listen(
            EVENT_STATE_CHANGED, _async_state_change_dispatcher
        )

    job = HassJob(action)

    domains = _async_string_to_lower_list(domains)

    for domain in domains:
        domain_callbacks.setdefault(domain, []).append(job)

    @callback
    def remove_listener() -> None:
        """Remove state change listener."""
        _async_remove_indexed_listeners(
            hass,
            TRACK_STATE_REMOVED_DOMAIN_CALLBACKS,
            TRACK_STATE_REMOVED_DOMAIN_LISTENER,
            domains,
            job,
        )

    return remove_listener


@callback
def _async_string_to_lower_list(instr: Union[str, Iterable[str]]) -> List[str]:
    if isinstance(instr, str):
        return [instr.lower()]

    return [mstr.lower() for mstr in instr]


class _TrackStateChangeFiltered:
    """Handle removal / refresh of tracker."""

    def __init__(
        self,
        hass: HomeAssistant,
        track_states: TrackStates,
        action: Callable[[Event], Any],
    ):
        """Handle removal / refresh of tracker init."""
        self.hass = hass
        self._action = action
        self._listeners: Dict[str, Callable] = {}
        self._last_track_states: TrackStates = track_states

    @callback
    def async_setup(self) -> None:
        """Create listeners to track states."""
        track_states = self._last_track_states

        if (
            not track_states.all_states
            and not track_states.domains
            and not track_states.entities
        ):
            return

        if track_states.all_states:
            self._setup_all_listener()
            return

        self._setup_domains_listener(track_states.domains)
        self._setup_entities_listener(track_states.domains, track_states.entities)

    @property
    def listeners(self) -> Dict:
        """State changes that will cause a re-render."""
        track_states = self._last_track_states
        return {
            _ALL_LISTENER: track_states.all_states,
            _ENTITIES_LISTENER: track_states.entities,
            _DOMAINS_LISTENER: track_states.domains,
        }

    @callback
    def async_update_listeners(self, new_track_states: TrackStates) -> None:
        """Update the listeners based on the new TrackStates."""
        last_track_states = self._last_track_states
        self._last_track_states = new_track_states

        had_all_listener = last_track_states.all_states

        if new_track_states.all_states:
            if had_all_listener:
                return
            self._cancel_listener(_DOMAINS_LISTENER)
            self._cancel_listener(_ENTITIES_LISTENER)
            self._setup_all_listener()
            return

        if had_all_listener:
            self._cancel_listener(_ALL_LISTENER)

        domains_changed = new_track_states.domains != last_track_states.domains

        if had_all_listener or domains_changed:
            domains_changed = True
            self._cancel_listener(_DOMAINS_LISTENER)
            self._setup_domains_listener(new_track_states.domains)

        if (
            had_all_listener
            or domains_changed
            or new_track_states.entities != last_track_states.entities
        ):
            self._cancel_listener(_ENTITIES_LISTENER)
            self._setup_entities_listener(
                new_track_states.domains, new_track_states.entities
            )

    @callback
    def async_remove(self) -> None:
        """Cancel the listeners."""
        for key in list(self._listeners):
            self._listeners.pop(key)()

    @callback
    def _cancel_listener(self, listener_name: str) -> None:
        if listener_name not in self._listeners:
            return

        self._listeners.pop(listener_name)()

    @callback
    def _setup_entities_listener(self, domains: Set, entities: Set) -> None:
        if domains:
            entities = entities.copy()
            entities.update(self.hass.states.async_entity_ids(domains))

        # Entities has changed to none
        if not entities:
            return

        self._listeners[_ENTITIES_LISTENER] = async_track_state_change_event(
            self.hass, entities, self._action
        )

    @callback
    def _setup_domains_listener(self, domains: Set) -> None:
        if not domains:
            return

        self._listeners[_DOMAINS_LISTENER] = async_track_state_added_domain(
            self.hass, domains, self._action
        )

    @callback
    def _setup_all_listener(self) -> None:
        self._listeners[_ALL_LISTENER] = self.hass.bus.async_listen(
            EVENT_STATE_CHANGED, self._action
        )


@callback
@bind_hass
def async_track_state_change_filtered(
    hass: HomeAssistant,
    track_states: TrackStates,
    action: Callable[[Event], Any],
) -> _TrackStateChangeFiltered:
    """Track state changes with a TrackStates filter that can be updated.

    Parameters
    ----------
    hass
        Home assistant object.
    track_states
        A TrackStates data class.
    action
        Callable to call with results.

    Returns
    -------
    Object used to update the listeners (async_update_listeners) with a new TrackStates or
    cancel the tracking (async_remove).

    """
    tracker = _TrackStateChangeFiltered(hass, track_states, action)
    tracker.async_setup()
    return tracker


@callback
@bind_hass
def async_track_template(
    hass: HomeAssistant,
    template: Template,
    action: Callable[[str, Optional[State], Optional[State]], None],
    variables: Optional[TemplateVarsType] = None,
) -> Callable[[], None]:
    """Add a listener that fires when a a template evaluates to 'true'.

    Listen for the result of the template becoming true, or a true-like
    string result, such as 'On', 'Open', or 'Yes'. If the template results
    in an error state when the value changes, this will be logged and not
    passed through.

    If the initial check of the template is invalid and results in an
    exception, the listener will still be registered but will only
    fire if the template result becomes true without an exception.

    Action arguments
    ----------------
    entity_id
        ID of the entity that triggered the state change.
    old_state
        The old state of the entity that changed.
    new_state
        New state of the entity that changed.

    Parameters
    ----------
    hass
        Home assistant object.
    template
        The template to calculate.
    action
        Callable to call with results. See above for arguments.
    variables
        Variables to pass to the template.

    Returns
    -------
    Callable to unregister the listener.

    """

    job = HassJob(action)

    @callback
    def _template_changed_listener(
        event: Event, updates: List[TrackTemplateResult]
    ) -> None:
        """Check if condition is correct and run action."""
        track_result = updates.pop()

        template = track_result.template
        last_result = track_result.last_result
        result = track_result.result

        if isinstance(result, TemplateError):
            _LOGGER.error(
                "Error while processing template: %s",
                template.template,
                exc_info=result,
            )
            return

        if (
            not isinstance(last_result, TemplateError)
            and result_as_boolean(last_result)
            or not result_as_boolean(result)
        ):
            return

        hass.async_run_hass_job(
            job,
            event.data.get("entity_id"),
            event.data.get("old_state"),
            event.data.get("new_state"),
        )

    info = async_track_template_result(
        hass, [TrackTemplate(template, variables)], _template_changed_listener
    )

    return info.async_remove


track_template = threaded_listener_factory(async_track_template)


class _TrackTemplateResultInfo:
    """Handle removal / refresh of tracker."""

    def __init__(
        self,
        hass: HomeAssistant,
        track_templates: Iterable[TrackTemplate],
        action: Callable,
    ):
        """Handle removal / refresh of tracker init."""
        self.hass = hass
        self._job = HassJob(action)

        for track_template_ in track_templates:
            track_template_.template.hass = hass
        self._track_templates = track_templates

        self._last_result: Dict[Template, Union[str, TemplateError]] = {}

        self._rate_limit = KeyedRateLimit(hass)
        self._info: Dict[Template, RenderInfo] = {}
        self._track_state_changes: Optional[_TrackStateChangeFiltered] = None
        self._has_time: Dict[Template, bool] = {}
        self._time_listeners: Dict[Template, Callable] = {}
        self._skip_next_time_update: Set[Template] = set()

    def async_setup(self, raise_on_template_error: bool) -> None:
        """Activation of template tracking."""
        for track_template_ in self._track_templates:
            template = track_template_.template
            variables = track_template_.variables
            self._info[template] = info = template.async_render_to_info(variables)

            if info.exception:
                if raise_on_template_error:
                    raise info.exception
                _LOGGER.error(
                    "Error while processing template: %s",
                    track_template_.template,
                    exc_info=info.exception,
                )

        self._track_state_changes = async_track_state_change_filtered(
            self.hass, _render_infos_to_track_states(self._info.values()), self._refresh
        )
        self._update_time_listeners()
        _LOGGER.debug(
            "Template group %s listens for %s",
            self._track_templates,
            self.listeners,
        )

    @property
    def listeners(self) -> Dict:
        """State changes that will cause a re-render."""
        assert self._track_state_changes
        return {
            **self._track_state_changes.listeners,
            "time": any(self._has_time.values()),
        }

    @callback
    def _setup_time_listener(self, template: Template, has_time: bool) -> None:
        if template in self._time_listeners:
            self._time_listeners.pop(template)()

        self._has_time[template] = has_time

        # now() or utcnow() has left the scope of the template
        if not has_time:
            return

        track_templates = [
            track_template_
            for track_template_ in self._track_templates
            if track_template_.template == template
        ]

        @callback
        def _refresh_from_time(now: datetime) -> None:
            if template in self._skip_next_time_update:
                self._skip_next_time_update.remove(template)
                return
            self._refresh(None, track_templates=track_templates)

        self._time_listeners[template] = async_track_time_interval(
            self.hass, _refresh_from_time, timedelta(minutes=1)
        )

    @callback
    def _update_time_listeners(self) -> None:
        for template, info in self._info.items():
            if info.has_time == self._has_time.get(template):
                continue
            self._setup_time_listener(template, info.has_time)

    @callback
    def async_remove(self) -> None:
        """Cancel the listener."""
        assert self._track_state_changes
        self._track_state_changes.async_remove()
        self._rate_limit.async_remove()
        for template in list(self._time_listeners):
            self._time_listeners.pop(template)()

    @callback
    def async_refresh(self) -> None:
        """Force recalculate the template."""
        self._refresh(None)

    def _render_template_if_ready(
        self,
        track_template_: TrackTemplate,
        now: datetime,
        event: Optional[Event],
    ) -> Union[bool, TrackTemplateResult]:
        """Re-render the template if conditions match.

        Returns False if the template was not be re-rendered

        Returns True if the template re-rendered and did not
        change.

        Returns TrackTemplateResult if the template re-render
        generates a new result.
        """
        template = track_template_.template

        if event:
            info = self._info[template]

            if not _event_triggers_rerender(event, info):
                return False

            if self._rate_limit.async_schedule_action(
                template,
                _rate_limit_for_event(event, info, track_template_),
                now,
                self._refresh,
                event,
                (track_template_,),
                True,
            ):
                return False

            _LOGGER.debug(
                "Template update %s triggered by event: %s",
                template.template,
                event,
            )

        self._rate_limit.async_triggered(template, now)
        self._info[template] = info = template.async_render_to_info(
            track_template_.variables
        )

        try:
            result: Union[str, TemplateError] = info.result()
        except TemplateError as ex:
            result = ex

        last_result = self._last_result.get(template)

        # Check to see if the result has changed
        if result == last_result:
            return True

        if isinstance(result, TemplateError) and isinstance(last_result, TemplateError):
            return True

        return TrackTemplateResult(template, last_result, result)

    @callback
    def _refresh(
        self,
        event: Optional[Event],
        track_templates: Optional[Iterable[TrackTemplate]] = None,
<<<<<<< HEAD
    ) -> None:
=======
        replayed: Optional[bool] = False,
    ) -> None:
        """Refresh the template.

        The event is the state_changed event that caused the refresh
        to be considered.

        track_templates is an optional list of TrackTemplate objects
        to refresh.  If not provided, all tracked templates will be
        considered.

        replayed is True if the event is being replayed because the
        rate limit was hit.
        """
>>>>>>> a3339e6c
        updates = []
        info_changed = False
        now = event.time_fired if not replayed and event else dt_util.utcnow()

        for track_template_ in track_templates or self._track_templates:
            update = self._render_template_if_ready(track_template_, now, event)
            if not update:
                continue

            if event:
                self._skip_next_time_update.add(track_template_.template)

            info_changed = True
            if isinstance(update, TrackTemplateResult):
                updates.append(update)

        if info_changed:
            assert self._track_state_changes
            self._update_time_listeners()
            self._track_state_changes.async_update_listeners(
                _render_infos_to_track_states(self._info.values()),
            )
            _LOGGER.debug(
                "Template group %s listens for %s",
                self._track_templates,
                self.listeners,
            )

        if not updates:
            return

        for track_result in updates:
            self._last_result[track_result.template] = track_result.result

        self.hass.async_run_hass_job(self._job, event, updates)


TrackTemplateResultListener = Callable[
    [
        Event,
        List[TrackTemplateResult],
    ],
    None,
]
"""Type for the listener for template results.

    Action arguments
    ----------------
    event
        Event that caused the template to change output. None if not
        triggered by an event.
    updates
        A list of TrackTemplateResult
"""


@callback
@bind_hass
def async_track_template_result(
    hass: HomeAssistant,
    track_templates: Iterable[TrackTemplate],
    action: TrackTemplateResultListener,
    raise_on_template_error: bool = False,
) -> _TrackTemplateResultInfo:
    """Add a listener that fires when a the result of a template changes.

    The action will fire with the initial result from the template, and
    then whenever the output from the template changes. The template will
    be reevaluated if any states referenced in the last run of the
    template change, or if manually triggered. If the result of the
    evaluation is different from the previous run, the listener is passed
    the result.

    If the template results in an TemplateError, this will be returned to
    the listener the first time this happens but not for subsequent errors.
    Once the template returns to a non-error condition the result is sent
    to the action as usual.

    Parameters
    ----------
    hass
        Home assistant object.
    track_templates
        An iterable of TrackTemplate.
    action
        Callable to call with results.
    raise_on_template_error
        When set to True, if there is an exception
        processing the template during setup, the system
        will raise the exception instead of setting up
        tracking.

    Returns
    -------
    Info object used to unregister the listener, and refresh the template.

    """
    tracker = _TrackTemplateResultInfo(hass, track_templates, action)
    tracker.async_setup(raise_on_template_error)
    return tracker


@callback
@bind_hass
def async_track_same_state(
    hass: HomeAssistant,
    period: timedelta,
    action: Callable[..., None],
    async_check_same_func: Callable[[str, Optional[State], Optional[State]], bool],
    entity_ids: Union[str, Iterable[str]] = MATCH_ALL,
) -> CALLBACK_TYPE:
    """Track the state of entities for a period and run an action.

    If async_check_func is None it use the state of orig_value.
    Without entity_ids we track all state changes.
    """
    async_remove_state_for_cancel: Optional[CALLBACK_TYPE] = None
    async_remove_state_for_listener: Optional[CALLBACK_TYPE] = None

    job = HassJob(action)

    @callback
    def clear_listener() -> None:
        """Clear all unsub listener."""
        nonlocal async_remove_state_for_cancel, async_remove_state_for_listener

        if async_remove_state_for_listener is not None:
            async_remove_state_for_listener()
            async_remove_state_for_listener = None
        if async_remove_state_for_cancel is not None:
            async_remove_state_for_cancel()
            async_remove_state_for_cancel = None

    @callback
    def state_for_listener(now: Any) -> None:
        """Fire on state changes after a delay and calls action."""
        nonlocal async_remove_state_for_listener
        async_remove_state_for_listener = None
        clear_listener()
        hass.async_run_hass_job(job)

    @callback
    def state_for_cancel_listener(event: Event) -> None:
        """Fire on changes and cancel for listener if changed."""
        entity: str = event.data["entity_id"]
        from_state: Optional[State] = event.data.get("old_state")
        to_state: Optional[State] = event.data.get("new_state")

        if not async_check_same_func(entity, from_state, to_state):
            clear_listener()

    async_remove_state_for_listener = async_track_point_in_utc_time(
        hass, state_for_listener, dt_util.utcnow() + period
    )

    if entity_ids == MATCH_ALL:
        async_remove_state_for_cancel = hass.bus.async_listen(
            EVENT_STATE_CHANGED, state_for_cancel_listener
        )
    else:
        async_remove_state_for_cancel = async_track_state_change_event(
            hass,
            [entity_ids] if isinstance(entity_ids, str) else entity_ids,
            state_for_cancel_listener,
        )

    return clear_listener


track_same_state = threaded_listener_factory(async_track_same_state)


@callback
@bind_hass
def async_track_point_in_time(
    hass: HomeAssistant,
    action: Union[HassJob, Callable[..., None]],
    point_in_time: datetime,
) -> CALLBACK_TYPE:
    """Add a listener that fires once after a specific point in time."""

    job = action if isinstance(action, HassJob) else HassJob(action)

    @callback
    def utc_converter(utc_now: datetime) -> None:
        """Convert passed in UTC now to local now."""
        hass.async_run_hass_job(job, dt_util.as_local(utc_now))

    return async_track_point_in_utc_time(hass, utc_converter, point_in_time)


track_point_in_time = threaded_listener_factory(async_track_point_in_time)


@callback
@bind_hass
def async_track_point_in_utc_time(
    hass: HomeAssistant,
    action: Union[HassJob, Callable[..., None]],
    point_in_time: datetime,
) -> CALLBACK_TYPE:
    """Add a listener that fires once after a specific point in UTC time."""
    # Ensure point_in_time is UTC
    utc_point_in_time = dt_util.as_utc(point_in_time)

    # Since this is called once, we accept a HassJob so we can avoid
    # having to figure out how to call the action every time its called.
    job = action if isinstance(action, HassJob) else HassJob(action)

    cancel_callback = hass.loop.call_at(
        hass.loop.time() + point_in_time.timestamp() - time.time(),
        hass.async_run_hass_job,
        job,
        utc_point_in_time,
    )

    @callback
    def unsub_point_in_time_listener() -> None:
        """Cancel the call_later."""
        cancel_callback.cancel()

    return unsub_point_in_time_listener


track_point_in_utc_time = threaded_listener_factory(async_track_point_in_utc_time)


@callback
@bind_hass
def async_call_later(
    hass: HomeAssistant, delay: float, action: Union[HassJob, Callable[..., None]]
) -> CALLBACK_TYPE:
    """Add a listener that is called in <delay>."""
    return async_track_point_in_utc_time(
        hass, action, dt_util.utcnow() + timedelta(seconds=delay)
    )


call_later = threaded_listener_factory(async_call_later)


@callback
@bind_hass
def async_track_time_interval(
    hass: HomeAssistant,
    action: Callable[..., Union[None, Awaitable]],
    interval: timedelta,
) -> CALLBACK_TYPE:
    """Add a listener that fires repetitively at every timedelta interval."""
    remove = None
    interval_listener_job = None

    job = HassJob(action)

    def next_interval() -> datetime:
        """Return the next interval."""
        return dt_util.utcnow() + interval

    @callback
    def interval_listener(now: datetime) -> None:
        """Handle elapsed intervals."""
        nonlocal remove
        nonlocal interval_listener_job

        remove = async_track_point_in_utc_time(
            hass, interval_listener_job, next_interval()  # type: ignore
        )
        hass.async_run_hass_job(job, now)

    interval_listener_job = HassJob(interval_listener)
    remove = async_track_point_in_utc_time(hass, interval_listener_job, next_interval())

    def remove_listener() -> None:
        """Remove interval listener."""
        remove()  # type: ignore

    return remove_listener


track_time_interval = threaded_listener_factory(async_track_time_interval)


@attr.s
class SunListener:
    """Helper class to help listen to sun events."""

    hass: HomeAssistant = attr.ib()
    job: HassJob = attr.ib()
    event: str = attr.ib()
    offset: Optional[timedelta] = attr.ib()
    _unsub_sun: Optional[CALLBACK_TYPE] = attr.ib(default=None)
    _unsub_config: Optional[CALLBACK_TYPE] = attr.ib(default=None)

    @callback
    def async_attach(self) -> None:
        """Attach a sun listener."""
        assert self._unsub_config is None

        self._unsub_config = self.hass.bus.async_listen(
            EVENT_CORE_CONFIG_UPDATE, self._handle_config_event
        )

        self._listen_next_sun_event()

    @callback
    def async_detach(self) -> None:
        """Detach the sun listener."""
        assert self._unsub_sun is not None
        assert self._unsub_config is not None

        self._unsub_sun()
        self._unsub_sun = None
        self._unsub_config()
        self._unsub_config = None

    @callback
    def _listen_next_sun_event(self) -> None:
        """Set up the sun event listener."""
        assert self._unsub_sun is None

        self._unsub_sun = async_track_point_in_utc_time(
            self.hass,
            self._handle_sun_event,
            get_astral_event_next(self.hass, self.event, offset=self.offset),
        )

    @callback
    def _handle_sun_event(self, _now: Any) -> None:
        """Handle solar event."""
        self._unsub_sun = None
        self._listen_next_sun_event()
        self.hass.async_run_hass_job(self.job)

    @callback
    def _handle_config_event(self, _event: Any) -> None:
        """Handle core config update."""
        assert self._unsub_sun is not None
        self._unsub_sun()
        self._unsub_sun = None
        self._listen_next_sun_event()


@callback
@bind_hass
def async_track_sunrise(
    hass: HomeAssistant, action: Callable[..., None], offset: Optional[timedelta] = None
) -> CALLBACK_TYPE:
    """Add a listener that will fire a specified offset from sunrise daily."""
    listener = SunListener(hass, HassJob(action), SUN_EVENT_SUNRISE, offset)
    listener.async_attach()
    return listener.async_detach


track_sunrise = threaded_listener_factory(async_track_sunrise)


@callback
@bind_hass
def async_track_sunset(
    hass: HomeAssistant, action: Callable[..., None], offset: Optional[timedelta] = None
) -> CALLBACK_TYPE:
    """Add a listener that will fire a specified offset from sunset daily."""
    listener = SunListener(hass, HassJob(action), SUN_EVENT_SUNSET, offset)
    listener.async_attach()
    return listener.async_detach


track_sunset = threaded_listener_factory(async_track_sunset)

# For targeted patching in tests
pattern_utc_now = dt_util.utcnow


@callback
@bind_hass
def async_track_utc_time_change(
    hass: HomeAssistant,
    action: Callable[..., None],
    hour: Optional[Any] = None,
    minute: Optional[Any] = None,
    second: Optional[Any] = None,
    local: bool = False,
) -> CALLBACK_TYPE:
    """Add a listener that will fire if time matches a pattern."""

    job = HassJob(action)
    # We do not have to wrap the function with time pattern matching logic
    # if no pattern given
    if all(val is None for val in (hour, minute, second)):

        @callback
        def time_change_listener(event: Event) -> None:
            """Fire every time event that comes in."""
            hass.async_run_hass_job(job, event.data[ATTR_NOW])

        return hass.bus.async_listen(EVENT_TIME_CHANGED, time_change_listener)

    matching_seconds = dt_util.parse_time_expression(second, 0, 59)
    matching_minutes = dt_util.parse_time_expression(minute, 0, 59)
    matching_hours = dt_util.parse_time_expression(hour, 0, 23)

    next_time: datetime = dt_util.utcnow()

    def calculate_next(now: datetime) -> None:
        """Calculate and set the next time the trigger should fire."""
        nonlocal next_time

        localized_now = dt_util.as_local(now) if local else now
        next_time = dt_util.find_next_time_expression_time(
            localized_now, matching_seconds, matching_minutes, matching_hours
        )

    # Make sure rolling back the clock doesn't prevent the timer from
    # triggering.
    cancel_callback: Optional[asyncio.TimerHandle] = None
    calculate_next(next_time)

    @callback
    def pattern_time_change_listener() -> None:
        """Listen for matching time_changed events."""
        nonlocal next_time, cancel_callback

        now = pattern_utc_now()
        hass.async_run_hass_job(job, dt_util.as_local(now) if local else now)

        calculate_next(now + timedelta(seconds=1))

        cancel_callback = hass.loop.call_at(
            -time.time()
            + hass.loop.time()
            + next_time.timestamp()
            + MAX_TIME_TRACKING_ERROR,
            pattern_time_change_listener,
        )

    # We always get time.time() first to avoid time.time()
    # ticking forward after fetching hass.loop.time()
    # and callback being scheduled a few microseconds early.
    #
    # Since we loose additional time calling `hass.loop.time()`
    # we add MAX_TIME_TRACKING_ERROR to ensure
    # we always schedule the call within the time window between
    # second and the next second.
    #
    # For example:
    # If the clock ticks forward 30 microseconds when fectching
    # `hass.loop.time()` and we want the event to fire at exactly
    # 03:00:00.000000, the event would actually fire around
    # 02:59:59.999970. To ensure we always fire sometime between
    # 03:00:00.000000 and 03:00:00.999999 we add
    # MAX_TIME_TRACKING_ERROR to make up for the time
    # lost fetching the time. This ensures we do not fire the
    # event before the next time pattern match which would result
    # in the event being fired again since we would otherwise
    # potentially fire early.
    #
    cancel_callback = hass.loop.call_at(
        -time.time()
        + hass.loop.time()
        + next_time.timestamp()
        + MAX_TIME_TRACKING_ERROR,
        pattern_time_change_listener,
    )

    @callback
    def unsub_pattern_time_change_listener() -> None:
        """Cancel the call_later."""
        nonlocal cancel_callback
        assert cancel_callback is not None
        cancel_callback.cancel()

    return unsub_pattern_time_change_listener


track_utc_time_change = threaded_listener_factory(async_track_utc_time_change)


@callback
@bind_hass
def async_track_time_change(
    hass: HomeAssistant,
    action: Callable[..., None],
    hour: Optional[Any] = None,
    minute: Optional[Any] = None,
    second: Optional[Any] = None,
) -> CALLBACK_TYPE:
    """Add a listener that will fire if UTC time matches a pattern."""
    return async_track_utc_time_change(hass, action, hour, minute, second, local=True)


track_time_change = threaded_listener_factory(async_track_time_change)


def process_state_match(
    parameter: Union[None, str, Iterable[str]]
) -> Callable[[str], bool]:
    """Convert parameter to function that matches input against parameter."""
    if parameter is None or parameter == MATCH_ALL:
        return lambda _: True

    if isinstance(parameter, str) or not hasattr(parameter, "__iter__"):
        return lambda state: state == parameter

    parameter_set = set(parameter)
    return lambda state: state in parameter_set


@callback
def _entities_domains_from_render_infos(
    render_infos: Iterable[RenderInfo],
) -> Tuple[Set, Set]:
    """Combine from multiple RenderInfo."""
    entities = set()
    domains = set()

    for render_info in render_infos:
        if render_info.entities:
            entities.update(render_info.entities)
        if render_info.domains:
            domains.update(render_info.domains)
        if render_info.domains_lifecycle:
            domains.update(render_info.domains_lifecycle)
    return entities, domains


@callback
def _render_infos_needs_all_listener(render_infos: Iterable[RenderInfo]) -> bool:
    """Determine if an all listener is needed from RenderInfo."""
    for render_info in render_infos:
        # Tracking all states
        if render_info.all_states or render_info.all_states_lifecycle:
            return True

        # Previous call had an exception
        # so we do not know which states
        # to track
        if render_info.exception:
            return True

    return False


@callback
def _render_infos_to_track_states(render_infos: Iterable[RenderInfo]) -> TrackStates:
    """Create a TrackStates dataclass from the latest RenderInfo."""
    if _render_infos_needs_all_listener(render_infos):
        return TrackStates(True, set(), set())

    return TrackStates(False, *_entities_domains_from_render_infos(render_infos))


@callback
def _event_triggers_rerender(event: Event, info: RenderInfo) -> bool:
    """Determine if a template should be re-rendered from an event."""
    entity_id = event.data.get(ATTR_ENTITY_ID)

    if info.filter(entity_id):
        return True

    if (
        event.data.get("new_state") is not None
        and event.data.get("old_state") is not None
    ):
        return False

    return bool(info.filter_lifecycle(entity_id))


@callback
def _rate_limit_for_event(
    event: Event, info: RenderInfo, track_template_: TrackTemplate
) -> Optional[timedelta]:
    """Determine the rate limit for an event."""
    entity_id = event.data.get(ATTR_ENTITY_ID)

    # Specifically referenced entities are excluded
    # from the rate limit
    if entity_id in info.entities:
        return None

    if track_template_.rate_limit is not None:
        return track_template_.rate_limit

    rate_limit: Optional[timedelta] = info.rate_limit
    return rate_limit<|MERGE_RESOLUTION|>--- conflicted
+++ resolved
@@ -898,9 +898,6 @@
         self,
         event: Optional[Event],
         track_templates: Optional[Iterable[TrackTemplate]] = None,
-<<<<<<< HEAD
-    ) -> None:
-=======
         replayed: Optional[bool] = False,
     ) -> None:
         """Refresh the template.
@@ -915,7 +912,6 @@
         replayed is True if the event is being replayed because the
         rate limit was hit.
         """
->>>>>>> a3339e6c
         updates = []
         info_changed = False
         now = event.time_fired if not replayed and event else dt_util.utcnow()
