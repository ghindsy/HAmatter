"""Helpers for listening to events."""
import asyncio
from dataclasses import asdict, dataclass
from datetime import datetime, timedelta
import functools as ft
import logging
import time
from typing import (
    Any,
    Awaitable,
    Callable,
    Dict,
    Iterable,
    List,
    Optional,
    Set,
    Tuple,
    Union,
)

import attr

from homeassistant.const import (
    ATTR_ENTITY_ID,
    ATTR_NOW,
    EVENT_CORE_CONFIG_UPDATE,
    EVENT_STATE_CHANGED,
    EVENT_TIME_CHANGED,
    MATCH_ALL,
    MAX_TIME_TRACKING_ERROR,
    SUN_EVENT_SUNRISE,
    SUN_EVENT_SUNSET,
)
from homeassistant.core import (
    CALLBACK_TYPE,
    Event,
    HomeAssistant,
    State,
    callback,
    split_entity_id,
)
from homeassistant.exceptions import TemplateError
from homeassistant.helpers.entity_registry import EVENT_ENTITY_REGISTRY_UPDATED
from homeassistant.helpers.ratelimit import KeyedRateLimit
from homeassistant.helpers.sun import get_astral_event_next
from homeassistant.helpers.template import (
    RenderInfo,
    Template,
    TrackTimePattern,
    result_as_boolean,
)
from homeassistant.helpers.typing import TemplateVarsType
from homeassistant.loader import bind_hass
from homeassistant.util import dt as dt_util
from homeassistant.util.async_ import run_callback_threadsafe

TRACK_STATE_CHANGE_CALLBACKS = "track_state_change_callbacks"
TRACK_STATE_CHANGE_LISTENER = "track_state_change_listener"

TRACK_STATE_ADDED_DOMAIN_CALLBACKS = "track_state_added_domain_callbacks"
TRACK_STATE_ADDED_DOMAIN_LISTENER = "track_state_added_domain_listener"

TRACK_STATE_REMOVED_DOMAIN_CALLBACKS = "track_state_removed_domain_callbacks"
TRACK_STATE_REMOVED_DOMAIN_LISTENER = "track_state_removed_domain_listener"

TRACK_ENTITY_REGISTRY_UPDATED_CALLBACKS = "track_entity_registry_updated_callbacks"
TRACK_ENTITY_REGISTRY_UPDATED_LISTENER = "track_entity_registry_updated_listener"

_ALL_LISTENER = "all"
_DOMAINS_LISTENER = "domains"
_ENTITIES_LISTENER = "entities"

_LOGGER = logging.getLogger(__name__)


@dataclass
class TrackStates:
    """Class for keeping track of states being tracked.

    all_states: All states on the system are being tracked
    entities: Entities to track
    domains: Domains to track
    """

    all_states: bool
    entities: Set
    domains: Set


@dataclass
class TrackTemplate:
    """Class for keeping track of a template with variables.

    The template is template to calculate.
    The variables are variables to pass to the template.
    The rate_limit is a rate limit on how often the template is re-rendered.
    """

    template: Template
    variables: TemplateVarsType
    rate_limit: Optional[timedelta] = None


@dataclass
class TrackTemplateResult:
    """Class for result of template tracking.

    template
        The template that has changed.
    last_result
        The output from the template on the last successful run, or None
        if no previous successful run.
    result
        Result from the template run. This will be a string or an
        TemplateError if the template resulted in an error.
    """

    template: Template
    last_result: Union[str, None, TemplateError]
    result: Union[str, TemplateError]


def threaded_listener_factory(async_factory: Callable[..., Any]) -> CALLBACK_TYPE:
    """Convert an async event helper to a threaded one."""

    @ft.wraps(async_factory)
    def factory(*args: Any, **kwargs: Any) -> CALLBACK_TYPE:
        """Call async event helper safely."""
        hass = args[0]

        if not isinstance(hass, HomeAssistant):
            raise TypeError("First parameter needs to be a hass instance")

        async_remove = run_callback_threadsafe(
            hass.loop, ft.partial(async_factory, *args, **kwargs)
        ).result()

        def remove() -> None:
            """Threadsafe removal."""
            run_callback_threadsafe(hass.loop, async_remove).result()

        return remove

    return factory


@callback
@bind_hass
def async_track_state_change(
    hass: HomeAssistant,
    entity_ids: Union[str, Iterable[str]],
    action: Callable[[str, State, State], None],
    from_state: Union[None, str, Iterable[str]] = None,
    to_state: Union[None, str, Iterable[str]] = None,
) -> CALLBACK_TYPE:
    """Track specific state changes.

    entity_ids, from_state and to_state can be string or list.
    Use list to match multiple.

    Returns a function that can be called to remove the listener.

    If entity_ids are not MATCH_ALL along with from_state and to_state
    being None, async_track_state_change_event should be used instead
    as it is slightly faster.

    Must be run within the event loop.
    """
    if from_state is not None:
        match_from_state = process_state_match(from_state)
    if to_state is not None:
        match_to_state = process_state_match(to_state)

    # Ensure it is a lowercase list with entity ids we want to match on
    if entity_ids == MATCH_ALL:
        pass
    elif isinstance(entity_ids, str):
        entity_ids = (entity_ids.lower(),)
    else:
        entity_ids = tuple(entity_id.lower() for entity_id in entity_ids)

    @callback
    def state_change_listener(event: Event) -> None:
        """Handle specific state changes."""
        if from_state is not None:
            old_state = event.data.get("old_state")
            if old_state is not None:
                old_state = old_state.state

            if not match_from_state(old_state):
                return
        if to_state is not None:
            new_state = event.data.get("new_state")
            if new_state is not None:
                new_state = new_state.state

            if not match_to_state(new_state):
                return

        hass.async_run_job(
            action,
            event.data.get("entity_id"),
            event.data.get("old_state"),
            event.data.get("new_state"),
        )

    if entity_ids != MATCH_ALL:
        # If we have a list of entity ids we use
        # async_track_state_change_event to route
        # by entity_id to avoid iterating though state change
        # events and creating a jobs where the most
        # common outcome is to return right away because
        # the entity_id does not match since usually
        # only one or two listeners want that specific
        # entity_id.
        return async_track_state_change_event(hass, entity_ids, state_change_listener)

    return hass.bus.async_listen(EVENT_STATE_CHANGED, state_change_listener)


track_state_change = threaded_listener_factory(async_track_state_change)


@bind_hass
def async_track_state_change_event(
    hass: HomeAssistant,
    entity_ids: Union[str, Iterable[str]],
    action: Callable[[Event], Any],
) -> Callable[[], None]:
    """Track specific state change events indexed by entity_id.

    Unlike async_track_state_change, async_track_state_change_event
    passes the full event to the callback.

    In order to avoid having to iterate a long list
    of EVENT_STATE_CHANGED and fire and create a job
    for each one, we keep a dict of entity ids that
    care about the state change events so we can
    do a fast dict lookup to route events.
    """

    entity_callbacks = hass.data.setdefault(TRACK_STATE_CHANGE_CALLBACKS, {})

    if TRACK_STATE_CHANGE_LISTENER not in hass.data:

        @callback
        def _async_state_change_dispatcher(event: Event) -> None:
            """Dispatch state changes by entity_id."""
            entity_id = event.data.get("entity_id")

            if entity_id not in entity_callbacks:
                return

            for action in entity_callbacks[entity_id][:]:
                try:
                    hass.async_run_job(action, event)
                except Exception:  # pylint: disable=broad-except
                    _LOGGER.exception(
                        "Error while processing state changed for %s", entity_id
                    )

        hass.data[TRACK_STATE_CHANGE_LISTENER] = hass.bus.async_listen(
            EVENT_STATE_CHANGED, _async_state_change_dispatcher
        )

    entity_ids = _async_string_to_lower_list(entity_ids)

    for entity_id in entity_ids:
        entity_callbacks.setdefault(entity_id, []).append(action)

    @callback
    def remove_listener() -> None:
        """Remove state change listener."""
        _async_remove_indexed_listeners(
            hass,
            TRACK_STATE_CHANGE_CALLBACKS,
            TRACK_STATE_CHANGE_LISTENER,
            entity_ids,
            action,
        )

    return remove_listener


@callback
def _async_remove_indexed_listeners(
    hass: HomeAssistant,
    data_key: str,
    listener_key: str,
    storage_keys: Iterable[str],
    action: Callable[[Event], Any],
) -> None:
    """Remove a listener."""

    callbacks = hass.data[data_key]

    for storage_key in storage_keys:
        callbacks[storage_key].remove(action)
        if len(callbacks[storage_key]) == 0:
            del callbacks[storage_key]

    if not callbacks:
        hass.data[listener_key]()
        del hass.data[listener_key]


@bind_hass
def async_track_entity_registry_updated_event(
    hass: HomeAssistant,
    entity_ids: Union[str, Iterable[str]],
    action: Callable[[Event], Any],
) -> Callable[[], None]:
    """Track specific entity registry updated events indexed by entity_id.

    Similar to async_track_state_change_event.
    """

    entity_callbacks = hass.data.setdefault(TRACK_ENTITY_REGISTRY_UPDATED_CALLBACKS, {})

    if TRACK_ENTITY_REGISTRY_UPDATED_LISTENER not in hass.data:

        @callback
        def _async_entity_registry_updated_dispatcher(event: Event) -> None:
            """Dispatch entity registry updates by entity_id."""
            entity_id = event.data.get("old_entity_id", event.data["entity_id"])

            if entity_id not in entity_callbacks:
                return

            for action in entity_callbacks[entity_id][:]:
                try:
                    hass.async_run_job(action, event)
                except Exception:  # pylint: disable=broad-except
                    _LOGGER.exception(
                        "Error while processing entity registry update for %s",
                        entity_id,
                    )

        hass.data[TRACK_ENTITY_REGISTRY_UPDATED_LISTENER] = hass.bus.async_listen(
            EVENT_ENTITY_REGISTRY_UPDATED, _async_entity_registry_updated_dispatcher
        )

    entity_ids = _async_string_to_lower_list(entity_ids)

    for entity_id in entity_ids:
        entity_callbacks.setdefault(entity_id, []).append(action)

    @callback
    def remove_listener() -> None:
        """Remove state change listener."""
        _async_remove_indexed_listeners(
            hass,
            TRACK_ENTITY_REGISTRY_UPDATED_CALLBACKS,
            TRACK_ENTITY_REGISTRY_UPDATED_LISTENER,
            entity_ids,
            action,
        )

    return remove_listener


@callback
def _async_dispatch_domain_event(
    hass: HomeAssistant, event: Event, callbacks: Dict[str, List]
) -> None:
    domain = split_entity_id(event.data["entity_id"])[0]

    if domain not in callbacks and MATCH_ALL not in callbacks:
        return

    listeners = callbacks.get(domain, []) + callbacks.get(MATCH_ALL, [])

    for action in listeners:
        try:
            hass.async_run_job(action, event)
        except Exception:  # pylint: disable=broad-except
            _LOGGER.exception(
                "Error while processing event %s for domain %s", event, domain
            )


@bind_hass
def async_track_state_added_domain(
    hass: HomeAssistant,
    domains: Union[str, Iterable[str]],
    action: Callable[[Event], Any],
) -> Callable[[], None]:
    """Track state change events when an entity is added to domains."""

    domain_callbacks = hass.data.setdefault(TRACK_STATE_ADDED_DOMAIN_CALLBACKS, {})

    if TRACK_STATE_ADDED_DOMAIN_LISTENER not in hass.data:

        @callback
        def _async_state_change_dispatcher(event: Event) -> None:
            """Dispatch state changes by entity_id."""
            if event.data.get("old_state") is not None:
                return

            _async_dispatch_domain_event(hass, event, domain_callbacks)

        hass.data[TRACK_STATE_ADDED_DOMAIN_LISTENER] = hass.bus.async_listen(
            EVENT_STATE_CHANGED, _async_state_change_dispatcher
        )

    domains = _async_string_to_lower_list(domains)

    for domain in domains:
        domain_callbacks.setdefault(domain, []).append(action)

    @callback
    def remove_listener() -> None:
        """Remove state change listener."""
        _async_remove_indexed_listeners(
            hass,
            TRACK_STATE_ADDED_DOMAIN_CALLBACKS,
            TRACK_STATE_ADDED_DOMAIN_LISTENER,
            domains,
            action,
        )

    return remove_listener


@bind_hass
def async_track_state_removed_domain(
    hass: HomeAssistant,
    domains: Union[str, Iterable[str]],
    action: Callable[[Event], Any],
) -> Callable[[], None]:
    """Track state change events when an entity is removed from domains."""

    domain_callbacks = hass.data.setdefault(TRACK_STATE_REMOVED_DOMAIN_CALLBACKS, {})

    if TRACK_STATE_REMOVED_DOMAIN_LISTENER not in hass.data:

        @callback
        def _async_state_change_dispatcher(event: Event) -> None:
            """Dispatch state changes by entity_id."""
            if event.data.get("new_state") is not None:
                return

            _async_dispatch_domain_event(hass, event, domain_callbacks)

        hass.data[TRACK_STATE_REMOVED_DOMAIN_LISTENER] = hass.bus.async_listen(
            EVENT_STATE_CHANGED, _async_state_change_dispatcher
        )

    domains = _async_string_to_lower_list(domains)

    for domain in domains:
        domain_callbacks.setdefault(domain, []).append(action)

    @callback
    def remove_listener() -> None:
        """Remove state change listener."""
        _async_remove_indexed_listeners(
            hass,
            TRACK_STATE_REMOVED_DOMAIN_CALLBACKS,
            TRACK_STATE_REMOVED_DOMAIN_LISTENER,
            domains,
            action,
        )

    return remove_listener


@callback
def _async_string_to_lower_list(instr: Union[str, Iterable[str]]) -> List[str]:
    if isinstance(instr, str):
        return [instr.lower()]

    return [mstr.lower() for mstr in instr]


class _TrackStateChangeFiltered:
    """Handle removal / refresh of tracker."""

    def __init__(
        self,
        hass: HomeAssistant,
        track_states: TrackStates,
        action: Callable[[Event], Any],
    ):
        """Handle removal / refresh of tracker init."""
        self.hass = hass
        self._action = action
        self._listeners: Dict[str, Callable] = {}
        self._last_track_states: TrackStates = track_states

    @callback
    def async_setup(self) -> None:
        """Create listeners to track states."""
        track_states = self._last_track_states

        if (
            not track_states.all_states
            and not track_states.domains
            and not track_states.entities
        ):
            return

        if track_states.all_states:
            self._setup_all_listener()
            return

        self._setup_domains_listener(track_states.domains)
        self._setup_entities_listener(track_states.domains, track_states.entities)

    @property
    def listeners(self) -> Dict:
        """State changes that will cause a re-render."""
        track_states = self._last_track_states
        return {
            _ALL_LISTENER: track_states.all_states,
            _ENTITIES_LISTENER: track_states.entities,
            _DOMAINS_LISTENER: track_states.domains,
        }

    @callback
    def async_update_listeners(self, new_track_states: TrackStates) -> None:
        """Update the listeners based on the new TrackStates."""
        last_track_states = self._last_track_states
        self._last_track_states = new_track_states

        had_all_listener = last_track_states.all_states

        if new_track_states.all_states:
            if had_all_listener:
                return
            self._cancel_listener(_DOMAINS_LISTENER)
            self._cancel_listener(_ENTITIES_LISTENER)
            self._setup_all_listener()
            return

        if had_all_listener:
            self._cancel_listener(_ALL_LISTENER)

        domains_changed = new_track_states.domains != last_track_states.domains

        if had_all_listener or domains_changed:
            domains_changed = True
            self._cancel_listener(_DOMAINS_LISTENER)
            self._setup_domains_listener(new_track_states.domains)

        if (
            had_all_listener
            or domains_changed
            or new_track_states.entities != last_track_states.entities
        ):
            self._cancel_listener(_ENTITIES_LISTENER)
            self._setup_entities_listener(
                new_track_states.domains, new_track_states.entities
            )

    @callback
    def async_remove(self) -> None:
        """Cancel the listeners."""
        for key in list(self._listeners):
            self._listeners.pop(key)()

    @callback
    def _cancel_listener(self, listener_name: str) -> None:
        if listener_name not in self._listeners:
            return

        self._listeners.pop(listener_name)()

    @callback
    def _setup_entities_listener(self, domains: Set, entities: Set) -> None:
        if domains:
            entities = entities.copy()
            entities.update(self.hass.states.async_entity_ids(domains))

        # Entities has changed to none
        if not entities:
            return

        self._listeners[_ENTITIES_LISTENER] = async_track_state_change_event(
            self.hass, entities, self._action
        )

    @callback
    def _setup_domains_listener(self, domains: Set) -> None:
        if not domains:
            return

        self._listeners[_DOMAINS_LISTENER] = async_track_state_added_domain(
            self.hass, domains, self._action
        )

    @callback
    def _setup_all_listener(self) -> None:
        self._listeners[_ALL_LISTENER] = self.hass.bus.async_listen(
            EVENT_STATE_CHANGED, self._action
        )


@callback
@bind_hass
def async_track_state_change_filtered(
    hass: HomeAssistant,
    track_states: TrackStates,
    action: Callable[[Event], Any],
) -> _TrackStateChangeFiltered:
    """Track state changes with a TrackStates filter that can be updated.

    Parameters
    ----------
    hass
        Home assistant object.
    track_states
        A TrackStates data class.
    action
        Callable to call with results.

    Returns
    -------
    Object used to update the listeners (async_update_listeners) with a new TrackStates or
    cancel the tracking (async_remove).

    """
    tracker = _TrackStateChangeFiltered(hass, track_states, action)
    tracker.async_setup()
    return tracker


@callback
@bind_hass
def async_track_template(
    hass: HomeAssistant,
    template: Template,
    action: Callable[[str, Optional[State], Optional[State]], None],
    variables: Optional[TemplateVarsType] = None,
) -> Callable[[], None]:
    """Add a listener that fires when a a template evaluates to 'true'.

    Listen for the result of the template becoming true, or a true-like
    string result, such as 'On', 'Open', or 'Yes'. If the template results
    in an error state when the value changes, this will be logged and not
    passed through.

    If the initial check of the template is invalid and results in an
    exception, the listener will still be registered but will only
    fire if the template result becomes true without an exception.

    Action arguments
    ----------------
    entity_id
        ID of the entity that triggered the state change.
    old_state
        The old state of the entity that changed.
    new_state
        New state of the entity that changed.

    Parameters
    ----------
    hass
        Home assistant object.
    template
        The template to calculate.
    action
        Callable to call with results. See above for arguments.
    variables
        Variables to pass to the template.

    Returns
    -------
    Callable to unregister the listener.

    """

    @callback
    def _template_changed_listener(
        event: Event, updates: List[TrackTemplateResult]
    ) -> None:
        """Check if condition is correct and run action."""
        track_result = updates.pop()

        template = track_result.template
        last_result = track_result.last_result
        result = track_result.result

        if isinstance(result, TemplateError):
            _LOGGER.error(
                "Error while processing template: %s",
                template.template,
                exc_info=result,
            )
            return

        if (
            not isinstance(last_result, TemplateError)
            and result_as_boolean(last_result)
            or not result_as_boolean(result)
        ):
            return

        hass.async_run_job(
            action,
            event.data.get("entity_id"),
            event.data.get("old_state"),
            event.data.get("new_state"),
        )

    info = async_track_template_result(
        hass, [TrackTemplate(template, variables)], _template_changed_listener
    )

    return info.async_remove


track_template = threaded_listener_factory(async_track_template)


class _TrackTemplateResultInfo:
    """Handle removal / refresh of tracker."""

    def __init__(
        self,
        hass: HomeAssistant,
        track_templates: Iterable[TrackTemplate],
        action: Callable,
    ):
        """Handle removal / refresh of tracker init."""
        self.hass = hass
        self._action = action

        for track_template_ in track_templates:
            track_template_.template.hass = hass
        self._track_templates = track_templates

        self._last_result: Dict[Template, Union[str, TemplateError]] = {}

        self._rate_limit = KeyedRateLimit(hass)
        self._info: Dict[Template, RenderInfo] = {}
        self._track_state_changes: Optional[_TrackStateChangeFiltered] = None
        self._time_patterns: Dict[
            Template, Optional[Union[bool, TrackTimePattern]]
        ] = {}
        self._time_pattern_listeners: Dict[Template, Callable] = {}

    def async_setup(self, raise_on_template_error: bool) -> None:
        """Activation of template tracking."""
        for track_template_ in self._track_templates:
            template = track_template_.template
            variables = track_template_.variables

            self._info[template] = template.async_render_to_info(variables)
            if self._info[template].exception:
                if raise_on_template_error:
                    raise self._info[template].exception
                _LOGGER.error(
                    "Error while processing template: %s",
                    track_template_.template,
                    exc_info=self._info[template].exception,
                )

        self._track_state_changes = async_track_state_change_filtered(
            self.hass, _render_infos_to_track_states(self._info.values()), self._refresh
        )
        self._update_time_pattern_listeners()
        _LOGGER.debug(
            "Template group %s listens for %s",
            self._track_templates,
            self.listeners,
        )

    @property
    def listeners(self) -> Dict:
        """State changes that will cause a re-render."""
        assert self._track_state_changes
        return {
            **self._track_state_changes.listeners,
            "time_patterns": [asdict(tp) for tp in self._time_patterns.values()],
        }

    @callback
    def _setup_time_pattern_listener(
        self, template: Template, time_pattern: Union[bool, TrackTimePattern]
    ) -> None:
        if template in self._time_pattern_listeners:
            self._time_patterns.pop(template)
            self._time_pattern_listeners.pop(template)()

<<<<<<< HEAD
        # Time Pattern is specificlly disabling updates
=======
        # Time Pattern is specifically disabling updates
>>>>>>> 35211ff4
        if not time_pattern:
            return

        self._time_patterns[template] = time_pattern

        track_templates = [
            track_template_
            for track_template_ in self._track_templates
            if track_template_.template == template
        ]

        @callback
        def _refresh_from_time_pattern(now: datetime) -> None:
            self._refresh(None, track_templates=track_templates)

        assert isinstance(time_pattern, TrackTimePattern)

        self._time_pattern_listeners[template] = async_track_time_change(
            self.hass,
            _refresh_from_time_pattern,
            time_pattern.hour,
            time_pattern.minute,
            time_pattern.second,
        )

    @callback
    def _update_time_pattern_listeners(self) -> None:
        for template, info in self._info.items():
            if info.time_pattern == self._time_patterns.get(template):
                continue
            self._setup_time_pattern_listener(template, info.time_pattern)

    @callback
    def async_remove(self) -> None:
        """Cancel the listener."""
        assert self._track_state_changes
        self._track_state_changes.async_remove()
        self._rate_limit.async_remove()
        for template in list(self._time_pattern_listeners):
            self._time_pattern_listeners.pop(template)()

    @callback
    def async_refresh(self) -> None:
        """Force recalculate the template."""
        self._refresh(None)

    def _render_template_if_ready(
        self,
        track_template_: TrackTemplate,
        now: datetime,
        event: Optional[Event],
    ) -> Union[bool, TrackTemplateResult]:
        """Re-render the template if conditions match.

        Returns False if the template was not be re-rendered

        Returns True if the template re-rendered and did not
        change.

        Returns TrackTemplateResult if the template re-render
        generates a new result.
        """
        template = track_template_.template

        if event:
            info = self._info[template]

            if not self._rate_limit.async_has_timer(
                template
            ) and not _event_triggers_rerender(event, info):
                return False

            if self._rate_limit.async_schedule_action(
                template,
                info.rate_limit or track_template_.rate_limit,
                now,
                self._refresh,
                event,
            ):
                return False

            _LOGGER.debug(
                "Template update %s triggered by event: %s",
                template.template,
                event,
            )

        self._rate_limit.async_triggered(template, now)
        self._info[template] = template.async_render_to_info(track_template_.variables)

        try:
            result: Union[str, TemplateError] = self._info[template].result()
        except TemplateError as ex:
            result = ex

        last_result = self._last_result.get(template)

        # Check to see if the result has changed
        if result == last_result:
            return True

        if isinstance(result, TemplateError) and isinstance(last_result, TemplateError):
            return True

        return TrackTemplateResult(template, last_result, result)

    @callback
    def _refresh(
        self,
        event: Optional[Event],
        track_templates: Optional[Iterable[TrackTemplate]] = None,
    ) -> None:
        updates = []
        info_changed = False
        now = dt_util.utcnow()

        for track_template_ in track_templates or self._track_templates:
            update = self._render_template_if_ready(track_template_, now, event)
            if not update:
                continue

            info_changed = True
            if isinstance(update, TrackTemplateResult):
                updates.append(update)

        if info_changed:
            assert self._track_state_changes
            self._update_time_pattern_listeners()
            self._track_state_changes.async_update_listeners(
                _render_infos_to_track_states(self._info.values()),
            )
            _LOGGER.debug(
                "Template group %s listens for %s",
                self._track_templates,
                self.listeners,
            )

        if not updates:
            return

        for track_result in updates:
            self._last_result[track_result.template] = track_result.result

        self.hass.async_run_job(self._action, event, updates)


TrackTemplateResultListener = Callable[
    [
        Event,
        List[TrackTemplateResult],
    ],
    None,
]
"""Type for the listener for template results.

    Action arguments
    ----------------
    event
        Event that caused the template to change output. None if not
        triggered by an event.
    updates
        A list of TrackTemplateResult
"""


@callback
@bind_hass
def async_track_template_result(
    hass: HomeAssistant,
    track_templates: Iterable[TrackTemplate],
    action: TrackTemplateResultListener,
    raise_on_template_error: bool = False,
) -> _TrackTemplateResultInfo:
    """Add a listener that fires when a the result of a template changes.

    The action will fire with the initial result from the template, and
    then whenever the output from the template changes. The template will
    be reevaluated if any states referenced in the last run of the
    template change, or if manually triggered. If the result of the
    evaluation is different from the previous run, the listener is passed
    the result.

    If the template results in an TemplateError, this will be returned to
    the listener the first time this happens but not for subsequent errors.
    Once the template returns to a non-error condition the result is sent
    to the action as usual.

    Parameters
    ----------
    hass
        Home assistant object.
    track_templates
        An iterable of TrackTemplate.
    action
        Callable to call with results.
    raise_on_template_error
        When set to True, if there is an exception
        processing the template during setup, the system
        will raise the exception instead of setting up
        tracking.

    Returns
    -------
    Info object used to unregister the listener, and refresh the template.

    """
    tracker = _TrackTemplateResultInfo(hass, track_templates, action)
    tracker.async_setup(raise_on_template_error)
    return tracker


@callback
@bind_hass
def async_track_same_state(
    hass: HomeAssistant,
    period: timedelta,
    action: Callable[..., None],
    async_check_same_func: Callable[[str, Optional[State], Optional[State]], bool],
    entity_ids: Union[str, Iterable[str]] = MATCH_ALL,
) -> CALLBACK_TYPE:
    """Track the state of entities for a period and run an action.

    If async_check_func is None it use the state of orig_value.
    Without entity_ids we track all state changes.
    """
    async_remove_state_for_cancel: Optional[CALLBACK_TYPE] = None
    async_remove_state_for_listener: Optional[CALLBACK_TYPE] = None

    @callback
    def clear_listener() -> None:
        """Clear all unsub listener."""
        nonlocal async_remove_state_for_cancel, async_remove_state_for_listener

        if async_remove_state_for_listener is not None:
            async_remove_state_for_listener()
            async_remove_state_for_listener = None
        if async_remove_state_for_cancel is not None:
            async_remove_state_for_cancel()
            async_remove_state_for_cancel = None

    @callback
    def state_for_listener(now: Any) -> None:
        """Fire on state changes after a delay and calls action."""
        nonlocal async_remove_state_for_listener
        async_remove_state_for_listener = None
        clear_listener()
        hass.async_run_job(action)

    @callback
    def state_for_cancel_listener(event: Event) -> None:
        """Fire on changes and cancel for listener if changed."""
        entity: str = event.data["entity_id"]
        from_state: Optional[State] = event.data.get("old_state")
        to_state: Optional[State] = event.data.get("new_state")

        if not async_check_same_func(entity, from_state, to_state):
            clear_listener()

    async_remove_state_for_listener = async_track_point_in_utc_time(
        hass, state_for_listener, dt_util.utcnow() + period
    )

    if entity_ids == MATCH_ALL:
        async_remove_state_for_cancel = hass.bus.async_listen(
            EVENT_STATE_CHANGED, state_for_cancel_listener
        )
    else:
        async_remove_state_for_cancel = async_track_state_change_event(
            hass,
            [entity_ids] if isinstance(entity_ids, str) else entity_ids,
            state_for_cancel_listener,
        )

    return clear_listener


track_same_state = threaded_listener_factory(async_track_same_state)


@callback
@bind_hass
def async_track_point_in_time(
    hass: HomeAssistant, action: Callable[..., None], point_in_time: datetime
) -> CALLBACK_TYPE:
    """Add a listener that fires once after a specific point in time."""

    @callback
    def utc_converter(utc_now: datetime) -> None:
        """Convert passed in UTC now to local now."""
        hass.async_run_job(action, dt_util.as_local(utc_now))

    return async_track_point_in_utc_time(hass, utc_converter, point_in_time)


track_point_in_time = threaded_listener_factory(async_track_point_in_time)


@callback
@bind_hass
def async_track_point_in_utc_time(
    hass: HomeAssistant, action: Callable[..., Any], point_in_time: datetime
) -> CALLBACK_TYPE:
    """Add a listener that fires once after a specific point in UTC time."""
    # Ensure point_in_time is UTC
    utc_point_in_time = dt_util.as_utc(point_in_time)

    cancel_callback = hass.loop.call_at(
        hass.loop.time() + point_in_time.timestamp() - time.time(),
        hass.async_run_job,
        action,
        utc_point_in_time,
    )

    @callback
    def unsub_point_in_time_listener() -> None:
        """Cancel the call_later."""
        cancel_callback.cancel()

    return unsub_point_in_time_listener


track_point_in_utc_time = threaded_listener_factory(async_track_point_in_utc_time)


@callback
@bind_hass
def async_call_later(
    hass: HomeAssistant, delay: float, action: Callable[..., None]
) -> CALLBACK_TYPE:
    """Add a listener that is called in <delay>."""
    return async_track_point_in_utc_time(
        hass, action, dt_util.utcnow() + timedelta(seconds=delay)
    )


call_later = threaded_listener_factory(async_call_later)


@callback
@bind_hass
def async_track_time_interval(
    hass: HomeAssistant,
    action: Callable[..., Union[None, Awaitable]],
    interval: timedelta,
) -> CALLBACK_TYPE:
    """Add a listener that fires repetitively at every timedelta interval."""
    remove = None

    def next_interval() -> datetime:
        """Return the next interval."""
        return dt_util.utcnow() + interval

    @callback
    def interval_listener(now: datetime) -> None:
        """Handle elapsed intervals."""
        nonlocal remove
        remove = async_track_point_in_utc_time(hass, interval_listener, next_interval())
        hass.async_run_job(action, now)

    remove = async_track_point_in_utc_time(hass, interval_listener, next_interval())

    def remove_listener() -> None:
        """Remove interval listener."""
        remove()

    return remove_listener


track_time_interval = threaded_listener_factory(async_track_time_interval)


@attr.s
class SunListener:
    """Helper class to help listen to sun events."""

    hass: HomeAssistant = attr.ib()
    action: Callable[..., None] = attr.ib()
    event: str = attr.ib()
    offset: Optional[timedelta] = attr.ib()
    _unsub_sun: Optional[CALLBACK_TYPE] = attr.ib(default=None)
    _unsub_config: Optional[CALLBACK_TYPE] = attr.ib(default=None)

    @callback
    def async_attach(self) -> None:
        """Attach a sun listener."""
        assert self._unsub_config is None

        self._unsub_config = self.hass.bus.async_listen(
            EVENT_CORE_CONFIG_UPDATE, self._handle_config_event
        )

        self._listen_next_sun_event()

    @callback
    def async_detach(self) -> None:
        """Detach the sun listener."""
        assert self._unsub_sun is not None
        assert self._unsub_config is not None

        self._unsub_sun()
        self._unsub_sun = None
        self._unsub_config()
        self._unsub_config = None

    @callback
    def _listen_next_sun_event(self) -> None:
        """Set up the sun event listener."""
        assert self._unsub_sun is None

        self._unsub_sun = async_track_point_in_utc_time(
            self.hass,
            self._handle_sun_event,
            get_astral_event_next(self.hass, self.event, offset=self.offset),
        )

    @callback
    def _handle_sun_event(self, _now: Any) -> None:
        """Handle solar event."""
        self._unsub_sun = None
        self._listen_next_sun_event()
        self.hass.async_run_job(self.action)

    @callback
    def _handle_config_event(self, _event: Any) -> None:
        """Handle core config update."""
        assert self._unsub_sun is not None
        self._unsub_sun()
        self._unsub_sun = None
        self._listen_next_sun_event()


@callback
@bind_hass
def async_track_sunrise(
    hass: HomeAssistant, action: Callable[..., None], offset: Optional[timedelta] = None
) -> CALLBACK_TYPE:
    """Add a listener that will fire a specified offset from sunrise daily."""
    listener = SunListener(hass, action, SUN_EVENT_SUNRISE, offset)
    listener.async_attach()
    return listener.async_detach


track_sunrise = threaded_listener_factory(async_track_sunrise)


@callback
@bind_hass
def async_track_sunset(
    hass: HomeAssistant, action: Callable[..., None], offset: Optional[timedelta] = None
) -> CALLBACK_TYPE:
    """Add a listener that will fire a specified offset from sunset daily."""
    listener = SunListener(hass, action, SUN_EVENT_SUNSET, offset)
    listener.async_attach()
    return listener.async_detach


track_sunset = threaded_listener_factory(async_track_sunset)

# For targeted patching in tests
pattern_utc_now = dt_util.utcnow


@callback
@bind_hass
def async_track_utc_time_change(
    hass: HomeAssistant,
    action: Callable[..., None],
    hour: Optional[Any] = None,
    minute: Optional[Any] = None,
    second: Optional[Any] = None,
    local: bool = False,
) -> CALLBACK_TYPE:
    """Add a listener that will fire if time matches a pattern."""
    # We do not have to wrap the function with time pattern matching logic
    # if no pattern given
    if all(val is None for val in (hour, minute, second)):

        @callback
        def time_change_listener(event: Event) -> None:
            """Fire every time event that comes in."""
            hass.async_run_job(action, event.data[ATTR_NOW])

        return hass.bus.async_listen(EVENT_TIME_CHANGED, time_change_listener)

    matching_seconds = dt_util.parse_time_expression(second, 0, 59)
    matching_minutes = dt_util.parse_time_expression(minute, 0, 59)
    matching_hours = dt_util.parse_time_expression(hour, 0, 23)

    next_time: datetime = dt_util.utcnow()

    def calculate_next(now: datetime) -> None:
        """Calculate and set the next time the trigger should fire."""
        nonlocal next_time

        localized_now = dt_util.as_local(now) if local else now
        next_time = dt_util.find_next_time_expression_time(
            localized_now, matching_seconds, matching_minutes, matching_hours
        )

    # Make sure rolling back the clock doesn't prevent the timer from
    # triggering.
    cancel_callback: Optional[asyncio.TimerHandle] = None
    calculate_next(next_time)

    @callback
    def pattern_time_change_listener() -> None:
        """Listen for matching time_changed events."""
        nonlocal next_time, cancel_callback

        now = pattern_utc_now()
        hass.async_run_job(action, dt_util.as_local(now) if local else now)

        calculate_next(now + timedelta(seconds=1))

        cancel_callback = hass.loop.call_at(
            -time.time()
            + hass.loop.time()
            + next_time.timestamp()
            + MAX_TIME_TRACKING_ERROR,
            pattern_time_change_listener,
        )

    # We always get time.time() first to avoid time.time()
    # ticking forward after fetching hass.loop.time()
    # and callback being scheduled a few microseconds early.
    #
    # Since we loose additional time calling `hass.loop.time()`
    # we add MAX_TIME_TRACKING_ERROR to ensure
    # we always schedule the call within the time window between
    # second and the next second.
    #
    # For example:
    # If the clock ticks forward 30 microseconds when fectching
    # `hass.loop.time()` and we want the event to fire at exactly
    # 03:00:00.000000, the event would actually fire around
    # 02:59:59.999970. To ensure we always fire sometime between
    # 03:00:00.000000 and 03:00:00.999999 we add
    # MAX_TIME_TRACKING_ERROR to make up for the time
    # lost fetching the time. This ensures we do not fire the
    # event before the next time pattern match which would result
    # in the event being fired again since we would otherwise
    # potentially fire early.
    #
    cancel_callback = hass.loop.call_at(
        -time.time()
        + hass.loop.time()
        + next_time.timestamp()
        + MAX_TIME_TRACKING_ERROR,
        pattern_time_change_listener,
    )

    @callback
    def unsub_pattern_time_change_listener() -> None:
        """Cancel the call_later."""
        nonlocal cancel_callback
        assert cancel_callback is not None
        cancel_callback.cancel()

    return unsub_pattern_time_change_listener


track_utc_time_change = threaded_listener_factory(async_track_utc_time_change)


@callback
@bind_hass
def async_track_time_change(
    hass: HomeAssistant,
    action: Callable[..., None],
    hour: Optional[Any] = None,
    minute: Optional[Any] = None,
    second: Optional[Any] = None,
) -> CALLBACK_TYPE:
    """Add a listener that will fire if UTC time matches a pattern."""
    return async_track_utc_time_change(hass, action, hour, minute, second, local=True)


track_time_change = threaded_listener_factory(async_track_time_change)


def process_state_match(
    parameter: Union[None, str, Iterable[str]]
) -> Callable[[str], bool]:
    """Convert parameter to function that matches input against parameter."""
    if parameter is None or parameter == MATCH_ALL:
        return lambda _: True

    if isinstance(parameter, str) or not hasattr(parameter, "__iter__"):
        return lambda state: state == parameter

    parameter_set = set(parameter)
    return lambda state: state in parameter_set


@callback
def _entities_domains_from_render_infos(
    render_infos: Iterable[RenderInfo],
) -> Tuple[Set, Set]:
    """Combine from multiple RenderInfo."""
    entities = set()
    domains = set()

    for render_info in render_infos:
        if render_info.time_pattern is not None or render_info.time_pattern is False:
            continue
        if render_info.entities:
            entities.update(render_info.entities)
        if render_info.domains:
            domains.update(render_info.domains)
        if render_info.domains_lifecycle:
            domains.update(render_info.domains_lifecycle)
    return entities, domains


@callback
def _render_infos_needs_all_listener(render_infos: Iterable[RenderInfo]) -> bool:
    """Determine if an all listener is needed from RenderInfo."""
    for render_info in render_infos:
        # Tracking all states
        if render_info.all_states or render_info.all_states_lifecycle:
            return True

        # Previous call had an exception
        # so we do not know which states
        # to track
        if render_info.exception:
            return True

    return False


@callback
def _render_infos_to_track_states(render_infos: Iterable[RenderInfo]) -> TrackStates:
    """Create a TrackStates dataclass from the latest RenderInfo."""
    if _render_infos_needs_all_listener(render_infos):
        return TrackStates(True, set(), set())

    return TrackStates(False, *_entities_domains_from_render_infos(render_infos))


@callback
def _event_triggers_rerender(event: Event, info: RenderInfo) -> bool:
    """Determine if a template should be re-rendered from an event."""
    if info.time_pattern is not None or info.time_pattern is False:
        return False

    entity_id = event.data.get(ATTR_ENTITY_ID)

    if info.filter(entity_id):
        return True

    if (
        event.data.get("new_state") is not None
        and event.data.get("old_state") is not None
    ):
        return False

    return bool(info.filter_lifecycle(entity_id))<|MERGE_RESOLUTION|>--- conflicted
+++ resolved
@@ -783,11 +783,7 @@
             self._time_patterns.pop(template)
             self._time_pattern_listeners.pop(template)()
 
-<<<<<<< HEAD
-        # Time Pattern is specificlly disabling updates
-=======
         # Time Pattern is specifically disabling updates
->>>>>>> 35211ff4
         if not time_pattern:
             return
 
