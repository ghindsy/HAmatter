"""Helpers for listening to events."""
from datetime import datetime, timedelta
import functools as ft
import logging
import time
from typing import Any, Awaitable, Callable, Dict, Iterable, Optional, Union

import attr

from homeassistant.const import (
    ATTR_NOW,
    EVENT_CORE_CONFIG_UPDATE,
    EVENT_STATE_CHANGED,
    EVENT_TIME_CHANGED,
    MATCH_ALL,
    SUN_EVENT_SUNRISE,
    SUN_EVENT_SUNSET,
)
from homeassistant.core import CALLBACK_TYPE, Event, HomeAssistant, State, callback
from homeassistant.helpers.sun import get_astral_event_next
from homeassistant.helpers.template import Template
from homeassistant.loader import bind_hass
from homeassistant.util import dt as dt_util
from homeassistant.util.async_ import run_callback_threadsafe

TRACK_STATE_CHANGE_CALLBACKS = "track_state_change_callbacks"
TRACK_STATE_CHANGE_LISTENER = "track_state_change_listener"

_LOGGER = logging.getLogger(__name__)

# PyLint does not like the use of threaded_listener_factory
# pylint: disable=invalid-name


def threaded_listener_factory(async_factory: Callable[..., Any]) -> CALLBACK_TYPE:
    """Convert an async event helper to a threaded one."""

    @ft.wraps(async_factory)
    def factory(*args: Any, **kwargs: Any) -> CALLBACK_TYPE:
        """Call async event helper safely."""
        hass = args[0]

        if not isinstance(hass, HomeAssistant):
            raise TypeError("First parameter needs to be a hass instance")

        async_remove = run_callback_threadsafe(
            hass.loop, ft.partial(async_factory, *args, **kwargs)
        ).result()

        def remove() -> None:
            """Threadsafe removal."""
            run_callback_threadsafe(hass.loop, async_remove).result()

        return remove

    return factory


@callback
@bind_hass
def async_track_state_change(
    hass: HomeAssistant,
    entity_ids: Union[str, Iterable[str]],
    action: Callable[[str, State, State], None],
    from_state: Union[None, str, Iterable[str]] = None,
    to_state: Union[None, str, Iterable[str]] = None,
) -> CALLBACK_TYPE:
    """Track specific state changes.

    entity_ids, from_state and to_state can be string or list.
    Use list to match multiple.

    Returns a function that can be called to remove the listener.

    If entity_ids are not MATCH_ALL along with from_state and to_state
    being None, async_track_state_change_event should be used instead
    as it is slightly faster.

    Must be run within the event loop.
    """
<<<<<<< HEAD
    if from_state is not None and to_state is not None:
        match_from_state = process_state_match(from_state)
=======
    if from_state is not None:
        match_from_state = process_state_match(from_state)
    if to_state is not None:
>>>>>>> 6bee27f3
        match_to_state = process_state_match(to_state)

    # Ensure it is a lowercase list with entity ids we want to match on
    if entity_ids == MATCH_ALL:
        pass
    elif isinstance(entity_ids, str):
        entity_ids = (entity_ids.lower(),)
    else:
        entity_ids = tuple(entity_id.lower() for entity_id in entity_ids)

    @callback
    def state_change_listener(event: Event) -> None:
        """Handle specific state changes."""
<<<<<<< HEAD
        if from_state is not None and to_state is not None:
=======
        if from_state is not None:
>>>>>>> 6bee27f3
            old_state = event.data.get("old_state")
            if old_state is not None:
                old_state = old_state.state

<<<<<<< HEAD
=======
            if not match_from_state(old_state):
                return
        if to_state is not None:
>>>>>>> 6bee27f3
            new_state = event.data.get("new_state")
            if new_state is not None:
                new_state = new_state.state

<<<<<<< HEAD
            if not match_from_state(old_state) or not match_to_state(new_state):
=======
            if not match_to_state(new_state):
>>>>>>> 6bee27f3
                return

        hass.async_run_job(
            action,
            event.data.get("entity_id"),
            event.data.get("old_state"),
            event.data.get("new_state"),
        )

    if entity_ids != MATCH_ALL:
        # If we have a list of entity ids we use
        # async_track_state_change_event to route
        # by entity_id to avoid iterating though state change
        # events and creating a jobs where the most
        # common outcome is to return right away because
        # the entity_id does not match since usually
        # only one or two listeners want that specific
        # entity_id.
        return async_track_state_change_event(hass, entity_ids, state_change_listener)

    return hass.bus.async_listen(EVENT_STATE_CHANGED, state_change_listener)


track_state_change = threaded_listener_factory(async_track_state_change)


@bind_hass
def async_track_state_change_event(
    hass: HomeAssistant, entity_ids: Iterable[str], action: Callable[[Event], None]
) -> Callable[[], None]:
    """Track specific state change events indexed by entity_id.

    Unlike async_track_state_change, async_track_state_change_event
    passes the full event to the callback.

    In order to avoid having to iterate a long list
    of EVENT_STATE_CHANGED and fire and create a job
    for each one, we keep a dict of entity ids that
    care about the state change events so we can
    do a fast dict lookup to route events.
    """

    entity_callbacks = hass.data.setdefault(TRACK_STATE_CHANGE_CALLBACKS, {})

    if TRACK_STATE_CHANGE_LISTENER not in hass.data:

        @callback
        def _async_state_change_dispatcher(event: Event) -> None:
            """Dispatch state changes by entity_id."""
            entity_id = event.data.get("entity_id")

            if entity_id not in entity_callbacks:
                return

            for action in entity_callbacks[entity_id]:
                try:
                    hass.async_run_job(action, event)
                except Exception:  # pylint: disable=broad-except
                    _LOGGER.exception(
                        "Error while processing state changed for %s", entity_id
                    )

        hass.data[TRACK_STATE_CHANGE_LISTENER] = hass.bus.async_listen(
            EVENT_STATE_CHANGED, _async_state_change_dispatcher
        )

    entity_ids = [entity_id.lower() for entity_id in entity_ids]

    for entity_id in entity_ids:
        if entity_id not in entity_callbacks:
            entity_callbacks[entity_id] = []

        entity_callbacks[entity_id].append(action)

    @callback
    def remove_listener() -> None:
        """Remove state change listener."""
        _async_remove_state_change_listeners(hass, entity_ids, action)

    return remove_listener


@callback
def _async_remove_state_change_listeners(
    hass: HomeAssistant, entity_ids: Iterable[str], action: Callable[[Event], None]
) -> None:
    """Remove a listener."""
    entity_callbacks = hass.data[TRACK_STATE_CHANGE_CALLBACKS]

    for entity_id in entity_ids:
        entity_callbacks[entity_id].remove(action)
        if len(entity_callbacks[entity_id]) == 0:
            del entity_callbacks[entity_id]

    if not entity_callbacks:
        hass.data[TRACK_STATE_CHANGE_LISTENER]()
        del hass.data[TRACK_STATE_CHANGE_LISTENER]


@callback
@bind_hass
def async_track_template(
    hass: HomeAssistant,
    template: Template,
    action: Callable[[str, State, State], None],
    variables: Optional[Dict[str, Any]] = None,
) -> CALLBACK_TYPE:
    """Add a listener that track state changes with template condition."""
    from . import condition  # pylint: disable=import-outside-toplevel

    # Local variable to keep track of if the action has already been triggered
    already_triggered = False

    @callback
    def template_condition_listener(entity_id: str, from_s: State, to_s: State) -> None:
        """Check if condition is correct and run action."""
        nonlocal already_triggered
        template_result = condition.async_template(hass, template, variables)

        # Check to see if template returns true
        if template_result and not already_triggered:
            already_triggered = True
            hass.async_run_job(action, entity_id, from_s, to_s)
        elif not template_result:
            already_triggered = False

    return async_track_state_change(
        hass, template.extract_entities(variables), template_condition_listener
    )


track_template = threaded_listener_factory(async_track_template)


@callback
@bind_hass
def async_track_same_state(
    hass: HomeAssistant,
    period: timedelta,
    action: Callable[..., None],
    async_check_same_func: Callable[[str, State, State], bool],
    entity_ids: Union[str, Iterable[str]] = MATCH_ALL,
) -> CALLBACK_TYPE:
    """Track the state of entities for a period and run an action.

    If async_check_func is None it use the state of orig_value.
    Without entity_ids we track all state changes.
    """
    async_remove_state_for_cancel: Optional[CALLBACK_TYPE] = None
    async_remove_state_for_listener: Optional[CALLBACK_TYPE] = None

    @callback
    def clear_listener() -> None:
        """Clear all unsub listener."""
        nonlocal async_remove_state_for_cancel, async_remove_state_for_listener

        if async_remove_state_for_listener is not None:
            async_remove_state_for_listener()
            async_remove_state_for_listener = None
        if async_remove_state_for_cancel is not None:
            async_remove_state_for_cancel()
            async_remove_state_for_cancel = None

    @callback
    def state_for_listener(now: Any) -> None:
        """Fire on state changes after a delay and calls action."""
        nonlocal async_remove_state_for_listener
        async_remove_state_for_listener = None
        clear_listener()
        hass.async_run_job(action)

    @callback
    def state_for_cancel_listener(
        entity: str, from_state: State, to_state: State
    ) -> None:
        """Fire on changes and cancel for listener if changed."""
        if not async_check_same_func(entity, from_state, to_state):
            clear_listener()

    async_remove_state_for_listener = async_track_point_in_utc_time(
        hass, state_for_listener, dt_util.utcnow() + period
    )

    async_remove_state_for_cancel = async_track_state_change(
        hass, entity_ids, state_for_cancel_listener
    )

    return clear_listener


track_same_state = threaded_listener_factory(async_track_same_state)


@callback
@bind_hass
def async_track_point_in_time(
    hass: HomeAssistant, action: Callable[..., None], point_in_time: datetime
) -> CALLBACK_TYPE:
    """Add a listener that fires once after a specific point in time."""
    utc_point_in_time = dt_util.as_utc(point_in_time)

    @callback
    def utc_converter(utc_now: datetime) -> None:
        """Convert passed in UTC now to local now."""
        hass.async_run_job(action, dt_util.as_local(utc_now))

    return async_track_point_in_utc_time(hass, utc_converter, utc_point_in_time)


track_point_in_time = threaded_listener_factory(async_track_point_in_time)


@callback
@bind_hass
def async_track_point_in_utc_time(
    hass: HomeAssistant, action: Callable[..., Any], point_in_time: datetime
) -> CALLBACK_TYPE:
    """Add a listener that fires once after a specific point in UTC time."""
    # Ensure point_in_time is UTC
    point_in_time = dt_util.as_utc(point_in_time)

    @callback
    def point_in_time_listener() -> None:
        """Listen for matching time_changed events."""
        hass.async_run_job(action, point_in_time)

    cancel_callback = hass.loop.call_at(
        hass.loop.time() + point_in_time.timestamp() - time.time(),
        point_in_time_listener,
    )

    @callback
    def unsub_point_in_time_listener() -> None:
        """Cancel the call_later."""
        cancel_callback.cancel()

    return unsub_point_in_time_listener


track_point_in_utc_time = threaded_listener_factory(async_track_point_in_utc_time)


@callback
@bind_hass
def async_call_later(
    hass: HomeAssistant, delay: float, action: Callable[..., None]
) -> CALLBACK_TYPE:
    """Add a listener that is called in <delay>."""
    return async_track_point_in_utc_time(
        hass, action, dt_util.utcnow() + timedelta(seconds=delay)
    )


call_later = threaded_listener_factory(async_call_later)


@callback
@bind_hass
def async_track_time_interval(
    hass: HomeAssistant,
    action: Callable[..., Union[None, Awaitable]],
    interval: timedelta,
) -> CALLBACK_TYPE:
    """Add a listener that fires repetitively at every timedelta interval."""
    remove = None

    def next_interval() -> datetime:
        """Return the next interval."""
        return dt_util.utcnow() + interval

    @callback
    def interval_listener(now: datetime) -> None:
        """Handle elapsed intervals."""
        nonlocal remove
        remove = async_track_point_in_utc_time(hass, interval_listener, next_interval())
        hass.async_run_job(action, now)

    remove = async_track_point_in_utc_time(hass, interval_listener, next_interval())

    def remove_listener() -> None:
        """Remove interval listener."""
        remove()

    return remove_listener


track_time_interval = threaded_listener_factory(async_track_time_interval)


@attr.s
class SunListener:
    """Helper class to help listen to sun events."""

    hass = attr.ib(type=HomeAssistant)
    action: Callable[..., None] = attr.ib()
    event: str = attr.ib()
    offset: Optional[timedelta] = attr.ib()
    _unsub_sun: Optional[CALLBACK_TYPE] = attr.ib(default=None)
    _unsub_config: Optional[CALLBACK_TYPE] = attr.ib(default=None)

    @callback
    def async_attach(self) -> None:
        """Attach a sun listener."""
        assert self._unsub_config is None

        self._unsub_config = self.hass.bus.async_listen(
            EVENT_CORE_CONFIG_UPDATE, self._handle_config_event
        )

        self._listen_next_sun_event()

    @callback
    def async_detach(self) -> None:
        """Detach the sun listener."""
        assert self._unsub_sun is not None
        assert self._unsub_config is not None

        self._unsub_sun()
        self._unsub_sun = None
        self._unsub_config()
        self._unsub_config = None

    @callback
    def _listen_next_sun_event(self) -> None:
        """Set up the sun event listener."""
        assert self._unsub_sun is None

        self._unsub_sun = async_track_point_in_utc_time(
            self.hass,
            self._handle_sun_event,
            get_astral_event_next(self.hass, self.event, offset=self.offset),
        )

    @callback
    def _handle_sun_event(self, _now: Any) -> None:
        """Handle solar event."""
        self._unsub_sun = None
        self._listen_next_sun_event()
        self.hass.async_run_job(self.action)

    @callback
    def _handle_config_event(self, _event: Any) -> None:
        """Handle core config update."""
        assert self._unsub_sun is not None
        self._unsub_sun()
        self._unsub_sun = None
        self._listen_next_sun_event()


@callback
@bind_hass
def async_track_sunrise(
    hass: HomeAssistant, action: Callable[..., None], offset: Optional[timedelta] = None
) -> CALLBACK_TYPE:
    """Add a listener that will fire a specified offset from sunrise daily."""
    listener = SunListener(hass, action, SUN_EVENT_SUNRISE, offset)
    listener.async_attach()
    return listener.async_detach


track_sunrise = threaded_listener_factory(async_track_sunrise)


@callback
@bind_hass
def async_track_sunset(
    hass: HomeAssistant, action: Callable[..., None], offset: Optional[timedelta] = None
) -> CALLBACK_TYPE:
    """Add a listener that will fire a specified offset from sunset daily."""
    listener = SunListener(hass, action, SUN_EVENT_SUNSET, offset)
    listener.async_attach()
    return listener.async_detach


track_sunset = threaded_listener_factory(async_track_sunset)


@callback
@bind_hass
def async_track_utc_time_change(
    hass: HomeAssistant,
    action: Callable[..., None],
    hour: Optional[Any] = None,
    minute: Optional[Any] = None,
    second: Optional[Any] = None,
    local: bool = False,
) -> CALLBACK_TYPE:
    """Add a listener that will fire if time matches a pattern."""
    # We do not have to wrap the function with time pattern matching logic
    # if no pattern given
    if all(val is None for val in (hour, minute, second)):

        @callback
        def time_change_listener(event: Event) -> None:
            """Fire every time event that comes in."""
            hass.async_run_job(action, event.data[ATTR_NOW])

        return hass.bus.async_listen(EVENT_TIME_CHANGED, time_change_listener)

    matching_seconds = dt_util.parse_time_expression(second, 0, 59)
    matching_minutes = dt_util.parse_time_expression(minute, 0, 59)
    matching_hours = dt_util.parse_time_expression(hour, 0, 23)

    next_time = None

    def calculate_next(now: datetime) -> None:
        """Calculate and set the next time the trigger should fire."""
        nonlocal next_time

        localized_now = dt_util.as_local(now) if local else now
        next_time = dt_util.find_next_time_expression_time(
            localized_now, matching_seconds, matching_minutes, matching_hours
        )

    # Make sure rolling back the clock doesn't prevent the timer from
    # triggering.
    last_now: Optional[datetime] = None

    @callback
    def pattern_time_change_listener(event: Event) -> None:
        """Listen for matching time_changed events."""
        nonlocal next_time, last_now

        now = event.data[ATTR_NOW]

        if last_now is None or now < last_now:
            # Time rolled back or next time not yet calculated
            calculate_next(now)

        last_now = now

        if next_time <= now:
            hass.async_run_job(action, dt_util.as_local(now) if local else now)
            calculate_next(now + timedelta(seconds=1))

    # We can't use async_track_point_in_utc_time here because it would
    # break in the case that the system time abruptly jumps backwards.
    # Our custom last_now logic takes care of resolving that scenario.
    return hass.bus.async_listen(EVENT_TIME_CHANGED, pattern_time_change_listener)


track_utc_time_change = threaded_listener_factory(async_track_utc_time_change)


@callback
@bind_hass
def async_track_time_change(
    hass: HomeAssistant,
    action: Callable[..., None],
    hour: Optional[Any] = None,
    minute: Optional[Any] = None,
    second: Optional[Any] = None,
) -> CALLBACK_TYPE:
    """Add a listener that will fire if UTC time matches a pattern."""
    return async_track_utc_time_change(hass, action, hour, minute, second, local=True)


track_time_change = threaded_listener_factory(async_track_time_change)


def process_state_match(
    parameter: Union[None, str, Iterable[str]]
) -> Callable[[str], bool]:
    """Convert parameter to function that matches input against parameter."""
    if parameter is None or parameter == MATCH_ALL:
        return lambda _: True

    if isinstance(parameter, str) or not hasattr(parameter, "__iter__"):
        return lambda state: state == parameter

    parameter_set = set(parameter)
    return lambda state: state in parameter_set<|MERGE_RESOLUTION|>--- conflicted
+++ resolved
@@ -78,14 +78,9 @@
 
     Must be run within the event loop.
     """
-<<<<<<< HEAD
-    if from_state is not None and to_state is not None:
-        match_from_state = process_state_match(from_state)
-=======
     if from_state is not None:
         match_from_state = process_state_match(from_state)
     if to_state is not None:
->>>>>>> 6bee27f3
         match_to_state = process_state_match(to_state)
 
     # Ensure it is a lowercase list with entity ids we want to match on
@@ -99,30 +94,19 @@
     @callback
     def state_change_listener(event: Event) -> None:
         """Handle specific state changes."""
-<<<<<<< HEAD
-        if from_state is not None and to_state is not None:
-=======
         if from_state is not None:
->>>>>>> 6bee27f3
             old_state = event.data.get("old_state")
             if old_state is not None:
                 old_state = old_state.state
 
-<<<<<<< HEAD
-=======
             if not match_from_state(old_state):
                 return
         if to_state is not None:
->>>>>>> 6bee27f3
             new_state = event.data.get("new_state")
             if new_state is not None:
                 new_state = new_state.state
 
-<<<<<<< HEAD
-            if not match_from_state(old_state) or not match_to_state(new_state):
-=======
             if not match_to_state(new_state):
->>>>>>> 6bee27f3
                 return
 
         hass.async_run_job(
