--- conflicted
+++ resolved
@@ -1,7 +1,6 @@
 """
 Helpers for listening to events
 """
-from datetime import timedelta
 import functools as ft
 import logging
 
@@ -102,7 +101,54 @@
     return point_in_time_listener
 
 
-<<<<<<< HEAD
+def track_sunrise(hass, action, offset=None):
+    """
+    Adds a listener that will fire a specified offset from sunrise daily.
+    """
+    from homeassistant.components import sun
+    offset = offset or timedelta()
+
+    def next_rise():
+        """ Returns next sunrise. """
+        next_time = sun.next_rising_utc(hass) + offset
+
+        while next_time < dt_util.utcnow():
+            next_time = next_time + timedelta(days=1)
+
+        return next_time
+
+    def sunrise_automation_listener(now):
+        """ Called when it's time for action. """
+        track_point_in_utc_time(hass, sunrise_automation_listener, next_rise())
+        action()
+
+    track_point_in_utc_time(hass, sunrise_automation_listener, next_rise())
+
+
+def track_sunset(hass, action, offset=None):
+    """
+    Adds a listener that will fire a specified offset from sunset daily.
+    """
+    from homeassistant.components import sun
+    offset = offset or timedelta()
+
+    def next_set():
+        """ Returns next sunrise. """
+        next_time = sun.next_setting_utc(hass) + offset
+
+        while next_time < dt_util.utcnow():
+            next_time = next_time + timedelta(days=1)
+
+        return next_time
+
+    def sunset_automation_listener(now):
+        """ Called when it's time for action. """
+        track_point_in_utc_time(hass, sunset_automation_listener, next_set())
+        action()
+
+    track_point_in_utc_time(hass, sunset_automation_listener, next_set())
+
+
 def track_utc_time_change(hass, action, cron=None, second=None, local=None):
     """
     Adds a listener that will fire if time matches a pattern.
@@ -113,60 +159,6 @@
     @param local:
     @return:
     """
-=======
-def track_sunrise(hass, action, offset=None):
-    """
-    Adds a listener that will fire a specified offset from sunrise daily.
-    """
-    from homeassistant.components import sun
-    offset = offset or timedelta()
-
-    def next_rise():
-        """ Returns next sunrise. """
-        next_time = sun.next_rising_utc(hass) + offset
-
-        while next_time < dt_util.utcnow():
-            next_time = next_time + timedelta(days=1)
-
-        return next_time
-
-    def sunrise_automation_listener(now):
-        """ Called when it's time for action. """
-        track_point_in_utc_time(hass, sunrise_automation_listener, next_rise())
-        action()
-
-    track_point_in_utc_time(hass, sunrise_automation_listener, next_rise())
-
-
-def track_sunset(hass, action, offset=None):
-    """
-    Adds a listener that will fire a specified offset from sunset daily.
-    """
-    from homeassistant.components import sun
-    offset = offset or timedelta()
-
-    def next_set():
-        """ Returns next sunrise. """
-        next_time = sun.next_setting_utc(hass) + offset
-
-        while next_time < dt_util.utcnow():
-            next_time = next_time + timedelta(days=1)
-
-        return next_time
-
-    def sunset_automation_listener(now):
-        """ Called when it's time for action. """
-        track_point_in_utc_time(hass, sunset_automation_listener, next_set())
-        action()
-
-    track_point_in_utc_time(hass, sunset_automation_listener, next_set())
-
-
-# pylint: disable=too-many-arguments
-def track_utc_time_change(hass, action, year=None, month=None, day=None,
-                          hour=None, minute=None, second=None, local=False):
-    """ Adds a listener that will fire if time matches a pattern. """
->>>>>>> 6c91831b
     # We do not have to wrap the function with time pattern matching logic
     # if no pattern given
     if not cron and not second:
