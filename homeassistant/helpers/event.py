"""Helpers for listening to events."""
import asyncio
import copy
from dataclasses import dataclass
from datetime import datetime, timedelta
import functools as ft
import logging
import time
from typing import (
    Any,
    Awaitable,
    Callable,
    Dict,
    Iterable,
    List,
    Optional,
    Set,
    Tuple,
    Union,
)

import attr

from homeassistant.const import (
    ATTR_ENTITY_ID,
    ATTR_NOW,
    EVENT_CORE_CONFIG_UPDATE,
    EVENT_STATE_CHANGED,
    EVENT_TIME_CHANGED,
    MATCH_ALL,
    SUN_EVENT_SUNRISE,
    SUN_EVENT_SUNSET,
)
from homeassistant.core import (
    CALLBACK_TYPE,
    Event,
    HassJob,
    HomeAssistant,
    State,
    callback,
    split_entity_id,
)
from homeassistant.exceptions import TemplateError
from homeassistant.helpers.entity_registry import EVENT_ENTITY_REGISTRY_UPDATED
from homeassistant.helpers.ratelimit import KeyedRateLimit
from homeassistant.helpers.sun import get_astral_event_next
from homeassistant.helpers.template import RenderInfo, Template, result_as_boolean
from homeassistant.helpers.typing import TemplateVarsType
from homeassistant.loader import bind_hass
from homeassistant.util import dt as dt_util
from homeassistant.util.async_ import run_callback_threadsafe

TRACK_STATE_CHANGE_CALLBACKS = "track_state_change_callbacks"
TRACK_STATE_CHANGE_LISTENER = "track_state_change_listener"

TRACK_STATE_ADDED_DOMAIN_CALLBACKS = "track_state_added_domain_callbacks"
TRACK_STATE_ADDED_DOMAIN_LISTENER = "track_state_added_domain_listener"

TRACK_STATE_REMOVED_DOMAIN_CALLBACKS = "track_state_removed_domain_callbacks"
TRACK_STATE_REMOVED_DOMAIN_LISTENER = "track_state_removed_domain_listener"

TRACK_ENTITY_REGISTRY_UPDATED_CALLBACKS = "track_entity_registry_updated_callbacks"
TRACK_ENTITY_REGISTRY_UPDATED_LISTENER = "track_entity_registry_updated_listener"

_ALL_LISTENER = "all"
_DOMAINS_LISTENER = "domains"
_ENTITIES_LISTENER = "entities"

_LOGGER = logging.getLogger(__name__)


@dataclass
class TrackStates:
    """Class for keeping track of states being tracked.

    all_states: All states on the system are being tracked
    entities: Entities to track
    domains: Domains to track
    """

    all_states: bool
    entities: Set
    domains: Set


@dataclass
class TrackTemplate:
    """Class for keeping track of a template with variables.

    The template is template to calculate.
    The variables are variables to pass to the template.
    The rate_limit is a rate limit on how often the template is re-rendered.
    """

    template: Template
    variables: TemplateVarsType
    rate_limit: Optional[timedelta] = None


@dataclass
class TrackTemplateResult:
    """Class for result of template tracking.

    template
        The template that has changed.
    last_result
        The output from the template on the last successful run, or None
        if no previous successful run.
    result
        Result from the template run. This will be a string or an
        TemplateError if the template resulted in an error.
    """

    template: Template
    last_result: Any
    result: Any


def threaded_listener_factory(
    async_factory: Callable[..., Any]
) -> Callable[..., CALLBACK_TYPE]:
    """Convert an async event helper to a threaded one."""

    @ft.wraps(async_factory)
    def factory(*args: Any, **kwargs: Any) -> CALLBACK_TYPE:
        """Call async event helper safely."""
        hass = args[0]

        if not isinstance(hass, HomeAssistant):
            raise TypeError("First parameter needs to be a hass instance")

        async_remove = run_callback_threadsafe(
            hass.loop, ft.partial(async_factory, *args, **kwargs)
        ).result()

        def remove() -> None:
            """Threadsafe removal."""
            run_callback_threadsafe(hass.loop, async_remove).result()

        return remove

    return factory


@callback
@bind_hass
def async_track_state_change(
    hass: HomeAssistant,
    entity_ids: Union[str, Iterable[str]],
    action: Callable[[str, State, State], None],
    from_state: Union[None, str, Iterable[str]] = None,
    to_state: Union[None, str, Iterable[str]] = None,
) -> CALLBACK_TYPE:
    """Track specific state changes.

    entity_ids, from_state and to_state can be string or list.
    Use list to match multiple.

    Returns a function that can be called to remove the listener.

    If entity_ids are not MATCH_ALL along with from_state and to_state
    being None, async_track_state_change_event should be used instead
    as it is slightly faster.

    Must be run within the event loop.
    """
    if from_state is not None:
        match_from_state = process_state_match(from_state)
    if to_state is not None:
        match_to_state = process_state_match(to_state)

    # Ensure it is a lowercase list with entity ids we want to match on
    if entity_ids == MATCH_ALL:
        pass
    elif isinstance(entity_ids, str):
        entity_ids = (entity_ids.lower(),)
    else:
        entity_ids = tuple(entity_id.lower() for entity_id in entity_ids)

    job = HassJob(action)

    @callback
    def state_change_filter(event: Event) -> bool:
        """Handle specific state changes."""
        if from_state is not None:
            old_state = event.data.get("old_state")
            if old_state is not None:
                old_state = old_state.state

            if not match_from_state(old_state):
                return False

        if to_state is not None:
            new_state = event.data.get("new_state")
            if new_state is not None:
                new_state = new_state.state

            if not match_to_state(new_state):
                return False
<<<<<<< HEAD

        return True

=======

        return True

>>>>>>> 9150ce15
    @callback
    def state_change_dispatcher(event: Event) -> None:
        """Handle specific state changes."""
        hass.async_run_hass_job(
            job,
            event.data.get("entity_id"),
            event.data.get("old_state"),
            event.data.get("new_state"),
        )

    @callback
    def state_change_listener(event: Event) -> None:
        """Handle specific state changes."""
        if not state_change_filter(event):
            return

        state_change_dispatcher(event)

    if entity_ids != MATCH_ALL:
        # If we have a list of entity ids we use
        # async_track_state_change_event to route
        # by entity_id to avoid iterating though state change
        # events and creating a jobs where the most
        # common outcome is to return right away because
        # the entity_id does not match since usually
        # only one or two listeners want that specific
        # entity_id.
        return async_track_state_change_event(hass, entity_ids, state_change_listener)

    return hass.bus.async_listen(
<<<<<<< HEAD
        EVENT_STATE_CHANGED, state_change_dispatcher, filter=state_change_filter
=======
        EVENT_STATE_CHANGED, state_change_dispatcher, event_filter=state_change_filter
>>>>>>> 9150ce15
    )


track_state_change = threaded_listener_factory(async_track_state_change)


@bind_hass
def async_track_state_change_event(
    hass: HomeAssistant,
    entity_ids: Union[str, Iterable[str]],
    action: Callable[[Event], Any],
) -> Callable[[], None]:
    """Track specific state change events indexed by entity_id.

    Unlike async_track_state_change, async_track_state_change_event
    passes the full event to the callback.

    In order to avoid having to iterate a long list
    of EVENT_STATE_CHANGED and fire and create a job
    for each one, we keep a dict of entity ids that
    care about the state change events so we can
    do a fast dict lookup to route events.
    """
    entity_ids = _async_string_to_lower_list(entity_ids)
    if not entity_ids:
        return _remove_empty_listener

    entity_callbacks = hass.data.setdefault(TRACK_STATE_CHANGE_CALLBACKS, {})

    if TRACK_STATE_CHANGE_LISTENER not in hass.data:

        @callback
        def _async_state_change_filter(event: Event) -> bool:
            """Filter state changes by entity_id."""
            return event.data.get("entity_id") in entity_callbacks

        @callback
        def _async_state_change_dispatcher(event: Event) -> None:
            """Dispatch state changes by entity_id."""
            entity_id = event.data.get("entity_id")

            for job in entity_callbacks[entity_id][:]:
                try:
                    hass.async_run_hass_job(job, event)
                except Exception:  # pylint: disable=broad-except
                    _LOGGER.exception(
                        "Error while processing state change for %s", entity_id
                    )

        hass.data[TRACK_STATE_CHANGE_LISTENER] = hass.bus.async_listen(
            EVENT_STATE_CHANGED,
            _async_state_change_dispatcher,
<<<<<<< HEAD
            filter=_async_state_change_filter,
=======
            event_filter=_async_state_change_filter,
>>>>>>> 9150ce15
        )

    job = HassJob(action)

    for entity_id in entity_ids:
        entity_callbacks.setdefault(entity_id, []).append(job)

    @callback
    def remove_listener() -> None:
        """Remove state change listener."""
        _async_remove_indexed_listeners(
            hass,
            TRACK_STATE_CHANGE_CALLBACKS,
            TRACK_STATE_CHANGE_LISTENER,
            entity_ids,
            job,
        )

    return remove_listener


@callback
def _remove_empty_listener() -> None:
    """Remove a listener that does nothing."""


@callback
def _async_remove_indexed_listeners(
    hass: HomeAssistant,
    data_key: str,
    listener_key: str,
    storage_keys: Iterable[str],
    job: HassJob,
) -> None:
    """Remove a listener."""
    callbacks = hass.data[data_key]

    for storage_key in storage_keys:
        callbacks[storage_key].remove(job)
        if len(callbacks[storage_key]) == 0:
            del callbacks[storage_key]

    if not callbacks:
        hass.data[listener_key]()
        del hass.data[listener_key]


@bind_hass
def async_track_entity_registry_updated_event(
    hass: HomeAssistant,
    entity_ids: Union[str, Iterable[str]],
    action: Callable[[Event], Any],
) -> Callable[[], None]:
    """Track specific entity registry updated events indexed by entity_id.

    Similar to async_track_state_change_event.
    """
    entity_ids = _async_string_to_lower_list(entity_ids)
    if not entity_ids:
        return _remove_empty_listener

    entity_callbacks = hass.data.setdefault(TRACK_ENTITY_REGISTRY_UPDATED_CALLBACKS, {})

    if TRACK_ENTITY_REGISTRY_UPDATED_LISTENER not in hass.data:

        @callback
        def _async_entity_registry_updated_filter(event: Event) -> bool:
            """Filter entity registry updates by entity_id."""
            entity_id = event.data.get("old_entity_id", event.data["entity_id"])
            return entity_id in entity_callbacks

        @callback
        def _async_entity_registry_updated_dispatcher(event: Event) -> None:
            """Dispatch entity registry updates by entity_id."""
            entity_id = event.data.get("old_entity_id", event.data["entity_id"])

            for job in entity_callbacks[entity_id][:]:
                try:
                    hass.async_run_hass_job(job, event)
                except Exception:  # pylint: disable=broad-except
                    _LOGGER.exception(
                        "Error while processing entity registry update for %s",
                        entity_id,
                    )

        hass.data[TRACK_ENTITY_REGISTRY_UPDATED_LISTENER] = hass.bus.async_listen(
            EVENT_ENTITY_REGISTRY_UPDATED,
            _async_entity_registry_updated_dispatcher,
<<<<<<< HEAD
            filter=_async_entity_registry_updated_filter,
=======
            event_filter=_async_entity_registry_updated_filter,
>>>>>>> 9150ce15
        )

    job = HassJob(action)

    for entity_id in entity_ids:
        entity_callbacks.setdefault(entity_id, []).append(job)

    @callback
    def remove_listener() -> None:
        """Remove state change listener."""
        _async_remove_indexed_listeners(
            hass,
            TRACK_ENTITY_REGISTRY_UPDATED_CALLBACKS,
            TRACK_ENTITY_REGISTRY_UPDATED_LISTENER,
            entity_ids,
            job,
        )

    return remove_listener


@callback
def _async_dispatch_domain_event(
    hass: HomeAssistant, event: Event, callbacks: Dict[str, List]
) -> None:
    domain = split_entity_id(event.data["entity_id"])[0]

    if domain not in callbacks and MATCH_ALL not in callbacks:
        return

    listeners = callbacks.get(domain, []) + callbacks.get(MATCH_ALL, [])

    for job in listeners:
        try:
            hass.async_run_hass_job(job, event)
        except Exception:  # pylint: disable=broad-except
            _LOGGER.exception(
                "Error while processing event %s for domain %s", event, domain
            )


@bind_hass
def async_track_state_added_domain(
    hass: HomeAssistant,
    domains: Union[str, Iterable[str]],
    action: Callable[[Event], Any],
) -> Callable[[], None]:
    """Track state change events when an entity is added to domains."""
    domains = _async_string_to_lower_list(domains)
    if not domains:
        return _remove_empty_listener

    domain_callbacks = hass.data.setdefault(TRACK_STATE_ADDED_DOMAIN_CALLBACKS, {})

    if TRACK_STATE_ADDED_DOMAIN_LISTENER not in hass.data:

        @callback
        def _async_state_change_filter(event: Event) -> bool:
            """Filter state changes by entity_id."""
            return event.data.get("old_state") is None

        @callback
        def _async_state_change_dispatcher(event: Event) -> None:
            """Dispatch state changes by entity_id."""
            _async_dispatch_domain_event(hass, event, domain_callbacks)

        hass.data[TRACK_STATE_ADDED_DOMAIN_LISTENER] = hass.bus.async_listen(
            EVENT_STATE_CHANGED,
            _async_state_change_dispatcher,
<<<<<<< HEAD
            filter=_async_state_change_filter,
=======
            event_filter=_async_state_change_filter,
>>>>>>> 9150ce15
        )

    job = HassJob(action)

    for domain in domains:
        domain_callbacks.setdefault(domain, []).append(job)

    @callback
    def remove_listener() -> None:
        """Remove state change listener."""
        _async_remove_indexed_listeners(
            hass,
            TRACK_STATE_ADDED_DOMAIN_CALLBACKS,
            TRACK_STATE_ADDED_DOMAIN_LISTENER,
            domains,
            job,
        )

    return remove_listener


@bind_hass
def async_track_state_removed_domain(
    hass: HomeAssistant,
    domains: Union[str, Iterable[str]],
    action: Callable[[Event], Any],
) -> Callable[[], None]:
    """Track state change events when an entity is removed from domains."""
    domains = _async_string_to_lower_list(domains)
    if not domains:
        return _remove_empty_listener

    domain_callbacks = hass.data.setdefault(TRACK_STATE_REMOVED_DOMAIN_CALLBACKS, {})

    if TRACK_STATE_REMOVED_DOMAIN_LISTENER not in hass.data:

        @callback
        def _async_state_change_filter(event: Event) -> bool:
            """Filter state changes by entity_id."""
            return event.data.get("new_state") is None

        @callback
        def _async_state_change_dispatcher(event: Event) -> None:
            """Dispatch state changes by entity_id."""
            _async_dispatch_domain_event(hass, event, domain_callbacks)

        hass.data[TRACK_STATE_REMOVED_DOMAIN_LISTENER] = hass.bus.async_listen(
            EVENT_STATE_CHANGED,
            _async_state_change_dispatcher,
<<<<<<< HEAD
            filter=_async_state_change_filter,
=======
            event_filter=_async_state_change_filter,
>>>>>>> 9150ce15
        )

    job = HassJob(action)

    for domain in domains:
        domain_callbacks.setdefault(domain, []).append(job)

    @callback
    def remove_listener() -> None:
        """Remove state change listener."""
        _async_remove_indexed_listeners(
            hass,
            TRACK_STATE_REMOVED_DOMAIN_CALLBACKS,
            TRACK_STATE_REMOVED_DOMAIN_LISTENER,
            domains,
            job,
        )

    return remove_listener


@callback
def _async_string_to_lower_list(instr: Union[str, Iterable[str]]) -> List[str]:
    if isinstance(instr, str):
        return [instr.lower()]

    return [mstr.lower() for mstr in instr]


class _TrackStateChangeFiltered:
    """Handle removal / refresh of tracker."""

    def __init__(
        self,
        hass: HomeAssistant,
        track_states: TrackStates,
        action: Callable[[Event], Any],
    ):
        """Handle removal / refresh of tracker init."""
        self.hass = hass
        self._action = action
        self._listeners: Dict[str, Callable] = {}
        self._last_track_states: TrackStates = track_states

    @callback
    def async_setup(self) -> None:
        """Create listeners to track states."""
        track_states = self._last_track_states

        if (
            not track_states.all_states
            and not track_states.domains
            and not track_states.entities
        ):
            return

        if track_states.all_states:
            self._setup_all_listener()
            return

        self._setup_domains_listener(track_states.domains)
        self._setup_entities_listener(track_states.domains, track_states.entities)

    @property
    def listeners(self) -> Dict:
        """State changes that will cause a re-render."""
        track_states = self._last_track_states
        return {
            _ALL_LISTENER: track_states.all_states,
            _ENTITIES_LISTENER: track_states.entities,
            _DOMAINS_LISTENER: track_states.domains,
        }

    @callback
    def async_update_listeners(self, new_track_states: TrackStates) -> None:
        """Update the listeners based on the new TrackStates."""
        last_track_states = self._last_track_states
        self._last_track_states = new_track_states

        had_all_listener = last_track_states.all_states

        if new_track_states.all_states:
            if had_all_listener:
                return
            self._cancel_listener(_DOMAINS_LISTENER)
            self._cancel_listener(_ENTITIES_LISTENER)
            self._setup_all_listener()
            return

        if had_all_listener:
            self._cancel_listener(_ALL_LISTENER)

        domains_changed = new_track_states.domains != last_track_states.domains

        if had_all_listener or domains_changed:
            domains_changed = True
            self._cancel_listener(_DOMAINS_LISTENER)
            self._setup_domains_listener(new_track_states.domains)

        if (
            had_all_listener
            or domains_changed
            or new_track_states.entities != last_track_states.entities
        ):
            self._cancel_listener(_ENTITIES_LISTENER)
            self._setup_entities_listener(
                new_track_states.domains, new_track_states.entities
            )

    @callback
    def async_remove(self) -> None:
        """Cancel the listeners."""
        for key in list(self._listeners):
            self._listeners.pop(key)()

    @callback
    def _cancel_listener(self, listener_name: str) -> None:
        if listener_name not in self._listeners:
            return

        self._listeners.pop(listener_name)()

    @callback
    def _setup_entities_listener(self, domains: Set, entities: Set) -> None:
        if domains:
            entities = entities.copy()
            entities.update(self.hass.states.async_entity_ids(domains))

        # Entities has changed to none
        if not entities:
            return

        self._listeners[_ENTITIES_LISTENER] = async_track_state_change_event(
            self.hass, entities, self._action
        )

    @callback
    def _setup_domains_listener(self, domains: Set) -> None:
        if not domains:
            return

        self._listeners[_DOMAINS_LISTENER] = async_track_state_added_domain(
            self.hass, domains, self._action
        )

    @callback
    def _setup_all_listener(self) -> None:
        self._listeners[_ALL_LISTENER] = self.hass.bus.async_listen(
            EVENT_STATE_CHANGED, self._action
        )


@callback
@bind_hass
def async_track_state_change_filtered(
    hass: HomeAssistant,
    track_states: TrackStates,
    action: Callable[[Event], Any],
) -> _TrackStateChangeFiltered:
    """Track state changes with a TrackStates filter that can be updated.

    Parameters
    ----------
    hass
        Home assistant object.
    track_states
        A TrackStates data class.
    action
        Callable to call with results.

    Returns
    -------
    Object used to update the listeners (async_update_listeners) with a new TrackStates or
    cancel the tracking (async_remove).

    """
    tracker = _TrackStateChangeFiltered(hass, track_states, action)
    tracker.async_setup()
    return tracker


@callback
@bind_hass
def async_track_template(
    hass: HomeAssistant,
    template: Template,
    action: Callable[[str, Optional[State], Optional[State]], None],
    variables: Optional[TemplateVarsType] = None,
) -> Callable[[], None]:
    """Add a listener that fires when a a template evaluates to 'true'.

    Listen for the result of the template becoming true, or a true-like
    string result, such as 'On', 'Open', or 'Yes'. If the template results
    in an error state when the value changes, this will be logged and not
    passed through.

    If the initial check of the template is invalid and results in an
    exception, the listener will still be registered but will only
    fire if the template result becomes true without an exception.

    Action arguments
    ----------------
    entity_id
        ID of the entity that triggered the state change.
    old_state
        The old state of the entity that changed.
    new_state
        New state of the entity that changed.

    Parameters
    ----------
    hass
        Home assistant object.
    template
        The template to calculate.
    action
        Callable to call with results. See above for arguments.
    variables
        Variables to pass to the template.

    Returns
    -------
    Callable to unregister the listener.

    """
    job = HassJob(action)

    @callback
    def _template_changed_listener(
        event: Event, updates: List[TrackTemplateResult]
    ) -> None:
        """Check if condition is correct and run action."""
        track_result = updates.pop()

        template = track_result.template
        last_result = track_result.last_result
        result = track_result.result

        if isinstance(result, TemplateError):
            _LOGGER.error(
                "Error while processing template: %s",
                template.template,
                exc_info=result,
            )
            return

        if (
            not isinstance(last_result, TemplateError)
            and result_as_boolean(last_result)
            or not result_as_boolean(result)
        ):
            return

        hass.async_run_hass_job(
            job,
            event and event.data.get("entity_id"),
            event and event.data.get("old_state"),
            event and event.data.get("new_state"),
        )

    info = async_track_template_result(
        hass, [TrackTemplate(template, variables)], _template_changed_listener
    )

    return info.async_remove


track_template = threaded_listener_factory(async_track_template)


class _TrackTemplateResultInfo:
    """Handle removal / refresh of tracker."""

    def __init__(
        self,
        hass: HomeAssistant,
        track_templates: Iterable[TrackTemplate],
        action: Callable,
    ):
        """Handle removal / refresh of tracker init."""
        self.hass = hass
        self._job = HassJob(action)

        for track_template_ in track_templates:
            track_template_.template.hass = hass
        self._track_templates = track_templates

        self._last_result: Dict[Template, Union[str, TemplateError]] = {}

        self._rate_limit = KeyedRateLimit(hass)
        self._info: Dict[Template, RenderInfo] = {}
        self._track_state_changes: Optional[_TrackStateChangeFiltered] = None
        self._time_listeners: Dict[Template, Callable] = {}

    def async_setup(self, raise_on_template_error: bool) -> None:
        """Activation of template tracking."""
        for track_template_ in self._track_templates:
            template = track_template_.template
            variables = track_template_.variables
            self._info[template] = info = template.async_render_to_info(variables)

            if info.exception:
                if raise_on_template_error:
                    raise info.exception
                _LOGGER.error(
                    "Error while processing template: %s",
                    track_template_.template,
                    exc_info=info.exception,
                )

        self._track_state_changes = async_track_state_change_filtered(
            self.hass, _render_infos_to_track_states(self._info.values()), self._refresh
        )
        self._update_time_listeners()
        _LOGGER.debug(
            "Template group %s listens for %s",
            self._track_templates,
            self.listeners,
        )

    @property
    def listeners(self) -> Dict:
        """State changes that will cause a re-render."""
        assert self._track_state_changes
        return {
            **self._track_state_changes.listeners,
            "time": bool(self._time_listeners),
        }

    @callback
    def _setup_time_listener(self, template: Template, has_time: bool) -> None:
        if not has_time:
            if template in self._time_listeners:
                # now() or utcnow() has left the scope of the template
                self._time_listeners.pop(template)()
            return

        if template in self._time_listeners:
            return

        track_templates = [
            track_template_
            for track_template_ in self._track_templates
            if track_template_.template == template
        ]

        @callback
        def _refresh_from_time(now: datetime) -> None:
            self._refresh(None, track_templates=track_templates)

        self._time_listeners[template] = async_track_utc_time_change(
            self.hass, _refresh_from_time, second=0
        )

    @callback
    def _update_time_listeners(self) -> None:
        for template, info in self._info.items():
            self._setup_time_listener(template, info.has_time)

    @callback
    def async_remove(self) -> None:
        """Cancel the listener."""
        assert self._track_state_changes
        self._track_state_changes.async_remove()
        self._rate_limit.async_remove()
        for template in list(self._time_listeners):
            self._time_listeners.pop(template)()

    @callback
    def async_refresh(self) -> None:
        """Force recalculate the template."""
        self._refresh(None)

    def _render_template_if_ready(
        self,
        track_template_: TrackTemplate,
        now: datetime,
        event: Optional[Event],
    ) -> Union[bool, TrackTemplateResult]:
        """Re-render the template if conditions match.

        Returns False if the template was not be re-rendered

        Returns True if the template re-rendered and did not
        change.

        Returns TrackTemplateResult if the template re-render
        generates a new result.
        """
        template = track_template_.template

        if event:
            info = self._info[template]

            if not _event_triggers_rerender(event, info):
                return False

            had_timer = self._rate_limit.async_has_timer(template)

            if self._rate_limit.async_schedule_action(
                template,
                _rate_limit_for_event(event, info, track_template_),
                now,
                self._refresh,
                event,
                (track_template_,),
                True,
            ):
                return not had_timer

            _LOGGER.debug(
                "Template update %s triggered by event: %s",
                template.template,
                event,
            )

        self._rate_limit.async_triggered(template, now)
        self._info[template] = info = template.async_render_to_info(
            track_template_.variables
        )

        try:
            result: Union[str, TemplateError] = info.result()
        except TemplateError as ex:
            result = ex

        last_result = self._last_result.get(template)

        # Check to see if the result has changed
        if result == last_result:
            return True

        if isinstance(result, TemplateError) and isinstance(last_result, TemplateError):
            return True

        return TrackTemplateResult(template, last_result, result)

    @callback
    def _refresh(
        self,
        event: Optional[Event],
        track_templates: Optional[Iterable[TrackTemplate]] = None,
        replayed: Optional[bool] = False,
    ) -> None:
        """Refresh the template.

        The event is the state_changed event that caused the refresh
        to be considered.

        track_templates is an optional list of TrackTemplate objects
        to refresh.  If not provided, all tracked templates will be
        considered.

        replayed is True if the event is being replayed because the
        rate limit was hit.
        """
        updates = []
        info_changed = False
        now = event.time_fired if not replayed and event else dt_util.utcnow()

        for track_template_ in track_templates or self._track_templates:
            update = self._render_template_if_ready(track_template_, now, event)
            if not update:
                continue

            template = track_template_.template
            self._setup_time_listener(template, self._info[template].has_time)

            info_changed = True

            if isinstance(update, TrackTemplateResult):
                updates.append(update)

        if info_changed:
            assert self._track_state_changes
            self._track_state_changes.async_update_listeners(
                _render_infos_to_track_states(
                    [
                        _suppress_domain_all_in_render_info(self._info[template])
                        if self._rate_limit.async_has_timer(template)
                        else self._info[template]
                        for template in self._info
                    ]
                )
            )
            _LOGGER.debug(
                "Template group %s listens for %s",
                self._track_templates,
                self.listeners,
            )

        if not updates:
            return

        for track_result in updates:
            self._last_result[track_result.template] = track_result.result

        self.hass.async_run_hass_job(self._job, event, updates)


TrackTemplateResultListener = Callable[
    [
        Event,
        List[TrackTemplateResult],
    ],
    None,
]
"""Type for the listener for template results.

    Action arguments
    ----------------
    event
        Event that caused the template to change output. None if not
        triggered by an event.
    updates
        A list of TrackTemplateResult
"""


@callback
@bind_hass
def async_track_template_result(
    hass: HomeAssistant,
    track_templates: Iterable[TrackTemplate],
    action: TrackTemplateResultListener,
    raise_on_template_error: bool = False,
) -> _TrackTemplateResultInfo:
    """Add a listener that fires when the result of a template changes.

    The action will fire with the initial result from the template, and
    then whenever the output from the template changes. The template will
    be reevaluated if any states referenced in the last run of the
    template change, or if manually triggered. If the result of the
    evaluation is different from the previous run, the listener is passed
    the result.

    If the template results in an TemplateError, this will be returned to
    the listener the first time this happens but not for subsequent errors.
    Once the template returns to a non-error condition the result is sent
    to the action as usual.

    Parameters
    ----------
    hass
        Home assistant object.
    track_templates
        An iterable of TrackTemplate.
    action
        Callable to call with results.
    raise_on_template_error
        When set to True, if there is an exception
        processing the template during setup, the system
        will raise the exception instead of setting up
        tracking.

    Returns
    -------
    Info object used to unregister the listener, and refresh the template.

    """
    tracker = _TrackTemplateResultInfo(hass, track_templates, action)
    tracker.async_setup(raise_on_template_error)
    return tracker


@callback
@bind_hass
def async_track_same_state(
    hass: HomeAssistant,
    period: timedelta,
    action: Callable[..., None],
    async_check_same_func: Callable[[str, Optional[State], Optional[State]], bool],
    entity_ids: Union[str, Iterable[str]] = MATCH_ALL,
) -> CALLBACK_TYPE:
    """Track the state of entities for a period and run an action.

    If async_check_func is None it use the state of orig_value.
    Without entity_ids we track all state changes.
    """
    async_remove_state_for_cancel: Optional[CALLBACK_TYPE] = None
    async_remove_state_for_listener: Optional[CALLBACK_TYPE] = None

    job = HassJob(action)

    @callback
    def clear_listener() -> None:
        """Clear all unsub listener."""
        nonlocal async_remove_state_for_cancel, async_remove_state_for_listener

        if async_remove_state_for_listener is not None:
            async_remove_state_for_listener()
            async_remove_state_for_listener = None
        if async_remove_state_for_cancel is not None:
            async_remove_state_for_cancel()
            async_remove_state_for_cancel = None

    @callback
    def state_for_listener(now: Any) -> None:
        """Fire on state changes after a delay and calls action."""
        nonlocal async_remove_state_for_listener
        async_remove_state_for_listener = None
        clear_listener()
        hass.async_run_hass_job(job)

    @callback
    def state_for_cancel_listener(event: Event) -> None:
        """Fire on changes and cancel for listener if changed."""
        entity: str = event.data["entity_id"]
        from_state: Optional[State] = event.data.get("old_state")
        to_state: Optional[State] = event.data.get("new_state")

        if not async_check_same_func(entity, from_state, to_state):
            clear_listener()

    async_remove_state_for_listener = async_track_point_in_utc_time(
        hass, state_for_listener, dt_util.utcnow() + period
    )

    if entity_ids == MATCH_ALL:
        async_remove_state_for_cancel = hass.bus.async_listen(
            EVENT_STATE_CHANGED, state_for_cancel_listener
        )
    else:
        async_remove_state_for_cancel = async_track_state_change_event(
            hass,
            [entity_ids] if isinstance(entity_ids, str) else entity_ids,
            state_for_cancel_listener,
        )

    return clear_listener


track_same_state = threaded_listener_factory(async_track_same_state)


@callback
@bind_hass
def async_track_point_in_time(
    hass: HomeAssistant,
    action: Union[HassJob, Callable[..., None]],
    point_in_time: datetime,
) -> CALLBACK_TYPE:
    """Add a listener that fires once after a specific point in time."""
    job = action if isinstance(action, HassJob) else HassJob(action)

    @callback
    def utc_converter(utc_now: datetime) -> None:
        """Convert passed in UTC now to local now."""
        hass.async_run_hass_job(job, dt_util.as_local(utc_now))

    return async_track_point_in_utc_time(hass, utc_converter, point_in_time)


track_point_in_time = threaded_listener_factory(async_track_point_in_time)


@callback
@bind_hass
def async_track_point_in_utc_time(
    hass: HomeAssistant,
    action: Union[HassJob, Callable[..., None]],
    point_in_time: datetime,
) -> CALLBACK_TYPE:
    """Add a listener that fires once after a specific point in UTC time."""
    # Ensure point_in_time is UTC
    utc_point_in_time = dt_util.as_utc(point_in_time)

    # Since this is called once, we accept a HassJob so we can avoid
    # having to figure out how to call the action every time its called.
    job = action if isinstance(action, HassJob) else HassJob(action)

    cancel_callback: Optional[asyncio.TimerHandle] = None

    @callback
    def run_action() -> None:
        """Call the action."""
        nonlocal cancel_callback

        now = time_tracker_utcnow()

        # Depending on the available clock support (including timer hardware
        # and the OS kernel) it can happen that we fire a little bit too early
        # as measured by utcnow(). That is bad when callbacks have assumptions
        # about the current time. Thus, we rearm the timer for the remaining
        # time.
        delta = (utc_point_in_time - now).total_seconds()
        if delta > 0:
            _LOGGER.debug("Called %f seconds too early, rearming", delta)

            cancel_callback = hass.loop.call_later(delta, run_action)
            return

        hass.async_run_hass_job(job, utc_point_in_time)

    delta = utc_point_in_time.timestamp() - time.time()
    cancel_callback = hass.loop.call_later(delta, run_action)

    @callback
    def unsub_point_in_time_listener() -> None:
        """Cancel the call_later."""
        assert cancel_callback is not None
        cancel_callback.cancel()

    return unsub_point_in_time_listener


track_point_in_utc_time = threaded_listener_factory(async_track_point_in_utc_time)


@callback
@bind_hass
def async_call_later(
    hass: HomeAssistant, delay: float, action: Union[HassJob, Callable[..., None]]
) -> CALLBACK_TYPE:
    """Add a listener that is called in <delay>."""
    return async_track_point_in_utc_time(
        hass, action, dt_util.utcnow() + timedelta(seconds=delay)
    )


call_later = threaded_listener_factory(async_call_later)


@callback
@bind_hass
def async_track_time_interval(
    hass: HomeAssistant,
    action: Callable[..., Union[None, Awaitable]],
    interval: timedelta,
) -> CALLBACK_TYPE:
    """Add a listener that fires repetitively at every timedelta interval."""
    remove = None
    interval_listener_job = None

    job = HassJob(action)

    def next_interval() -> datetime:
        """Return the next interval."""
        return dt_util.utcnow() + interval

    @callback
    def interval_listener(now: datetime) -> None:
        """Handle elapsed intervals."""
        nonlocal remove
        nonlocal interval_listener_job

        remove = async_track_point_in_utc_time(
            hass, interval_listener_job, next_interval()  # type: ignore
        )
        hass.async_run_hass_job(job, now)

    interval_listener_job = HassJob(interval_listener)
    remove = async_track_point_in_utc_time(hass, interval_listener_job, next_interval())

    def remove_listener() -> None:
        """Remove interval listener."""
        remove()  # type: ignore

    return remove_listener


track_time_interval = threaded_listener_factory(async_track_time_interval)


@attr.s
class SunListener:
    """Helper class to help listen to sun events."""

    hass: HomeAssistant = attr.ib()
    job: HassJob = attr.ib()
    event: str = attr.ib()
    offset: Optional[timedelta] = attr.ib()
    _unsub_sun: Optional[CALLBACK_TYPE] = attr.ib(default=None)
    _unsub_config: Optional[CALLBACK_TYPE] = attr.ib(default=None)

    @callback
    def async_attach(self) -> None:
        """Attach a sun listener."""
        assert self._unsub_config is None

        self._unsub_config = self.hass.bus.async_listen(
            EVENT_CORE_CONFIG_UPDATE, self._handle_config_event
        )

        self._listen_next_sun_event()

    @callback
    def async_detach(self) -> None:
        """Detach the sun listener."""
        assert self._unsub_sun is not None
        assert self._unsub_config is not None

        self._unsub_sun()
        self._unsub_sun = None
        self._unsub_config()
        self._unsub_config = None

    @callback
    def _listen_next_sun_event(self) -> None:
        """Set up the sun event listener."""
        assert self._unsub_sun is None

        self._unsub_sun = async_track_point_in_utc_time(
            self.hass,
            self._handle_sun_event,
            get_astral_event_next(self.hass, self.event, offset=self.offset),
        )

    @callback
    def _handle_sun_event(self, _now: Any) -> None:
        """Handle solar event."""
        self._unsub_sun = None
        self._listen_next_sun_event()
        self.hass.async_run_hass_job(self.job)

    @callback
    def _handle_config_event(self, _event: Any) -> None:
        """Handle core config update."""
        assert self._unsub_sun is not None
        self._unsub_sun()
        self._unsub_sun = None
        self._listen_next_sun_event()


@callback
@bind_hass
def async_track_sunrise(
    hass: HomeAssistant, action: Callable[..., None], offset: Optional[timedelta] = None
) -> CALLBACK_TYPE:
    """Add a listener that will fire a specified offset from sunrise daily."""
    listener = SunListener(hass, HassJob(action), SUN_EVENT_SUNRISE, offset)
    listener.async_attach()
    return listener.async_detach


track_sunrise = threaded_listener_factory(async_track_sunrise)


@callback
@bind_hass
def async_track_sunset(
    hass: HomeAssistant, action: Callable[..., None], offset: Optional[timedelta] = None
) -> CALLBACK_TYPE:
    """Add a listener that will fire a specified offset from sunset daily."""
    listener = SunListener(hass, HassJob(action), SUN_EVENT_SUNSET, offset)
    listener.async_attach()
    return listener.async_detach


track_sunset = threaded_listener_factory(async_track_sunset)

# For targeted patching in tests
time_tracker_utcnow = dt_util.utcnow


@callback
@bind_hass
def async_track_utc_time_change(
    hass: HomeAssistant,
    action: Callable[..., None],
    hour: Optional[Any] = None,
    minute: Optional[Any] = None,
    second: Optional[Any] = None,
    local: bool = False,
) -> CALLBACK_TYPE:
    """Add a listener that will fire if time matches a pattern."""
    job = HassJob(action)
    # We do not have to wrap the function with time pattern matching logic
    # if no pattern given
    if all(val is None for val in (hour, minute, second)):

        @callback
        def time_change_listener(event: Event) -> None:
            """Fire every time event that comes in."""
            hass.async_run_hass_job(job, event.data[ATTR_NOW])

        return hass.bus.async_listen(EVENT_TIME_CHANGED, time_change_listener)

    matching_seconds = dt_util.parse_time_expression(second, 0, 59)
    matching_minutes = dt_util.parse_time_expression(minute, 0, 59)
    matching_hours = dt_util.parse_time_expression(hour, 0, 23)

    def calculate_next(now: datetime) -> datetime:
        """Calculate and set the next time the trigger should fire."""
        localized_now = dt_util.as_local(now) if local else now
        return dt_util.find_next_time_expression_time(
            localized_now, matching_seconds, matching_minutes, matching_hours
        )

    time_listener: Optional[CALLBACK_TYPE] = None

    @callback
    def pattern_time_change_listener(_: datetime) -> None:
        """Listen for matching time_changed events."""
        nonlocal time_listener

        now = time_tracker_utcnow()
        hass.async_run_hass_job(job, dt_util.as_local(now) if local else now)

        time_listener = async_track_point_in_utc_time(
            hass,
            pattern_time_change_listener,
            calculate_next(now + timedelta(seconds=1)),
        )

    time_listener = async_track_point_in_utc_time(
        hass, pattern_time_change_listener, calculate_next(dt_util.utcnow())
    )

    @callback
    def unsub_pattern_time_change_listener() -> None:
        """Cancel the time listener."""
        assert time_listener is not None
        time_listener()

    return unsub_pattern_time_change_listener


track_utc_time_change = threaded_listener_factory(async_track_utc_time_change)


@callback
@bind_hass
def async_track_time_change(
    hass: HomeAssistant,
    action: Callable[..., None],
    hour: Optional[Any] = None,
    minute: Optional[Any] = None,
    second: Optional[Any] = None,
) -> CALLBACK_TYPE:
    """Add a listener that will fire if UTC time matches a pattern."""
    return async_track_utc_time_change(hass, action, hour, minute, second, local=True)


track_time_change = threaded_listener_factory(async_track_time_change)


def process_state_match(
    parameter: Union[None, str, Iterable[str]]
) -> Callable[[str], bool]:
    """Convert parameter to function that matches input against parameter."""
    if parameter is None or parameter == MATCH_ALL:
        return lambda _: True

    if isinstance(parameter, str) or not hasattr(parameter, "__iter__"):
        return lambda state: state == parameter

    parameter_set = set(parameter)
    return lambda state: state in parameter_set


@callback
def _entities_domains_from_render_infos(
    render_infos: Iterable[RenderInfo],
) -> Tuple[Set, Set]:
    """Combine from multiple RenderInfo."""
    entities = set()
    domains = set()

    for render_info in render_infos:
        if render_info.entities:
            entities.update(render_info.entities)
        if render_info.domains:
            domains.update(render_info.domains)
        if render_info.domains_lifecycle:
            domains.update(render_info.domains_lifecycle)
    return entities, domains


@callback
def _render_infos_needs_all_listener(render_infos: Iterable[RenderInfo]) -> bool:
    """Determine if an all listener is needed from RenderInfo."""
    for render_info in render_infos:
        # Tracking all states
        if render_info.all_states or render_info.all_states_lifecycle:
            return True

        # Previous call had an exception
        # so we do not know which states
        # to track
        if render_info.exception:
            return True

    return False


@callback
def _render_infos_to_track_states(render_infos: Iterable[RenderInfo]) -> TrackStates:
    """Create a TrackStates dataclass from the latest RenderInfo."""
    if _render_infos_needs_all_listener(render_infos):
        return TrackStates(True, set(), set())

    return TrackStates(False, *_entities_domains_from_render_infos(render_infos))


@callback
def _event_triggers_rerender(event: Event, info: RenderInfo) -> bool:
    """Determine if a template should be re-rendered from an event."""
    entity_id = event.data.get(ATTR_ENTITY_ID)

    if info.filter(entity_id):
        return True

    if (
        event.data.get("new_state") is not None
        and event.data.get("old_state") is not None
    ):
        return False

    return bool(info.filter_lifecycle(entity_id))


@callback
def _rate_limit_for_event(
    event: Event, info: RenderInfo, track_template_: TrackTemplate
) -> Optional[timedelta]:
    """Determine the rate limit for an event."""
    entity_id = event.data.get(ATTR_ENTITY_ID)

    # Specifically referenced entities are excluded
    # from the rate limit
    if entity_id in info.entities:
        return None

    if track_template_.rate_limit is not None:
        return track_template_.rate_limit

    rate_limit: Optional[timedelta] = info.rate_limit
    return rate_limit


def _suppress_domain_all_in_render_info(render_info: RenderInfo) -> RenderInfo:
    """Remove the domains and all_states from render info during a ratelimit."""
    rate_limited_render_info = copy.copy(render_info)
    rate_limited_render_info.all_states = False
    rate_limited_render_info.all_states_lifecycle = False
    rate_limited_render_info.domains = set()
    rate_limited_render_info.domains_lifecycle = set()
    return rate_limited_render_info<|MERGE_RESOLUTION|>--- conflicted
+++ resolved
@@ -197,15 +197,9 @@
 
             if not match_to_state(new_state):
                 return False
-<<<<<<< HEAD
 
         return True
 
-=======
-
-        return True
-
->>>>>>> 9150ce15
     @callback
     def state_change_dispatcher(event: Event) -> None:
         """Handle specific state changes."""
@@ -236,11 +230,7 @@
         return async_track_state_change_event(hass, entity_ids, state_change_listener)
 
     return hass.bus.async_listen(
-<<<<<<< HEAD
-        EVENT_STATE_CHANGED, state_change_dispatcher, filter=state_change_filter
-=======
         EVENT_STATE_CHANGED, state_change_dispatcher, event_filter=state_change_filter
->>>>>>> 9150ce15
     )
 
 
@@ -282,6 +272,9 @@
             """Dispatch state changes by entity_id."""
             entity_id = event.data.get("entity_id")
 
+            if entity_id not in entity_callbacks:
+                return
+
             for job in entity_callbacks[entity_id][:]:
                 try:
                     hass.async_run_hass_job(job, event)
@@ -293,11 +286,7 @@
         hass.data[TRACK_STATE_CHANGE_LISTENER] = hass.bus.async_listen(
             EVENT_STATE_CHANGED,
             _async_state_change_dispatcher,
-<<<<<<< HEAD
-            filter=_async_state_change_filter,
-=======
             event_filter=_async_state_change_filter,
->>>>>>> 9150ce15
         )
 
     job = HassJob(action)
@@ -374,6 +363,9 @@
             """Dispatch entity registry updates by entity_id."""
             entity_id = event.data.get("old_entity_id", event.data["entity_id"])
 
+            if entity_id not in entity_callbacks:
+                return
+
             for job in entity_callbacks[entity_id][:]:
                 try:
                     hass.async_run_hass_job(job, event)
@@ -386,11 +378,7 @@
         hass.data[TRACK_ENTITY_REGISTRY_UPDATED_LISTENER] = hass.bus.async_listen(
             EVENT_ENTITY_REGISTRY_UPDATED,
             _async_entity_registry_updated_dispatcher,
-<<<<<<< HEAD
-            filter=_async_entity_registry_updated_filter,
-=======
             event_filter=_async_entity_registry_updated_filter,
->>>>>>> 9150ce15
         )
 
     job = HassJob(action)
@@ -455,16 +443,15 @@
         @callback
         def _async_state_change_dispatcher(event: Event) -> None:
             """Dispatch state changes by entity_id."""
+            if event.data.get("old_state") is not None:
+                return
+
             _async_dispatch_domain_event(hass, event, domain_callbacks)
 
         hass.data[TRACK_STATE_ADDED_DOMAIN_LISTENER] = hass.bus.async_listen(
             EVENT_STATE_CHANGED,
             _async_state_change_dispatcher,
-<<<<<<< HEAD
-            filter=_async_state_change_filter,
-=======
             event_filter=_async_state_change_filter,
->>>>>>> 9150ce15
         )
 
     job = HassJob(action)
@@ -509,16 +496,15 @@
         @callback
         def _async_state_change_dispatcher(event: Event) -> None:
             """Dispatch state changes by entity_id."""
+            if event.data.get("new_state") is not None:
+                return
+
             _async_dispatch_domain_event(hass, event, domain_callbacks)
 
         hass.data[TRACK_STATE_REMOVED_DOMAIN_LISTENER] = hass.bus.async_listen(
             EVENT_STATE_CHANGED,
             _async_state_change_dispatcher,
-<<<<<<< HEAD
-            filter=_async_state_change_filter,
-=======
             event_filter=_async_state_change_filter,
->>>>>>> 9150ce15
         )
 
     job = HassJob(action)
