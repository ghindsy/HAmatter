"""Helpers for listening to events."""
from datetime import datetime, timedelta
import functools as ft
import logging
import time
from typing import Any, Awaitable, Callable, Dict, Iterable, Optional, Union

import attr

from homeassistant.const import (
    ATTR_NOW,
    EVENT_CORE_CONFIG_UPDATE,
    EVENT_STATE_CHANGED,
    EVENT_TIME_CHANGED,
    MATCH_ALL,
    SUN_EVENT_SUNRISE,
    SUN_EVENT_SUNSET,
)
from homeassistant.core import CALLBACK_TYPE, Event, HomeAssistant, State, callback
from homeassistant.helpers.sun import get_astral_event_next
from homeassistant.helpers.template import Template
from homeassistant.loader import bind_hass
from homeassistant.util import dt as dt_util
from homeassistant.util.async_ import run_callback_threadsafe

TRACK_STATE_CHANGE_CALLBACKS = "track_state_change_callbacks"
TRACK_STATE_CHANGE_LISTENER = "track_state_change_listener"

_LOGGER = logging.getLogger(__name__)

# PyLint does not like the use of threaded_listener_factory
# pylint: disable=invalid-name


def threaded_listener_factory(async_factory: Callable[..., Any]) -> CALLBACK_TYPE:
    """Convert an async event helper to a threaded one."""

    @ft.wraps(async_factory)
    def factory(*args: Any, **kwargs: Any) -> CALLBACK_TYPE:
        """Call async event helper safely."""
        hass = args[0]

        if not isinstance(hass, HomeAssistant):
            raise TypeError("First parameter needs to be a hass instance")

        async_remove = run_callback_threadsafe(
            hass.loop, ft.partial(async_factory, *args, **kwargs)
        ).result()

        def remove() -> None:
            """Threadsafe removal."""
            run_callback_threadsafe(hass.loop, async_remove).result()

        return remove

    return factory


@callback
@bind_hass
def async_track_state_change(
    hass: HomeAssistant,
    entity_ids: Union[str, Iterable[str]],
    action: Callable[[str, State, State], None],
    from_state: Union[None, str, Iterable[str]] = None,
    to_state: Union[None, str, Iterable[str]] = None,
) -> CALLBACK_TYPE:
    """Track specific state changes.

    entity_ids, from_state and to_state can be string or list.
    Use list to match multiple.

    Returns a function that can be called to remove the listener.

    If entity_ids are not MATCH_ALL along with from_state and to_state
    being None, async_track_state_change_event should be used instead
    as it is slightly faster.

    Must be run within the event loop.
    """
    if from_state is not None:
        match_from_state = process_state_match(from_state)
    if to_state is not None:
        match_to_state = process_state_match(to_state)

    # Ensure it is a lowercase list with entity ids we want to match on
    if entity_ids == MATCH_ALL:
        pass
    elif isinstance(entity_ids, str):
        entity_ids = (entity_ids.lower(),)
    else:
        entity_ids = tuple(entity_id.lower() for entity_id in entity_ids)

    @callback
    def state_change_listener(event: Event) -> None:
        """Handle specific state changes."""
        if from_state is not None:
            old_state = event.data.get("old_state")
            if old_state is not None:
                old_state = old_state.state

            if not match_from_state(old_state):
                return
        if to_state is not None:
            new_state = event.data.get("new_state")
            if new_state is not None:
                new_state = new_state.state

            if not match_to_state(new_state):
                return

        hass.async_run_job(
            action,
            event.data.get("entity_id"),
            event.data.get("old_state"),
            event.data.get("new_state"),
        )

    if entity_ids != MATCH_ALL:
        # If we have a list of entity ids we use
        # async_track_state_change_event to route
        # by entity_id to avoid iterating though state change
        # events and creating a jobs where the most
        # common outcome is to return right away because
        # the entity_id does not match since usually
        # only one or two listeners want that specific
        # entity_id.
        return async_track_state_change_event(hass, entity_ids, state_change_listener)

    return hass.bus.async_listen(EVENT_STATE_CHANGED, state_change_listener)


track_state_change = threaded_listener_factory(async_track_state_change)


@bind_hass
def async_track_state_change_event(
    hass: HomeAssistant,
    entity_ids: Union[str, Iterable[str]],
    action: Callable[[Event], None],
) -> Callable[[], None]:
    """Track specific state change events indexed by entity_id.

    Unlike async_track_state_change, async_track_state_change_event
    passes the full event to the callback.

    In order to avoid having to iterate a long list
    of EVENT_STATE_CHANGED and fire and create a job
    for each one, we keep a dict of entity ids that
    care about the state change events so we can
    do a fast dict lookup to route events.
    """

    entity_callbacks = hass.data.setdefault(TRACK_STATE_CHANGE_CALLBACKS, {})

    if TRACK_STATE_CHANGE_LISTENER not in hass.data:

        @callback
        def _async_state_change_dispatcher(event: Event) -> None:
            """Dispatch state changes by entity_id."""
            entity_id = event.data.get("entity_id")

            if entity_id not in entity_callbacks:
                return

<<<<<<< HEAD
            _LOGGER.debug("_async_state_change_dispatcher: %s", entity_id)

            for action in entity_callbacks[entity_id][:]:
                _LOGGER.debug(
                    "_async_state_change_dispatcher: %s %s %s", entity_id, action, event
                )
=======
            for action in entity_callbacks[entity_id][:]:
>>>>>>> cc3943dc
                try:
                    hass.async_run_job(action, event)
                except Exception:  # pylint: disable=broad-except
                    _LOGGER.exception(
                        "Error while processing state changed for %s", entity_id
                    )

        hass.data[TRACK_STATE_CHANGE_LISTENER] = hass.bus.async_listen(
            EVENT_STATE_CHANGED, _async_state_change_dispatcher
        )

    if isinstance(entity_ids, str):
        entity_ids = [entity_ids]

    entity_ids = [entity_id.lower() for entity_id in entity_ids]

    for entity_id in entity_ids:
        entity_callbacks.setdefault(entity_id, []).append(action)

    @callback
    def remove_listener() -> None:
        """Remove state change listener."""
        _async_remove_state_change_listeners(hass, entity_ids, action)

    return remove_listener


@callback
def _async_remove_state_change_listeners(
    hass: HomeAssistant, entity_ids: Iterable[str], action: Callable[[Event], None]
) -> None:
    """Remove a listener."""
    entity_callbacks = hass.data[TRACK_STATE_CHANGE_CALLBACKS]

    for entity_id in entity_ids:
        entity_callbacks[entity_id].remove(action)
        if len(entity_callbacks[entity_id]) == 0:
            del entity_callbacks[entity_id]

    if not entity_callbacks:
        hass.data[TRACK_STATE_CHANGE_LISTENER]()
        del hass.data[TRACK_STATE_CHANGE_LISTENER]


@callback
@bind_hass
def async_track_template(
    hass: HomeAssistant,
    template: Template,
    action: Callable[[str, State, State], None],
    variables: Optional[Dict[str, Any]] = None,
) -> CALLBACK_TYPE:
    """Add a listener that track state changes with template condition."""
    from . import condition  # pylint: disable=import-outside-toplevel

    # Local variable to keep track of if the action has already been triggered
    already_triggered = False

    @callback
    def template_condition_listener(entity_id: str, from_s: State, to_s: State) -> None:
        """Check if condition is correct and run action."""
        nonlocal already_triggered
        template_result = condition.async_template(hass, template, variables)

        # Check to see if template returns true
        if template_result and not already_triggered:
            already_triggered = True
            hass.async_run_job(action, entity_id, from_s, to_s)
        elif not template_result:
            already_triggered = False

    return async_track_state_change(
        hass, template.extract_entities(variables), template_condition_listener
    )


track_template = threaded_listener_factory(async_track_template)


@callback
@bind_hass
def async_track_same_state(
    hass: HomeAssistant,
    period: timedelta,
    action: Callable[..., None],
    async_check_same_func: Callable[[str, Optional[State], Optional[State]], bool],
    entity_ids: Union[str, Iterable[str]] = MATCH_ALL,
) -> CALLBACK_TYPE:
    """Track the state of entities for a period and run an action.

    If async_check_func is None it use the state of orig_value.
    Without entity_ids we track all state changes.
    """
    async_remove_state_for_cancel: Optional[CALLBACK_TYPE] = None
    async_remove_state_for_listener: Optional[CALLBACK_TYPE] = None

    @callback
    def clear_listener() -> None:
        """Clear all unsub listener."""
        nonlocal async_remove_state_for_cancel, async_remove_state_for_listener

        if async_remove_state_for_listener is not None:
            async_remove_state_for_listener()
            async_remove_state_for_listener = None
        if async_remove_state_for_cancel is not None:
            async_remove_state_for_cancel()
            async_remove_state_for_cancel = None

    @callback
    def state_for_listener(now: Any) -> None:
        """Fire on state changes after a delay and calls action."""
        nonlocal async_remove_state_for_listener
        async_remove_state_for_listener = None
        clear_listener()
        hass.async_run_job(action)

    @callback
    def state_for_cancel_listener(event: Event) -> None:
        """Fire on changes and cancel for listener if changed."""
        entity: str = event.data["entity_id"]
        from_state: Optional[State] = event.data.get("old_state")
        to_state: Optional[State] = event.data.get("new_state")

        if not async_check_same_func(entity, from_state, to_state):
            _LOGGER.debug(
                "async_track_same_state state_for_cancel_listener -- CANCELED: entity: %s from_state: %s to_state: %s",
                entity,
                from_state,
                to_state,
            )
            clear_listener()
        else:
            _LOGGER.debug(
                "async_track_same_state state_for_cancel_listener -- NOT CANCELED: entity: %s from_state: %s to_state: %s",
                entity,
                from_state,
                to_state,
            )

    _LOGGER.debug(
        "async_track_same_state schedule async_track_point_in_utc_time: %s %s %s",
        dt_util.utcnow(),
        period,
        dt_util.utcnow() + period,
    )

    async_remove_state_for_listener = async_track_point_in_utc_time(
        hass, state_for_listener, dt_util.utcnow() + period
    )

    if entity_ids == MATCH_ALL:
        async_remove_state_for_cancel = hass.bus.async_listen(
            EVENT_STATE_CHANGED, state_for_cancel_listener
        )
    else:
        async_remove_state_for_cancel = async_track_state_change_event(
            hass,
            [entity_ids] if isinstance(entity_ids, str) else entity_ids,
            state_for_cancel_listener,
        )

    return clear_listener


track_same_state = threaded_listener_factory(async_track_same_state)


@callback
@bind_hass
def async_track_point_in_time(
    hass: HomeAssistant, action: Callable[..., None], point_in_time: datetime
) -> CALLBACK_TYPE:
    """Add a listener that fires once after a specific point in time."""
    utc_point_in_time = dt_util.as_utc(point_in_time)

    @callback
    def utc_converter(utc_now: datetime) -> None:
        """Convert passed in UTC now to local now."""
        hass.async_run_job(action, dt_util.as_local(utc_now))

    return async_track_point_in_utc_time(hass, utc_converter, utc_point_in_time)


track_point_in_time = threaded_listener_factory(async_track_point_in_time)


@callback
@bind_hass
def async_track_point_in_utc_time(
    hass: HomeAssistant, action: Callable[..., Any], point_in_time: datetime
) -> CALLBACK_TYPE:
    """Add a listener that fires once after a specific point in UTC time."""
    # Ensure point_in_time is UTC
    point_in_time = dt_util.as_utc(point_in_time)
    _LOGGER.debug(
        "async_track_point_in_utc_time point_in_time after UTC: %s [now: %s] [loop time: %s tracked loop time: %s]",
        point_in_time,
        dt_util.utcnow(),
        hass.loop.time(),
        hass.loop.time() + point_in_time.timestamp() - time.time(),
    )

    cancel_callback = hass.loop.call_at(
        hass.loop.time() + point_in_time.timestamp() - time.time(),
        hass.async_run_job,
        action,
        point_in_time,
    )

    @callback
    def unsub_point_in_time_listener() -> None:
        """Cancel the call_later."""
        cancel_callback.cancel()

    return unsub_point_in_time_listener


track_point_in_utc_time = threaded_listener_factory(async_track_point_in_utc_time)


@callback
@bind_hass
def async_call_later(
    hass: HomeAssistant, delay: float, action: Callable[..., None]
) -> CALLBACK_TYPE:
    """Add a listener that is called in <delay>."""
    return async_track_point_in_utc_time(
        hass, action, dt_util.utcnow() + timedelta(seconds=delay)
    )


call_later = threaded_listener_factory(async_call_later)


@callback
@bind_hass
def async_track_time_interval(
    hass: HomeAssistant,
    action: Callable[..., Union[None, Awaitable]],
    interval: timedelta,
) -> CALLBACK_TYPE:
    """Add a listener that fires repetitively at every timedelta interval."""
    remove = None

    def next_interval() -> datetime:
        """Return the next interval."""
        return dt_util.utcnow() + interval

    @callback
    def interval_listener(now: datetime) -> None:
        """Handle elapsed intervals."""
        nonlocal remove
        remove = async_track_point_in_utc_time(hass, interval_listener, next_interval())
        hass.async_run_job(action, now)

    remove = async_track_point_in_utc_time(hass, interval_listener, next_interval())

    def remove_listener() -> None:
        """Remove interval listener."""
        remove()

    return remove_listener


track_time_interval = threaded_listener_factory(async_track_time_interval)


@attr.s
class SunListener:
    """Helper class to help listen to sun events."""

    hass: HomeAssistant = attr.ib()
    action: Callable[..., None] = attr.ib()
    event: str = attr.ib()
    offset: Optional[timedelta] = attr.ib()
    _unsub_sun: Optional[CALLBACK_TYPE] = attr.ib(default=None)
    _unsub_config: Optional[CALLBACK_TYPE] = attr.ib(default=None)

    @callback
    def async_attach(self) -> None:
        """Attach a sun listener."""
        assert self._unsub_config is None

        self._unsub_config = self.hass.bus.async_listen(
            EVENT_CORE_CONFIG_UPDATE, self._handle_config_event
        )

        self._listen_next_sun_event()

    @callback
    def async_detach(self) -> None:
        """Detach the sun listener."""
        assert self._unsub_sun is not None
        assert self._unsub_config is not None

        self._unsub_sun()
        self._unsub_sun = None
        self._unsub_config()
        self._unsub_config = None

    @callback
    def _listen_next_sun_event(self) -> None:
        """Set up the sun event listener."""
        assert self._unsub_sun is None

        self._unsub_sun = async_track_point_in_utc_time(
            self.hass,
            self._handle_sun_event,
            get_astral_event_next(self.hass, self.event, offset=self.offset),
        )

    @callback
    def _handle_sun_event(self, _now: Any) -> None:
        """Handle solar event."""
        self._unsub_sun = None
        self._listen_next_sun_event()
        self.hass.async_run_job(self.action)

    @callback
    def _handle_config_event(self, _event: Any) -> None:
        """Handle core config update."""
        assert self._unsub_sun is not None
        self._unsub_sun()
        self._unsub_sun = None
        self._listen_next_sun_event()


@callback
@bind_hass
def async_track_sunrise(
    hass: HomeAssistant, action: Callable[..., None], offset: Optional[timedelta] = None
) -> CALLBACK_TYPE:
    """Add a listener that will fire a specified offset from sunrise daily."""
    listener = SunListener(hass, action, SUN_EVENT_SUNRISE, offset)
    listener.async_attach()
    return listener.async_detach


track_sunrise = threaded_listener_factory(async_track_sunrise)


@callback
@bind_hass
def async_track_sunset(
    hass: HomeAssistant, action: Callable[..., None], offset: Optional[timedelta] = None
) -> CALLBACK_TYPE:
    """Add a listener that will fire a specified offset from sunset daily."""
    listener = SunListener(hass, action, SUN_EVENT_SUNSET, offset)
    listener.async_attach()
    return listener.async_detach


track_sunset = threaded_listener_factory(async_track_sunset)


@callback
@bind_hass
def async_track_utc_time_change(
    hass: HomeAssistant,
    action: Callable[..., None],
    hour: Optional[Any] = None,
    minute: Optional[Any] = None,
    second: Optional[Any] = None,
    local: bool = False,
) -> CALLBACK_TYPE:
    """Add a listener that will fire if time matches a pattern."""
    # We do not have to wrap the function with time pattern matching logic
    # if no pattern given
    if all(val is None for val in (hour, minute, second)):

        @callback
        def time_change_listener(event: Event) -> None:
            """Fire every time event that comes in."""
            hass.async_run_job(action, event.data[ATTR_NOW])

        return hass.bus.async_listen(EVENT_TIME_CHANGED, time_change_listener)

    matching_seconds = dt_util.parse_time_expression(second, 0, 59)
    matching_minutes = dt_util.parse_time_expression(minute, 0, 59)
    matching_hours = dt_util.parse_time_expression(hour, 0, 23)

    next_time = None

    def calculate_next(now: datetime) -> None:
        """Calculate and set the next time the trigger should fire."""
        nonlocal next_time

        localized_now = dt_util.as_local(now) if local else now
        next_time = dt_util.find_next_time_expression_time(
            localized_now, matching_seconds, matching_minutes, matching_hours
        )

    # Make sure rolling back the clock doesn't prevent the timer from
    # triggering.
    last_now: Optional[datetime] = None

    @callback
    def pattern_time_change_listener(event: Event) -> None:
        """Listen for matching time_changed events."""
        nonlocal next_time, last_now

        now = event.data[ATTR_NOW]

        if last_now is None or now < last_now:
            # Time rolled back or next time not yet calculated
            calculate_next(now)

        last_now = now

        if next_time <= now:
            hass.async_run_job(action, dt_util.as_local(now) if local else now)
            calculate_next(now + timedelta(seconds=1))

    # We can't use async_track_point_in_utc_time here because it would
    # break in the case that the system time abruptly jumps backwards.
    # Our custom last_now logic takes care of resolving that scenario.
    return hass.bus.async_listen(EVENT_TIME_CHANGED, pattern_time_change_listener)


track_utc_time_change = threaded_listener_factory(async_track_utc_time_change)


@callback
@bind_hass
def async_track_time_change(
    hass: HomeAssistant,
    action: Callable[..., None],
    hour: Optional[Any] = None,
    minute: Optional[Any] = None,
    second: Optional[Any] = None,
) -> CALLBACK_TYPE:
    """Add a listener that will fire if UTC time matches a pattern."""
    return async_track_utc_time_change(hass, action, hour, minute, second, local=True)


track_time_change = threaded_listener_factory(async_track_time_change)


def process_state_match(
    parameter: Union[None, str, Iterable[str]]
) -> Callable[[str], bool]:
    """Convert parameter to function that matches input against parameter."""
    if parameter is None or parameter == MATCH_ALL:
        return lambda _: True

    if isinstance(parameter, str) or not hasattr(parameter, "__iter__"):
        return lambda state: state == parameter

    parameter_set = set(parameter)
    return lambda state: state in parameter_set<|MERGE_RESOLUTION|>--- conflicted
+++ resolved
@@ -163,16 +163,7 @@
             if entity_id not in entity_callbacks:
                 return
 
-<<<<<<< HEAD
-            _LOGGER.debug("_async_state_change_dispatcher: %s", entity_id)
-
             for action in entity_callbacks[entity_id][:]:
-                _LOGGER.debug(
-                    "_async_state_change_dispatcher: %s %s %s", entity_id, action, event
-                )
-=======
-            for action in entity_callbacks[entity_id][:]:
->>>>>>> cc3943dc
                 try:
                     hass.async_run_job(action, event)
                 except Exception:  # pylint: disable=broad-except
@@ -297,27 +288,7 @@
         to_state: Optional[State] = event.data.get("new_state")
 
         if not async_check_same_func(entity, from_state, to_state):
-            _LOGGER.debug(
-                "async_track_same_state state_for_cancel_listener -- CANCELED: entity: %s from_state: %s to_state: %s",
-                entity,
-                from_state,
-                to_state,
-            )
             clear_listener()
-        else:
-            _LOGGER.debug(
-                "async_track_same_state state_for_cancel_listener -- NOT CANCELED: entity: %s from_state: %s to_state: %s",
-                entity,
-                from_state,
-                to_state,
-            )
-
-    _LOGGER.debug(
-        "async_track_same_state schedule async_track_point_in_utc_time: %s %s %s",
-        dt_util.utcnow(),
-        period,
-        dt_util.utcnow() + period,
-    )
 
     async_remove_state_for_listener = async_track_point_in_utc_time(
         hass, state_for_listener, dt_util.utcnow() + period
@@ -367,13 +338,6 @@
     """Add a listener that fires once after a specific point in UTC time."""
     # Ensure point_in_time is UTC
     point_in_time = dt_util.as_utc(point_in_time)
-    _LOGGER.debug(
-        "async_track_point_in_utc_time point_in_time after UTC: %s [now: %s] [loop time: %s tracked loop time: %s]",
-        point_in_time,
-        dt_util.utcnow(),
-        hass.loop.time(),
-        hass.loop.time() + point_in_time.timestamp() - time.time(),
-    )
 
     cancel_callback = hass.loop.call_at(
         hass.loop.time() + point_in_time.timestamp() - time.time(),
