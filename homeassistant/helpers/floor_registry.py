"""Provide a way to assign areas to floors in one's home."""

from __future__ import annotations

from collections.abc import Iterable
import dataclasses
from dataclasses import dataclass
from typing import Literal, TypedDict

from homeassistant.core import Event, HomeAssistant, callback
from homeassistant.util import slugify
from homeassistant.util.event_type import EventType
from homeassistant.util.hass_dict import HassKey

from .normalized_name_base_registry import (
    NormalizedNameBaseRegistryEntry,
    NormalizedNameBaseRegistryItems,
    normalize_name,
)
from .registry import BaseRegistry
from .singleton import singleton
from .storage import Store
from .typing import UNDEFINED, UndefinedType

DATA_REGISTRY: HassKey[FloorRegistry] = HassKey("floor_registry")
EVENT_FLOOR_REGISTRY_UPDATED: EventType[EventFloorRegistryUpdatedData] = EventType(
    "floor_registry_updated"
)
STORAGE_KEY = "core.floor_registry"
STORAGE_VERSION_MAJOR = 1


class _FloorStoreData(TypedDict):
    """Data type for individual floor. Used in FloorRegistryStoreData."""

    aliases: list[str]
    floor_id: str
    icon: str | None
    level: int | None
    name: str


class FloorRegistryStoreData(TypedDict):
    """Store data type for FloorRegistry."""

    floors: list[_FloorStoreData]


class EventFloorRegistryUpdatedData(TypedDict):
    """Event data for when the floor registry is updated."""

    action: Literal["create", "remove", "update"]
    floor_id: str


EventFloorRegistryUpdated = Event[EventFloorRegistryUpdatedData]


@dataclass(slots=True, kw_only=True, frozen=True)
class FloorEntry(NormalizedNameBaseRegistryEntry):
    """Floor registry entry."""

    aliases: set[str]
    floor_id: str
    icon: str | None = None
    level: int | None = None


class FloorRegistry(BaseRegistry[FloorRegistryStoreData]):
    """Class to hold a registry of floors."""

    floors: NormalizedNameBaseRegistryItems[FloorEntry]
    _floor_data: dict[str, FloorEntry]

    def __init__(self, hass: HomeAssistant) -> None:
        """Initialize the floor registry."""
        self.hass = hass
        self._store = Store(
            hass,
            STORAGE_VERSION_MAJOR,
            STORAGE_KEY,
            atomic_writes=True,
        )

    @callback
    def async_get_floor(self, floor_id: str) -> FloorEntry | None:
        """Get floor by id.

        We retrieve the FloorEntry from the underlying dict to avoid
        the overhead of the UserDict __getitem__.
        """
        return self._floor_data.get(floor_id)

    @callback
    def async_get_floor_by_name(self, name: str) -> FloorEntry | None:
        """Get floor by name."""
        return self.floors.get_by_name(name)

    @callback
    def async_list_floors(self) -> Iterable[FloorEntry]:
        """Get all floors."""
        return self.floors.values()

    @callback
    def _generate_id(self, name: str) -> str:
        """Generate floor ID."""
        suggestion = suggestion_base = slugify(name)
        tries = 1
        while suggestion in self.floors:
            tries += 1
            suggestion = f"{suggestion_base}_{tries}"
        return suggestion

    @callback
    def async_create(
        self,
        name: str,
        *,
        aliases: set[str] | None = None,
        icon: str | None = None,
        level: int | None = None,
    ) -> FloorEntry:
        """Create a new floor."""
        if floor := self.async_get_floor_by_name(name):
            raise ValueError(
                f"The name {name} ({floor.normalized_name}) is already in use"
            )

        normalized_name = normalize_name(name)

        floor = FloorEntry(
            aliases=aliases or set(),
            icon=icon,
            floor_id=self._generate_id(name),
            name=name,
            normalized_name=normalized_name,
            level=level,
        )
        floor_id = floor.floor_id
        self.floors[floor_id] = floor
        self.async_schedule_save()
        self.hass.bus.async_fire(
            EVENT_FLOOR_REGISTRY_UPDATED,
            EventFloorRegistryUpdatedData(
                action="create",
                floor_id=floor_id,
            ),
        )
        return floor

    @callback
    def async_delete(self, floor_id: str) -> None:
        """Delete floor."""
        del self.floors[floor_id]
        self.hass.bus.async_fire(
            EVENT_FLOOR_REGISTRY_UPDATED,
            EventFloorRegistryUpdatedData(
                action="remove",
                floor_id=floor_id,
            ),
        )
        self.async_schedule_save()

    @callback
    def async_update(
        self,
        floor_id: str,
        *,
        aliases: set[str] | UndefinedType = UNDEFINED,
        icon: str | None | UndefinedType = UNDEFINED,
        level: int | UndefinedType = UNDEFINED,
        name: str | UndefinedType = UNDEFINED,
    ) -> FloorEntry:
        """Update name of the floor."""
        old = self.floors[floor_id]
        changes = {
            attr_name: value
            for attr_name, value in (
                ("aliases", aliases),
                ("icon", icon),
                ("level", level),
            )
            if value is not UNDEFINED and value != getattr(old, attr_name)
        }
        if name is not UNDEFINED and name != old.name:
            changes["name"] = name
            changes["normalized_name"] = normalize_name(name)

        if not changes:
            return old

        new = self.floors[floor_id] = dataclasses.replace(old, **changes)  # type: ignore[arg-type]

        self.async_schedule_save()
        self.hass.bus.async_fire(
            EVENT_FLOOR_REGISTRY_UPDATED,
            EventFloorRegistryUpdatedData(
                action="update",
                floor_id=floor_id,
            ),
        )

        return new

    async def async_load(self) -> None:
        """Load the floor registry."""
        data = await self._store.async_load()
        floors = NormalizedNameBaseRegistryItems[FloorEntry]()

        if data is not None:
            for floor in data["floors"]:
                normalized_name = normalize_name(floor["name"])
                floors[floor["floor_id"]] = FloorEntry(
                    aliases=set(floor["aliases"]),
                    icon=floor["icon"],
                    floor_id=floor["floor_id"],
                    name=floor["name"],
                    level=floor["level"],
                    normalized_name=normalized_name,
                )

        self.floors = floors
        self._floor_data = floors.data

    @callback
    def _data_to_save(self) -> FloorRegistryStoreData:
        """Return data of floor registry to store in a file."""
        return {
            "floors": [
                {
                    "aliases": list(entry.aliases),
                    "floor_id": entry.floor_id,
                    "icon": entry.icon,
                    "level": entry.level,
                    "name": entry.name,
                }
                for entry in self.floors.values()
            ]
        }


@callback
@singleton(DATA_REGISTRY)
def async_get(hass: HomeAssistant) -> FloorRegistry:
    """Get floor registry."""
<<<<<<< HEAD
    return FloorRegistry(hass)
=======
    return hass.data[DATA_REGISTRY]
>>>>>>> b9d26c09


async def async_load(hass: HomeAssistant) -> None:
    """Load floor registry."""
    assert DATA_REGISTRY not in hass.data
    await async_get(hass).async_load()<|MERGE_RESOLUTION|>--- conflicted
+++ resolved
@@ -243,11 +243,7 @@
 @singleton(DATA_REGISTRY)
 def async_get(hass: HomeAssistant) -> FloorRegistry:
     """Get floor registry."""
-<<<<<<< HEAD
     return FloorRegistry(hass)
-=======
-    return hass.data[DATA_REGISTRY]
->>>>>>> b9d26c09
 
 
 async def async_load(hass: HomeAssistant) -> None:
