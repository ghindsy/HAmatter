--- conflicted
+++ resolved
@@ -221,24 +221,14 @@
 
         response = intent_obj.create_response()
         response.async_set_speech(self.speech.format(state.name))
-<<<<<<< HEAD
-
         response.async_set_targets(
             intent_targets=[],
             success_targets=[
-=======
-        response.async_set_targets(
-            [
->>>>>>> da625285
                 IntentResponseTarget(
                     type=IntentResponseTargetType.ENTITY,
                     name=state.name,
                     id=state.entity_id,
-<<<<<<< HEAD
-                )
-=======
                 ),
->>>>>>> da625285
             ],
         )
         return response
@@ -362,11 +352,7 @@
         self.reprompt: dict[str, dict[str, Any]] = {}
         self.card: dict[str, dict[str, str]] = {}
         self.error_code: IntentResponseErrorCode | None = None
-<<<<<<< HEAD
         self.intent_targets: list[IntentResponseTarget] = []
-=======
-        self.targets: list[IntentResponseTarget] = []
->>>>>>> da625285
         self.success_targets: list[IntentResponseTarget] = []
         self.failed_targets: list[IntentResponseTarget] = []
 
@@ -419,7 +405,6 @@
         self.async_set_speech(message)
 
     @callback
-<<<<<<< HEAD
     def async_set_targets(
         self,
         intent_targets: list[IntentResponseTarget],
@@ -430,22 +415,6 @@
         self.intent_targets = intent_targets
         self.success_targets = success_targets
         self.failed_targets = failed_targets if failed_targets is not None else []
-=======
-    def async_set_targets(self, targets: list[IntentResponseTarget]) -> None:
-        """Set response targets."""
-        self.targets = targets
-
-    @callback
-    def async_set_partial_action_done(
-        self,
-        success_targets: list[IntentResponseTarget],
-        failed_targets: list[IntentResponseTarget],
-    ) -> None:
-        """Set response targets."""
-        self.response_type = IntentResponseType.PARTIAL_ACTION_DONE
-        self.success_targets = success_targets
-        self.failed_targets = failed_targets
->>>>>>> da625285
 
     @callback
     def as_dict(self) -> dict[str, Any]:
@@ -468,7 +437,6 @@
         else:
             # action done or query answer
             response_data["targets"] = [
-<<<<<<< HEAD
                 dataclasses.asdict(target) for target in self.intent_targets
             ]
 
@@ -480,20 +448,6 @@
             response_data["failed"] = [
                 dataclasses.asdict(target) for target in self.failed_targets
             ]
-=======
-                dataclasses.asdict(target) for target in self.targets
-            ]
-
-            if self.response_type == IntentResponseType.PARTIAL_ACTION_DONE:
-                # Add success/failed targets
-                response_data["success"] = [
-                    dataclasses.asdict(target) for target in self.success_targets
-                ]
-
-                response_data["failed"] = [
-                    dataclasses.asdict(target) for target in self.failed_targets
-                ]
->>>>>>> da625285
 
         response_dict["data"] = response_data
 
