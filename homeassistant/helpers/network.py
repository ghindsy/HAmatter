"""Network helpers."""
from __future__ import annotations

from contextlib import suppress
from ipaddress import ip_address
from typing import cast

import yarl

from homeassistant.components import http
from homeassistant.core import HomeAssistant
from homeassistant.exceptions import HomeAssistantError
from homeassistant.loader import bind_hass
from homeassistant.util.network import is_ip_address, is_loopback, normalize_url

TYPE_URL_INTERNAL = "internal_url"
TYPE_URL_EXTERNAL = "external_url"


class NoURLAvailableError(HomeAssistantError):
    """An URL to the Home Assistant instance is not available."""


@bind_hass
def is_internal_request(hass: HomeAssistant) -> bool:
    """Test if the current request is internal."""
    try:
        _get_internal_url(hass, require_current_request=True)
        return True
    except NoURLAvailableError:
        return False


@bind_hass
def get_url(
    hass: HomeAssistant,
    *,
    require_current_request: bool = False,
    require_ssl: bool = False,
    require_standard_port: bool = False,
    allow_internal: bool = True,
    allow_external: bool = True,
    allow_cloud: bool = True,
    allow_ip: bool = True,
    prefer_external: bool = False,
    prefer_cloud: bool = False,
) -> str:
    """Get a URL to this instance."""
    if require_current_request and http.current_request.get() is None:
        raise NoURLAvailableError

    order = [TYPE_URL_INTERNAL, TYPE_URL_EXTERNAL]
    if prefer_external:
        order.reverse()

    # Try finding an URL in the order specified
    for url_type in order:

        if allow_internal and url_type == TYPE_URL_INTERNAL:
            with suppress(NoURLAvailableError):
                return _get_internal_url(
                    hass,
                    allow_ip=allow_ip,
                    require_current_request=require_current_request,
                    require_ssl=require_ssl,
                    require_standard_port=require_standard_port,
                )

        if allow_external and url_type == TYPE_URL_EXTERNAL:
            with suppress(NoURLAvailableError):
                return _get_external_url(
                    hass,
                    allow_cloud=allow_cloud,
                    allow_ip=allow_ip,
                    prefer_cloud=prefer_cloud,
                    require_current_request=require_current_request,
                    require_ssl=require_ssl,
                    require_standard_port=require_standard_port,
                )

    # For current request, we accept loopback interfaces (e.g., 127.0.0.1),
    # the Supervisor hostname and localhost transparently
    request_host = _get_request_host()
    if (
        require_current_request
        and request_host is not None
        and hass.config.api is not None
    ):
        scheme = "https" if hass.config.api.use_ssl else "http"
        current_url = yarl.URL.build(
            scheme=scheme, host=request_host, port=hass.config.api.port
        )

        known_hostnames = ["localhost"]
        if hass.components.hassio.is_hassio():
            host_info = hass.components.hassio.get_host_info()
            known_hostnames.extend(
                [host_info["hostname"], f"{host_info['hostname']}.local"]
            )

        if (
            (
                (
                    allow_ip
                    and is_ip_address(request_host)
                    and is_loopback(ip_address(request_host))
                )
                or request_host in known_hostnames
            )
            and (not require_ssl or current_url.scheme == "https")
            and (not require_standard_port or current_url.is_default_port())
        ):
            return normalize_url(str(current_url))

    # We have to be honest now, we have no viable option available
    raise NoURLAvailableError


def _get_request_host() -> str | None:
    """Get the host address of the current request."""
    request = http.current_request.get()
    if request is None:
        raise NoURLAvailableError
    return yarl.URL(request.url).host


@bind_hass
def _get_internal_url(
    hass: HomeAssistant,
    *,
    allow_ip: bool = True,
    require_current_request: bool = False,
    require_ssl: bool = False,
    require_standard_port: bool = False,
) -> str:
    """Get internal URL of this instance."""
    if hass.config.internal_url:
        internal_url = yarl.URL(hass.config.internal_url)
        if (
            (not require_current_request or internal_url.host == _get_request_host())
            and (not require_ssl or internal_url.scheme == "https")
            and (not require_standard_port or internal_url.is_default_port())
            and (allow_ip or not is_ip_address(str(internal_url.host)))
        ):
            return normalize_url(str(internal_url))

    # Fallback to detected local IP
    if allow_ip and not (
        require_ssl or hass.config.api is None or hass.config.api.use_ssl
    ):
        ip_url = yarl.URL.build(
            scheme="http", host=hass.config.api.local_ip, port=hass.config.api.port
        )
        if (
            not is_loopback(ip_address(ip_url.host))
            and (not require_current_request or ip_url.host == _get_request_host())
            and (not require_standard_port or ip_url.is_default_port())
        ):
            return normalize_url(str(ip_url))

    raise NoURLAvailableError


@bind_hass
def _get_external_url(
    hass: HomeAssistant,
    *,
    allow_cloud: bool = True,
    allow_ip: bool = True,
    prefer_cloud: bool = False,
    require_current_request: bool = False,
    require_ssl: bool = False,
    require_standard_port: bool = False,
) -> str:
    """Get external URL of this instance."""
    if prefer_cloud and allow_cloud:
        with suppress(NoURLAvailableError):
            return _get_cloud_url(hass)

    if hass.config.external_url:
        external_url = yarl.URL(hass.config.external_url)
        if (
            (allow_ip or not is_ip_address(str(external_url.host)))
            and (
                not require_current_request or external_url.host == _get_request_host()
            )
            and (not require_standard_port or external_url.is_default_port())
            and (
                not require_ssl
                or (
                    external_url.scheme == "https"
                    and not is_ip_address(str(external_url.host))
                )
            )
        ):
            return normalize_url(str(external_url))

    if allow_cloud:
        with suppress(NoURLAvailableError):
            return _get_cloud_url(hass, require_current_request=require_current_request)
<<<<<<< HEAD
        except NoURLAvailableError:
            pass
    # get ais url
    remote_access = hass.states.get("input_boolean.ais_remote_access").state
    if remote_access == "on":
        import homeassistant.components.ais_dom.ais_global as ais_global

        return "https://" + ais_global.get_sercure_android_id_dom() + ".paczka.pro"
    else:
        return "http://" + hass.states.get("sensor.internal_ip_address").state + ":8180"
=======
>>>>>>> 75908f38

    raise NoURLAvailableError


@bind_hass
def _get_cloud_url(hass: HomeAssistant, require_current_request: bool = False) -> str:
    """Get external Home Assistant Cloud URL of this instance."""
    if "cloud" in hass.config.components:
        try:
            cloud_url = yarl.URL(cast(str, hass.components.cloud.async_remote_ui_url()))
        except hass.components.cloud.CloudNotAvailable as err:
            raise NoURLAvailableError from err

        if not require_current_request or cloud_url.host == _get_request_host():
            return normalize_url(str(cloud_url))

    raise NoURLAvailableError<|MERGE_RESOLUTION|>--- conflicted
+++ resolved
@@ -198,9 +198,7 @@
     if allow_cloud:
         with suppress(NoURLAvailableError):
             return _get_cloud_url(hass, require_current_request=require_current_request)
-<<<<<<< HEAD
-        except NoURLAvailableError:
-            pass
+
     # get ais url
     remote_access = hass.states.get("input_boolean.ais_remote_access").state
     if remote_access == "on":
@@ -209,8 +207,6 @@
         return "https://" + ais_global.get_sercure_android_id_dom() + ".paczka.pro"
     else:
         return "http://" + hass.states.get("sensor.internal_ip_address").state + ":8180"
-=======
->>>>>>> 75908f38
 
     raise NoURLAvailableError
 
