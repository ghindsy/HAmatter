"""Helpers to execute scripts."""
import asyncio
from datetime import datetime, timedelta
from functools import partial
import itertools
import logging
from types import MappingProxyType
from typing import (
    Any,
    Callable,
    Dict,
    List,
    Optional,
    Sequence,
    Set,
    Tuple,
    Union,
    cast,
)

from async_timeout import timeout
import voluptuous as vol

from homeassistant import exceptions
from homeassistant.components import device_automation, scene
from homeassistant.components.logger import LOGSEVERITY
from homeassistant.const import (
    ATTR_DEVICE_ID,
    ATTR_ENTITY_ID,
    CONF_ALIAS,
    CONF_CHOOSE,
    CONF_CONDITION,
    CONF_CONDITIONS,
    CONF_CONTINUE_ON_TIMEOUT,
    CONF_COUNT,
    CONF_DEFAULT,
    CONF_DELAY,
    CONF_DEVICE_ID,
    CONF_DOMAIN,
    CONF_EVENT,
    CONF_EVENT_DATA,
    CONF_EVENT_DATA_TEMPLATE,
    CONF_MODE,
    CONF_REPEAT,
    CONF_SCENE,
    CONF_SEQUENCE,
    CONF_SERVICE,
    CONF_TARGET,
    CONF_TIMEOUT,
    CONF_UNTIL,
    CONF_VARIABLES,
    CONF_WAIT_FOR_TRIGGER,
    CONF_WAIT_TEMPLATE,
    CONF_WHILE,
    EVENT_HOMEASSISTANT_STOP,
    SERVICE_TURN_ON,
)
from homeassistant.core import (
    SERVICE_CALL_LIMIT,
    Context,
    HassJob,
    HomeAssistant,
    callback,
)
from homeassistant.helpers import condition, config_validation as cv, service, template
from homeassistant.helpers.event import async_call_later, async_track_template
from homeassistant.helpers.script_variables import ScriptVariables
from homeassistant.helpers.trigger import (
    async_initialize_triggers,
    async_validate_trigger_config,
)
from homeassistant.helpers.typing import ConfigType
from homeassistant.util import slugify
from homeassistant.util.dt import utcnow

# mypy: allow-untyped-calls, allow-untyped-defs, no-check-untyped-defs

SCRIPT_MODE_PARALLEL = "parallel"
SCRIPT_MODE_QUEUED = "queued"
SCRIPT_MODE_RESTART = "restart"
SCRIPT_MODE_SINGLE = "single"
SCRIPT_MODE_CHOICES = [
    SCRIPT_MODE_PARALLEL,
    SCRIPT_MODE_QUEUED,
    SCRIPT_MODE_RESTART,
    SCRIPT_MODE_SINGLE,
]
DEFAULT_SCRIPT_MODE = SCRIPT_MODE_SINGLE

CONF_MAX = "max"
DEFAULT_MAX = 10

CONF_MAX_EXCEEDED = "max_exceeded"
_MAX_EXCEEDED_CHOICES = list(LOGSEVERITY) + ["SILENT"]
DEFAULT_MAX_EXCEEDED = "WARNING"

ATTR_CUR = "current"
ATTR_MAX = "max"
ATTR_MODE = "mode"

DATA_SCRIPTS = "helpers.script"

_LOGGER = logging.getLogger(__name__)

_LOG_EXCEPTION = logging.ERROR + 1
_TIMEOUT_MSG = "Timeout reached, abort script."

_SHUTDOWN_MAX_WAIT = 60


def make_script_schema(schema, default_script_mode, extra=vol.PREVENT_EXTRA):
    """Make a schema for a component that uses the script helper."""
    return vol.Schema(
        {
            **schema,
            vol.Optional(CONF_MODE, default=default_script_mode): vol.In(
                SCRIPT_MODE_CHOICES
            ),
            vol.Optional(CONF_MAX, default=DEFAULT_MAX): vol.All(
                vol.Coerce(int), vol.Range(min=2)
            ),
            vol.Optional(CONF_MAX_EXCEEDED, default=DEFAULT_MAX_EXCEEDED): vol.All(
                vol.Upper, vol.In(_MAX_EXCEEDED_CHOICES)
            ),
        },
        extra=extra,
    )


STATIC_VALIDATION_ACTION_TYPES = (
    cv.SCRIPT_ACTION_CALL_SERVICE,
    cv.SCRIPT_ACTION_DELAY,
    cv.SCRIPT_ACTION_WAIT_TEMPLATE,
    cv.SCRIPT_ACTION_FIRE_EVENT,
    cv.SCRIPT_ACTION_ACTIVATE_SCENE,
    cv.SCRIPT_ACTION_VARIABLES,
)


async def async_validate_actions_config(
    hass: HomeAssistant, actions: List[ConfigType]
) -> List[ConfigType]:
    """Validate a list of actions."""
    return await asyncio.gather(
        *[async_validate_action_config(hass, action) for action in actions]
    )


async def async_validate_action_config(
    hass: HomeAssistant, config: ConfigType
) -> ConfigType:
    """Validate config."""
    action_type = cv.determine_script_action(config)

    if action_type in STATIC_VALIDATION_ACTION_TYPES:
        pass

    elif action_type == cv.SCRIPT_ACTION_DEVICE_AUTOMATION:
        platform = await device_automation.async_get_device_automation_platform(
            hass, config[CONF_DOMAIN], "action"
        )
        config = platform.ACTION_SCHEMA(config)  # type: ignore

    elif action_type == cv.SCRIPT_ACTION_CHECK_CONDITION:
        if config[CONF_CONDITION] == "device":
            platform = await device_automation.async_get_device_automation_platform(
                hass, config[CONF_DOMAIN], "condition"
            )
            config = platform.CONDITION_SCHEMA(config)  # type: ignore

    elif action_type == cv.SCRIPT_ACTION_WAIT_FOR_TRIGGER:
        config[CONF_WAIT_FOR_TRIGGER] = await async_validate_trigger_config(
            hass, config[CONF_WAIT_FOR_TRIGGER]
        )

    elif action_type == cv.SCRIPT_ACTION_REPEAT:
        config[CONF_SEQUENCE] = await async_validate_actions_config(
            hass, config[CONF_REPEAT][CONF_SEQUENCE]
        )

    elif action_type == cv.SCRIPT_ACTION_CHOOSE:
        if CONF_DEFAULT in config:
            config[CONF_DEFAULT] = await async_validate_actions_config(
                hass, config[CONF_DEFAULT]
            )

        for choose_conf in config[CONF_CHOOSE]:
            choose_conf[CONF_SEQUENCE] = await async_validate_actions_config(
                hass, choose_conf[CONF_SEQUENCE]
            )

    else:
        raise ValueError(f"No validation for {action_type}")

    return config


class _StopScript(Exception):
    """Throw if script needs to stop."""


class _ScriptRun:
    """Manage Script sequence run."""

    def __init__(
        self,
        hass: HomeAssistant,
        script: "Script",
        variables: Dict[str, Any],
        context: Optional[Context],
        log_exceptions: bool,
    ) -> None:
        self._hass = hass
        self._script = script
        self._variables = variables
        self._context = context
        self._log_exceptions = log_exceptions
        self._step = -1
        self._action: Optional[Dict[str, Any]] = None
        self._stop = asyncio.Event()
        self._stopped = asyncio.Event()

    def _changed(self) -> None:
        if not self._stop.is_set():
            self._script._changed()  # pylint: disable=protected-access

    async def _async_get_condition(self, config):
        # pylint: disable=protected-access
        return await self._script._async_get_condition(config)

    def _log(
        self, msg: str, *args: Any, level: int = logging.INFO, **kwargs: Any
    ) -> None:
        self._script._log(
            msg, *args, level=level, **kwargs
        )  # pylint: disable=protected-access

    async def async_run(self) -> None:
        """Run script."""
        try:
            if self._stop.is_set():
                return
            self._log("Running %s", self._script.running_description)
            for self._step, self._action in enumerate(self._script.sequence):
                if self._stop.is_set():
                    break
                await self._async_step(log_exceptions=False)
        except _StopScript:
            pass
        finally:
            self._finish()

    async def _async_step(self, log_exceptions):
        try:
            await getattr(
                self, f"_async_{cv.determine_script_action(self._action)}_step"
            )()
        except Exception as ex:
            if not isinstance(ex, (_StopScript, asyncio.CancelledError)) and (
                self._log_exceptions or log_exceptions
            ):
                self._log_exception(ex)
            raise

    def _finish(self) -> None:
        self._script._runs.remove(self)  # pylint: disable=protected-access
        if not self._script.is_running:
            self._script.last_action = None
        self._changed()
        self._stopped.set()

    async def async_stop(self) -> None:
        """Stop script run."""
        self._stop.set()
        await self._stopped.wait()

    def _log_exception(self, exception):
        action_type = cv.determine_script_action(self._action)

        error = str(exception)
        level = logging.ERROR

        if isinstance(exception, vol.Invalid):
            error_desc = "Invalid data"

        elif isinstance(exception, exceptions.TemplateError):
            error_desc = "Error rendering template"

        elif isinstance(exception, exceptions.Unauthorized):
            error_desc = "Unauthorized"

        elif isinstance(exception, exceptions.ServiceNotFound):
            error_desc = "Service not found"

        elif isinstance(exception, exceptions.HomeAssistantError):
            error_desc = "Error"

        else:
            error_desc = "Unexpected error"
            level = _LOG_EXCEPTION

        self._log(
            "Error executing script. %s for %s at pos %s: %s",
            error_desc,
            action_type,
            self._step + 1,
            error,
            level=level,
        )

    def _get_pos_time_period_template(self, key):
        try:
            return cv.positive_time_period(
                template.render_complex(self._action[key], self._variables)
            )
        except (exceptions.TemplateError, vol.Invalid) as ex:
            self._log(
                "Error rendering %s %s template: %s",
                self._script.name,
                key,
                ex,
                level=logging.ERROR,
            )
            raise _StopScript from ex

    async def _async_delay_step(self):
        """Handle delay."""
        delay = self._get_pos_time_period_template(CONF_DELAY)

        self._script.last_action = self._action.get(CONF_ALIAS, f"delay {delay}")
        self._log("Executing step %s", self._script.last_action)

        delay = delay.total_seconds()
        self._changed()
        try:
            async with timeout(delay):
                await self._stop.wait()
        except asyncio.TimeoutError:
            pass

    async def _async_wait_template_step(self):
        """Handle a wait template."""
        if CONF_TIMEOUT in self._action:
            delay = self._get_pos_time_period_template(CONF_TIMEOUT).total_seconds()
        else:
            delay = None

        self._script.last_action = self._action.get(CONF_ALIAS, "wait template")
        self._log(
            "Executing step %s%s",
            self._script.last_action,
            "" if delay is None else f" (timeout: {timedelta(seconds=delay)})",
        )

        self._variables["wait"] = {"remaining": delay, "completed": False}

        wait_template = self._action[CONF_WAIT_TEMPLATE]
        wait_template.hass = self._hass

        # check if condition already okay
        if condition.async_template(self._hass, wait_template, self._variables):
            self._variables["wait"]["completed"] = True
            return

        @callback
        def async_script_wait(entity_id, from_s, to_s):
            """Handle script after template condition is true."""
            self._variables["wait"] = {
                "remaining": to_context.remaining if to_context else delay,
                "completed": True,
            }
            done.set()

        to_context = None
        unsub = async_track_template(
            self._hass, wait_template, async_script_wait, self._variables
        )

        self._changed()
        done = asyncio.Event()
        tasks = [
            self._hass.async_create_task(flag.wait()) for flag in (self._stop, done)
        ]
        try:
            async with timeout(delay) as to_context:
                await asyncio.wait(tasks, return_when=asyncio.FIRST_COMPLETED)
        except asyncio.TimeoutError as ex:
            if not self._action.get(CONF_CONTINUE_ON_TIMEOUT, True):
                self._log(_TIMEOUT_MSG)
                raise _StopScript from ex
            self._variables["wait"]["remaining"] = 0.0
        finally:
            for task in tasks:
                task.cancel()
            unsub()

    async def _async_run_long_action(self, long_task):
        """Run a long task while monitoring for stop request."""

        async def async_cancel_long_task() -> None:
            # Stop long task and wait for it to finish.
            long_task.cancel()
            try:
                await long_task
            except Exception:  # pylint: disable=broad-except
                pass

        # Wait for long task while monitoring for a stop request.
        stop_task = self._hass.async_create_task(self._stop.wait())
        try:
            await asyncio.wait(
                {long_task, stop_task}, return_when=asyncio.FIRST_COMPLETED
            )
        # If our task is cancelled, then cancel long task, too. Note that if long task
        # is cancelled otherwise the CancelledError exception will not be raised to
        # here due to the call to asyncio.wait(). Rather we'll check for that below.
        except asyncio.CancelledError:
            await async_cancel_long_task()
            raise
        finally:
            stop_task.cancel()

        if long_task.cancelled():
            raise asyncio.CancelledError
        if long_task.done():
            # Propagate any exceptions that occurred.
            long_task.result()
        else:
            # Stopped before long task completed, so cancel it.
            await async_cancel_long_task()

    async def _async_call_service_step(self):
        """Call the service specified in the action."""
        self._script.last_action = self._action.get(CONF_ALIAS, "call service")
        self._log("Executing step %s", self._script.last_action)

        params = service.async_prepare_call_from_config(
            self._hass, self._action, self._variables
        )

        running_script = (
<<<<<<< HEAD
            params["domain"] == "automation"
            and params["service"] == "trigger"
            or params["domain"] in ("python_script", "script")
=======
            params[CONF_DOMAIN] == "automation"
            and params[CONF_SERVICE] == "trigger"
            or params[CONF_DOMAIN] in ("python_script", "script")
>>>>>>> a1343431
        )
        # If this might start a script then disable the call timeout.
        # Otherwise use the normal service call limit.
        if running_script:
            limit = None
        else:
            limit = SERVICE_CALL_LIMIT

        service_task = self._hass.async_create_task(
            self._hass.services.async_call(
                **params,
                blocking=True,
                context=self._context,
                limit=limit,
            )
        )
        if limit is not None:
            # There is a call limit, so just wait for it to finish.
            await service_task
            return

        await self._async_run_long_action(service_task)

    async def _async_device_step(self):
        """Perform the device automation specified in the action."""
        self._script.last_action = self._action.get(CONF_ALIAS, "device automation")
        self._log("Executing step %s", self._script.last_action)
        platform = await device_automation.async_get_device_automation_platform(
            self._hass, self._action[CONF_DOMAIN], "action"
        )
        await platform.async_call_action_from_config(
            self._hass, self._action, self._variables, self._context
        )

    async def _async_scene_step(self):
        """Activate the scene specified in the action."""
        self._script.last_action = self._action.get(CONF_ALIAS, "activate scene")
        self._log("Executing step %s", self._script.last_action)
        await self._hass.services.async_call(
            scene.DOMAIN,
            SERVICE_TURN_ON,
            {ATTR_ENTITY_ID: self._action[CONF_SCENE]},
            blocking=True,
            context=self._context,
        )

    async def _async_event_step(self):
        """Fire an event."""
        self._script.last_action = self._action.get(
            CONF_ALIAS, self._action[CONF_EVENT]
        )
        self._log("Executing step %s", self._script.last_action)
        event_data = {}
        for conf in [CONF_EVENT_DATA, CONF_EVENT_DATA_TEMPLATE]:
            if conf not in self._action:
                continue

            try:
                event_data.update(
                    template.render_complex(self._action[conf], self._variables)
                )
            except exceptions.TemplateError as ex:
                self._log(
                    "Error rendering event data template: %s", ex, level=logging.ERROR
                )

        self._hass.bus.async_fire(
            self._action[CONF_EVENT], event_data, context=self._context
        )

    async def _async_condition_step(self):
        """Test if condition is matching."""
        self._script.last_action = self._action.get(
            CONF_ALIAS, self._action[CONF_CONDITION]
        )
        cond = await self._async_get_condition(self._action)
        try:
            check = cond(self._hass, self._variables)
        except exceptions.ConditionError as ex:
            _LOGGER.warning("Error in 'condition' evaluation: %s", ex)
            check = False

        self._log("Test condition %s: %s", self._script.last_action, check)
        if not check:
            raise _StopScript

    async def _async_repeat_step(self):
        """Repeat a sequence."""
        description = self._action.get(CONF_ALIAS, "sequence")
        repeat = self._action[CONF_REPEAT]

        saved_repeat_vars = self._variables.get("repeat")

        def set_repeat_var(iteration, count=None):
            repeat_vars = {"first": iteration == 1, "index": iteration}
            if count:
                repeat_vars["last"] = iteration == count
            self._variables["repeat"] = repeat_vars

        # pylint: disable=protected-access
        script = self._script._get_repeat_script(self._step)

        async def async_run_sequence(iteration, extra_msg=""):
            self._log("Repeating %s: Iteration %i%s", description, iteration, extra_msg)
            await self._async_run_script(script)

        if CONF_COUNT in repeat:
            count = repeat[CONF_COUNT]
            if isinstance(count, template.Template):
                try:
                    count = int(count.async_render(self._variables))
                except (exceptions.TemplateError, ValueError) as ex:
                    self._log(
                        "Error rendering %s repeat count template: %s",
                        self._script.name,
                        ex,
                        level=logging.ERROR,
                    )
                    raise _StopScript from ex
            extra_msg = f" of {count}"
            for iteration in range(1, count + 1):
                set_repeat_var(iteration, count)
                await async_run_sequence(iteration, extra_msg)
                if self._stop.is_set():
                    break

        elif CONF_WHILE in repeat:
            conditions = [
                await self._async_get_condition(config) for config in repeat[CONF_WHILE]
            ]
            for iteration in itertools.count(1):
                set_repeat_var(iteration)
                try:
                    if self._stop.is_set() or not all(
                        cond(self._hass, self._variables) for cond in conditions
                    ):
                        break
                except exceptions.ConditionError as ex:
                    _LOGGER.warning("Error in 'while' evaluation: %s", ex)
                    break

                await async_run_sequence(iteration)

        elif CONF_UNTIL in repeat:
            conditions = [
                await self._async_get_condition(config) for config in repeat[CONF_UNTIL]
            ]
            for iteration in itertools.count(1):
                set_repeat_var(iteration)
                await async_run_sequence(iteration)
                try:
                    if self._stop.is_set() or all(
                        cond(self._hass, self._variables) for cond in conditions
                    ):
                        break
                except exceptions.ConditionError as ex:
                    _LOGGER.warning("Error in 'until' evaluation: %s", ex)
                    break

        if saved_repeat_vars:
            self._variables["repeat"] = saved_repeat_vars
        else:
            del self._variables["repeat"]

    async def _async_choose_step(self) -> None:
        """Choose a sequence."""
        # pylint: disable=protected-access
        choose_data = await self._script._async_get_choose_data(self._step)

        for conditions, script in choose_data["choices"]:
            try:
                if all(
                    condition(self._hass, self._variables) for condition in conditions
                ):
                    await self._async_run_script(script)
                    return
            except exceptions.ConditionError as ex:
                _LOGGER.warning("Error in 'choose' evaluation: %s", ex)

        if choose_data["default"]:
            await self._async_run_script(choose_data["default"])

    async def _async_wait_for_trigger_step(self):
        """Wait for a trigger event."""
        if CONF_TIMEOUT in self._action:
            delay = self._get_pos_time_period_template(CONF_TIMEOUT).total_seconds()
        else:
            delay = None

        self._script.last_action = self._action.get(CONF_ALIAS, "wait for trigger")
        self._log(
            "Executing step %s%s",
            self._script.last_action,
            "" if delay is None else f" (timeout: {timedelta(seconds=delay)})",
        )

        variables = {**self._variables}
        self._variables["wait"] = {"remaining": delay, "trigger": None}

        done = asyncio.Event()

        async def async_done(variables, context=None):
            self._variables["wait"] = {
                "remaining": to_context.remaining if to_context else delay,
                "trigger": variables["trigger"],
            }
            done.set()

        def log_cb(level, msg, **kwargs):
            self._log(msg, level=level, **kwargs)

        to_context = None
        remove_triggers = await async_initialize_triggers(
            self._hass,
            self._action[CONF_WAIT_FOR_TRIGGER],
            async_done,
            self._script.domain,
            self._script.name,
            log_cb,
            variables=variables,
        )
        if not remove_triggers:
            return

        self._changed()
        tasks = [
            self._hass.async_create_task(flag.wait()) for flag in (self._stop, done)
        ]
        try:
            async with timeout(delay) as to_context:
                await asyncio.wait(tasks, return_when=asyncio.FIRST_COMPLETED)
        except asyncio.TimeoutError as ex:
            if not self._action.get(CONF_CONTINUE_ON_TIMEOUT, True):
                self._log(_TIMEOUT_MSG)
                raise _StopScript from ex
            self._variables["wait"]["remaining"] = 0.0
        finally:
            for task in tasks:
                task.cancel()
            remove_triggers()

    async def _async_variables_step(self):
        """Set a variable value."""
        self._script.last_action = self._action.get(CONF_ALIAS, "setting variables")
        self._log("Executing step %s", self._script.last_action)
        self._variables = self._action[CONF_VARIABLES].async_render(
            self._hass, self._variables, render_as_defaults=False
        )

    async def _async_run_script(self, script):
        """Execute a script."""
        await self._async_run_long_action(
            self._hass.async_create_task(
                script.async_run(self._variables, self._context)
            )
        )


class _QueuedScriptRun(_ScriptRun):
    """Manage queued Script sequence run."""

    lock_acquired = False

    async def async_run(self) -> None:
        """Run script."""
        # Wait for previous run, if any, to finish by attempting to acquire the script's
        # shared lock. At the same time monitor if we've been told to stop.
        lock_task = self._hass.async_create_task(
            self._script._queue_lck.acquire()  # pylint: disable=protected-access
        )
        stop_task = self._hass.async_create_task(self._stop.wait())
        try:
            await asyncio.wait(
                {lock_task, stop_task}, return_when=asyncio.FIRST_COMPLETED
            )
        except asyncio.CancelledError:
            lock_task.cancel()
            self._finish()
            raise
        finally:
            stop_task.cancel()
        self.lock_acquired = lock_task.done() and not lock_task.cancelled()

        # If we've been told to stop, then just finish up. Otherwise, we've acquired the
        # lock so we can go ahead and start the run.
        if self._stop.is_set():
            self._finish()
        else:
            await super().async_run()

    def _finish(self) -> None:
        # pylint: disable=protected-access
        if self.lock_acquired:
            self._script._queue_lck.release()
            self.lock_acquired = False
        super()._finish()


async def _async_stop_scripts_after_shutdown(hass, point_in_time):
    """Stop running Script objects started after shutdown."""
    running_scripts = [
        script for script in hass.data[DATA_SCRIPTS] if script["instance"].is_running
    ]
    if running_scripts:
        names = ", ".join([script["instance"].name for script in running_scripts])
        _LOGGER.warning("Stopping scripts running too long after shutdown: %s", names)
        await asyncio.gather(
            *[
                script["instance"].async_stop(update_state=False)
                for script in running_scripts
            ]
        )


async def _async_stop_scripts_at_shutdown(hass, event):
    """Stop running Script objects started before shutdown."""
    async_call_later(
        hass, _SHUTDOWN_MAX_WAIT, partial(_async_stop_scripts_after_shutdown, hass)
    )

    running_scripts = [
        script
        for script in hass.data[DATA_SCRIPTS]
        if script["instance"].is_running and script["started_before_shutdown"]
    ]
    if running_scripts:
        names = ", ".join([script["instance"].name for script in running_scripts])
        _LOGGER.debug("Stopping scripts running at shutdown: %s", names)
        await asyncio.gather(
            *[script["instance"].async_stop() for script in running_scripts]
        )


_VarsType = Union[Dict[str, Any], MappingProxyType]


def _referenced_extract_ids(data: Dict[str, Any], key: str, found: Set[str]) -> None:
    """Extract referenced IDs."""
    if not data:
        return

    item_ids = data.get(key)

    if item_ids is None or isinstance(item_ids, template.Template):
        return

    if isinstance(item_ids, str):
        item_ids = [item_ids]

    for item_id in item_ids:
        found.add(item_id)


class Script:
    """Representation of a script."""

    def __init__(
        self,
        hass: HomeAssistant,
        sequence: Sequence[Dict[str, Any]],
        name: str,
        domain: str,
        *,
        # Used in "Running <running_description>" log message
        running_description: Optional[str] = None,
        change_listener: Optional[Callable[..., Any]] = None,
        script_mode: str = DEFAULT_SCRIPT_MODE,
        max_runs: int = DEFAULT_MAX,
        max_exceeded: str = DEFAULT_MAX_EXCEEDED,
        logger: Optional[logging.Logger] = None,
        log_exceptions: bool = True,
        top_level: bool = True,
        variables: Optional[ScriptVariables] = None,
    ) -> None:
        """Initialize the script."""
        all_scripts = hass.data.get(DATA_SCRIPTS)
        if not all_scripts:
            all_scripts = hass.data[DATA_SCRIPTS] = []
            hass.bus.async_listen_once(
                EVENT_HOMEASSISTANT_STOP, partial(_async_stop_scripts_at_shutdown, hass)
            )
        self._top_level = top_level
        if top_level:
            all_scripts.append(
                {"instance": self, "started_before_shutdown": not hass.is_stopping}
            )

        self._hass = hass
        self.sequence = sequence
        template.attach(hass, self.sequence)
        self.name = name
        self.domain = domain
        self.running_description = running_description or f"{domain} script"
        self._change_listener = change_listener
        self._change_listener_job = (
            None if change_listener is None else HassJob(change_listener)
        )

        self.script_mode = script_mode
        self._set_logger(logger)
        self._log_exceptions = log_exceptions

        self.last_action = None
        self.last_triggered: Optional[datetime] = None

        self._runs: List[_ScriptRun] = []
        self.max_runs = max_runs
        self._max_exceeded = max_exceeded
        if script_mode == SCRIPT_MODE_QUEUED:
            self._queue_lck = asyncio.Lock()
        self._config_cache: Dict[Set[Tuple], Callable[..., bool]] = {}
        self._repeat_script: Dict[int, Script] = {}
        self._choose_data: Dict[int, Dict[str, Any]] = {}
        self._referenced_entities: Optional[Set[str]] = None
        self._referenced_devices: Optional[Set[str]] = None
        self.variables = variables
        self._variables_dynamic = template.is_complex(variables)
        if self._variables_dynamic:
            template.attach(hass, variables)

    @property
    def change_listener(self) -> Optional[Callable[..., Any]]:
        """Return the change_listener."""
        return self._change_listener

    @change_listener.setter
    def change_listener(self, change_listener: Callable[..., Any]) -> None:
        """Update the change_listener."""
        self._change_listener = change_listener
        if (
            self._change_listener_job is None
            or change_listener != self._change_listener_job.target
        ):
            self._change_listener_job = HassJob(change_listener)

    def _set_logger(self, logger: Optional[logging.Logger] = None) -> None:
        if logger:
            self._logger = logger
        else:
            self._logger = logging.getLogger(f"{__name__}.{slugify(self.name)}")

    def update_logger(self, logger: Optional[logging.Logger] = None) -> None:
        """Update logger."""
        self._set_logger(logger)
        for script in self._repeat_script.values():
            script.update_logger(self._logger)
        for choose_data in self._choose_data.values():
            for _, script in choose_data["choices"]:
                script.update_logger(self._logger)
            if choose_data["default"]:
                choose_data["default"].update_logger(self._logger)

    def _changed(self) -> None:
        if self._change_listener_job:
            self._hass.async_run_hass_job(self._change_listener_job)

    def _chain_change_listener(self, sub_script):
        if sub_script.is_running:
            self.last_action = sub_script.last_action
            self._changed()

    @property
    def is_running(self) -> bool:
        """Return true if script is on."""
        return len(self._runs) > 0

    @property
    def runs(self) -> int:
        """Return the number of current runs."""
        return len(self._runs)

    @property
    def supports_max(self) -> bool:
        """Return true if the current mode support max."""
        return self.script_mode in (SCRIPT_MODE_PARALLEL, SCRIPT_MODE_QUEUED)

    @property
    def referenced_devices(self):
        """Return a set of referenced devices."""
        if self._referenced_devices is not None:
            return self._referenced_devices

        referenced: Set[str] = set()

        for step in self.sequence:
            action = cv.determine_script_action(step)

            if action == cv.SCRIPT_ACTION_CALL_SERVICE:
                for data in (
                    step,
                    step.get(CONF_TARGET),
                    step.get(service.CONF_SERVICE_DATA),
                    step.get(service.CONF_SERVICE_DATA_TEMPLATE),
                ):
                    _referenced_extract_ids(data, ATTR_DEVICE_ID, referenced)

            elif action == cv.SCRIPT_ACTION_CHECK_CONDITION:
                referenced |= condition.async_extract_devices(step)

            elif action == cv.SCRIPT_ACTION_DEVICE_AUTOMATION:
                referenced.add(step[CONF_DEVICE_ID])

        self._referenced_devices = referenced
        return referenced

    @property
    def referenced_entities(self):
        """Return a set of referenced entities."""
        if self._referenced_entities is not None:
            return self._referenced_entities

        referenced: Set[str] = set()

        for step in self.sequence:
            action = cv.determine_script_action(step)

            if action == cv.SCRIPT_ACTION_CALL_SERVICE:
                for data in (
                    step,
                    step.get(CONF_TARGET),
                    step.get(service.CONF_SERVICE_DATA),
                    step.get(service.CONF_SERVICE_DATA_TEMPLATE),
                ):
                    _referenced_extract_ids(data, ATTR_ENTITY_ID, referenced)

            elif action == cv.SCRIPT_ACTION_CHECK_CONDITION:
                referenced |= condition.async_extract_entities(step)

            elif action == cv.SCRIPT_ACTION_ACTIVATE_SCENE:
                referenced.add(step[CONF_SCENE])

        self._referenced_entities = referenced
        return referenced

    def run(
        self, variables: Optional[_VarsType] = None, context: Optional[Context] = None
    ) -> None:
        """Run script."""
        asyncio.run_coroutine_threadsafe(
            self.async_run(variables, context), self._hass.loop
        ).result()

    async def async_run(
        self,
        run_variables: Optional[_VarsType] = None,
        context: Optional[Context] = None,
        started_action: Optional[Callable[..., Any]] = None,
    ) -> None:
        """Run script."""
        if context is None:
            self._log(
                "Running script requires passing in a context", level=logging.WARNING
            )
            context = Context()

        if self.is_running:
            if self.script_mode == SCRIPT_MODE_SINGLE:
                if self._max_exceeded != "SILENT":
                    self._log("Already running", level=LOGSEVERITY[self._max_exceeded])
                return
            if self.script_mode == SCRIPT_MODE_RESTART:
                self._log("Restarting")
                await self.async_stop(update_state=False)
            elif len(self._runs) == self.max_runs:
                if self._max_exceeded != "SILENT":
                    self._log(
                        "Maximum number of runs exceeded",
                        level=LOGSEVERITY[self._max_exceeded],
                    )
                return

        # If this is a top level Script then make a copy of the variables in case they
        # are read-only, but more importantly, so as not to leak any variables created
        # during the run back to the caller.
        if self._top_level:
            if self.variables:
                try:
                    variables = self.variables.async_render(
                        self._hass,
                        run_variables,
                    )
                except template.TemplateError as err:
                    self._log("Error rendering variables: %s", err, level=logging.ERROR)
                    raise
            elif run_variables:
                variables = dict(run_variables)
            else:
                variables = {}

            variables["context"] = context
        else:
            variables = cast(dict, run_variables)

        if self.script_mode != SCRIPT_MODE_QUEUED:
            cls = _ScriptRun
        else:
            cls = _QueuedScriptRun
        run = cls(
            self._hass, self, cast(dict, variables), context, self._log_exceptions
        )
        self._runs.append(run)
        if started_action:
            self._hass.async_run_job(started_action)
        self.last_triggered = utcnow()
        self._changed()

        try:
            await asyncio.shield(run.async_run())
        except asyncio.CancelledError:
            await run.async_stop()
            self._changed()
            raise

    async def _async_stop(self, update_state):
        aws = [asyncio.create_task(run.async_stop()) for run in self._runs]
        if not aws:
            return
        await asyncio.wait(aws)
        if update_state:
            self._changed()

    async def async_stop(self, update_state: bool = True) -> None:
        """Stop running script."""
        await asyncio.shield(self._async_stop(update_state))

    async def _async_get_condition(self, config):
        if isinstance(config, template.Template):
            config_cache_key = config.template
        else:
            config_cache_key = frozenset((k, str(v)) for k, v in config.items())
        cond = self._config_cache.get(config_cache_key)
        if not cond:
            cond = await condition.async_from_config(self._hass, config, False)
            self._config_cache[config_cache_key] = cond
        return cond

    def _prep_repeat_script(self, step):
        action = self.sequence[step]
        step_name = action.get(CONF_ALIAS, f"Repeat at step {step+1}")
        sub_script = Script(
            self._hass,
            action[CONF_REPEAT][CONF_SEQUENCE],
            f"{self.name}: {step_name}",
            self.domain,
            running_description=self.running_description,
            script_mode=SCRIPT_MODE_PARALLEL,
            max_runs=self.max_runs,
            logger=self._logger,
            top_level=False,
        )
        sub_script.change_listener = partial(self._chain_change_listener, sub_script)
        return sub_script

    def _get_repeat_script(self, step):
        sub_script = self._repeat_script.get(step)
        if not sub_script:
            sub_script = self._prep_repeat_script(step)
            self._repeat_script[step] = sub_script
        return sub_script

    async def _async_prep_choose_data(self, step):
        action = self.sequence[step]
        step_name = action.get(CONF_ALIAS, f"Choose at step {step+1}")
        choices = []
        for idx, choice in enumerate(action[CONF_CHOOSE], start=1):
            conditions = [
                await self._async_get_condition(config)
                for config in choice.get(CONF_CONDITIONS, [])
            ]
            sub_script = Script(
                self._hass,
                choice[CONF_SEQUENCE],
                f"{self.name}: {step_name}: choice {idx}",
                self.domain,
                running_description=self.running_description,
                script_mode=SCRIPT_MODE_PARALLEL,
                max_runs=self.max_runs,
                logger=self._logger,
                top_level=False,
            )
            sub_script.change_listener = partial(
                self._chain_change_listener, sub_script
            )
            choices.append((conditions, sub_script))

        if CONF_DEFAULT in action:
            default_script = Script(
                self._hass,
                action[CONF_DEFAULT],
                f"{self.name}: {step_name}: default",
                self.domain,
                running_description=self.running_description,
                script_mode=SCRIPT_MODE_PARALLEL,
                max_runs=self.max_runs,
                logger=self._logger,
                top_level=False,
            )
            default_script.change_listener = partial(
                self._chain_change_listener, default_script
            )
        else:
            default_script = None

        return {"choices": choices, "default": default_script}

    async def _async_get_choose_data(self, step):
        choose_data = self._choose_data.get(step)
        if not choose_data:
            choose_data = await self._async_prep_choose_data(step)
            self._choose_data[step] = choose_data
        return choose_data

    def _log(
        self, msg: str, *args: Any, level: int = logging.INFO, **kwargs: Any
    ) -> None:
        msg = f"%s: {msg}"
        args = (self.name, *args)

        if level == _LOG_EXCEPTION:
            self._logger.exception(msg, *args, **kwargs)
        else:
            self._logger.log(level, msg, *args, **kwargs)<|MERGE_RESOLUTION|>--- conflicted
+++ resolved
@@ -439,15 +439,9 @@
         )
 
         running_script = (
-<<<<<<< HEAD
-            params["domain"] == "automation"
-            and params["service"] == "trigger"
-            or params["domain"] in ("python_script", "script")
-=======
             params[CONF_DOMAIN] == "automation"
             and params[CONF_SERVICE] == "trigger"
             or params[CONF_DOMAIN] in ("python_script", "script")
->>>>>>> a1343431
         )
         # If this might start a script then disable the call timeout.
         # Otherwise use the normal service call limit.
