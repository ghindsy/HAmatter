"""Template helper methods for rendering strings with Home Assistant data."""
from __future__ import annotations

from ast import literal_eval
import asyncio
import base64
import collections.abc
from collections.abc import Callable, Collection, Generator, Iterable
from contextlib import contextmanager, suppress
from contextvars import ContextVar
from datetime import datetime, timedelta
from functools import cache, lru_cache, partial, wraps
import json
import logging
import math
<<<<<<< HEAD
from operator import attrgetter
import os
=======
from operator import attrgetter, contains
>>>>>>> 0f4b1775
import random
import re
import statistics
from struct import error as StructError, pack, unpack_from
import sys
from types import CodeType
from typing import (
    Any,
    Concatenate,
    Literal,
    NoReturn,
    ParamSpec,
    TypeVar,
    cast,
    overload,
)
from urllib.parse import urlencode as urllib_urlencode
import weakref

import async_timeout
from awesomeversion import AwesomeVersion
import jinja2
from jinja2 import FileSystemLoader, pass_context, pass_environment, pass_eval_context
from jinja2.sandbox import ImmutableSandboxedEnvironment
from jinja2.utils import Namespace
import voluptuous as vol

from homeassistant.const import (
    ATTR_ENTITY_ID,
    ATTR_LATITUDE,
    ATTR_LONGITUDE,
    ATTR_PERSONS,
    ATTR_UNIT_OF_MEASUREMENT,
    STATE_UNKNOWN,
    UnitOfLength,
)
from homeassistant.core import (
    Context,
    HomeAssistant,
    State,
    callback,
    split_entity_id,
    valid_entity_id,
)
from homeassistant.exceptions import TemplateError
from homeassistant.loader import bind_hass
from homeassistant.util import (
    convert,
    dt as dt_util,
    location as loc_util,
    slugify as slugify_util,
)
from homeassistant.util.async_ import run_callback_threadsafe
from homeassistant.util.read_only_dict import ReadOnlyDict
from homeassistant.util.thread import ThreadWithException

from . import area_registry, device_registry, entity_registry, location as loc_helper
from .json import JSON_DECODE_EXCEPTIONS, json_loads
from .typing import TemplateVarsType

# mypy: allow-untyped-defs, no-check-untyped-defs

_LOGGER = logging.getLogger(__name__)
_SENTINEL = object()
DATE_STR_FORMAT = "%Y-%m-%d %H:%M:%S"

_RENDER_INFO = "template.render_info"
_ENVIRONMENT = "template.environment"
_ENVIRONMENT_LIMITED = "template.environment_limited"
_ENVIRONMENT_STRICT = "template.environment_strict"

_RE_JINJA_DELIMITERS = re.compile(r"\{%|\{\{|\{#")
# Match "simple" ints and floats. -1.0, 1, +5, 5.0
_IS_NUMERIC = re.compile(r"^[+-]?(?!0\d)\d*(?:\.\d*)?$")

_RESERVED_NAMES = {"contextfunction", "evalcontextfunction", "environmentfunction"}

_GROUP_DOMAIN_PREFIX = "group."
_ZONE_DOMAIN_PREFIX = "zone."

_COLLECTABLE_STATE_ATTRIBUTES = {
    "state",
    "attributes",
    "last_changed",
    "last_updated",
    "context",
    "domain",
    "object_id",
    "name",
}

_T = TypeVar("_T")
_R = TypeVar("_R")
_P = ParamSpec("_P")

ALL_STATES_RATE_LIMIT = timedelta(minutes=1)
DOMAIN_STATES_RATE_LIMIT = timedelta(seconds=1)

template_cv: ContextVar[tuple[str, str] | None] = ContextVar(
    "template_cv", default=None
)

CACHED_TEMPLATE_STATES = 512
EVAL_CACHE_SIZE = 512


@bind_hass
def attach(hass: HomeAssistant, obj: Any) -> None:
    """Recursively attach hass to all template instances in list and dict."""
    if isinstance(obj, list):
        for child in obj:
            attach(hass, child)
    elif isinstance(obj, collections.abc.Mapping):
        for child_key, child_value in obj.items():
            attach(hass, child_key)
            attach(hass, child_value)
    elif isinstance(obj, Template):
        obj.hass = hass


def render_complex(
    value: Any,
    variables: TemplateVarsType = None,
    limited: bool = False,
    parse_result: bool = True,
) -> Any:
    """Recursive template creator helper function."""
    if isinstance(value, list):
        return [
            render_complex(item, variables, limited, parse_result) for item in value
        ]
    if isinstance(value, collections.abc.Mapping):
        return {
            render_complex(key, variables, limited, parse_result): render_complex(
                item, variables, limited, parse_result
            )
            for key, item in value.items()
        }
    if isinstance(value, Template):
        return value.async_render(variables, limited=limited, parse_result=parse_result)

    return value


def is_complex(value: Any) -> bool:
    """Test if data structure is a complex template."""
    if isinstance(value, Template):
        return True
    if isinstance(value, list):
        return any(is_complex(val) for val in value)
    if isinstance(value, collections.abc.Mapping):
        return any(is_complex(val) for val in value.keys()) or any(
            is_complex(val) for val in value.values()
        )
    return False


def is_template_string(maybe_template: str) -> bool:
    """Check if the input is a Jinja2 template."""
    return _RE_JINJA_DELIMITERS.search(maybe_template) is not None


class ResultWrapper:
    """Result wrapper class to store render result."""

    render_result: str | None


def gen_result_wrapper(kls: type[dict | list | set]) -> type:
    """Generate a result wrapper."""

    class Wrapper(kls, ResultWrapper):  # type: ignore[valid-type,misc]
        """Wrapper of a kls that can store render_result."""

        def __init__(self, *args: Any, render_result: str | None = None) -> None:
            super().__init__(*args)
            self.render_result = render_result

        def __str__(self) -> str:
            if self.render_result is None:
                # Can't get set repr to work
                if kls is set:
                    return str(set(self))

                return kls.__str__(self)

            return self.render_result

    return Wrapper


class TupleWrapper(tuple, ResultWrapper):
    """Wrap a tuple."""

    # This is all magic to be allowed to subclass a tuple.

    def __new__(cls, value: tuple, *, render_result: str | None = None) -> TupleWrapper:
        """Create a new tuple class."""
        return super().__new__(cls, tuple(value))

    def __init__(self, value: tuple, *, render_result: str | None = None) -> None:
        """Initialize a new tuple class."""
        self.render_result = render_result

    def __str__(self) -> str:
        """Return string representation."""
        if self.render_result is None:
            return super().__str__()

        return self.render_result


_types: tuple[type[dict | list | set], ...] = (dict, list, set)
RESULT_WRAPPERS: dict[type, type] = {kls: gen_result_wrapper(kls) for kls in _types}
RESULT_WRAPPERS[tuple] = TupleWrapper


def _true(arg: str) -> bool:
    return True


def _false(arg: str) -> bool:
    return False


_cached_literal_eval = lru_cache(maxsize=EVAL_CACHE_SIZE)(literal_eval)


class RenderInfo:
    """Holds information about a template render."""

    def __init__(self, template: Template) -> None:
        """Initialise."""
        self.template = template
        # Will be set sensibly once frozen.
        self.filter_lifecycle: Callable[[str], bool] = _true
        self.filter: Callable[[str], bool] = _true
        self._result: str | None = None
        self.is_static = False
        self.exception: TemplateError | None = None
        self.all_states = False
        self.all_states_lifecycle = False
        self.domains: collections.abc.Set[str] = set()
        self.domains_lifecycle: collections.abc.Set[str] = set()
        self.entities: collections.abc.Set[str] = set()
        self.rate_limit: timedelta | None = None
        self.has_time = False

    def __repr__(self) -> str:
        """Representation of RenderInfo."""
        return (
            f"<RenderInfo {self.template}"
            f" all_states={self.all_states}"
            f" all_states_lifecycle={self.all_states_lifecycle}"
            f" domains={self.domains}"
            f" domains_lifecycle={self.domains_lifecycle}"
            f" entities={self.entities}"
            f" rate_limit={self.rate_limit}"
            f" has_time={self.has_time}"
            ">"
        )

    def _filter_domains_and_entities(self, entity_id: str) -> bool:
        """Template should re-render if the entity state changes.

        Only when we match specific domains or entities.
        """
        return (
            split_entity_id(entity_id)[0] in self.domains or entity_id in self.entities
        )

    def _filter_entities(self, entity_id: str) -> bool:
        """Template should re-render if the entity state changes.

        Only when we match specific entities.
        """
        return entity_id in self.entities

    def _filter_lifecycle_domains(self, entity_id: str) -> bool:
        """Template should re-render if the entity is added or removed.

        Only with domains watched.
        """
        return split_entity_id(entity_id)[0] in self.domains_lifecycle

    def result(self) -> str:
        """Results of the template computation."""
        if self.exception is not None:
            raise self.exception
        return cast(str, self._result)

    def _freeze_static(self) -> None:
        self.is_static = True
        self._freeze_sets()
        self.all_states = False

    def _freeze_sets(self) -> None:
        self.entities = frozenset(self.entities)
        self.domains = frozenset(self.domains)
        self.domains_lifecycle = frozenset(self.domains_lifecycle)

    def _freeze(self) -> None:
        self._freeze_sets()

        if self.rate_limit is None:
            if self.all_states or self.exception:
                self.rate_limit = ALL_STATES_RATE_LIMIT
            elif self.domains or self.domains_lifecycle:
                self.rate_limit = DOMAIN_STATES_RATE_LIMIT

        if self.exception:
            return

        if not self.all_states_lifecycle:
            if self.domains_lifecycle:
                self.filter_lifecycle = self._filter_lifecycle_domains
            else:
                self.filter_lifecycle = _false

        if self.all_states:
            return

        if self.domains:
            self.filter = self._filter_domains_and_entities
        elif self.entities:
            self.filter = self._filter_entities
        else:
            self.filter = _false


class Template:
    """Class to hold a template and manage caching and rendering."""

    __slots__ = (
        "__weakref__",
        "template",
        "hass",
        "is_static",
        "_compiled_code",
        "_compiled",
        "_exc_info",
        "_limited",
        "_strict",
        "_hash_cache",
    )

    def __init__(self, template: str, hass: HomeAssistant | None = None) -> None:
        """Instantiate a template."""
        if not isinstance(template, str):
            raise TypeError("Expected template to be a string")

        self.template: str = template.strip()
        self._compiled_code: CodeType | None = None
        self._compiled: jinja2.Template | None = None
        self.hass = hass
        self.is_static = not is_template_string(template)
        self._exc_info: sys._OptExcInfo | None = None
        self._limited: bool | None = None
        self._strict: bool | None = None
        self._hash_cache: int = hash(self.template)

    @property
    def _env(self) -> TemplateEnvironment:
        if self.hass is None:
            return _NO_HASS_ENV
        if self._limited:
            wanted_env = _ENVIRONMENT_LIMITED
        elif self._strict:
            wanted_env = _ENVIRONMENT_STRICT
        else:
            wanted_env = _ENVIRONMENT
        ret: TemplateEnvironment | None = self.hass.data.get(wanted_env)
        if ret is None:
            ret = self.hass.data[wanted_env] = TemplateEnvironment(
                self.hass,
                self._limited,  # type: ignore[no-untyped-call]
                self._strict,
            )
        return ret

    def ensure_valid(self) -> None:
        """Return if template is valid."""
        with set_template(self.template, "compiling"):
            if self.is_static or self._compiled_code is not None:
                return

            try:
                self._compiled_code = self._env.compile(self.template)
            except jinja2.TemplateError as err:
                raise TemplateError(err) from err

    def render(
        self,
        variables: TemplateVarsType = None,
        parse_result: bool = True,
        limited: bool = False,
        **kwargs: Any,
    ) -> Any:
        """Render given template.

        If limited is True, the template is not allowed to access any function
        or filter depending on hass or the state machine.
        """
        if self.is_static:
            if not parse_result or self.hass and self.hass.config.legacy_templates:
                return self.template
            return self._parse_result(self.template)
        assert self.hass is not None, "hass variable not set on template"
        return run_callback_threadsafe(
            self.hass.loop,
            partial(self.async_render, variables, parse_result, limited, **kwargs),
        ).result()

    @callback
    def async_render(
        self,
        variables: TemplateVarsType = None,
        parse_result: bool = True,
        limited: bool = False,
        strict: bool = False,
        **kwargs: Any,
    ) -> Any:
        """Render given template.

        This method must be run in the event loop.

        If limited is True, the template is not allowed to access any function
        or filter depending on hass or the state machine.
        """
        if self.is_static:
            if not parse_result or self.hass and self.hass.config.legacy_templates:
                return self.template
            return self._parse_result(self.template)

        compiled = self._compiled or self._ensure_compiled(limited, strict)

        if variables is not None:
            kwargs.update(variables)

        try:
            render_result = _render_with_context(self.template, compiled, **kwargs)
        except Exception as err:
            raise TemplateError(err) from err

        render_result = render_result.strip()

        if not parse_result or self.hass and self.hass.config.legacy_templates:
            return render_result

        return self._parse_result(render_result)

    def _parse_result(self, render_result: str) -> Any:
        """Parse the result."""
        try:
            result = _cached_literal_eval(render_result)

            if type(result) in RESULT_WRAPPERS:
                result = RESULT_WRAPPERS[type(result)](
                    result, render_result=render_result
                )

            # If the literal_eval result is a string, use the original
            # render, by not returning right here. The evaluation of strings
            # resulting in strings impacts quotes, to avoid unexpected
            # output; use the original render instead of the evaluated one.
            # Complex and scientific values are also unexpected. Filter them out.
            if (
                # Filter out string and complex numbers
                not isinstance(result, (str, complex))
                and (
                    # Pass if not numeric and not a boolean
                    not isinstance(result, (int, float))
                    # Or it's a boolean (inherit from int)
                    or isinstance(result, bool)
                    # Or if it's a digit
                    or _IS_NUMERIC.match(render_result) is not None
                )
            ):
                return result
        except (ValueError, TypeError, SyntaxError, MemoryError):
            pass

        return render_result

    async def async_render_will_timeout(
        self,
        timeout: float,
        variables: TemplateVarsType = None,
        strict: bool = False,
        **kwargs: Any,
    ) -> bool:
        """Check to see if rendering a template will timeout during render.

        This is intended to check for expensive templates
        that will make the system unstable.  The template
        is rendered in the executor to ensure it does not
        tie up the event loop.

        This function is not a security control and is only
        intended to be used as a safety check when testing
        templates.

        This method must be run in the event loop.
        """
        if self.is_static:
            return False

        compiled = self._compiled or self._ensure_compiled(strict=strict)

        if variables is not None:
            kwargs.update(variables)

        self._exc_info = None
        finish_event = asyncio.Event()

        def _render_template() -> None:
            assert self.hass is not None, "hass variable not set on template"
            try:
                _render_with_context(self.template, compiled, **kwargs)
            except TimeoutError:
                pass
            except Exception:  # pylint: disable=broad-except
                self._exc_info = sys.exc_info()
            finally:
                run_callback_threadsafe(self.hass.loop, finish_event.set)

        try:
            template_render_thread = ThreadWithException(target=_render_template)
            template_render_thread.start()
            async with async_timeout.timeout(timeout):
                await finish_event.wait()
            if self._exc_info:
                raise TemplateError(self._exc_info[1].with_traceback(self._exc_info[2]))
        except asyncio.TimeoutError:
            template_render_thread.raise_exc(TimeoutError)
            return True
        finally:
            template_render_thread.join()

        return False

    @callback
    def async_render_to_info(
        self, variables: TemplateVarsType = None, strict: bool = False, **kwargs: Any
    ) -> RenderInfo:
        """Render the template and collect an entity filter."""
        assert self.hass and _RENDER_INFO not in self.hass.data

        render_info = RenderInfo(self)

        # pylint: disable=protected-access
        if self.is_static:
            render_info._result = self.template.strip()
            render_info._freeze_static()
            return render_info

        self.hass.data[_RENDER_INFO] = render_info
        try:
            render_info._result = self.async_render(variables, strict=strict, **kwargs)
        except TemplateError as ex:
            render_info.exception = ex
        finally:
            del self.hass.data[_RENDER_INFO]

        render_info._freeze()
        return render_info

    def render_with_possible_json_value(self, value, error_value=_SENTINEL):
        """Render template with value exposed.

        If valid JSON will expose value_json too.
        """
        if self.is_static:
            return self.template

        return run_callback_threadsafe(
            self.hass.loop,
            self.async_render_with_possible_json_value,
            value,
            error_value,
        ).result()

    @callback
    def async_render_with_possible_json_value(
        self,
        value: Any,
        error_value: Any = _SENTINEL,
        variables: dict[str, Any] | None = None,
    ) -> Any:
        """Render template with value exposed.

        If valid JSON will expose value_json too.

        This method must be run in the event loop.
        """
        if self.is_static:
            return self.template

        compiled = self._compiled or self._ensure_compiled()

        variables = dict(variables or {})
        variables["value"] = value

        with suppress(*JSON_DECODE_EXCEPTIONS):
            variables["value_json"] = json_loads(value)

        try:
            return _render_with_context(self.template, compiled, **variables).strip()
        except jinja2.TemplateError as ex:
            if error_value is _SENTINEL:
                _LOGGER.error(
                    "Error parsing value: %s (value: %s, template: %s)",
                    ex,
                    value,
                    self.template,
                )
            return value if error_value is _SENTINEL else error_value

    def _ensure_compiled(
        self, limited: bool = False, strict: bool = False
    ) -> jinja2.Template:
        """Bind a template to a specific hass instance."""
        self.ensure_valid()

        assert self.hass is not None, "hass variable not set on template"
        assert (
            self._limited is None or self._limited == limited
        ), "can't change between limited and non limited template"
        assert (
            self._strict is None or self._strict == strict
        ), "can't change between strict and non strict template"
        assert not (strict and limited), "can't combine strict and limited template"
        assert self._compiled_code is not None, "template code was not compiled"

        self._limited = limited
        self._strict = strict
        env = self._env

        self._compiled = jinja2.Template.from_code(
            env, self._compiled_code, env.globals, None
        )

        return self._compiled

    def __eq__(self, other):
        """Compare template with another."""
        return (
            self.__class__ == other.__class__
            and self.template == other.template
            and self.hass == other.hass
        )

    def __hash__(self) -> int:
        """Hash code for template."""
        return self._hash_cache

    def __repr__(self) -> str:
        """Representation of Template."""
        return 'Template("' + self.template + '")'


@cache
def _domain_states(hass: HomeAssistant, name: str) -> DomainStates:
    return DomainStates(hass, name)


def _readonly(*args: Any, **kwargs: Any) -> Any:
    """Raise an exception when a states object is modified."""
    raise RuntimeError(f"Cannot modify template States object: {args} {kwargs}")


class AllStates:
    """Class to expose all HA states as attributes."""

    __setitem__ = _readonly
    __delitem__ = _readonly
    __slots__ = ("_hass",)

    def __init__(self, hass: HomeAssistant) -> None:
        """Initialize all states."""
        self._hass = hass

    def __getattr__(self, name):
        """Return the domain state."""
        if "." in name:
            return _get_state_if_valid(self._hass, name)

        if name in _RESERVED_NAMES:
            return None

        if not valid_entity_id(f"{name}.entity"):
            raise TemplateError(f"Invalid domain name '{name}'")

        return _domain_states(self._hass, name)

    # Jinja will try __getitem__ first and it avoids the need
    # to call is_safe_attribute
    __getitem__ = __getattr__

    def _collect_all(self) -> None:
        render_info = self._hass.data.get(_RENDER_INFO)
        if render_info is not None:
            render_info.all_states = True

    def _collect_all_lifecycle(self) -> None:
        render_info = self._hass.data.get(_RENDER_INFO)
        if render_info is not None:
            render_info.all_states_lifecycle = True

    def __iter__(self) -> Generator[TemplateState, None, None]:
        """Return all states."""
        self._collect_all()
        return _state_generator(self._hass, None)

    def __len__(self) -> int:
        """Return number of states."""
        self._collect_all_lifecycle()
        return self._hass.states.async_entity_ids_count()

    def __call__(self, entity_id: str) -> str:
        """Return the states."""
        state = _get_state(self._hass, entity_id)
        return STATE_UNKNOWN if state is None else state.state

    def __repr__(self) -> str:
        """Representation of All States."""
        return "<template AllStates>"


class DomainStates:
    """Class to expose a specific HA domain as attributes."""

    __slots__ = ("_hass", "_domain")

    __setitem__ = _readonly
    __delitem__ = _readonly

    def __init__(self, hass: HomeAssistant, domain: str) -> None:
        """Initialize the domain states."""
        self._hass = hass
        self._domain = domain

    def __getattr__(self, name: str) -> TemplateState | None:
        """Return the states."""
        return _get_state_if_valid(self._hass, f"{self._domain}.{name}")

    # Jinja will try __getitem__ first and it avoids the need
    # to call is_safe_attribute
    __getitem__ = __getattr__

    def _collect_domain(self) -> None:
        entity_collect = self._hass.data.get(_RENDER_INFO)
        if entity_collect is not None:
            entity_collect.domains.add(self._domain)

    def _collect_domain_lifecycle(self) -> None:
        entity_collect = self._hass.data.get(_RENDER_INFO)
        if entity_collect is not None:
            entity_collect.domains_lifecycle.add(self._domain)

    def __iter__(self) -> Generator[TemplateState, None, None]:
        """Return the iteration over all the states."""
        self._collect_domain()
        return _state_generator(self._hass, self._domain)

    def __len__(self) -> int:
        """Return number of states."""
        self._collect_domain_lifecycle()
        return self._hass.states.async_entity_ids_count(self._domain)

    def __repr__(self) -> str:
        """Representation of Domain States."""
        return f"<template DomainStates('{self._domain}')>"


class TemplateStateBase(State):
    """Class to represent a state object in a template."""

    __slots__ = ("_hass", "_collect", "_entity_id")

    _state: State

    __setitem__ = _readonly
    __delitem__ = _readonly

    # Inheritance is done so functions that check against State keep working
    # pylint: disable=super-init-not-called
    def __init__(self, hass: HomeAssistant, collect: bool, entity_id: str) -> None:
        """Initialize template state."""
        self._hass = hass
        self._collect = collect
        self._entity_id = entity_id
        self._as_dict: ReadOnlyDict[str, Collection[Any]] | None = None

    def _collect_state(self) -> None:
        if self._collect and _RENDER_INFO in self._hass.data:
            self._hass.data[_RENDER_INFO].entities.add(self._entity_id)

    # Jinja will try __getitem__ first and it avoids the need
    # to call is_safe_attribute
    def __getitem__(self, item: str) -> Any:
        """Return a property as an attribute for jinja."""
        if item in _COLLECTABLE_STATE_ATTRIBUTES:
            # _collect_state inlined here for performance
            if self._collect and _RENDER_INFO in self._hass.data:
                self._hass.data[_RENDER_INFO].entities.add(self._entity_id)
            return getattr(self._state, item)
        if item == "entity_id":
            return self._entity_id
        if item == "state_with_unit":
            return self.state_with_unit
        raise KeyError

    @property
    def entity_id(self) -> str:  # type: ignore[override]
        """Wrap State.entity_id.

        Intentionally does not collect state
        """
        return self._entity_id

    @property
    def state(self) -> str:  # type: ignore[override]
        """Wrap State.state."""
        self._collect_state()
        return self._state.state

    @property
    def attributes(self) -> ReadOnlyDict[str, Any]:  # type: ignore[override]
        """Wrap State.attributes."""
        self._collect_state()
        return self._state.attributes

    @property
    def last_changed(self) -> datetime:  # type: ignore[override]
        """Wrap State.last_changed."""
        self._collect_state()
        return self._state.last_changed

    @property
    def last_updated(self) -> datetime:  # type: ignore[override]
        """Wrap State.last_updated."""
        self._collect_state()
        return self._state.last_updated

    @property
    def context(self) -> Context:  # type: ignore[override]
        """Wrap State.context."""
        self._collect_state()
        return self._state.context

    @property
    def domain(self) -> str:  # type: ignore[override]
        """Wrap State.domain."""
        self._collect_state()
        return self._state.domain

    @property
    def object_id(self) -> str:  # type: ignore[override]
        """Wrap State.object_id."""
        self._collect_state()
        return self._state.object_id

    @property
    def name(self) -> str:
        """Wrap State.name."""
        self._collect_state()
        return self._state.name

    @property
    def state_with_unit(self) -> str:
        """Return the state concatenated with the unit if available."""
        self._collect_state()
        unit = self._state.attributes.get(ATTR_UNIT_OF_MEASUREMENT)
        return f"{self._state.state} {unit}" if unit else self._state.state

    def __eq__(self, other: Any) -> bool:
        """Ensure we collect on equality check."""
        self._collect_state()
        return self._state.__eq__(other)


class TemplateState(TemplateStateBase):
    """Class to represent a state object in a template."""

    __slots__ = ("_state",)

    # Inheritance is done so functions that check against State keep working
    def __init__(self, hass: HomeAssistant, state: State, collect: bool = True) -> None:
        """Initialize template state."""
        super().__init__(hass, collect, state.entity_id)
        self._state = state

    def __repr__(self) -> str:
        """Representation of Template State."""
        return f"<template TemplateState({self._state!r})>"


class TemplateStateFromEntityId(TemplateStateBase):
    """Class to represent a state object in a template."""

    def __init__(
        self, hass: HomeAssistant, entity_id: str, collect: bool = True
    ) -> None:
        """Initialize template state."""
        super().__init__(hass, collect, entity_id)

    @property
    def _state(self) -> State:  # type: ignore[override]
        state = self._hass.states.get(self._entity_id)
        if not state:
            state = State(self._entity_id, STATE_UNKNOWN)
        return state

    def __repr__(self) -> str:
        """Representation of Template State."""
        return f"<template TemplateStateFromEntityId({self._entity_id})>"


def _collect_state(hass: HomeAssistant, entity_id: str) -> None:
    if (entity_collect := hass.data.get(_RENDER_INFO)) is not None:
        entity_collect.entities.add(entity_id)


@lru_cache(maxsize=CACHED_TEMPLATE_STATES)
def _template_state_no_collect(hass: HomeAssistant, state: State) -> TemplateState:
    return TemplateState(hass, state, collect=False)


def _state_generator(
    hass: HomeAssistant, domain: str | None
) -> Generator[TemplateState, None, None]:
    """State generator for a domain or all states."""
    for state in sorted(hass.states.async_all(domain), key=attrgetter("entity_id")):
        yield _template_state_no_collect(hass, state)


def _get_state_if_valid(hass: HomeAssistant, entity_id: str) -> TemplateState | None:
    state = hass.states.get(entity_id)
    if state is None and not valid_entity_id(entity_id):
        raise TemplateError(f"Invalid entity ID '{entity_id}'")
    return _get_template_state_from_state(hass, entity_id, state)


def _get_state(hass: HomeAssistant, entity_id: str) -> TemplateState | None:
    return _get_template_state_from_state(hass, entity_id, hass.states.get(entity_id))


@lru_cache(maxsize=CACHED_TEMPLATE_STATES)
def _template_state(hass: HomeAssistant, state: State) -> TemplateState:
    return TemplateState(hass, state)


def _get_template_state_from_state(
    hass: HomeAssistant, entity_id: str, state: State | None
) -> TemplateState | None:
    if state is None:
        # Only need to collect if none, if not none collect first actual
        # access to the state properties in the state wrapper.
        _collect_state(hass, entity_id)
        return None
    return _template_state(hass, state)


def _resolve_state(
    hass: HomeAssistant, entity_id_or_state: Any
) -> State | TemplateState | None:
    """Return state or entity_id if given."""
    if isinstance(entity_id_or_state, State):
        return entity_id_or_state
    if isinstance(entity_id_or_state, str):
        return _get_state(hass, entity_id_or_state)
    return None


@overload
def forgiving_boolean(value: Any) -> bool | object:
    ...


@overload
def forgiving_boolean(value: Any, default: _T) -> bool | _T:
    ...


def forgiving_boolean(
    value: Any, default: _T | object = _SENTINEL
) -> bool | _T | object:
    """Try to convert value to a boolean."""
    try:
        # Import here, not at top-level to avoid circular import
        from . import config_validation as cv  # pylint: disable=import-outside-toplevel

        return cv.boolean(value)
    except vol.Invalid:
        if default is _SENTINEL:
            raise_no_default("bool", value)
        return default


def result_as_boolean(template_result: Any | None) -> bool:
    """Convert the template result to a boolean.

    True/not 0/'1'/'true'/'yes'/'on'/'enable' are considered truthy
    False/0/None/'0'/'false'/'no'/'off'/'disable' are considered falsy

    """
    if template_result is None:
        return False

    return forgiving_boolean(template_result, default=False)


def expand(hass: HomeAssistant, *args: Any) -> Iterable[State]:
    """Expand out any groups and zones into entity states."""
    # circular import.
    from . import entity as entity_helper  # pylint: disable=import-outside-toplevel

    search = list(args)
    found = {}
    while search:
        entity = search.pop()
        if isinstance(entity, str):
            entity_id = entity
            if (entity := _get_state(hass, entity)) is None:
                continue
        elif isinstance(entity, State):
            entity_id = entity.entity_id
        elif isinstance(entity, collections.abc.Iterable):
            search += entity
            continue
        else:
            # ignore other types
            continue

        if entity_id.startswith(_GROUP_DOMAIN_PREFIX) or (
            (source := entity_helper.entity_sources(hass).get(entity_id))
            and source["domain"] == "group"
        ):
            # Collect state will be called in here since it's wrapped
            if group_entities := entity.attributes.get(ATTR_ENTITY_ID):
                search += group_entities
        elif entity_id.startswith(_ZONE_DOMAIN_PREFIX):
            if zone_entities := entity.attributes.get(ATTR_PERSONS):
                search += zone_entities
        else:
            _collect_state(hass, entity_id)
            found[entity_id] = entity

    return sorted(found.values(), key=lambda a: a.entity_id)


def device_entities(hass: HomeAssistant, _device_id: str) -> Iterable[str]:
    """Get entity ids for entities tied to a device."""
    entity_reg = entity_registry.async_get(hass)
    entries = entity_registry.async_entries_for_device(entity_reg, _device_id)
    return [entry.entity_id for entry in entries]


def integration_entities(hass: HomeAssistant, entry_name: str) -> Iterable[str]:
    """Get entity ids for entities tied to an integration/domain.

    Provide entry_name as domain to get all entity id's for a integration/domain
    or provide a config entry title for filtering between instances of the same
    integration.
    """
    # first try if this is a config entry match
    conf_entry = next(
        (
            entry.entry_id
            for entry in hass.config_entries.async_entries()
            if entry.title == entry_name
        ),
        None,
    )
    if conf_entry is not None:
        ent_reg = entity_registry.async_get(hass)
        entries = entity_registry.async_entries_for_config_entry(ent_reg, conf_entry)
        return [entry.entity_id for entry in entries]

    # fallback to just returning all entities for a domain
    # pylint: disable-next=import-outside-toplevel
    from .entity import entity_sources

    return [
        entity_id
        for entity_id, info in entity_sources(hass).items()
        if info["domain"] == entry_name
    ]


def config_entry_id(hass: HomeAssistant, entity_id: str) -> str | None:
    """Get an config entry ID from an entity ID."""
    entity_reg = entity_registry.async_get(hass)
    if entity := entity_reg.async_get(entity_id):
        return entity.config_entry_id
    return None


def device_id(hass: HomeAssistant, entity_id_or_device_name: str) -> str | None:
    """Get a device ID from an entity ID or device name."""
    entity_reg = entity_registry.async_get(hass)
    entity = entity_reg.async_get(entity_id_or_device_name)
    if entity is not None:
        return entity.device_id

    dev_reg = device_registry.async_get(hass)
    return next(
        (
            id
            for id, device in dev_reg.devices.items()
            if (name := device.name_by_user or device.name)
            and (str(entity_id_or_device_name) == name)
        ),
        None,
    )


def device_attr(hass: HomeAssistant, device_or_entity_id: str, attr_name: str) -> Any:
    """Get the device specific attribute."""
    device_reg = device_registry.async_get(hass)
    if not isinstance(device_or_entity_id, str):
        raise TemplateError("Must provide a device or entity ID")
    device = None
    if (
        "." in device_or_entity_id
        and (_device_id := device_id(hass, device_or_entity_id)) is not None
    ):
        device = device_reg.async_get(_device_id)
    elif "." not in device_or_entity_id:
        device = device_reg.async_get(device_or_entity_id)
    if device is None or not hasattr(device, attr_name):
        return None
    return getattr(device, attr_name)


def is_device_attr(
    hass: HomeAssistant, device_or_entity_id: str, attr_name: str, attr_value: Any
) -> bool:
    """Test if a device's attribute is a specific value."""
    return bool(device_attr(hass, device_or_entity_id, attr_name) == attr_value)


def area_id(hass: HomeAssistant, lookup_value: str) -> str | None:
    """Get the area ID from an area name, device id, or entity id."""
    area_reg = area_registry.async_get(hass)
    if area := area_reg.async_get_area_by_name(str(lookup_value)):
        return area.id

    ent_reg = entity_registry.async_get(hass)
    dev_reg = device_registry.async_get(hass)
    # Import here, not at top-level to avoid circular import
    from . import config_validation as cv  # pylint: disable=import-outside-toplevel

    try:
        cv.entity_id(lookup_value)
    except vol.Invalid:
        pass
    else:
        if entity := ent_reg.async_get(lookup_value):
            # If entity has an area ID, return that
            if entity.area_id:
                return entity.area_id
            # If entity has a device ID, return the area ID for the device
            if entity.device_id and (device := dev_reg.async_get(entity.device_id)):
                return device.area_id

    # Check if this could be a device ID
    if device := dev_reg.async_get(lookup_value):
        return device.area_id

    return None


def _get_area_name(area_reg: area_registry.AreaRegistry, valid_area_id: str) -> str:
    """Get area name from valid area ID."""
    area = area_reg.async_get_area(valid_area_id)
    assert area
    return area.name


def area_name(hass: HomeAssistant, lookup_value: str) -> str | None:
    """Get the area name from an area id, device id, or entity id."""
    area_reg = area_registry.async_get(hass)
    if area := area_reg.async_get_area(lookup_value):
        return area.name

    dev_reg = device_registry.async_get(hass)
    ent_reg = entity_registry.async_get(hass)
    # Import here, not at top-level to avoid circular import
    from . import config_validation as cv  # pylint: disable=import-outside-toplevel

    try:
        cv.entity_id(lookup_value)
    except vol.Invalid:
        pass
    else:
        if entity := ent_reg.async_get(lookup_value):
            # If entity has an area ID, get the area name for that
            if entity.area_id:
                return _get_area_name(area_reg, entity.area_id)
            # If entity has a device ID and the device exists with an area ID, get the
            # area name for that
            if (
                entity.device_id
                and (device := dev_reg.async_get(entity.device_id))
                and device.area_id
            ):
                return _get_area_name(area_reg, device.area_id)

    if (device := dev_reg.async_get(lookup_value)) and device.area_id:
        return _get_area_name(area_reg, device.area_id)

    return None


def area_entities(hass: HomeAssistant, area_id_or_name: str) -> Iterable[str]:
    """Return entities for a given area ID or name."""
    _area_id: str | None
    # if area_name returns a value, we know the input was an ID, otherwise we
    # assume it's a name, and if it's neither, we return early
    if area_name(hass, area_id_or_name) is None:
        _area_id = area_id(hass, area_id_or_name)
    else:
        _area_id = area_id_or_name
    if _area_id is None:
        return []
    ent_reg = entity_registry.async_get(hass)
    entity_ids = [
        entry.entity_id
        for entry in entity_registry.async_entries_for_area(ent_reg, _area_id)
    ]
    dev_reg = device_registry.async_get(hass)
    # We also need to add entities tied to a device in the area that don't themselves
    # have an area specified since they inherit the area from the device.
    entity_ids.extend(
        [
            entity.entity_id
            for device in device_registry.async_entries_for_area(dev_reg, _area_id)
            for entity in entity_registry.async_entries_for_device(ent_reg, device.id)
            if entity.area_id is None
        ]
    )
    return entity_ids


def area_devices(hass: HomeAssistant, area_id_or_name: str) -> Iterable[str]:
    """Return device IDs for a given area ID or name."""
    _area_id: str | None
    # if area_name returns a value, we know the input was an ID, otherwise we
    # assume it's a name, and if it's neither, we return early
    if area_name(hass, area_id_or_name) is not None:
        _area_id = area_id_or_name
    else:
        _area_id = area_id(hass, area_id_or_name)
    if _area_id is None:
        return []
    dev_reg = device_registry.async_get(hass)
    entries = device_registry.async_entries_for_area(dev_reg, _area_id)
    return [entry.id for entry in entries]


def closest(hass, *args):
    """Find closest entity.

    Closest to home:
        closest(states)
        closest(states.device_tracker)
        closest('group.children')
        closest(states.group.children)

    Closest to a point:
        closest(23.456, 23.456, 'group.children')
        closest('zone.school', 'group.children')
        closest(states.zone.school, 'group.children')

    As a filter:
        states | closest
        states.device_tracker | closest
        ['group.children', states.device_tracker] | closest
        'group.children' | closest(23.456, 23.456)
        states.device_tracker | closest('zone.school')
        'group.children' | closest(states.zone.school)

    """
    if len(args) == 1:
        latitude = hass.config.latitude
        longitude = hass.config.longitude
        entities = args[0]

    elif len(args) == 2:
        point_state = _resolve_state(hass, args[0])

        if point_state is None:
            _LOGGER.warning("Closest:Unable to find state %s", args[0])
            return None
        if not loc_helper.has_location(point_state):
            _LOGGER.warning(
                "Closest:State does not contain valid location: %s", point_state
            )
            return None

        latitude = point_state.attributes.get(ATTR_LATITUDE)
        longitude = point_state.attributes.get(ATTR_LONGITUDE)

        entities = args[1]

    else:
        latitude = convert(args[0], float)
        longitude = convert(args[1], float)

        if latitude is None or longitude is None:
            _LOGGER.warning(
                "Closest:Received invalid coordinates: %s, %s", args[0], args[1]
            )
            return None

        entities = args[2]

    states = expand(hass, entities)

    # state will already be wrapped here
    return loc_helper.closest(latitude, longitude, states)


def closest_filter(hass, *args):
    """Call closest as a filter. Need to reorder arguments."""
    new_args = list(args[1:])
    new_args.append(args[0])
    return closest(hass, *new_args)


def distance(hass, *args):
    """Calculate distance.

    Will calculate distance from home to a point or between points.
    Points can be passed in using state objects or lat/lng coordinates.
    """
    locations = []

    to_process = list(args)

    while to_process:
        value = to_process.pop(0)
        if isinstance(value, str) and not valid_entity_id(value):
            point_state = None
        else:
            point_state = _resolve_state(hass, value)

        if point_state is None:
            # We expect this and next value to be lat&lng
            if not to_process:
                _LOGGER.warning(
                    "Distance:Expected latitude and longitude, got %s", value
                )
                return None

            value_2 = to_process.pop(0)
            latitude = convert(value, float)
            longitude = convert(value_2, float)

            if latitude is None or longitude is None:
                _LOGGER.warning(
                    "Distance:Unable to process latitude and longitude: %s, %s",
                    value,
                    value_2,
                )
                return None

        else:
            if not loc_helper.has_location(point_state):
                _LOGGER.warning(
                    "Distance:State does not contain valid location: %s", point_state
                )
                return None

            latitude = point_state.attributes.get(ATTR_LATITUDE)
            longitude = point_state.attributes.get(ATTR_LONGITUDE)

        locations.append((latitude, longitude))

    if len(locations) == 1:
        return hass.config.distance(*locations[0])

    return hass.config.units.length(
        loc_util.distance(*locations[0] + locations[1]), UnitOfLength.METERS
    )


def is_state(hass: HomeAssistant, entity_id: str, state: str | list[str]) -> bool:
    """Test if a state is a specific value."""
    state_obj = _get_state(hass, entity_id)
    return state_obj is not None and (
        state_obj.state == state or isinstance(state, list) and state_obj.state in state
    )


def is_state_attr(hass: HomeAssistant, entity_id: str, name: str, value: Any) -> bool:
    """Test if a state's attribute is a specific value."""
    attr = state_attr(hass, entity_id, name)
    return attr is not None and attr == value


def state_attr(hass: HomeAssistant, entity_id: str, name: str) -> Any:
    """Get a specific attribute from a state."""
    if (state_obj := _get_state(hass, entity_id)) is not None:
        return state_obj.attributes.get(name)
    return None


def now(hass: HomeAssistant) -> datetime:
    """Record fetching now."""
    if (render_info := hass.data.get(_RENDER_INFO)) is not None:
        render_info.has_time = True

    return dt_util.now()


def utcnow(hass: HomeAssistant) -> datetime:
    """Record fetching utcnow."""
    if (render_info := hass.data.get(_RENDER_INFO)) is not None:
        render_info.has_time = True

    return dt_util.utcnow()


def raise_no_default(function: str, value: Any) -> NoReturn:
    """Log warning if no default is specified."""
    template, action = template_cv.get() or ("", "rendering or compiling")
    raise ValueError(
        f"Template error: {function} got invalid input '{value}' when {action} template"
        f" '{template}' but no default was specified"
    )


def forgiving_round(value, precision=0, method="common", default=_SENTINEL):
    """Filter to round a value."""
    try:
        # support rounding methods like jinja
        multiplier = float(10**precision)
        if method == "ceil":
            value = math.ceil(float(value) * multiplier) / multiplier
        elif method == "floor":
            value = math.floor(float(value) * multiplier) / multiplier
        elif method == "half":
            value = round(float(value) * 2) / 2
        else:
            # if method is common or something else, use common rounding
            value = round(float(value), precision)
        return int(value) if precision == 0 else value
    except (ValueError, TypeError):
        # If value can't be converted to float
        if default is _SENTINEL:
            raise_no_default("round", value)
        return default


def multiply(value, amount, default=_SENTINEL):
    """Filter to convert value to float and multiply it."""
    try:
        return float(value) * amount
    except (ValueError, TypeError):
        # If value can't be converted to float
        if default is _SENTINEL:
            raise_no_default("multiply", value)
        return default


def logarithm(value, base=math.e, default=_SENTINEL):
    """Filter and function to get logarithm of the value with a specific base."""
    try:
        base_float = float(base)
    except (ValueError, TypeError):
        if default is _SENTINEL:
            raise_no_default("log", base)
        return default
    try:
        value_float = float(value)
        return math.log(value_float, base_float)
    except (ValueError, TypeError):
        if default is _SENTINEL:
            raise_no_default("log", value)
        return default


def sine(value, default=_SENTINEL):
    """Filter and function to get sine of the value."""
    try:
        return math.sin(float(value))
    except (ValueError, TypeError):
        if default is _SENTINEL:
            raise_no_default("sin", value)
        return default


def cosine(value, default=_SENTINEL):
    """Filter and function to get cosine of the value."""
    try:
        return math.cos(float(value))
    except (ValueError, TypeError):
        if default is _SENTINEL:
            raise_no_default("cos", value)
        return default


def tangent(value, default=_SENTINEL):
    """Filter and function to get tangent of the value."""
    try:
        return math.tan(float(value))
    except (ValueError, TypeError):
        if default is _SENTINEL:
            raise_no_default("tan", value)
        return default


def arc_sine(value, default=_SENTINEL):
    """Filter and function to get arc sine of the value."""
    try:
        return math.asin(float(value))
    except (ValueError, TypeError):
        if default is _SENTINEL:
            raise_no_default("asin", value)
        return default


def arc_cosine(value, default=_SENTINEL):
    """Filter and function to get arc cosine of the value."""
    try:
        return math.acos(float(value))
    except (ValueError, TypeError):
        if default is _SENTINEL:
            raise_no_default("acos", value)
        return default


def arc_tangent(value, default=_SENTINEL):
    """Filter and function to get arc tangent of the value."""
    try:
        return math.atan(float(value))
    except (ValueError, TypeError):
        if default is _SENTINEL:
            raise_no_default("atan", value)
        return default


def arc_tangent2(*args, default=_SENTINEL):
    """Filter and function to calculate four quadrant arc tangent of y / x.

    The parameters to atan2 may be passed either in an iterable or as separate arguments
    The default value may be passed either as a positional or in a keyword argument
    """
    try:
        if 1 <= len(args) <= 2 and isinstance(args[0], (list, tuple)):
            if len(args) == 2 and default is _SENTINEL:
                # Default value passed as a positional argument
                default = args[1]
            args = args[0]
        elif len(args) == 3 and default is _SENTINEL:
            # Default value passed as a positional argument
            default = args[2]

        return math.atan2(float(args[0]), float(args[1]))
    except (ValueError, TypeError):
        if default is _SENTINEL:
            raise_no_default("atan2", args)
        return default


def version(value):
    """Filter and function to get version object of the value."""
    return AwesomeVersion(value)


def square_root(value, default=_SENTINEL):
    """Filter and function to get square root of the value."""
    try:
        return math.sqrt(float(value))
    except (ValueError, TypeError):
        if default is _SENTINEL:
            raise_no_default("sqrt", value)
        return default


def timestamp_custom(value, date_format=DATE_STR_FORMAT, local=True, default=_SENTINEL):
    """Filter to convert given timestamp to format."""
    try:
        date = dt_util.utc_from_timestamp(value)

        if local:
            date = dt_util.as_local(date)

        return date.strftime(date_format)
    except (ValueError, TypeError):
        # If timestamp can't be converted
        if default is _SENTINEL:
            raise_no_default("timestamp_custom", value)
        return default


def timestamp_local(value, default=_SENTINEL):
    """Filter to convert given timestamp to local date/time."""
    try:
        return dt_util.as_local(dt_util.utc_from_timestamp(value)).isoformat()
    except (ValueError, TypeError):
        # If timestamp can't be converted
        if default is _SENTINEL:
            raise_no_default("timestamp_local", value)
        return default


def timestamp_utc(value, default=_SENTINEL):
    """Filter to convert given timestamp to UTC date/time."""
    try:
        return dt_util.utc_from_timestamp(value).isoformat()
    except (ValueError, TypeError):
        # If timestamp can't be converted
        if default is _SENTINEL:
            raise_no_default("timestamp_utc", value)
        return default


def forgiving_as_timestamp(value, default=_SENTINEL):
    """Filter and function which tries to convert value to timestamp."""
    try:
        return dt_util.as_timestamp(value)
    except (ValueError, TypeError):
        if default is _SENTINEL:
            raise_no_default("as_timestamp", value)
        return default


def as_datetime(value):
    """Filter and to convert a time string or UNIX timestamp to datetime object."""
    try:
        # Check for a valid UNIX timestamp string, int or float
        timestamp = float(value)
        return dt_util.utc_from_timestamp(timestamp)
    except ValueError:
        return dt_util.parse_datetime(value)


def as_timedelta(value: str) -> timedelta | None:
    """Parse a ISO8601 duration like 'PT10M' to a timedelta."""
    return dt_util.parse_duration(value)


def strptime(string, fmt, default=_SENTINEL):
    """Parse a time string to datetime."""
    try:
        return datetime.strptime(string, fmt)
    except (ValueError, AttributeError, TypeError):
        if default is _SENTINEL:
            raise_no_default("strptime", string)
        return default


def fail_when_undefined(value):
    """Filter to force a failure when the value is undefined."""
    if isinstance(value, jinja2.Undefined):
        value()
    return value


def min_max_from_filter(builtin_filter: Any, name: str) -> Any:
    """Convert a built-in min/max Jinja filter to a global function.

    The parameters may be passed as an iterable or as separate arguments.
    """

    @pass_environment
    @wraps(builtin_filter)
    def wrapper(environment: jinja2.Environment, *args: Any, **kwargs: Any) -> Any:
        if len(args) == 0:
            raise TypeError(f"{name} expected at least 1 argument, got 0")

        if len(args) == 1:
            if isinstance(args[0], Iterable):
                return builtin_filter(environment, args[0], **kwargs)

            raise TypeError(f"'{type(args[0]).__name__}' object is not iterable")

        return builtin_filter(environment, args, **kwargs)

    return pass_environment(wrapper)


def average(*args: Any, default: Any = _SENTINEL) -> Any:
    """Filter and function to calculate the arithmetic mean.

    Calculates of an iterable or of two or more arguments.

    The parameters may be passed as an iterable or as separate arguments.
    """
    if len(args) == 0:
        raise TypeError("average expected at least 1 argument, got 0")

    # If first argument is iterable and more than 1 argument provided but not a named
    # default, then use 2nd argument as default.
    if isinstance(args[0], Iterable):
        average_list = args[0]
        if len(args) > 1 and default is _SENTINEL:
            default = args[1]
    elif len(args) == 1:
        raise TypeError(f"'{type(args[0]).__name__}' object is not iterable")
    else:
        average_list = args

    try:
        return statistics.fmean(average_list)
    except (TypeError, statistics.StatisticsError):
        if default is _SENTINEL:
            raise_no_default("average", args)
        return default


def forgiving_float(value, default=_SENTINEL):
    """Try to convert value to a float."""
    try:
        return float(value)
    except (ValueError, TypeError):
        if default is _SENTINEL:
            raise_no_default("float", value)
        return default


def forgiving_float_filter(value, default=_SENTINEL):
    """Try to convert value to a float."""
    try:
        return float(value)
    except (ValueError, TypeError):
        if default is _SENTINEL:
            raise_no_default("float", value)
        return default


def forgiving_int(value, default=_SENTINEL, base=10):
    """Try to convert value to an int, and raise if it fails."""
    result = jinja2.filters.do_int(value, default=default, base=base)
    if result is _SENTINEL:
        raise_no_default("int", value)
    return result


def forgiving_int_filter(value, default=_SENTINEL, base=10):
    """Try to convert value to an int, and raise if it fails."""
    result = jinja2.filters.do_int(value, default=default, base=base)
    if result is _SENTINEL:
        raise_no_default("int", value)
    return result


def is_number(value):
    """Try to convert value to a float."""
    try:
        fvalue = float(value)
    except (ValueError, TypeError):
        return False
    if math.isnan(fvalue) or math.isinf(fvalue):
        return False
    return True


def regex_match(value, find="", ignorecase=False):
    """Match value using regex."""
    if not isinstance(value, str):
        value = str(value)
    flags = re.I if ignorecase else 0
    return bool(_regex_cache(find, flags).match(value))


@lru_cache(maxsize=128)
def _regex_cache(find: str, flags: int) -> re.Pattern:
    """Cache compiled regex."""
    return re.compile(find, flags)


def regex_replace(value="", find="", replace="", ignorecase=False):
    """Replace using regex."""
    if not isinstance(value, str):
        value = str(value)
    flags = re.I if ignorecase else 0
    return _regex_cache(find, flags).sub(replace, value)


def regex_search(value, find="", ignorecase=False):
    """Search using regex."""
    if not isinstance(value, str):
        value = str(value)
    flags = re.I if ignorecase else 0
    return bool(_regex_cache(find, flags).search(value))


def regex_findall_index(value, find="", index=0, ignorecase=False):
    """Find all matches using regex and then pick specific match index."""
    return regex_findall(value, find, ignorecase)[index]


def regex_findall(value, find="", ignorecase=False):
    """Find all matches using regex."""
    if not isinstance(value, str):
        value = str(value)
    flags = re.I if ignorecase else 0
    return _regex_cache(find, flags).findall(value)


def bitwise_and(first_value, second_value):
    """Perform a bitwise and operation."""
    return first_value & second_value


def bitwise_or(first_value, second_value):
    """Perform a bitwise or operation."""
    return first_value | second_value


def struct_pack(value: Any | None, format_string: str) -> bytes | None:
    """Pack an object into a bytes object."""
    try:
        return pack(format_string, value)
    except StructError:
        _LOGGER.warning(
            (
                "Template warning: 'pack' unable to pack object '%s' with type '%s' and"
                " format_string '%s' see https://docs.python.org/3/library/struct.html"
                " for more information"
            ),
            str(value),
            type(value).__name__,
            format_string,
        )
        return None


def struct_unpack(value: bytes, format_string: str, offset: int = 0) -> Any | None:
    """Unpack an object from bytes an return the first native object."""
    try:
        return unpack_from(format_string, value, offset)[0]
    except StructError:
        _LOGGER.warning(
            (
                "Template warning: 'unpack' unable to unpack object '%s' with"
                " format_string '%s' and offset %s see"
                " https://docs.python.org/3/library/struct.html for more information"
            ),
            value,
            format_string,
            offset,
        )
        return None


def base64_encode(value):
    """Perform base64 encode."""
    return base64.b64encode(value.encode("utf-8")).decode("utf-8")


def base64_decode(value):
    """Perform base64 denode."""
    return base64.b64decode(value).decode("utf-8")


def ordinal(value):
    """Perform ordinal conversion."""
    return str(value) + (
        list(["th", "st", "nd", "rd"] + ["th"] * 6)[(int(str(value)[-1])) % 10]
        if int(str(value)[-2:]) % 100 not in range(11, 14)
        else "th"
    )


def from_json(value):
    """Convert a JSON string to an object."""
    return json_loads(value)


def to_json(value, ensure_ascii=True):
    """Convert an object to a JSON string."""
    return json.dumps(value, ensure_ascii=ensure_ascii)


@pass_context
def random_every_time(context, values):
    """Choose a random value.

    Unlike Jinja's random filter,
    this is context-dependent to avoid caching the chosen value.
    """
    return random.choice(values)


def today_at(time_str: str = "") -> datetime:
    """Record fetching now where the time has been replaced with value."""
    today = dt_util.start_of_local_day()
    if not time_str:
        return today

    if (time_today := dt_util.parse_time(time_str)) is None:
        raise ValueError(
            f"could not convert {type(time_str).__name__} to datetime: '{time_str}'"
        )

    return datetime.combine(today, time_today, today.tzinfo)


def relative_time(value):
    """Take a datetime and return its "age" as a string.

    The age can be in second, minute, hour, day, month or year. Only the
    biggest unit is considered, e.g. if it's 2 days and 3 hours, "2 days" will
    be returned.
    Make sure date is not in the future, or else it will return None.

    If the input are not a datetime object the input will be returned unmodified.
    """
    if not isinstance(value, datetime):
        return value
    if not value.tzinfo:
        value = dt_util.as_local(value)
    if dt_util.now() < value:
        return value
    return dt_util.get_age(value)


def urlencode(value):
    """Urlencode dictionary and return as UTF-8 string."""
    return urllib_urlencode(value).encode("utf-8")


def slugify(value, separator="_"):
    """Convert a string into a slug, such as what is used for entity ids."""
    return slugify_util(value, separator=separator)


def iif(
    value: Any, if_true: Any = True, if_false: Any = False, if_none: Any = _SENTINEL
) -> Any:
    """Immediate if function/filter that allow for common if/else constructs.

    https://en.wikipedia.org/wiki/IIf

    Examples:
        {{ is_state("device_tracker.frenck", "home") | iif("yes", "no") }}
        {{ iif(1==2, "yes", "no") }}
        {{ (1 == 1) | iif("yes", "no") }}
    """
    if value is None and if_none is not _SENTINEL:
        return if_none
    if bool(value):
        return if_true
    return if_false


@contextmanager
def set_template(template_str: str, action: str) -> Generator:
    """Store template being parsed or rendered in a Contextvar to aid error handling."""
    template_cv.set((template_str, action))
    try:
        yield
    finally:
        template_cv.set(None)


def _render_with_context(
    template_str: str, template: jinja2.Template, **kwargs: Any
) -> str:
    """Store template being rendered in a ContextVar to aid error handling."""
    with set_template(template_str, "rendering"):
        return template.render(**kwargs)


class LoggingUndefined(jinja2.Undefined):
    """Log on undefined variables."""

    def _log_message(self) -> None:
        template, action = template_cv.get() or ("", "rendering or compiling")
        _LOGGER.warning(
            "Template variable warning: %s when %s '%s'",
            self._undefined_message,
            action,
            template,
        )

    def _fail_with_undefined_error(self, *args, **kwargs):
        try:
            return super()._fail_with_undefined_error(*args, **kwargs)
        except self._undefined_exception as ex:
            template, action = template_cv.get() or ("", "rendering or compiling")
            _LOGGER.error(
                "Template variable error: %s when %s '%s'",
                self._undefined_message,
                action,
                template,
            )
            raise ex

    def __str__(self) -> str:
        """Log undefined __str___."""
        self._log_message()
        return super().__str__()

    def __iter__(self):
        """Log undefined __iter___."""
        self._log_message()
        return super().__iter__()

    def __bool__(self) -> bool:
        """Log undefined __bool___."""
        self._log_message()
        return super().__bool__()


class TemplateEnvironment(ImmutableSandboxedEnvironment):
    """The Home Assistant template environment."""

    def __init__(self, hass, limited=False, strict=False):
        """Initialise template environment."""
        undefined: type[LoggingUndefined] | type[jinja2.StrictUndefined]
        if not strict:
            undefined = LoggingUndefined
        else:
            undefined = jinja2.StrictUndefined

        loader: type[FileSystemLoader] | None = None
        if hass is not None:
            loader = FileSystemLoader(
                os.path.join(
                    hass.config.config_dir,
                    "templates",
                )
            )

        super().__init__(
            undefined=undefined,
            loader=loader,
        )
        self.hass = hass
        self.template_cache: weakref.WeakValueDictionary[
            str | jinja2.nodes.Template, CodeType | str | None
        ] = weakref.WeakValueDictionary()
        self.filters["round"] = forgiving_round
        self.filters["multiply"] = multiply
        self.filters["log"] = logarithm
        self.filters["sin"] = sine
        self.filters["cos"] = cosine
        self.filters["tan"] = tangent
        self.filters["asin"] = arc_sine
        self.filters["acos"] = arc_cosine
        self.filters["atan"] = arc_tangent
        self.filters["atan2"] = arc_tangent2
        self.filters["sqrt"] = square_root
        self.filters["as_datetime"] = as_datetime
        self.filters["as_timedelta"] = as_timedelta
        self.filters["as_timestamp"] = forgiving_as_timestamp
        self.filters["today_at"] = today_at
        self.filters["as_local"] = dt_util.as_local
        self.filters["timestamp_custom"] = timestamp_custom
        self.filters["timestamp_local"] = timestamp_local
        self.filters["timestamp_utc"] = timestamp_utc
        self.filters["to_json"] = to_json
        self.filters["from_json"] = from_json
        self.filters["is_defined"] = fail_when_undefined
        self.filters["average"] = average
        self.filters["random"] = random_every_time
        self.filters["base64_encode"] = base64_encode
        self.filters["base64_decode"] = base64_decode
        self.filters["ordinal"] = ordinal
        self.filters["regex_match"] = regex_match
        self.filters["regex_replace"] = regex_replace
        self.filters["regex_search"] = regex_search
        self.filters["regex_findall"] = regex_findall
        self.filters["regex_findall_index"] = regex_findall_index
        self.filters["bitwise_and"] = bitwise_and
        self.filters["bitwise_or"] = bitwise_or
        self.filters["pack"] = struct_pack
        self.filters["unpack"] = struct_unpack
        self.filters["ord"] = ord
        self.filters["is_number"] = is_number
        self.filters["float"] = forgiving_float_filter
        self.filters["int"] = forgiving_int_filter
        self.filters["relative_time"] = relative_time
        self.filters["slugify"] = slugify
        self.filters["iif"] = iif
        self.filters["bool"] = forgiving_boolean
        self.filters["version"] = version
        self.filters["contains"] = contains
        self.globals["log"] = logarithm
        self.globals["sin"] = sine
        self.globals["cos"] = cosine
        self.globals["tan"] = tangent
        self.globals["sqrt"] = square_root
        self.globals["pi"] = math.pi
        self.globals["tau"] = math.pi * 2
        self.globals["e"] = math.e
        self.globals["asin"] = arc_sine
        self.globals["acos"] = arc_cosine
        self.globals["atan"] = arc_tangent
        self.globals["atan2"] = arc_tangent2
        self.globals["float"] = forgiving_float
        self.globals["as_datetime"] = as_datetime
        self.globals["as_local"] = dt_util.as_local
        self.globals["as_timedelta"] = as_timedelta
        self.globals["as_timestamp"] = forgiving_as_timestamp
        self.globals["today_at"] = today_at
        self.globals["relative_time"] = relative_time
        self.globals["timedelta"] = timedelta
        self.globals["strptime"] = strptime
        self.globals["urlencode"] = urlencode
        self.globals["average"] = average
        self.globals["max"] = min_max_from_filter(self.filters["max"], "max")
        self.globals["min"] = min_max_from_filter(self.filters["min"], "min")
        self.globals["is_number"] = is_number
        self.globals["int"] = forgiving_int
        self.globals["pack"] = struct_pack
        self.globals["unpack"] = struct_unpack
        self.globals["slugify"] = slugify
        self.globals["iif"] = iif
        self.globals["bool"] = forgiving_boolean
        self.globals["version"] = version
        self.tests["is_number"] = is_number
        self.tests["match"] = regex_match
        self.tests["search"] = regex_search
        self.tests["contains"] = contains

        if hass is None:
            return

        # We mark these as a context functions to ensure they get
        # evaluated fresh with every execution, rather than executed
        # at compile time and the value stored. The context itself
        # can be discarded, we only need to get at the hass object.
        def hassfunction(
            func: Callable[Concatenate[HomeAssistant, _P], _R],
        ) -> Callable[Concatenate[Any, _P], _R]:
            """Wrap function that depend on hass."""

            @wraps(func)
            def wrapper(_: Any, *args: _P.args, **kwargs: _P.kwargs) -> _R:
                return func(hass, *args, **kwargs)

            return pass_context(wrapper)

        self.globals["device_entities"] = hassfunction(device_entities)
        self.filters["device_entities"] = pass_context(self.globals["device_entities"])

        self.globals["device_attr"] = hassfunction(device_attr)
        self.filters["device_attr"] = pass_context(self.globals["device_attr"])

        self.globals["is_device_attr"] = hassfunction(is_device_attr)
        self.tests["is_device_attr"] = pass_eval_context(self.globals["is_device_attr"])

        self.globals["config_entry_id"] = hassfunction(config_entry_id)
        self.filters["config_entry_id"] = pass_context(self.globals["config_entry_id"])

        self.globals["device_id"] = hassfunction(device_id)
        self.filters["device_id"] = pass_context(self.globals["device_id"])

        self.globals["area_id"] = hassfunction(area_id)
        self.filters["area_id"] = pass_context(self.globals["area_id"])

        self.globals["area_name"] = hassfunction(area_name)
        self.filters["area_name"] = pass_context(self.globals["area_name"])

        self.globals["area_entities"] = hassfunction(area_entities)
        self.filters["area_entities"] = pass_context(self.globals["area_entities"])

        self.globals["area_devices"] = hassfunction(area_devices)
        self.filters["area_devices"] = pass_context(self.globals["area_devices"])

        self.globals["integration_entities"] = hassfunction(integration_entities)
        self.filters["integration_entities"] = pass_context(
            self.globals["integration_entities"]
        )

        if limited:
            # Only device_entities is available to limited templates, mark other
            # functions and filters as unsupported.
            def unsupported(name: str) -> Callable[[], NoReturn]:
                def warn_unsupported(*args: Any, **kwargs: Any) -> NoReturn:
                    raise TemplateError(
                        f"Use of '{name}' is not supported in limited templates"
                    )

                return warn_unsupported

            hass_globals = [
                "closest",
                "distance",
                "expand",
                "is_state",
                "is_state_attr",
                "state_attr",
                "states",
                "utcnow",
                "now",
                "device_attr",
                "is_device_attr",
                "device_id",
                "area_id",
                "area_name",
            ]
            hass_filters = ["closest", "expand", "device_id", "area_id", "area_name"]
            for glob in hass_globals:
                self.globals[glob] = unsupported(glob)
            for filt in hass_filters:
                self.filters[filt] = unsupported(filt)
            return

        self.globals["expand"] = hassfunction(expand)
        self.filters["expand"] = pass_context(self.globals["expand"])
        self.globals["closest"] = hassfunction(closest)
        self.filters["closest"] = pass_context(hassfunction(closest_filter))
        self.globals["distance"] = hassfunction(distance)
        self.globals["is_state"] = hassfunction(is_state)
        self.tests["is_state"] = pass_eval_context(self.globals["is_state"])
        self.globals["is_state_attr"] = hassfunction(is_state_attr)
        self.tests["is_state_attr"] = pass_eval_context(self.globals["is_state_attr"])
        self.globals["state_attr"] = hassfunction(state_attr)
        self.filters["state_attr"] = self.globals["state_attr"]
        self.globals["states"] = AllStates(hass)
        self.filters["states"] = self.globals["states"]
        self.globals["utcnow"] = hassfunction(utcnow)
        self.globals["now"] = hassfunction(now)

    def is_safe_callable(self, obj):
        """Test if callback is safe."""
        return isinstance(obj, AllStates) or super().is_safe_callable(obj)

    def is_safe_attribute(self, obj, attr, value):
        """Test if attribute is safe."""
        if isinstance(obj, (AllStates, DomainStates, TemplateState)):
            return attr[0] != "_"

        if isinstance(obj, Namespace):
            return True

        return super().is_safe_attribute(obj, attr, value)

    @overload
    def compile(  # type: ignore[misc]
        self,
        source: str | jinja2.nodes.Template,
        name: str | None = None,
        filename: str | None = None,
        raw: Literal[False] = False,
        defer_init: bool = False,
    ) -> CodeType:
        ...

    @overload
    def compile(
        self,
        source: str | jinja2.nodes.Template,
        name: str | None = None,
        filename: str | None = None,
        raw: Literal[True] = ...,
        defer_init: bool = False,
    ) -> str:
        ...

    def compile(
        self,
        source: str | jinja2.nodes.Template,
        name: str | None = None,
        filename: str | None = None,
        raw: bool = False,
        defer_init: bool = False,
    ) -> CodeType | str:
        """Compile the template."""
        if (
            name is not None
            or filename is not None
            or raw is not False
            or defer_init is not False
        ):
            # If there are any non-default keywords args, we do
            # not cache.  In prodution we currently do not have
            # any instance of this.
            return super().compile(  # type: ignore[no-any-return,call-overload]
                source,
                name,
                filename,
                raw,
                defer_init,
            )

        if (cached := self.template_cache.get(source)) is None:
            cached = self.template_cache[source] = super().compile(source)

        return cached


_NO_HASS_ENV = TemplateEnvironment(None)  # type: ignore[no-untyped-call]<|MERGE_RESOLUTION|>--- conflicted
+++ resolved
@@ -13,12 +13,8 @@
 import json
 import logging
 import math
-<<<<<<< HEAD
-from operator import attrgetter
+from operator import attrgetter, contains
 import os
-=======
-from operator import attrgetter, contains
->>>>>>> 0f4b1775
 import random
 import re
 import statistics
