--- conflicted
+++ resolved
@@ -7,12 +7,7 @@
 pip>=8.0.3
 pytz>=2018.04
 pyyaml>=3.11,<4
-<<<<<<< HEAD
 requests==2.19.1
-typing>=3,<4
-=======
-requests==2.18.4
->>>>>>> 88696178
 voluptuous==0.11.1
 
 # Breaks Python 3.6 and is not needed for our supported Python versions
