PyJWT==1.7.1
PyNaCl==1.4.0
aiodiscover==1.4.2
aiohttp==3.7.4.post0
aiohttp_cors==0.7.0
astral==2.2
async-upnp-client==0.19.1
async_timeout==3.0.1
attrs==21.2.0
awesomeversion==21.4.0
backports.zoneinfo;python_version<"3.9"
bcrypt==3.1.7
certifi>=2020.12.5
ciso8601==2.1.3
cryptography==3.3.2
defusedxml==0.7.1
distro==1.5.0
emoji==1.2.0
hass-nabucasa==0.44.0
home-assistant-frontend==20210727.0
httpx==0.18.2
ifaddr==0.1.7
jinja2==3.0.1
paho-mqtt==1.5.1
pillow==8.2.0
pip>=8.0.3,<20.3
python-slugify==4.0.1
pyyaml==5.4.1
requests==2.25.1
ruamel.yaml==0.15.100
scapy==2.4.5
sqlalchemy==1.4.17
voluptuous-serialize==2.4.0
voluptuous==0.12.1
yarl==1.6.3
zeroconf==0.33.1

pycryptodome>=3.6.6

# Constrain urllib3 to ensure we deal with CVE-2019-11236 & CVE-2019-11324
urllib3>=1.24.3

# Constrain H11 to ensure we get a new enough version to support non-rfc line endings
h11>=0.12.0

# Constrain httplib2 to protect against GHSA-93xj-8mrv-444m
# https://github.com/advisories/GHSA-93xj-8mrv-444m
httplib2>=0.19.0

# gRPC 1.32+ currently causes issues on ARMv7, see:
# https://github.com/home-assistant/core/issues/40148
grpcio==1.31.0

# This is a old unmaintained library and is replaced with pycryptodome
pycrypto==1000000000.0.0

# To remove reliance on typing
btlewrap>=0.0.10

# This overrides a built-in Python package
enum34==1000000000.0.0
typing==1000000000.0.0
uuid==1000000000.0.0
<<<<<<< HEAD

# httpcore 0.13.4 breaks several integrations
# https://github.com/home-assistant/core/issues/51778
httpcore==0.13.3

# Temporary constraint on pandas, to unblock 2021.7 releases
# until we have fixed the wheels builds for newer versions.
pandas==1.3.0
=======
>>>>>>> 10bfc783
<|MERGE_RESOLUTION|>--- conflicted
+++ resolved
@@ -61,14 +61,7 @@
 enum34==1000000000.0.0
 typing==1000000000.0.0
 uuid==1000000000.0.0
-<<<<<<< HEAD
-
-# httpcore 0.13.4 breaks several integrations
-# https://github.com/home-assistant/core/issues/51778
-httpcore==0.13.3
 
 # Temporary constraint on pandas, to unblock 2021.7 releases
 # until we have fixed the wheels builds for newer versions.
-pandas==1.3.0
-=======
->>>>>>> 10bfc783
+pandas==1.3.0