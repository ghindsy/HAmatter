--- conflicted
+++ resolved
@@ -178,24 +178,15 @@
     kwargs: Any,
 ) -> None:
     """Install a requirement and save failures."""
-<<<<<<< HEAD
-    if pkg_util.is_installed(req):
-        return
-
-=======
->>>>>>> 1b0b0c40
     if req in install_failure_history:
         _LOGGER.info(
             "Multiple attempts to install %s failed, install will be retried after next configuration check or restart",
             req,
         )
         raise RequirementsNotFound(name, [req])
-<<<<<<< HEAD
-=======
 
     if pkg_util.is_installed(req):
         return
->>>>>>> 1b0b0c40
 
     def _install(req: str, kwargs: dict[str, Any]) -> bool:
         """Install requirement."""
