"""Helper methods to handle the time in Home Assistant."""
from __future__ import annotations

import bisect
from contextlib import suppress
import datetime as dt
import re
import sys
from typing import Any, cast

import ciso8601

from homeassistant.const import MATCH_ALL

if sys.version_info[:2] >= (3, 9):
    import zoneinfo
else:
    from backports import zoneinfo

DATE_STR_FORMAT = "%Y-%m-%d"
UTC = dt.timezone.utc
DEFAULT_TIME_ZONE: dt.tzinfo = dt.timezone.utc

# Copyright (c) Django Software Foundation and individual contributors.
# All rights reserved.
# https://github.com/django/django/blob/master/LICENSE
DATETIME_RE = re.compile(
    r"(?P<year>\d{4})-(?P<month>\d{1,2})-(?P<day>\d{1,2})"
    r"[T ](?P<hour>\d{1,2}):(?P<minute>\d{1,2})"
    r"(?::(?P<second>\d{1,2})(?:\.(?P<microsecond>\d{1,6})\d{0,6})?)?"
    r"(?P<tzinfo>Z|[+-]\d{2}(?::?\d{2})?)?$"
)


def set_default_time_zone(time_zone: dt.tzinfo) -> None:
    """Set a default time zone to be used when none is specified.

    Async friendly.
    """
    global DEFAULT_TIME_ZONE  # pylint: disable=global-statement

    assert isinstance(time_zone, dt.tzinfo)

    DEFAULT_TIME_ZONE = time_zone


def get_time_zone(time_zone_str: str) -> dt.tzinfo | None:
    """Get time zone from string. Return None if unable to determine.

    Async friendly.
    """
    try:
        # Cast can be removed when mypy is switched to Python 3.9.
        return cast(dt.tzinfo, zoneinfo.ZoneInfo(time_zone_str))
    except zoneinfo.ZoneInfoNotFoundError:
        return None


def utcnow() -> dt.datetime:
    """Get now in UTC time."""
    return dt.datetime.now(UTC)


def now(time_zone: dt.tzinfo | None = None) -> dt.datetime:
    """Get now in specified time zone."""
    return dt.datetime.now(time_zone or DEFAULT_TIME_ZONE)


def as_utc(dattim: dt.datetime) -> dt.datetime:
    """Return a datetime as UTC time.

    Assumes datetime without tzinfo to be in the DEFAULT_TIME_ZONE.
    """
    if dattim.tzinfo == UTC:
        return dattim
    if dattim.tzinfo is None:
        dattim = dattim.replace(tzinfo=DEFAULT_TIME_ZONE)

    return dattim.astimezone(UTC)


def as_timestamp(dt_value: dt.datetime | str) -> float:
    """Convert a date/time into a unix time (seconds since 1970)."""
    parsed_dt: dt.datetime | None
    if isinstance(dt_value, dt.datetime):
        parsed_dt = dt_value
    else:
        parsed_dt = parse_datetime(str(dt_value))
    if parsed_dt is None:
        raise ValueError("not a valid date/time.")
    return parsed_dt.timestamp()


def as_local(dattim: dt.datetime) -> dt.datetime:
    """Convert a UTC datetime object to local time zone."""
    if dattim.tzinfo == DEFAULT_TIME_ZONE:
        return dattim
    if dattim.tzinfo is None:
        dattim = dattim.replace(tzinfo=DEFAULT_TIME_ZONE)

    return dattim.astimezone(DEFAULT_TIME_ZONE)


def utc_from_timestamp(timestamp: float) -> dt.datetime:
    """Return a UTC time from a timestamp."""
    return dt.datetime.utcfromtimestamp(timestamp).replace(tzinfo=UTC)


def start_of_local_day(dt_or_d: dt.date | dt.datetime | None = None) -> dt.datetime:
    """Return local datetime object of start of day from date or datetime."""
    if dt_or_d is None:
        date: dt.date = now().date()
    elif isinstance(dt_or_d, dt.datetime):
        date = dt_or_d.date()
    else:
        date = dt_or_d

    return dt.datetime.combine(date, dt.time(), tzinfo=DEFAULT_TIME_ZONE)


# Copyright (c) Django Software Foundation and individual contributors.
# All rights reserved.
# https://github.com/django/django/blob/master/LICENSE
def parse_datetime(dt_str: str) -> dt.datetime | None:
    """Parse a string and return a datetime.datetime.

    This function supports time zone offsets. When the input contains one,
    the output uses a timezone with a fixed offset from UTC.
    Raises ValueError if the input is well formatted but not a valid datetime.
    Returns None if the input isn't well formatted.
    """
    with suppress(ValueError, IndexError):
        return ciso8601.parse_datetime(dt_str)

    if not (match := DATETIME_RE.match(dt_str)):
        return None
    kws: dict[str, Any] = match.groupdict()
    if kws["microsecond"]:
        kws["microsecond"] = kws["microsecond"].ljust(6, "0")
    tzinfo_str = kws.pop("tzinfo")

    tzinfo: dt.tzinfo | None = None
    if tzinfo_str == "Z":
        tzinfo = UTC
    elif tzinfo_str is not None:
        offset_mins = int(tzinfo_str[-2:]) if len(tzinfo_str) > 3 else 0
        offset_hours = int(tzinfo_str[1:3])
        offset = dt.timedelta(hours=offset_hours, minutes=offset_mins)
        if tzinfo_str[0] == "-":
            offset = -offset
        tzinfo = dt.timezone(offset)
    kws = {k: int(v) for k, v in kws.items() if v is not None}
    kws["tzinfo"] = tzinfo
    return dt.datetime(**kws)


def parse_date(dt_str: str) -> dt.date | None:
    """Convert a date string to a date object."""
    try:
        return dt.datetime.strptime(dt_str, DATE_STR_FORMAT).date()
    except ValueError:  # If dt_str did not match our format
        return None


def parse_time(time_str: str) -> dt.time | None:
    """Parse a time string (00:20:00) into Time object.

    Return None if invalid.
    """
    parts = str(time_str).split(":")
    if len(parts) < 2:
        return None
    try:
        hour = int(parts[0])
        minute = int(parts[1])
        second = int(parts[2]) if len(parts) > 2 else 0
        return dt.time(hour, minute, second)
    except ValueError:
        # ValueError if value cannot be converted to an int or not in range
        return None


def get_age(date: dt.datetime) -> str:
    """
    Take a datetime and return its "age" as a string.

    The age can be in second, minute, hour, day, month or year. Only the
    biggest unit is considered, e.g. if it's 2 days and 3 hours, "2 days" will
    be returned.
    Make sure date is not in the future, or else it won't work.
    """

    def formatn(number: int, unit: str) -> str:
        """Add "unit" if it's plural."""
        if number == 1:
            return f"1 {unit}"
        return f"{number:d} {unit}s"

    delta = (now() - date).total_seconds()
    rounded_delta = round(delta)

    units = ["second", "minute", "hour", "day", "month"]
    factors = [60, 60, 24, 30, 12]
    selected_unit = "year"

    for i, next_factor in enumerate(factors):
        if rounded_delta < next_factor:
            selected_unit = units[i]
            break
        delta /= next_factor
        rounded_delta = round(delta)

    return formatn(rounded_delta, selected_unit)


def parse_time_expression(parameter: Any, min_value: int, max_value: int) -> list[int]:
    """Parse the time expression part and return a list of times to match."""
    if parameter is None or parameter == MATCH_ALL:
        res = list(range(min_value, max_value + 1))
    elif isinstance(parameter, str):
        if parameter.startswith("/"):
            parameter = int(parameter[1:])
            res = [x for x in range(min_value, max_value + 1) if x % parameter == 0]
        else:
            res = [int(parameter)]

    elif not hasattr(parameter, "__iter__"):
        res = [int(parameter)]
    else:
        res = sorted(int(x) for x in parameter)

    for val in res:
        if val < min_value or val > max_value:
            raise ValueError(
                f"Time expression '{parameter}': parameter {val} out of range "
                f"({min_value} to {max_value})"
            )

    return res


def _dst_offset_diff(dattim: dt.datetime) -> dt.timedelta:
    """Return the offset when crossing the DST barrier."""
    delta = dt.timedelta(hours=24)
    return (dattim + delta).utcoffset() - (dattim - delta).utcoffset()  # type: ignore[operator]


def _lower_bound(arr: list[int], cmp: int) -> int | None:
    """Return the first value in arr greater or equal to cmp.

    Return None if no such value exists.
    """
    if (left := bisect.bisect_left(arr, cmp)) == len(arr):
        return None
    return arr[left]


def find_next_time_expression_time(
    now: dt.datetime,  # pylint: disable=redefined-outer-name
    seconds: list[int],
    minutes: list[int],
    hours: list[int],
) -> dt.datetime:
    """Find the next datetime from now for which the time expression matches.

    The algorithm looks at each time unit separately and tries to find the
    next one that matches for each. If any of them would roll over, all
    time units below that are reset to the first matching value.

    Timezones are also handled (the tzinfo of the now object is used),
    including daylight saving time.
    """
    if not seconds or not minutes or not hours:
        raise ValueError("Cannot find a next time: Time expression never matches!")

<<<<<<< HEAD
    def _lower_bound(arr: list[int], cmp: int) -> int | None:
        """Return the first value in arr greater or equal to cmp.

        Return None if no such value exists.
        """
        if (left := bisect.bisect_left(arr, cmp)) == len(arr):
            return None
        return arr[left]

    # Reset microseconds and fold; fold (for ambiguous DST times) will be handled later
    result = now.replace(microsecond=0, fold=0)

    # Match next second
    if (next_second := _lower_bound(seconds, result.second)) is None:
        # No second to match in this minute. Roll-over to next minute.
        next_second = seconds[0]
        result += dt.timedelta(minutes=1)

    result = result.replace(second=next_second)

    # Match next minute
    next_minute = _lower_bound(minutes, result.minute)
    if next_minute != result.minute:
        # We're in the next minute. Seconds needs to be reset.
        result = result.replace(second=seconds[0])

    if next_minute is None:
        # No minute to match in this hour. Roll-over to next hour.
        next_minute = minutes[0]
        result += dt.timedelta(hours=1)

    result = result.replace(minute=next_minute)

    # Match next hour
    next_hour = _lower_bound(hours, result.hour)
    if next_hour != result.hour:
        # We're in the next hour. Seconds+minutes needs to be reset.
        result = result.replace(second=seconds[0], minute=minutes[0])

    if next_hour is None:
        # No minute to match in this day. Roll-over to next day.
        next_hour = hours[0]
        result += dt.timedelta(days=1)

    result = result.replace(hour=next_hour)

    if result.tzinfo in (None, UTC):
        # Using UTC, no DST checking needed
        return result

    if not _datetime_exists(result):
        # When entering DST and clocks are turned forward.
        # There are wall clock times that don't "exist" (an hour is skipped).

        # -> trigger on the next time that 1. matches the pattern and 2. does exist
        # for example:
        #   on 2021.03.28 02:00:00 in CET timezone clocks are turned forward an hour
        #   with pattern "02:30", don't run on 28 mar (such a wall time does not exist on this day)
        #   instead run at 02:30 the next day

        # We solve this edge case by just iterating one second until the result exists
        # (max. 3600 operations, which should be fine for an edge case that happens once a year)
        return find_next_time_expression_time(
            result + dt.timedelta(seconds=1), seconds, minutes, hours
        )

    now_is_ambiguous = _datetime_ambiguous(now)
    result_is_ambiguous = _datetime_ambiguous(result)

    # When leaving DST and clocks are turned backward.
    # Then there are wall clock times that are ambiguous i.e. exist with DST and without DST
    # The logic above does not take into account if a given pattern matches _twice_
    # in a day.
    # Example: on 2021.10.31 02:00:00 in CET timezone clocks are turned backward an hour

    if now_is_ambiguous and result_is_ambiguous:
        # `now` and `result` are both ambiguous, so the next match happens
        # _within_ the current fold.

        # Examples:
        #  1. 2021.10.31 02:00:00+02:00 with pattern 02:30 -> 2021.10.31 02:30:00+02:00
        #  2. 2021.10.31 02:00:00+01:00 with pattern 02:30 -> 2021.10.31 02:30:00+01:00
        return result.replace(fold=now.fold)

    if now_is_ambiguous and now.fold == 0 and not result_is_ambiguous:
        # `now` is in the first fold, but result is not ambiguous (meaning it no longer matches
        # within the fold).
        # -> Check if result matches in the next fold. If so, emit that match

        # Turn back the time by the DST offset, effectively run the algorithm on the first fold
        # If it matches on the first fold, that means it will also match on the second one.

        # Example: 2021.10.31 02:45:00+02:00 with pattern 02:30 -> 2021.10.31 02:30:00+01:00

        check_result = find_next_time_expression_time(
            now + _dst_offset_diff(now), seconds, minutes, hours
        )
        if _datetime_ambiguous(check_result):
            return check_result.replace(fold=1)

    return result

=======
    while True:
        # Reset microseconds and fold; fold (for ambiguous DST times) will be handled later
        result = now.replace(microsecond=0, fold=0)

        # Match next second
        if (next_second := _lower_bound(seconds, result.second)) is None:
            # No second to match in this minute. Roll-over to next minute.
            next_second = seconds[0]
            result += dt.timedelta(minutes=1)

        result = result.replace(second=next_second)

        # Match next minute
        next_minute = _lower_bound(minutes, result.minute)
        if next_minute != result.minute:
            # We're in the next minute. Seconds needs to be reset.
            result = result.replace(second=seconds[0])

        if next_minute is None:
            # No minute to match in this hour. Roll-over to next hour.
            next_minute = minutes[0]
            result += dt.timedelta(hours=1)

        result = result.replace(minute=next_minute)

        # Match next hour
        next_hour = _lower_bound(hours, result.hour)
        if next_hour != result.hour:
            # We're in the next hour. Seconds+minutes needs to be reset.
            result = result.replace(second=seconds[0], minute=minutes[0])

        if next_hour is None:
            # No minute to match in this day. Roll-over to next day.
            next_hour = hours[0]
            result += dt.timedelta(days=1)

        result = result.replace(hour=next_hour)

        if result.tzinfo in (None, UTC):
            # Using UTC, no DST checking needed
            return result

        if not _datetime_exists(result):
            # When entering DST and clocks are turned forward.
            # There are wall clock times that don't "exist" (an hour is skipped).

            # -> trigger on the next time that 1. matches the pattern and 2. does exist
            # for example:
            #   on 2021.03.28 02:00:00 in CET timezone clocks are turned forward an hour
            #   with pattern "02:30", don't run on 28 mar (such a wall time does not exist on this day)
            #   instead run at 02:30 the next day

            # We solve this edge case by just iterating one second until the result exists
            # (max. 3600 operations, which should be fine for an edge case that happens once a year)
            now += dt.timedelta(seconds=1)
            continue

        now_is_ambiguous = _datetime_ambiguous(now)
        result_is_ambiguous = _datetime_ambiguous(result)

        # When leaving DST and clocks are turned backward.
        # Then there are wall clock times that are ambiguous i.e. exist with DST and without DST
        # The logic above does not take into account if a given pattern matches _twice_
        # in a day.
        # Example: on 2021.10.31 02:00:00 in CET timezone clocks are turned backward an hour

        if now_is_ambiguous and result_is_ambiguous:
            # `now` and `result` are both ambiguous, so the next match happens
            # _within_ the current fold.

            # Examples:
            #  1. 2021.10.31 02:00:00+02:00 with pattern 02:30 -> 2021.10.31 02:30:00+02:00
            #  2. 2021.10.31 02:00:00+01:00 with pattern 02:30 -> 2021.10.31 02:30:00+01:00
            return result.replace(fold=now.fold)

        if now_is_ambiguous and now.fold == 0 and not result_is_ambiguous:
            # `now` is in the first fold, but result is not ambiguous (meaning it no longer matches
            # within the fold).
            # -> Check if result matches in the next fold. If so, emit that match

            # Turn back the time by the DST offset, effectively run the algorithm on the first fold
            # If it matches on the first fold, that means it will also match on the second one.

            # Example: 2021.10.31 02:45:00+02:00 with pattern 02:30 -> 2021.10.31 02:30:00+01:00

            check_result = find_next_time_expression_time(
                now + _dst_offset_diff(now), seconds, minutes, hours
            )
            if _datetime_ambiguous(check_result):
                return check_result.replace(fold=1)

        return result

>>>>>>> ab20bf4e

def _datetime_exists(dattim: dt.datetime) -> bool:
    """Check if a datetime exists."""
    assert dattim.tzinfo is not None
    original_tzinfo = dattim.tzinfo
    # Check if we can round trip to UTC
    return dattim == dattim.astimezone(UTC).astimezone(original_tzinfo)


def _datetime_ambiguous(dattim: dt.datetime) -> bool:
    """Check whether a datetime is ambiguous."""
    assert dattim.tzinfo is not None
    opposite_fold = dattim.replace(fold=not dattim.fold)
    return _datetime_exists(dattim) and dattim.utcoffset() != opposite_fold.utcoffset()<|MERGE_RESOLUTION|>--- conflicted
+++ resolved
@@ -273,110 +273,6 @@
     if not seconds or not minutes or not hours:
         raise ValueError("Cannot find a next time: Time expression never matches!")
 
-<<<<<<< HEAD
-    def _lower_bound(arr: list[int], cmp: int) -> int | None:
-        """Return the first value in arr greater or equal to cmp.
-
-        Return None if no such value exists.
-        """
-        if (left := bisect.bisect_left(arr, cmp)) == len(arr):
-            return None
-        return arr[left]
-
-    # Reset microseconds and fold; fold (for ambiguous DST times) will be handled later
-    result = now.replace(microsecond=0, fold=0)
-
-    # Match next second
-    if (next_second := _lower_bound(seconds, result.second)) is None:
-        # No second to match in this minute. Roll-over to next minute.
-        next_second = seconds[0]
-        result += dt.timedelta(minutes=1)
-
-    result = result.replace(second=next_second)
-
-    # Match next minute
-    next_minute = _lower_bound(minutes, result.minute)
-    if next_minute != result.minute:
-        # We're in the next minute. Seconds needs to be reset.
-        result = result.replace(second=seconds[0])
-
-    if next_minute is None:
-        # No minute to match in this hour. Roll-over to next hour.
-        next_minute = minutes[0]
-        result += dt.timedelta(hours=1)
-
-    result = result.replace(minute=next_minute)
-
-    # Match next hour
-    next_hour = _lower_bound(hours, result.hour)
-    if next_hour != result.hour:
-        # We're in the next hour. Seconds+minutes needs to be reset.
-        result = result.replace(second=seconds[0], minute=minutes[0])
-
-    if next_hour is None:
-        # No minute to match in this day. Roll-over to next day.
-        next_hour = hours[0]
-        result += dt.timedelta(days=1)
-
-    result = result.replace(hour=next_hour)
-
-    if result.tzinfo in (None, UTC):
-        # Using UTC, no DST checking needed
-        return result
-
-    if not _datetime_exists(result):
-        # When entering DST and clocks are turned forward.
-        # There are wall clock times that don't "exist" (an hour is skipped).
-
-        # -> trigger on the next time that 1. matches the pattern and 2. does exist
-        # for example:
-        #   on 2021.03.28 02:00:00 in CET timezone clocks are turned forward an hour
-        #   with pattern "02:30", don't run on 28 mar (such a wall time does not exist on this day)
-        #   instead run at 02:30 the next day
-
-        # We solve this edge case by just iterating one second until the result exists
-        # (max. 3600 operations, which should be fine for an edge case that happens once a year)
-        return find_next_time_expression_time(
-            result + dt.timedelta(seconds=1), seconds, minutes, hours
-        )
-
-    now_is_ambiguous = _datetime_ambiguous(now)
-    result_is_ambiguous = _datetime_ambiguous(result)
-
-    # When leaving DST and clocks are turned backward.
-    # Then there are wall clock times that are ambiguous i.e. exist with DST and without DST
-    # The logic above does not take into account if a given pattern matches _twice_
-    # in a day.
-    # Example: on 2021.10.31 02:00:00 in CET timezone clocks are turned backward an hour
-
-    if now_is_ambiguous and result_is_ambiguous:
-        # `now` and `result` are both ambiguous, so the next match happens
-        # _within_ the current fold.
-
-        # Examples:
-        #  1. 2021.10.31 02:00:00+02:00 with pattern 02:30 -> 2021.10.31 02:30:00+02:00
-        #  2. 2021.10.31 02:00:00+01:00 with pattern 02:30 -> 2021.10.31 02:30:00+01:00
-        return result.replace(fold=now.fold)
-
-    if now_is_ambiguous and now.fold == 0 and not result_is_ambiguous:
-        # `now` is in the first fold, but result is not ambiguous (meaning it no longer matches
-        # within the fold).
-        # -> Check if result matches in the next fold. If so, emit that match
-
-        # Turn back the time by the DST offset, effectively run the algorithm on the first fold
-        # If it matches on the first fold, that means it will also match on the second one.
-
-        # Example: 2021.10.31 02:45:00+02:00 with pattern 02:30 -> 2021.10.31 02:30:00+01:00
-
-        check_result = find_next_time_expression_time(
-            now + _dst_offset_diff(now), seconds, minutes, hours
-        )
-        if _datetime_ambiguous(check_result):
-            return check_result.replace(fold=1)
-
-    return result
-
-=======
     while True:
         # Reset microseconds and fold; fold (for ambiguous DST times) will be handled later
         result = now.replace(microsecond=0, fold=0)
@@ -470,7 +366,6 @@
 
         return result
 
->>>>>>> ab20bf4e
 
 def _datetime_exists(dattim: dt.datetime) -> bool:
     """Check if a datetime exists."""
