"""Executor util helpers."""

from concurrent.futures import ThreadPoolExecutor
import logging
import queue
import sys
import traceback

from homeassistant.util.thread import async_raise

_LOGGER = logging.getLogger(__name__)


def _log_thread_running_at_shutdown(name: str, ident: int) -> None:
    """Log the stack of a thread that was still running at shutdown."""

    frames = sys._current_frames()
    stack = frames.get(ident)
    formatted_stack = traceback.format_stack(stack)
    _LOGGER.critical(
        "Thread[%s] is still running at shutdown: %s",
        name,
        "".join(formatted_stack).strip(),
    )


<<<<<<< HEAD
def _join_or_interrupt_thread(thread: Thread) -> None:
    """Join or interrupt a thread."""
    _LOGGER.critical("Thread[%s]: attempting join", thread.name)
    thread.join(timeout=1)
    ident = thread.ident
    _LOGGER.critical("Thread[%s]: did join", thread.name)
    if not thread.is_alive() or ident is None:
        return
    _log_thread_running_at_shutdown(thread.name, ident)
    async_raise(ident, KeyboardInterrupt)
    thread.join(timeout=5)
    if thread.is_alive():
        _LOGGER.critical(
            "Thread[%s]: failed to interrupt and was left running", thread.name
        )


=======
>>>>>>> 758c4dbf
class InterruptibleThreadPoolExecutor(ThreadPoolExecutor):
    """A ThreadPoolExecutor instance that will not deadlock on shutdown."""

    def shutdown(
        self,
        wait: bool = True,
        *,
        cancel_futures: bool = False,
        interrupt: bool = False,
    ) -> None:
        """Shutdown backport from cpython 3.9 with interrupt support added."""
        with self._shutdown_lock:  # type: ignore[attr-defined]
            self._shutdown = True
            if cancel_futures:
                # Drain all work items from the queue, and then cancel their
                # associated futures.
                while True:
                    try:
                        work_item = self._work_queue.get_nowait()
                    except queue.Empty:
                        break
                    if work_item is not None:
                        work_item.future.cancel()

            # Send a wake-up to prevent threads calling
            # _work_queue.get(block=True) from permanently blocking.
            self._work_queue.put(None)
        if wait:
            if interrupt:
                self._join_or_interrupt_threads()
            else:
                for t in self._threads:  # type: ignore[attr-defined]
                    t.join()

    def _join_or_interrupt_threads(self) -> None:
        """Join or interrupt threads."""
        remaining_threads = list(self._threads)  # type: ignore[attr-defined]

        while True:
            joined = []

            for thread in remaining_threads:
                thread.join(timeout=0.1)
                ident = thread.ident
                if not thread.is_alive() or ident is None:
                    joined.append(thread)
                    continue
                _log_thread_running_at_shutdown(thread.name, ident)
                async_raise(ident, SystemExit)
                thread.join(timeout=1)

            for thread in joined:
                remaining_threads.remove(thread)

            if not remaining_threads:
                return<|MERGE_RESOLUTION|>--- conflicted
+++ resolved
@@ -24,26 +24,6 @@
     )
 
 
-<<<<<<< HEAD
-def _join_or_interrupt_thread(thread: Thread) -> None:
-    """Join or interrupt a thread."""
-    _LOGGER.critical("Thread[%s]: attempting join", thread.name)
-    thread.join(timeout=1)
-    ident = thread.ident
-    _LOGGER.critical("Thread[%s]: did join", thread.name)
-    if not thread.is_alive() or ident is None:
-        return
-    _log_thread_running_at_shutdown(thread.name, ident)
-    async_raise(ident, KeyboardInterrupt)
-    thread.join(timeout=5)
-    if thread.is_alive():
-        _LOGGER.critical(
-            "Thread[%s]: failed to interrupt and was left running", thread.name
-        )
-
-
-=======
->>>>>>> 758c4dbf
 class InterruptibleThreadPoolExecutor(ThreadPoolExecutor):
     """A ThreadPoolExecutor instance that will not deadlock on shutdown."""
 
