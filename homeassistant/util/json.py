"""JSON utility functions."""
from __future__ import annotations

from collections import deque
from collections.abc import Callable
import json
import logging
from typing import Any

import orjson

from homeassistant.core import Event, State
from homeassistant.exceptions import HomeAssistantError
from homeassistant.helpers.json import (
    JSONEncoder as DefaultHASSJSONEncoder,
    json_encoder_default as default_hass_orjson_encoder,
)

from .file import write_utf8_file, write_utf8_file_atomic

_LOGGER = logging.getLogger(__name__)


class SerializationError(HomeAssistantError):
    """Error serializing the data to JSON."""


class WriteError(HomeAssistantError):
    """Error writing the data."""


def load_json(filename: str, default: list | dict | None = None) -> list | dict:
    """Load JSON data from a file and return as dict or list.

    Defaults to returning empty dict if file is not found.
    """
    try:
        with open(filename, encoding="utf-8") as fdesc:
            return orjson.loads(fdesc.read())  # type: ignore[no-any-return]
    except FileNotFoundError:
        # This is not a fatal error
        _LOGGER.debug("JSON file not found: %s", filename)
    except ValueError as error:
        _LOGGER.exception("Could not parse JSON content: %s", filename)
        raise HomeAssistantError(error) from error
    except OSError as error:
        _LOGGER.exception("JSON file reading failed: %s", filename)
        raise HomeAssistantError(error) from error
    return {} if default is None else default


def _orjson_encoder(data: Any) -> str:
    """JSON encoder that uses orjson."""
    return orjson.dumps(
        data, option=orjson.OPT_INDENT_2 | orjson.OPT_NON_STR_KEYS
    ).decode("utf-8")


def _orjson_default_encoder(data: Any) -> str:
    """JSON encoder that uses orjson with hass defaults."""
    return orjson.dumps(
        data,
        option=orjson.OPT_INDENT_2 | orjson.OPT_NON_STR_KEYS,
        default=default_hass_orjson_encoder,
    ).decode("utf-8")


def save_json(
    filename: str,
    data: list | dict,
    private: bool = False,
    *,
    encoder: type[json.JSONEncoder] | None = None,
    atomic_writes: bool = False,
) -> None:
    """Save JSON data to a file.

    Returns True on success.
    """
    dump: Callable[[Any], Any]
    try:
        if encoder:
            # For backwards compatibility, if they pass in the
            # default json encoder we use _orjson_default_encoder
            # which is the orjson equivalent to the default encoder.
<<<<<<< HEAD
            if encoder == DefaultHASSJSONEncoder:
=======
            if encoder is DefaultHASSJSONEncoder:
>>>>>>> 76f34333
                dump = _orjson_default_encoder
                json_data = _orjson_default_encoder(data)
            # If they pass a custom encoder that is not the
            # DefaultHASSJSONEncoder, we use the slow path of json.dumps
            else:
                dump = json.dumps
                json_data = json.dumps(data, indent=2, cls=encoder)
        else:
            dump = _orjson_encoder
            json_data = _orjson_encoder(data)
    except TypeError as error:
        msg = f"Failed to serialize to JSON: {filename}. Bad data at {format_unserializable_data(find_paths_unserializable_data(data, dump=dump))}"
        _LOGGER.error(msg)
        raise SerializationError(msg) from error

    if atomic_writes:
        write_utf8_file_atomic(filename, json_data, private)
    else:
        write_utf8_file(filename, json_data, private)


def format_unserializable_data(data: dict[str, Any]) -> str:
    """Format output of find_paths in a friendly way.

    Format is comma separated: <path>=<value>(<type>)
    """
    return ", ".join(f"{path}={value}({type(value)}" for path, value in data.items())


def find_paths_unserializable_data(
    bad_data: Any, *, dump: Callable[[Any], str] = json.dumps
) -> dict[str, Any]:
    """Find the paths to unserializable data.

    This method is slow! Only use for error handling.
    """
    to_process = deque([(bad_data, "$")])
    invalid = {}

    while to_process:
        obj, obj_path = to_process.popleft()

        try:
            dump(obj)
            continue
        except (ValueError, TypeError):
            pass

        # We convert objects with as_dict to their dict values so we can find bad data inside it
        if hasattr(obj, "as_dict"):
            desc = obj.__class__.__name__
            if isinstance(obj, State):
                desc += f": {obj.entity_id}"
            elif isinstance(obj, Event):
                desc += f": {obj.event_type}"

            obj_path += f"({desc})"
            obj = obj.as_dict()

        if isinstance(obj, dict):
            for key, value in obj.items():
                try:
                    # Is key valid?
                    dump({key: None})
                except TypeError:
                    invalid[f"{obj_path}<key: {key}>"] = key
                else:
                    # Process value
                    to_process.append((value, f"{obj_path}.{key}"))
        elif isinstance(obj, list):
            for idx, value in enumerate(obj):
                to_process.append((value, f"{obj_path}[{idx}]"))
        else:
            invalid[obj_path] = obj

    return invalid<|MERGE_RESOLUTION|>--- conflicted
+++ resolved
@@ -83,11 +83,7 @@
             # For backwards compatibility, if they pass in the
             # default json encoder we use _orjson_default_encoder
             # which is the orjson equivalent to the default encoder.
-<<<<<<< HEAD
-            if encoder == DefaultHASSJSONEncoder:
-=======
             if encoder is DefaultHASSJSONEncoder:
->>>>>>> 76f34333
                 dump = _orjson_default_encoder
                 json_data = _orjson_default_encoder(data)
             # If they pass a custom encoder that is not the
