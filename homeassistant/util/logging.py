"""Logging utilities."""
import asyncio
from functools import partial, wraps
import inspect
import logging
import logging.handlers
import queue
import traceback
from typing import Any, Awaitable, Callable, Coroutine, Union, cast, overload

from homeassistant.const import EVENT_HOMEASSISTANT_CLOSE
from homeassistant.core import HomeAssistant, callback

IMMUTABLES = {int, float, complex, bool, str, bytes, bytearray, memoryview, tuple}


class HideSensitiveDataFilter(logging.Filter):
    """Filter API password calls."""

    def __init__(self, text: str) -> None:
        """Initialize sensitive data filter."""
        super().__init__()
        self.text = text

    def filter(self, record: logging.LogRecord) -> bool:
        """Hide sensitive data in messages."""
        record.msg = record.msg.replace(self.text, "*******")

        return True


class HomeAssistantQueueHandler(logging.handlers.QueueHandler):
    """Process the log in another thread."""

<<<<<<< HEAD
    def emit(self, record: logging.LogRecord) -> None:
        """Emit a log record."""
        try:
            if type(record.args) is tuple:
                for arg in record.args:
                    if type(arg) not in IMMUTABLES:
                        self.enqueue(self.prepare(record))
                        return
            self.enqueue(record)
        except Exception:  # pylint: disable=broad-except
            self.handleError(record)

=======
>>>>>>> 4d36955f
    def handle(self, record: logging.LogRecord) -> Any:
        """
        Conditionally emit the specified logging record.

        Depending on which filters have been added to the handler, push the new
        records onto the backing Queue.

        The default python logger Handler acquires a lock
        in the parent class which we do not need as
        SimpleQueue is already thread safe.

        See https://bugs.python.org/issue24645
        """
        return_value = self.filter(record)
        if return_value:
            self.emit(record)
        return return_value


@callback
def async_activate_log_queue_handler(hass: HomeAssistant) -> None:
    """
    Migrate the existing log handlers to use the queue.

    This allows us to avoid blocking I/O and formatting messages
    in the event loop as log messages are written in another thread.
    """
    simple_queue = queue.SimpleQueue()  # type: ignore
    queue_handler = HomeAssistantQueueHandler(simple_queue)
    logging.root.addHandler(queue_handler)

    migrated_handlers = []
    for handler in logging.root.handlers[:]:
        if handler is queue_handler:
            continue
        logging.root.removeHandler(handler)
        migrated_handlers.append(handler)

    listener = logging.handlers.QueueListener(simple_queue, *migrated_handlers)

    listener.start()

    @callback
    def _async_stop_queue_handler(_: Any) -> None:
        """Cleanup handler."""
        logging.root.removeHandler(queue_handler)
        listener.stop()

    hass.bus.async_listen_once(EVENT_HOMEASSISTANT_CLOSE, _async_stop_queue_handler)


def log_exception(format_err: Callable[..., Any], *args: Any) -> None:
    """Log an exception with additional context."""
    module = inspect.getmodule(inspect.stack()[1][0])
    if module is not None:
        module_name = module.__name__
    else:
        # If Python is unable to access the sources files, the call stack frame
        # will be missing information, so let's guard.
        # https://github.com/home-assistant/core/issues/24982
        module_name = __name__

    # Do not print the wrapper in the traceback
    frames = len(inspect.trace()) - 1
    exc_msg = traceback.format_exc(-frames)
    friendly_msg = format_err(*args)
    logging.getLogger(module_name).error("%s\n%s", friendly_msg, exc_msg)


@overload
def catch_log_exception(  # type: ignore
    func: Callable[..., Awaitable[Any]], format_err: Callable[..., Any], *args: Any
) -> Callable[..., Awaitable[None]]:
    """Overload for Callables that return an Awaitable."""


@overload
def catch_log_exception(
    func: Callable[..., Any], format_err: Callable[..., Any], *args: Any
) -> Callable[..., None]:
    """Overload for Callables that return Any."""


def catch_log_exception(
    func: Callable[..., Any], format_err: Callable[..., Any], *args: Any
) -> Union[Callable[..., None], Callable[..., Awaitable[None]]]:
    """Decorate a callback to catch and log exceptions."""

    # Check for partials to properly determine if coroutine function
    check_func = func
    while isinstance(check_func, partial):
        check_func = check_func.func

    wrapper_func: Union[Callable[..., None], Callable[..., Awaitable[None]]]
    if asyncio.iscoroutinefunction(check_func):
        async_func = cast(Callable[..., Awaitable[None]], func)

        @wraps(async_func)
        async def async_wrapper(*args: Any) -> None:
            """Catch and log exception."""
            try:
                await async_func(*args)
            except Exception:  # pylint: disable=broad-except
                log_exception(format_err, *args)

        wrapper_func = async_wrapper
    else:

        @wraps(func)
        def wrapper(*args: Any) -> None:
            """Catch and log exception."""
            try:
                func(*args)
            except Exception:  # pylint: disable=broad-except
                log_exception(format_err, *args)

        wrapper_func = wrapper
    return wrapper_func


def catch_log_coro_exception(
    target: Coroutine[Any, Any, Any], format_err: Callable[..., Any], *args: Any
) -> Coroutine[Any, Any, Any]:
    """Decorate a coroutine to catch and log exceptions."""

    async def coro_wrapper(*args: Any) -> Any:
        """Catch and log exception."""
        try:
            return await target
        except Exception:  # pylint: disable=broad-except
            log_exception(format_err, *args)
            return None

    return coro_wrapper()


def async_create_catching_coro(target: Coroutine) -> Coroutine:
    """Wrap a coroutine to catch and log exceptions.

    The exception will be logged together with a stacktrace of where the
    coroutine was wrapped.

    target: target coroutine.
    """
    trace = traceback.extract_stack()
    wrapped_target = catch_log_coro_exception(
        target,
        lambda *args: "Exception in {} called from\n {}".format(
            target.__name__,
            "".join(traceback.format_list(trace[:-1])),
        ),
    )

    return wrapped_target<|MERGE_RESOLUTION|>--- conflicted
+++ resolved
@@ -6,12 +6,10 @@
 import logging.handlers
 import queue
 import traceback
-from typing import Any, Awaitable, Callable, Coroutine, Union, cast, overload
+from typing import Any, Callable, Coroutine
 
 from homeassistant.const import EVENT_HOMEASSISTANT_CLOSE
 from homeassistant.core import HomeAssistant, callback
-
-IMMUTABLES = {int, float, complex, bool, str, bytes, bytearray, memoryview, tuple}
 
 
 class HideSensitiveDataFilter(logging.Filter):
@@ -32,21 +30,6 @@
 class HomeAssistantQueueHandler(logging.handlers.QueueHandler):
     """Process the log in another thread."""
 
-<<<<<<< HEAD
-    def emit(self, record: logging.LogRecord) -> None:
-        """Emit a log record."""
-        try:
-            if type(record.args) is tuple:
-                for arg in record.args:
-                    if type(arg) not in IMMUTABLES:
-                        self.enqueue(self.prepare(record))
-                        return
-            self.enqueue(record)
-        except Exception:  # pylint: disable=broad-except
-            self.handleError(record)
-
-=======
->>>>>>> 4d36955f
     def handle(self, record: logging.LogRecord) -> Any:
         """
         Conditionally emit the specified logging record.
@@ -116,23 +99,9 @@
     logging.getLogger(module_name).error("%s\n%s", friendly_msg, exc_msg)
 
 
-@overload
-def catch_log_exception(  # type: ignore
-    func: Callable[..., Awaitable[Any]], format_err: Callable[..., Any], *args: Any
-) -> Callable[..., Awaitable[None]]:
-    """Overload for Callables that return an Awaitable."""
-
-
-@overload
 def catch_log_exception(
     func: Callable[..., Any], format_err: Callable[..., Any], *args: Any
-) -> Callable[..., None]:
-    """Overload for Callables that return Any."""
-
-
-def catch_log_exception(
-    func: Callable[..., Any], format_err: Callable[..., Any], *args: Any
-) -> Union[Callable[..., None], Callable[..., Awaitable[None]]]:
+) -> Callable[[], None]:
     """Decorate a callback to catch and log exceptions."""
 
     # Check for partials to properly determine if coroutine function
@@ -140,15 +109,14 @@
     while isinstance(check_func, partial):
         check_func = check_func.func
 
-    wrapper_func: Union[Callable[..., None], Callable[..., Awaitable[None]]]
+    wrapper_func = None
     if asyncio.iscoroutinefunction(check_func):
-        async_func = cast(Callable[..., Awaitable[None]], func)
 
-        @wraps(async_func)
+        @wraps(func)
         async def async_wrapper(*args: Any) -> None:
             """Catch and log exception."""
             try:
-                await async_func(*args)
+                await func(*args)
             except Exception:  # pylint: disable=broad-except
                 log_exception(format_err, *args)
 
