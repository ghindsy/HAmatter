--- conflicted
+++ resolved
@@ -703,11 +703,8 @@
     "RUF005", # Consider iterable unpacking instead of concatenation
     "RUF006", # Store a reference to the return value of asyncio.create_task
     "RUF013", # PEP 484 prohibits implicit Optional
-<<<<<<< HEAD
+    "RUF018", # Avoid assignment expressions in assert statements
     "RUF019", # Unnecessary key check before dictionary access
-=======
-    "RUF018", # Avoid assignment expressions in assert statements
->>>>>>> 95b85864
     # "RUF100", # Unused `noqa` directive; temporarily every now and then to clean them up
     "S102", # Use of exec detected
     "S103", # bad-file-permissions
