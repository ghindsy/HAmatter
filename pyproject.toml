--- conflicted
+++ resolved
@@ -605,22 +605,12 @@
     "N815", # Variable {name} in class scope should not be mixedCase
     "PERF", # Perflint
     "PGH004", # Use specific rule codes when using noqa
-<<<<<<< HEAD
     "PL", # pylint
-=======
     "PIE804", # Unnecessary dict kwargs
     "PIE790", # Unnecessary pass statement
     "PIE794", # Class field is defined multiple times
     "PIE807", # Prefer list/dict over useless lambda
     "PIE810", # Call startswith/endswith once with a tuple
-    "PLC0414", # Useless import alias. Import alias does not rename original package.
-    "PLC", # pylint
-    "PLE", # pylint
-    "PLR", # pylint
-    "PLW", # pylint
-    "Q000", # Double quotes found but single quotes preferred
-    "RUF005", # Consider iterable unpacking instead of concatenation
->>>>>>> 73f11064
     "RUF006", # Store a reference to the return value of asyncio.create_task
     # "RUF100", # Unused `noqa` directive; temporarily every now and then to clean them up
     "S102", # Use of exec detected
