--- conflicted
+++ resolved
@@ -41,11 +41,7 @@
     "PyJWT==2.4.0",
     # PyJWT has loose dependency. We want the latest one.
     "cryptography==36.0.2",
-<<<<<<< HEAD
-    "orjson==3.6.8",
-=======
     "orjson==3.6.9",
->>>>>>> c06750ad
     "pip>=21.0,<22.2",
     "python-slugify==4.0.1",
     "pyyaml==6.0",
