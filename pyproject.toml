--- conflicted
+++ resolved
@@ -310,11 +310,8 @@
     "no-else-continue", # RET507
     "no-else-raise", # RET506
     "no-else-return", # RET505
-<<<<<<< HEAD
     "broad-except", # BLE001
-=======
     "protected-access", # SLF001
->>>>>>> ffa82653
     # "no-self-use", # PLR6301  # Optional plugin, not enabled
 
     # Handled by mypy
