[build-system]
requires = ["setuptools==68.0.0", "wheel~=0.40.0"]
build-backend = "setuptools.build_meta"

[project]
name        = "homeassistant"
version     = "2024.4.0.dev0"
license     = {text = "Apache-2.0"}
description = "Open-source home automation platform running on Python 3."
readme      = "README.rst"
authors     = [
    {name = "The Home Assistant Authors", email = "hello@home-assistant.io"}
]
keywords    = ["home", "automation"]
classifiers = [
    "Development Status :: 5 - Production/Stable",
    "Intended Audience :: End Users/Desktop",
    "Intended Audience :: Developers",
    "License :: OSI Approved :: Apache Software License",
    "Operating System :: OS Independent",
    "Programming Language :: Python :: 3.11",
    "Topic :: Home Automation",
]
requires-python = ">=3.11.0"
dependencies    = [
    "aiohttp==3.9.3",
    "aiohttp_cors==0.7.0",
    "aiohttp-fast-url-dispatcher==0.3.0",
    "aiohttp-zlib-ng==0.3.1",
    "astral==2.2",
    "async-interrupt==1.1.1",
    "attrs==23.2.0",
    "atomicwrites-homeassistant==1.4.1",
    "awesomeversion==24.2.0",
    "bcrypt==4.1.2",
    "certifi>=2021.5.30",
    "ciso8601==2.3.1",
    "fnv-hash-fast==0.5.0",
    # hass-nabucasa is imported by helpers which don't depend on the cloud
    # integration
    "hass-nabucasa==0.79.0",
    # When bumping httpx, please check the version pins of
    # httpcore, anyio, and h11 in gen_requirements_all
    "httpx==0.27.0",
    "home-assistant-bluetooth==1.12.0",
    "ifaddr==0.2.0",
    "Jinja2==3.1.3",
    "lru-dict==1.3.0",
    "PyJWT==2.8.0",
    # PyJWT has loose dependency. We want the latest one.
    "cryptography==42.0.5",
    "Pillow==10.2.0",
    # pyOpenSSL 23.2.0 is required to work with cryptography 41+
    "pyOpenSSL==24.0.0",
    "orjson==3.9.15",
    "packaging>=23.1",
    "pip>=21.3.1",
    "psutil-home-assistant==0.0.1",
    "python-slugify==8.0.4",
    "PyYAML==6.0.1",
    "requests==2.31.0",
    "SQLAlchemy==2.0.28",
    "typing-extensions>=4.10.0,<5.0",
    "ulid-transform==0.9.0",
    # Constrain urllib3 to ensure we deal with CVE-2020-26137 and CVE-2021-33503
    # Temporary setting an upper bound, to prevent compat issues with urllib3>=2
    # https://github.com/home-assistant/core/issues/97248
    "urllib3>=1.26.5,<2",
    "voluptuous==0.13.1",
    "voluptuous-serialize==2.6.0",
    "yarl==1.9.4",
]

[project.urls]
"Homepage"    = "https://www.home-assistant.io/"
"Source Code" = "https://github.com/home-assistant/core"
"Bug Reports" = "https://github.com/home-assistant/core/issues"
"Docs: Dev"   = "https://developers.home-assistant.io/"
"Discord"     = "https://www.home-assistant.io/join-chat/"
"Forum"       = "https://community.home-assistant.io/"

[project.scripts]
hass = "homeassistant.__main__:main"

[tool.setuptools]
platforms = ["any"]
zip-safe  = false
include-package-data = true

[tool.setuptools.packages.find]
include = ["homeassistant*"]

[tool.pylint.MAIN]
py-version = "3.11"
ignore = [
    "tests",
]
# Use a conservative default here; 2 should speed up most setups and not hurt
# any too bad. Override on command line as appropriate.
jobs = 2
init-hook = """\
    from pathlib import Path; \
    import sys; \

    from pylint.config import find_default_config_files; \

    sys.path.append( \
        str(Path(next(find_default_config_files())).parent.joinpath('pylint/plugins'))
    ) \
    """
load-plugins = [
    "pylint.extensions.code_style",
    "pylint.extensions.typing",
    "hass_enforce_coordinator_module",
    "hass_enforce_sorted_platforms",
    "hass_enforce_super_call",
    "hass_enforce_type_hints",
    "hass_inheritance",
    "hass_imports",
    "hass_logger",
    "pylint_per_file_ignores",
]
persistent = false
extension-pkg-allow-list = [
    "av.audio.stream",
    "av.logging",
    "av.stream",
    "ciso8601",
    "orjson",
    "cv2",
]
fail-on = [
    "I",
]

[tool.pylint.BASIC]
class-const-naming-style = "any"

[tool.pylint."MESSAGES CONTROL"]
# Reasons disabled:
# format - handled by ruff
# locally-disabled - it spams too much
# duplicate-code - unavoidable
# cyclic-import - doesn't test if both import on load
# abstract-class-little-used - prevents from setting right foundation
# unused-argument - generic callbacks and setup methods create a lot of warnings
# too-many-* - are not enforced for the sake of readability
# too-few-* - same as too-many-*
# abstract-method - with intro of async there are always methods missing
# inconsistent-return-statements - doesn't handle raise
# too-many-ancestors - it's too strict.
# wrong-import-order - isort guards this
# consider-using-f-string - str.format sometimes more readable
# ---
# Pylint CodeStyle plugin
# consider-using-namedtuple-or-dataclass - too opinionated
# consider-using-assignment-expr - decision to use := better left to devs
disable = [
    "format",
    "abstract-method",
    "cyclic-import",
    "duplicate-code",
    "inconsistent-return-statements",
    "locally-disabled",
    "not-context-manager",
    "too-few-public-methods",
    "too-many-ancestors",
    "too-many-arguments",
    "too-many-instance-attributes",
    "too-many-lines",
    "too-many-locals",
    "too-many-public-methods",
    "too-many-boolean-expressions",
    "wrong-import-order",
    "consider-using-f-string",
    "consider-using-namedtuple-or-dataclass",
    "consider-using-assignment-expr",

    # Handled by ruff
    # Ref: <https://github.com/astral-sh/ruff/issues/970>
    "await-outside-async", # PLE1142
    "bad-str-strip-call", # PLE1310
    "bad-string-format-type", # PLE1307
    "bidirectional-unicode", # PLE2502
    "continue-in-finally", # PLE0116
    "duplicate-bases", # PLE0241
    "format-needs-mapping", # F502
    "function-redefined", # F811
    # Needed because ruff does not understand type of __all__ generated by a function
    # "invalid-all-format", # PLE0605
    "invalid-all-object", # PLE0604
    "invalid-character-backspace", # PLE2510
    "invalid-character-esc", # PLE2513
    "invalid-character-nul", # PLE2514
    "invalid-character-sub", # PLE2512
    "invalid-character-zero-width-space", # PLE2515
    "logging-too-few-args", # PLE1206
    "logging-too-many-args", # PLE1205
    "missing-format-string-key", # F524
    "mixed-format-string", # F506
    "no-method-argument", # N805
    "no-self-argument", # N805
    "nonexistent-operator", # B002
    "nonlocal-without-binding", # PLE0117
    "not-in-loop", # F701, F702
    "notimplemented-raised", # F901
    "return-in-init", # PLE0101
    "return-outside-function", # F706
    "syntax-error", # E999
    "too-few-format-args", # F524
    "too-many-format-args", # F522
    "too-many-star-expressions", # F622
    "truncated-format-string", # F501
    "undefined-all-variable", # F822
    "undefined-variable", # F821
    "used-prior-global-declaration", # PLE0118
    "yield-inside-async-function", # PLE1700
    "yield-outside-function", # F704
    "anomalous-backslash-in-string", # W605
    "assert-on-string-literal", # PLW0129
    "assert-on-tuple", # F631
    "bad-format-string", # W1302, F
    "bad-format-string-key", # W1300, F
    "bare-except", # E722
    "binary-op-exception", # PLW0711
    "cell-var-from-loop", # B023
    # "dangerous-default-value", # B006, ruff catches new occurrences, needs more work
    "duplicate-except", # B014
    "duplicate-key", # F601
    "duplicate-string-formatting-argument", # F
    "duplicate-value", # F
    "eval-used", # S307
    "exec-used", # S102
    "expression-not-assigned", # B018
    "f-string-without-interpolation", # F541
    "forgotten-debug-statement", # T100
    "format-string-without-interpolation", # F
    # "global-statement", # PLW0603, ruff catches new occurrences, needs more work
    "global-variable-not-assigned", # PLW0602
    "implicit-str-concat", # ISC001
    "import-self", # PLW0406
    "inconsistent-quotes", # Q000
    "invalid-envvar-default", # PLW1508
    "keyword-arg-before-vararg", # B026
    "logging-format-interpolation", # G
    "logging-fstring-interpolation", # G
    "logging-not-lazy", # G
    "misplaced-future", # F404
    "named-expr-without-context", # PLW0131
    "nested-min-max", # PLW3301
    "pointless-statement", # B018
    "raise-missing-from", # B904
    # "redefined-builtin", # A001, ruff is way more stricter, needs work
    "try-except-raise", # TRY302
    "unused-argument", # ARG001, we don't use it
    "unused-format-string-argument", #F507
    "unused-format-string-key", # F504
    "unused-import", # F401
    "unused-variable", # F841
    "useless-else-on-loop", # PLW0120
    "wildcard-import", # F403
    "bad-classmethod-argument", # N804
    "consider-iterating-dictionary", # SIM118
    "empty-docstring", # D419
    "invalid-name", # N815
    "line-too-long", # E501, disabled globally
    "missing-class-docstring", # D101
    "missing-final-newline", # W292
    "missing-function-docstring", # D103
    "missing-module-docstring", # D100
    "multiple-imports", #E401
    "singleton-comparison", # E711, E712
    "subprocess-run-check", # PLW1510
    "superfluous-parens", # UP034
    "ungrouped-imports", # I001
    "unidiomatic-typecheck", # E721
    "unnecessary-direct-lambda-call", # PLC3002
    "unnecessary-lambda-assignment", # PLC3001
    "unnecessary-pass", # PIE790
    "unneeded-not", # SIM208
    "useless-import-alias", # PLC0414
    "wrong-import-order", # I001
    "wrong-import-position", # E402
    "comparison-of-constants", # PLR0133
    "comparison-with-itself", # PLR0124
    "consider-alternative-union-syntax", # UP007
    "consider-merging-isinstance", # PLR1701
    "consider-using-alias", # UP006
    "consider-using-dict-comprehension", # C402
    "consider-using-generator", # C417
    "consider-using-get", # SIM401
    "consider-using-set-comprehension", # C401
    "consider-using-sys-exit", # PLR1722
    "consider-using-ternary", # SIM108
    "literal-comparison", # F632
    "property-with-parameters", # PLR0206
    "super-with-arguments", # UP008
    "too-many-branches", # PLR0912
    "too-many-return-statements", # PLR0911
    "too-many-statements", # PLR0915
    "trailing-comma-tuple", # COM818
    "unnecessary-comprehension", # C416
    "use-a-generator", # C417
    "use-dict-literal", # C406
    "use-list-literal", # C405
    "useless-object-inheritance", # UP004
    "useless-return", # PLR1711
    # "no-self-use", # PLR6301  # Optional plugin, not enabled

    # Handled by mypy
    # Ref: <https://github.com/antonagestam/pylint-mypy-overlap>
    "abstract-class-instantiated",
    "arguments-differ",
    "assigning-non-slot",
    "assignment-from-no-return",
    "assignment-from-none",
    "bad-exception-cause",
    "bad-format-character",
    "bad-reversed-sequence",
    "bad-super-call",
    "bad-thread-instantiation",
    "catching-non-exception",
    "comparison-with-callable",
    "deprecated-class",
    "dict-iter-missing-items",
    "format-combined-specification",
    "global-variable-undefined",
    "import-error",
    "inconsistent-mro",
    "inherit-non-class",
    "init-is-generator",
    "invalid-class-object",
    "invalid-enum-extension",
    "invalid-envvar-value",
    "invalid-format-returned",
    "invalid-hash-returned",
    "invalid-metaclass",
    "invalid-overridden-method",
    "invalid-repr-returned",
    "invalid-sequence-index",
    "invalid-slice-index",
    "invalid-slots-object",
    "invalid-slots",
    "invalid-star-assignment-target",
    "invalid-str-returned",
    "invalid-unary-operand-type",
    "invalid-unicode-codec",
    "isinstance-second-argument-not-valid-type",
    "method-hidden",
    "misplaced-format-function",
    "missing-format-argument-key",
    "missing-format-attribute",
    "missing-kwoa",
    "no-member",
    "no-value-for-parameter",
    "non-iterator-returned",
    "non-str-assignment-to-dunder-name",
    "nonlocal-and-global",
    "not-a-mapping",
    "not-an-iterable",
    "not-async-context-manager",
    "not-callable",
    "not-context-manager",
    "overridden-final-method",
    "raising-bad-type",
    "raising-non-exception",
    "redundant-keyword-arg",
    "relative-beyond-top-level",
    "self-cls-assignment",
    "signature-differs",
    "star-needs-assignment-target",
    "subclassed-final-class",
    "super-without-brackets",
    "too-many-function-args",
    "typevar-double-variance",
    "typevar-name-mismatch",
    "unbalanced-dict-unpacking",
    "unbalanced-tuple-unpacking",
    "unexpected-keyword-arg",
    "unhashable-member",
    "unpacking-non-sequence",
    "unsubscriptable-object",
    "unsupported-assignment-operation",
    "unsupported-binary-operation",
    "unsupported-delete-operation",
    "unsupported-membership-test",
    "used-before-assignment",
    "using-final-decorator-in-unsupported-version",
    "wrong-exception-operation",
]
enable = [
    #"useless-suppression",  # temporarily every now and then to clean them up
    "use-symbolic-message-instead",
]
per-file-ignores = [
    # hass-component-root-import: Tests test non-public APIs
    # protected-access: Tests do often test internals a lot
    # redefined-outer-name: Tests reference fixtures in the test function
    "/tests/:hass-component-root-import,protected-access,redefined-outer-name",
]

[tool.pylint.REPORTS]
score = false

[tool.pylint.TYPECHECK]
ignored-classes = [
    "_CountingAttr",  # for attrs
]
mixin-class-rgx = ".*[Mm]ix[Ii]n"

[tool.pylint.FORMAT]
expected-line-ending-format = "LF"

[tool.pylint.EXCEPTIONS]
overgeneral-exceptions = [
    "builtins.BaseException",
    "builtins.Exception",
    # "homeassistant.exceptions.HomeAssistantError",  # too many issues
]

[tool.pylint.TYPING]
runtime-typing = false

[tool.pylint.CODE_STYLE]
max-line-length-suggestions = 72

[tool.pytest.ini_options]
testpaths = [
    "tests",
]
norecursedirs = [
    ".git",
    "testing_config",
]
log_format = "%(asctime)s.%(msecs)03d %(levelname)-8s %(threadName)s %(name)s:%(filename)s:%(lineno)s %(message)s"
log_date_format = "%Y-%m-%d %H:%M:%S"
asyncio_mode = "auto"
filterwarnings = [
    "error::sqlalchemy.exc.SAWarning",

    # -- HomeAssistant - aiohttp
    # Overwrite web.Application to pass a custom default argument to _make_request
    "ignore:Inheritance class HomeAssistantApplication from web.Application is discouraged:DeprecationWarning",
    # Hass wraps `ClientSession.close` to emit a warning if the session is closed accidentally
    "ignore:Setting custom ClientSession.close attribute is discouraged:DeprecationWarning:homeassistant.helpers.aiohttp_client",
    # Modify app state for testing
    "ignore:Changing state of started or joined application is deprecated:DeprecationWarning:tests.components.http.test_ban",

    # -- Tests
    # Ignore custom pytest marks
    "ignore:Unknown pytest.mark.disable_autouse_fixture:pytest.PytestUnknownMarkWarning:tests.components.met",

    # -- design choice 3rd party
    # https://github.com/gwww/elkm1/blob/2.2.6/elkm1_lib/util.py#L8-L19
    "ignore:ssl.TLSVersion.TLSv1 is deprecated:DeprecationWarning:elkm1_lib.util",
    # https://github.com/michaeldavie/env_canada/blob/v0.6.1/env_canada/ec_cache.py
    "ignore:Inheritance class CacheClientSession from ClientSession is discouraged:DeprecationWarning:env_canada.ec_cache",
    # https://github.com/allenporter/ical/pull/215
    # https://github.com/allenporter/ical/blob/7.0.3/ical/util.py#L20-L22
    "ignore:datetime.*utcnow\\(\\) is deprecated and scheduled for removal:DeprecationWarning:ical.util",
    # https://github.com/bachya/regenmaschine/blob/2024.03.0/regenmaschine/client.py#L52
    "ignore:ssl.TLSVersion.SSLv3 is deprecated:DeprecationWarning:regenmaschine.client",

    # -- Setuptools DeprecationWarnings
    # https://github.com/googleapis/google-cloud-python/issues/11184
    # https://github.com/zopefoundation/meta/issues/194
    "ignore:Deprecated call to `pkg_resources.declare_namespace\\(('google.*'|'pywinusb'|'repoze'|'xbox'|'zope')\\)`:DeprecationWarning:pkg_resources",

    # -- tracked upstream / open PRs
    # https://github.com/certbot/certbot/issues/9828 - v2.8.0
    "ignore:X509Extension support in pyOpenSSL is deprecated. You should use the APIs in cryptography:DeprecationWarning:acme.crypto_util",
    # https://github.com/influxdata/influxdb-client-python/issues/603 - v1.37.0
    "ignore:datetime.*utcfromtimestamp\\(\\) is deprecated and scheduled for removal:DeprecationWarning:influxdb_client.client.write.point",
    # https://github.com/beetbox/mediafile/issues/67 - v0.12.0
    "ignore:'imghdr' is deprecated and slated for removal in Python 3.13:DeprecationWarning:mediafile",
    # https://github.com/foxel/python_ndms2_client/issues/6 - v0.1.3
    # https://github.com/foxel/python_ndms2_client/pull/8
    "ignore:'telnetlib' is deprecated and slated for removal in Python 3.13:DeprecationWarning:ndms2_client.connection",
    # https://github.com/pytest-dev/pytest-cov/issues/557 - v4.1.0
    # Should resolve itself once pytest-xdist 4.0 is released and the option is removed
    "ignore:The --rsyncdir command line argument and rsyncdirs config variable are deprecated:DeprecationWarning:xdist.plugin",

    # -- fixed, waiting for release / update
    # https://github.com/mkmer/AIOAladdinConnect/commit/8851fff4473d80d70ac518db2533f0fbef63b69c - >=0.2.0
    "ignore:module 'sre_constants' is deprecated:DeprecationWarning:AIOAladdinConnect",
    # https://github.com/timmo001/aioazuredevops/commit/7c6a41bed45805396cd96e0696372c79b5416612 - >=1.4.0
    "ignore:\"(is|is not)\" with 'int' literal. Did you mean \"(==|!=)\"?:SyntaxWarning:.*aioazuredevops.client",
    # https://github.com/ludeeus/aiogithubapi/pull/208 - >=23.9.0
    "ignore:datetime.*utcnow\\(\\) is deprecated and scheduled for removal:DeprecationWarning:aiogithubapi.namespaces.events",
    # https://github.com/bachya/aiopurpleair/pull/200 - >=2023.10.0
    "ignore:datetime.*utcfromtimestamp\\(\\) is deprecated and scheduled for removal:DeprecationWarning:aiopurpleair.helpers.validators",
    # https://github.com/rossengeorgiev/aprs-python/commit/5e79c810355fc2df4348581779815f2981493e3f - >=0.7.1
    "ignore:invalid escape sequence:SyntaxWarning:.*aprslib.parsing.weather",
    # https://github.com/tschamm/boschshcpy/pull/39 - >=0.2.89
    "ignore:pkg_resources is deprecated as an API:DeprecationWarning:boschshcpy.api",
    # https://github.com/DataDog/datadogpy/pull/290 - >=0.23.0
    "ignore:invalid escape sequence:SyntaxWarning:.*datadog.dogstatsd.base",
    # https://github.com/fwestenberg/devialet/pull/6 - >1.4.5
    "ignore:datetime.*utcnow\\(\\) is deprecated and scheduled for removal:DeprecationWarning:devialet.devialet_api",
    # https://github.com/jaraco/jaraco.abode/commit/9e3e789efc96cddcaa15f920686bbeb79a7469e0 - update jaraco.abode to >=5.1.0
    "ignore:`jaraco.functools.call_aside` is deprecated, use `jaraco.functools.invoke` instead:DeprecationWarning:jaraco.abode.helpers.timeline",
    # https://github.com/majuss/lupupy/pull/15 - >0.3.2
    "ignore:\"is not\" with 'str' literal. Did you mean \"!=\"?:SyntaxWarning:.*lupupy.devices.alarm",
    # https://github.com/nextcord/nextcord/pull/1095 - >2.6.1
    "ignore:pkg_resources is deprecated as an API:DeprecationWarning:nextcord.health_check",
    # https://github.com/timmo001/ovoenergy/pull/68 - >=1.3.0
    "ignore:\"is not\" with 'int' literal. Did you mean \"!=\"?:SyntaxWarning:.*ovoenergy.ovoenergy",
    # https://github.com/eclipse/paho.mqtt.python/issues/653 - >=2.0.0
    # https://github.com/eclipse/paho.mqtt.python/pull/665
    "ignore:ssl.PROTOCOL_TLS is deprecated:DeprecationWarning:paho.mqtt.client",
    # https://github.com/bachya/pytile/pull/280 - >=2023.10.0
    "ignore:datetime.*utcfromtimestamp\\(\\) is deprecated and scheduled for removal:DeprecationWarning:pytile.tile",
    # https://github.com/rytilahti/python-miio/pull/1809 - >=0.6.0.dev0
    "ignore:datetime.*utcnow\\(\\) is deprecated and scheduled for removal:DeprecationWarning:miio.protocol",
    "ignore:datetime.*utcnow\\(\\) is deprecated and scheduled for removal:DeprecationWarning:miio.miioprotocol",
    # https://github.com/hunterjm/python-onvif-zeep-async/pull/51 - >3.1.12
    "ignore:datetime.*utcnow\\(\\) is deprecated and scheduled for removal:DeprecationWarning:onvif.client",
    # https://github.com/okunishinishi/python-stringcase/commit/6a5c5bbd3fe5337862abc7fd0853a0f36e18b2e1 - >1.2.0
    "ignore:invalid escape sequence:SyntaxWarning:.*stringcase",
    # https://github.com/pyudev/pyudev/pull/466 - >=0.24.0
    "ignore:invalid escape sequence:SyntaxWarning:.*pyudev.monitor",
    # https://github.com/xeniter/romy/pull/1 - >=0.0.8
    "ignore:with timeout\\(\\) is deprecated, use async with timeout\\(\\) instead:DeprecationWarning:romy.utils",
    # https://github.com/grahamwetzler/smart-meter-texas/pull/143 - >0.5.3
    "ignore:ssl.OP_NO_SSL\\*/ssl.OP_NO_TLS\\* options are deprecated:DeprecationWarning:smart_meter_texas",
    # https://github.com/mvantellingen/python-zeep/pull/1364 - >4.2.1
    "ignore:'cgi' is deprecated and slated for removal in Python 3.13:DeprecationWarning:zeep.utils",

    # -- other
    # Locale changes might take some time to resolve upstream
    "ignore:'locale.getdefaultlocale' is deprecated and slated for removal in Python 3.15:DeprecationWarning:micloud.micloud",
    # https://github.com/protocolbuffers/protobuf - v4.25.1
    "ignore:Type google._upb._message.(Message|Scalar)MapContainer uses PyType_Spec with a metaclass that has custom tp_new. .* Python 3.14:DeprecationWarning",
    # https://github.com/MatsNl/pyatag/issues/11 - v0.3.7.1
    "ignore:datetime.*utcnow\\(\\) is deprecated and scheduled for removal:DeprecationWarning:pyatag.gateway",
    # https://github.com/lidatong/dataclasses-json/issues/328
    # https://github.com/lidatong/dataclasses-json/pull/351
    "ignore:The 'default' argument to fields is deprecated. Use 'dump_default' instead:DeprecationWarning:dataclasses_json.mm",
    # https://pypi.org/project/emulated-roku/ - v0.2.1
    # https://github.com/martonperei/emulated_roku
    "ignore:loop argument is deprecated:DeprecationWarning:emulated_roku",
    # https://github.com/thecynic/pylutron - v0.2.10
    "ignore:setDaemon\\(\\) is deprecated, set the daemon attribute instead:DeprecationWarning:pylutron",
    # Wrong stacklevel
    # https://bugs.launchpad.net/beautifulsoup/+bug/2034451
    "ignore:It looks like you're parsing an XML document using an HTML parser:UserWarning:html.parser",
    # New in aiohttp - v3.9.0
    "ignore:It is recommended to use web.AppKey instances for keys:UserWarning:(homeassistant|tests|aiohttp_cors)",
    # - SyntaxWarnings
    # https://pypi.org/project/aprslib/ - v0.7.2 - 2022-07-10
    "ignore:invalid escape sequence:SyntaxWarning:.*aprslib.parsing.common",
    # https://pypi.org/project/pyblackbird/ - v0.6 - 2023-03-15
    # https://github.com/koolsb/pyblackbird/pull/9 -> closed
    "ignore:invalid escape sequence:SyntaxWarning:.*pyblackbird",
    # https://pypi.org/project/pybotvac/ - v0.0.24 - 2023-01-02
    # https://github.com/stianaske/pybotvac/pull/81 -> closed
    "ignore:invalid escape sequence:SyntaxWarning:.*pybotvac.robot",
    # https://github.com/pkkid/python-plexapi/pull/1244 - v4.15.10 -> new issue same file
    "ignore:invalid escape sequence:SyntaxWarning:.*plexapi.base",
    # https://pypi.org/project/pyws66i/ - v1.1 - 2022-04-05
    "ignore:invalid escape sequence:SyntaxWarning:.*pyws66i",
    # https://pypi.org/project/sleekxmppfs/ - v1.4.1 - 2022-08-18
    "ignore:invalid escape sequence:SyntaxWarning:.*sleekxmppfs.thirdparty.mini_dateutil",

    # -- unmaintained projects, last release about 2+ years
    # https://pypi.org/project/agent-py/ - v0.0.23 - 2020-06-04
    "ignore:with timeout\\(\\) is deprecated:DeprecationWarning:agent.a",
    # https://pypi.org/project/aiomodernforms/ - v0.1.8 - 2021-06-27
    "ignore:with timeout\\(\\) is deprecated:DeprecationWarning:aiomodernforms.modernforms",
    # https://pypi.org/project/alarmdecoder/ - v1.13.11 - 2021-06-01
    "ignore:invalid escape sequence:SyntaxWarning:.*alarmdecoder",
    # https://pypi.org/project/directv/ - v0.4.0 - 2020-09-12
    "ignore:with timeout\\(\\) is deprecated:DeprecationWarning:directv.directv",
    "ignore:datetime.*utcnow\\(\\) is deprecated and scheduled for removal:DeprecationWarning:directv.models",
    # https://pypi.org/project/foobot_async/ - v1.0.0 - 2020-11-24
    "ignore:with timeout\\(\\) is deprecated:DeprecationWarning:foobot_async",
    # https://pypi.org/project/influxdb/ - v5.3.1 - 2020-11-11 (archived)
    "ignore:datetime.*utcfromtimestamp\\(\\) is deprecated and scheduled for removal:DeprecationWarning:influxdb.line_protocol",
    # https://pypi.org/project/lark-parser/ - v0.12.0 - 2021-08-30 -> moved to `lark`
    # https://pypi.org/project/commentjson/ - v0.9.0 - 2020-10-05
    # https://github.com/vaidik/commentjson/issues/51
    # https://github.com/vaidik/commentjson/pull/52
    # Fixed upstream, commentjson depends on old version and seems to be unmaintained
    "ignore:module '(sre_parse|sre_constants)' is deprecate:DeprecationWarning:lark.utils",
    # https://pypi.org/project/lomond/ - v0.3.3 - 2018-09-21
    "ignore:ssl.PROTOCOL_TLS is deprecated:DeprecationWarning:lomond.session",
    # https://pypi.org/project/oauth2client/ - v4.1.3 - 2018-09-07 (archived)
    "ignore:datetime.*utcnow\\(\\) is deprecated and scheduled for removal:DeprecationWarning:oauth2client.client",
    # https://pypi.org/project/opuslib/ - v3.0.1 - 2018-01-16
    "ignore:\"is not\" with 'int' literal. Did you mean \"!=\"?:SyntaxWarning:.*opuslib.api.decoder",
    # https://pypi.org/project/passlib/ - v1.7.4 - 2020-10-08
    "ignore:'crypt' is deprecated and slated for removal in Python 3.13:DeprecationWarning:passlib.utils",
    # https://pypi.org/project/plumlightpad/ - v0.0.11 - 2018-10-16
    "ignore:invalid escape sequence:SyntaxWarning:.*plumlightpad.plumdiscovery",
    "ignore:\"is\" with 'int' literal. Did you mean \"==\"?:SyntaxWarning:.*plumlightpad.(lightpad|logicalload)",
    # https://pypi.org/project/pure-python-adb/ - v0.3.0.dev0 - 2020-08-05
    "ignore:invalid escape sequence:SyntaxWarning:.*ppadb",
    # https://pypi.org/project/pydub/ - v0.25.1 - 2021-03-10
    "ignore:invalid escape sequence:SyntaxWarning:.*pydub.utils",
    # https://pypi.org/project/pyiss/ - v1.0.1 - 2016-12-19
    "ignore:\"is\" with 'int' literal. Did you mean \"==\"?:SyntaxWarning:.*pyiss",
    # https://pypi.org/project/PyMetEireann/ - v2021.8.0 - 2021-08-16
    "ignore:datetime.*utcnow\\(\\) is deprecated and scheduled for removal:DeprecationWarning:meteireann",
    # https://pypi.org/project/PyPasser/ - v0.0.5 - 2021-10-21
    "ignore:invalid escape sequence:SyntaxWarning:.*pypasser.utils",
    # https://pypi.org/project/pyqwikswitch/ - v0.94 - 2019-08-19
    "ignore:client.loop property is deprecated:DeprecationWarning:pyqwikswitch.async_",
    "ignore:with timeout\\(\\) is deprecated:DeprecationWarning:pyqwikswitch.async_",
    # https://pypi.org/project/Rx/ - v3.2.0 - 2021-04-25
    "ignore:datetime.*utcfromtimestamp\\(\\) is deprecated and scheduled for removal:DeprecationWarning:rx.internal.constants",
    # https://pypi.org/project/rxv/ - v0.7.0 - 2021-10-10
    "ignore:defusedxml.cElementTree is deprecated, import from defusedxml.ElementTree instead:DeprecationWarning:rxv.ssdp",
    # https://pypi.org/project/vilfo-api-client/ - v0.4.1 - 2021-11-06
    "ignore:Function 'semver.compare' is deprecated. Deprecated since version 3.0.0:PendingDeprecationWarning:.*vilfo.client",
    # https://pypi.org/project/vobject/ - v0.9.6.1 - 2018-07-18
    "ignore:invalid escape sequence:SyntaxWarning:.*vobject.base",
    # https://pypi.org/project/webrtcvad/ - v2.0.10 - 2017-01-08
    "ignore:pkg_resources is deprecated as an API:DeprecationWarning:webrtcvad",
]

[tool.ruff.lint]
select = [
    "B002", # Python does not support the unary prefix increment
    "B005", # Using .strip() with multi-character strings is misleading
    "B007", # Loop control variable {name} not used within loop body
    "B014", # Exception handler with duplicate exception
    "B015", # Pointless comparison. Did you mean to assign a value? Otherwise, prepend assert or remove it.
    "B018", # Found useless attribute access. Either assign it to a variable or remove it.
    "B023", # Function definition does not bind loop variable {name}
    "B026", # Star-arg unpacking after a keyword argument is strongly discouraged
    "B032", # Possible unintentional type annotation (using :). Did you mean to assign (using =)?
    "B904", # Use raise from to specify exception cause
    "C", # complexity
    "COM818", # Trailing comma on bare tuple prohibited
    "D", # docstrings
    "DTZ003", # Use datetime.now(tz=) instead of datetime.utcnow()
    "DTZ004", # Use datetime.fromtimestamp(ts, tz=) instead of datetime.utcfromtimestamp(ts)
    "E", # pycodestyle
    "F", # pyflakes/autoflake
    "G", # flake8-logging-format
    "I", # isort
    "ISC", # flake8-implicit-str-concat
    "ICN001", # import concentions; {name} should be imported as {asname}
    "LOG", # flake8-logging
    "N804", # First argument of a class method should be named cls
    "N805", # First argument of a method should be named self
    "N815", # Variable {name} in class scope should not be mixedCase
    "PERF", # Perflint
    "PGH004", # Use specific rule codes when using noqa
    "PIE", # flake8-pie
    "PL", # pylint
    "PT", # flake8-pytest-style
    "RSE", # flake8-raise
    "RUF005", # Consider iterable unpacking instead of concatenation
    "RUF006", # Store a reference to the return value of asyncio.create_task
    # "RUF100", # Unused `noqa` directive; temporarily every now and then to clean them up
    "S102", # Use of exec detected
    "S103", # bad-file-permissions
    "S108", # hardcoded-temp-file
    "S306", # suspicious-mktemp-usage
    "S307", # suspicious-eval-usage
    "S313", # suspicious-xmlc-element-tree-usage
    "S314", # suspicious-xml-element-tree-usage
    "S315", # suspicious-xml-expat-reader-usage
    "S316", # suspicious-xml-expat-builder-usage
    "S317", # suspicious-xml-sax-usage
    "S318", # suspicious-xml-mini-dom-usage
    "S319", # suspicious-xml-pull-dom-usage
    "S320", # suspicious-xmle-tree-usage
    "S601", # paramiko-call
    "S602", # subprocess-popen-with-shell-equals-true
    "S604", # call-with-shell-equals-true
    "S608", # hardcoded-sql-expression
    "S609", # unix-command-wildcard-injection
    "SIM", # flake8-simplify
    "T100", # Trace found: {name} used
    "T20", # flake8-print
    "TID251", # Banned imports
    "TRY004", # Prefer TypeError exception for invalid type
    "TRY302", # Remove exception handler; error is immediately re-raised
    "UP", # pyupgrade
    "W", # pycodestyle
]

ignore = [
    "D202", # No blank lines allowed after function docstring
    "D203", # 1 blank line required before class docstring
    "D213", # Multi-line docstring summary should start at the second line
    "D406", # Section name should end with a newline
    "D407", # Section name underlining
    "E501", # line too long
    "E731", # do not assign a lambda expression, use a def

    "PLC1901", # {existing} can be simplified to {replacement} as an empty string is falsey; too many false positives
    "PLR0911", # Too many return statements ({returns} > {max_returns})
    "PLR0912", # Too many branches ({branches} > {max_branches})
    "PLR0913", # Too many arguments to function call ({c_args} > {max_args})
    "PLR0915", # Too many statements ({statements} > {max_statements})
    "PLR2004", # Magic value used in comparison, consider replacing {value} with a constant variable
    "PLW2901", # Outer {outer_kind} variable {name} overwritten by inner {inner_kind} target
<<<<<<< HEAD
    "T100", # Import for `debugpy` found
=======
    "PT004", # Fixture {fixture} does not return anything, add leading underscore
    "PT011", # pytest.raises({exception}) is too broad, set the `match` parameter or use a more specific exception
    "PT012", # `pytest.raises()` block should contain a single simple statement
    "PT018", # Assertion should be broken down into multiple parts
    "SIM102", # Use a single if statement instead of nested if statements
    "SIM108", # Use ternary operator {contents} instead of if-else-block
    "SIM115", # Use context handler for opening files
>>>>>>> 3ec9312f
    "UP006", # keep type annotation style as is
    "UP007", # keep type annotation style as is
    # Ignored due to performance: https://github.com/charliermarsh/ruff/issues/2923
    "UP038", # Use `X | Y` in `isinstance` call instead of `(X, Y)`

    # May conflict with the formatter, https://docs.astral.sh/ruff/formatter/#conflicting-lint-rules
    "W191",
    "E111",
    "E114",
    "E117",
    "D206",
    "D300",
    "Q",
    "COM812",
    "COM819",
    "ISC001",

    # Disabled because ruff does not understand type of __all__ generated by a function
    "PLE0605",

    # temporarily disabled
    "PT019"
]

[tool.ruff.lint.flake8-import-conventions.extend-aliases]
voluptuous = "vol"
"homeassistant.helpers.area_registry" = "ar"
"homeassistant.helpers.category_registry" = "cr"
"homeassistant.helpers.config_validation" = "cv"
"homeassistant.helpers.device_registry" = "dr"
"homeassistant.helpers.entity_registry" = "er"
"homeassistant.helpers.floor_registry" = "fr"
"homeassistant.helpers.issue_registry" = "ir"
"homeassistant.helpers.label_registry" = "lr"
"homeassistant.util.dt" = "dt_util"

[tool.ruff.lint.flake8-pytest-style]
fixture-parentheses = false
mark-parentheses = false

[tool.ruff.lint.flake8-tidy-imports.banned-api]
"async_timeout".msg = "use asyncio.timeout instead"
"pytz".msg = "use zoneinfo instead"

[tool.ruff.lint.isort]
force-sort-within-sections = true
known-first-party = [
    "homeassistant",
]
combine-as-imports = true
split-on-trailing-comma = false

[tool.ruff.lint.per-file-ignores]

# Allow for main entry & scripts to write to stdout
"homeassistant/__main__.py" = ["T201"]
"homeassistant/scripts/*" = ["T201"]
"script/*" = ["T20"]

[tool.ruff.lint.mccabe]
max-complexity = 25<|MERGE_RESOLUTION|>--- conflicted
+++ resolved
@@ -698,9 +698,6 @@
     "PLR0915", # Too many statements ({statements} > {max_statements})
     "PLR2004", # Magic value used in comparison, consider replacing {value} with a constant variable
     "PLW2901", # Outer {outer_kind} variable {name} overwritten by inner {inner_kind} target
-<<<<<<< HEAD
-    "T100", # Import for `debugpy` found
-=======
     "PT004", # Fixture {fixture} does not return anything, add leading underscore
     "PT011", # pytest.raises({exception}) is too broad, set the `match` parameter or use a more specific exception
     "PT012", # `pytest.raises()` block should contain a single simple statement
@@ -708,7 +705,6 @@
     "SIM102", # Use a single if statement instead of nested if statements
     "SIM108", # Use ternary operator {contents} instead of if-else-block
     "SIM115", # Use context handler for opening files
->>>>>>> 3ec9312f
     "UP006", # keep type annotation style as is
     "UP007", # keep type annotation style as is
     # Ignored due to performance: https://github.com/charliermarsh/ruff/issues/2923
