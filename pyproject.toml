--- conflicted
+++ resolved
@@ -605,14 +605,11 @@
     "N815", # Variable {name} in class scope should not be mixedCase
     "PERF", # Perflint
     "PGH004", # Use specific rule codes when using noqa
-<<<<<<< HEAD
     "PIE804", # Unnecessary dict kwargs
-=======
     "PIE790", # Unnecessary pass statement
     "PIE794", # Class field is defined multiple times
     "PIE807", # Prefer list/dict over useless lambda
     "PIE810", # Call startswith/endswith once with a tuple
->>>>>>> 0b9c9aff
     "PLC0414", # Useless import alias. Import alias does not rename original package.
     "PLC", # pylint
     "PLE", # pylint
