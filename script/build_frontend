#!/bin/sh
# Builds the frontend for production

# Stop on errors
set -e

cd "$(dirname "$0")/.."

# Clean up
rm -rf homeassistant/components/frontend/www_static/core.js* \
       homeassistant/components/frontend/www_static/compatibility.js* \
       homeassistant/components/frontend/www_static/frontend.html* \
<<<<<<< HEAD
       homeassistant/components/frontend/www_static/webcomponents-lite.min.js* \
       homeassistant/components/frontend/www_static/panels \
       homeassistant/components/frontend/www_static/translations
=======
       homeassistant/components/frontend/www_static/webcomponents-lite.js* \
       homeassistant/components/frontend/www_static/custom-elements-es5-adapter.js* \
       homeassistant/components/frontend/www_static/panels
>>>>>>> 8775c54d
cd homeassistant/components/frontend/www_static/home-assistant-polymer

# Run gulp tasks
node_modules/gulp-cli/bin/gulp.js

# Build frontend
BUILD_DEV=0 gulp
cp bower_components/webcomponentsjs/webcomponents-lite.js ..
cp bower_components/webcomponentsjs/custom-elements-es5-adapter.js ..
cp build/*.js build/*.html ..
mkdir ../panels
cp build/panels/*.html ../panels
BUILD_DEV=0 gulp gen-service-worker
cp build/service_worker.js ..
cd ..

# Pack frontend
<<<<<<< HEAD
gzip -f -k -9 *.html *.js ./panels/*.html ./translations/*.json
=======
gzip -f -n -k -9 *.html *.js ./panels/*.html
>>>>>>> 8775c54d
cd ../../../..

# Generate the MD5 hash of the new frontend
script/fingerprint_frontend.py<|MERGE_RESOLUTION|>--- conflicted
+++ resolved
@@ -10,19 +10,11 @@
 rm -rf homeassistant/components/frontend/www_static/core.js* \
        homeassistant/components/frontend/www_static/compatibility.js* \
        homeassistant/components/frontend/www_static/frontend.html* \
-<<<<<<< HEAD
-       homeassistant/components/frontend/www_static/webcomponents-lite.min.js* \
+       homeassistant/components/frontend/www_static/webcomponents-lite.js* \
+       homeassistant/components/frontend/www_static/custom-elements-es5-adapter.js* \
        homeassistant/components/frontend/www_static/panels \
        homeassistant/components/frontend/www_static/translations
-=======
-       homeassistant/components/frontend/www_static/webcomponents-lite.js* \
-       homeassistant/components/frontend/www_static/custom-elements-es5-adapter.js* \
-       homeassistant/components/frontend/www_static/panels
->>>>>>> 8775c54d
 cd homeassistant/components/frontend/www_static/home-assistant-polymer
-
-# Run gulp tasks
-node_modules/gulp-cli/bin/gulp.js
 
 # Build frontend
 BUILD_DEV=0 gulp
@@ -31,16 +23,14 @@
 cp build/*.js build/*.html ..
 mkdir ../panels
 cp build/panels/*.html ../panels
+mkdir ../translations
+cp build/translations/*.json ../translations
 BUILD_DEV=0 gulp gen-service-worker
 cp build/service_worker.js ..
 cd ..
 
 # Pack frontend
-<<<<<<< HEAD
-gzip -f -k -9 *.html *.js ./panels/*.html ./translations/*.json
-=======
-gzip -f -n -k -9 *.html *.js ./panels/*.html
->>>>>>> 8775c54d
+gzip -f -n -k -9 *.html *.js ./panels/*.html ./translations/*.json
 cd ../../../..
 
 # Generate the MD5 hash of the new frontend
