#!/usr/bin/env python3
"""Generate an updated requirements_all.txt."""
import importlib
import os
import pkgutil
import re
import sys

COMMENT_REQUIREMENTS = (
    'RPi.GPIO',
    'raspihats',
    'rpi-rf',
    'Adafruit_Python_DHT',
    'Adafruit_BBIO',
    'fritzconnection',
    'pybluez',
    'beacontools',
    'bluepy',
    'opencv-python',
    'python-lirc',
    'gattlib',
    'pyuserinput',
    'evdev',
    'pycups',
    'python-eq3bt',
    'avion',
    'decora',
    'face_recognition',
    'blinkt',
    'smbus-cffi',
    'envirophat',
    'i2csense'
)

TEST_REQUIREMENTS = (
    'pydispatch',
    'influxdb',
    'nx584',
    'uvcclient',
    'somecomfort',
    'aioautomatic',
    'SoCo',
    'libsoundtouch',
    'libpurecoollink',
    'rxv',
    'apns2',
    'sqlalchemy',
    'forecastio',
    'aiohttp_cors',
    'pilight',
    'fuzzywuzzy',
    'rflink',
    'ring_doorbell',
    'sleepyq',
    'statsd',
    'pylitejet',
    'holidays',
    'evohomeclient',
    'pexpect',
    'hbmqtt',
    'paho',
    'dsmr_parser',
    'mficlient',
    'pmsensor',
    'yahoo-finance',
    'ha-ffmpeg',
    'gTTS-token',
    'pywebpush',
    'PyJWT',
    'restrictedpython',
    'pyunifi',
    'prometheus_client',
<<<<<<< HEAD
    'feedparser',
    'haversine',
=======
    'ephem'
>>>>>>> bb372940
)

IGNORE_PACKAGES = (
    'homeassistant.components.recorder.models',
)

IGNORE_PIN = ('colorlog>2.1,<3', 'keyring>=9.3,<10.0', 'urllib3')

IGNORE_REQ = (
    'colorama<=1',  # Windows only requirement in check_config
)

URL_PIN = ('https://home-assistant.io/developers/code_review_platform/'
           '#1-requirements')


CONSTRAINT_PATH = os.path.join(os.path.dirname(__file__),
                               '../homeassistant/package_constraints.txt')
CONSTRAINT_BASE = """
# Breaks Python 3.6 and is not needed for our supported Pythons
enum34==1000000000.0.0
"""


def explore_module(package, explore_children):
    """Explore the modules."""
    module = importlib.import_module(package)

    found = []

    if not hasattr(module, '__path__'):
        return found

    for _, name, _ in pkgutil.iter_modules(module.__path__, package + '.'):
        found.append(name)

        if explore_children:
            found.extend(explore_module(name, False))

    return found


def core_requirements():
    """Gather core requirements out of setup.py."""
    with open('setup.py') as inp:
        reqs_raw = re.search(
            r'REQUIRES = \[(.*?)\]', inp.read(), re.S).group(1)
    return re.findall(r"'(.*?)'", reqs_raw)


def comment_requirement(req):
    """Some requirements don't install on all systems."""
    return any(ign in req for ign in COMMENT_REQUIREMENTS)


def gather_modules():
    """Collect the information."""
    reqs = {}

    errors = []

    for package in sorted(explore_module('homeassistant.components', True) +
                          explore_module('homeassistant.scripts', True)):
        try:
            module = importlib.import_module(package)
        except ImportError:
            if package not in IGNORE_PACKAGES:
                errors.append(package)
            continue

        if not getattr(module, 'REQUIREMENTS', None):
            continue

        for req in module.REQUIREMENTS:
            if req in IGNORE_REQ:
                continue
            if req.partition('==')[1] == '' and req not in IGNORE_PIN:
                errors.append(
                    "{}[Please pin requirement {}, see {}]".format(
                        package, req, URL_PIN))
            reqs.setdefault(req, []).append(package)

    for key in reqs:
        reqs[key] = sorted(reqs[key],
                           key=lambda name: (len(name.split('.')), name))

    if errors:
        print("******* ERROR")
        print("Errors while importing: ", ', '.join(errors))
        print("Make sure you import 3rd party libraries inside methods.")
        return None

    return reqs


def generate_requirements_list(reqs):
    """Generate a pip file based on requirements."""
    output = []
    for pkg, requirements in sorted(reqs.items(), key=lambda item: item[0]):
        for req in sorted(requirements,
                          key=lambda name: (len(name.split('.')), name)):
            output.append('\n# {}'.format(req))

        if comment_requirement(pkg):
            output.append('\n# {}\n'.format(pkg))
        else:
            output.append('\n{}\n'.format(pkg))
    return ''.join(output)


def requirements_all_output(reqs):
    """Generate output for requirements_all."""
    output = []
    output.append('# Home Assistant core')
    output.append('\n')
    output.append('\n'.join(core_requirements()))
    output.append('\n')
    output.append(generate_requirements_list(reqs))

    return ''.join(output)


def requirements_test_output(reqs):
    """Generate output for test_requirements."""
    output = []
    output.append('# Home Assistant test')
    output.append('\n')
    with open('requirements_test.txt') as fp:
        output.append(fp.read())
    output.append('\n')
    filtered = {key: value for key, value in reqs.items()
                if any(ign in key for ign in TEST_REQUIREMENTS)}
    output.append(generate_requirements_list(filtered))

    return ''.join(output)


def gather_constraints():
    """Construct output for constraint file."""
    return '\n'.join(core_requirements() + [''])


def write_requirements_file(data):
    """Write the modules to the requirements_all.txt."""
    with open('requirements_all.txt', 'w+', newline="\n") as req_file:
        req_file.write(data)


def write_test_requirements_file(data):
    """Write the modules to the requirements_all.txt."""
    with open('requirements_test_all.txt', 'w+', newline="\n") as req_file:
        req_file.write(data)


def write_constraints_file(data):
    """Write constraints to a file."""
    with open(CONSTRAINT_PATH, 'w+', newline="\n") as req_file:
        req_file.write(data + CONSTRAINT_BASE)


def validate_requirements_file(data):
    """Validate if requirements_all.txt is up to date."""
    with open('requirements_all.txt', 'r') as req_file:
        return data == req_file.read()


def validate_requirements_test_file(data):
    """Validate if requirements_all.txt is up to date."""
    with open('requirements_test_all.txt', 'r') as req_file:
        return data == req_file.read()


def validate_constraints_file(data):
    """Validate if constraints is up to date."""
    with open(CONSTRAINT_PATH, 'r') as req_file:
        return data + CONSTRAINT_BASE == req_file.read()


def main():
    """Main section of the script."""
    if not os.path.isfile('requirements_all.txt'):
        print('Run this from HA root dir')
        return

    data = gather_modules()

    if data is None:
        sys.exit(1)

    constraints = gather_constraints()

    reqs_file = requirements_all_output(data)
    reqs_test_file = requirements_test_output(data)

    if sys.argv[-1] == 'validate':
        errors = []
        if not validate_requirements_file(reqs_file):
            errors.append("requirements_all.txt is not up to date")

        if not validate_requirements_test_file(reqs_test_file):
            errors.append("requirements_test_all.txt is not up to date")

        if not validate_constraints_file(constraints):
            errors.append(
                "home-assistant/package_constraints.txt is not up to date")

        if errors:
            print("******* ERROR")
            print('\n'.join(errors))
            print("Please run script/gen_requirements_all.py")
            sys.exit(1)

        sys.exit(0)

    write_requirements_file(reqs_file)
    write_test_requirements_file(reqs_test_file)
    write_constraints_file(constraints)


if __name__ == '__main__':
    main()<|MERGE_RESOLUTION|>--- conflicted
+++ resolved
@@ -70,12 +70,9 @@
     'restrictedpython',
     'pyunifi',
     'prometheus_client',
-<<<<<<< HEAD
     'feedparser',
     'haversine',
-=======
     'ephem'
->>>>>>> bb372940
 )
 
 IGNORE_PACKAGES = (
