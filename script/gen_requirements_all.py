#!/usr/bin/env python3
"""Generate an updated requirements_all.txt."""
import importlib
import os
import pkgutil
import re
import sys
import fnmatch

COMMENT_REQUIREMENTS = (
    'RPi.GPIO',
    'raspihats',
    'rpi-rf',
    'Adafruit-DHT',
    'Adafruit_BBIO',
    'fritzconnection',
    'pybluez',
    'beacontools',
    'bluepy',
    'opencv-python',
    'python-lirc',
    'pyuserinput',
    'evdev',
    'pycups',
    'python-eq3bt',
    'avion',
    'decora',
    'face_recognition',
    'blinkt',
    'smbus-cffi',
    'envirophat',
    'i2csense',
    'credstash',
    'bme680',
    'homekit',
    'py_noaa',
)

TEST_REQUIREMENTS = (
    'aioautomatic',
    'aiohttp_cors',
    'aiohue',
    'aiounifi',
    'apns2',
    'caldav',
    'coinmarketcap',
    'defusedxml',
    'dsmr_parser',
    'enturclient',
    'ephem',
    'evohomeclient',
    'feedparser',
    'foobot_async',
    'geojson_client',
    'georss_client',
    'gTTS-token',
    'ha-ffmpeg',
    'hangups',
    'HAP-python',
    'haversine',
    'hbmqtt',
    'hdate',
    'holidays',
    'home-assistant-frontend',
    'homematicip',
    'influxdb',
<<<<<<< HEAD
    'libpurecool',
=======
    'jsonpath',
    'libpurecoollink',
>>>>>>> 83426d71
    'libsoundtouch',
    'luftdaten',
    'mficlient',
    'numpy',
    'paho-mqtt',
    'pexpect',
    'pilight',
    'pmsensor',
    'prometheus_client',
    'pushbullet.py',
    'py-canary',
    'pyblackbird',
    'pydeconz',
    'pydispatcher',
    'pyhomematic',
    'pylitejet',
    'pymonoprice',
    'pynx584',
    'pyopenuv',
    'pyotp',
    'pysonos',
    'pyqwikswitch',
    'PyRMVtransport',
    'PyTransportNSW',
    'pyspcwebgw',
    'python-forecastio',
    'python-nest',
    'python_awair',
    'pytradfri\\[async\\]',
    'pyunifi',
    'pyupnp-async',
    'pywebpush',
    'regenmaschine',
    'restrictedpython',
    'rflink',
    'ring_doorbell',
    'rxv',
    'simplisafe-python',
    'sleepyq',
    'smhi-pkg',
    'somecomfort',
    'sqlalchemy',
    'srpenergy',
    'statsd',
    'uvcclient',
    'vsure',
    'warrant',
    'pythonwhois',
    'wakeonlan',
    'vultr',
    'YesssSMS',
    'ruamel.yaml',
)

IGNORE_PACKAGES = (
    'homeassistant.components.recorder.models',
    'homeassistant.components.homekit.*',
    'homeassistant.components.hangouts.hangups_utils'
)

IGNORE_PIN = ('colorlog>2.1,<3', 'keyring>=9.3,<10.0', 'urllib3')

IGNORE_REQ = (
    'colorama<=1',  # Windows only requirement in check_config
)

URL_PIN = ('https://developers.home-assistant.io/docs/'
           'creating_platform_code_review.html#1-requirements')


CONSTRAINT_PATH = os.path.join(os.path.dirname(__file__),
                               '../homeassistant/package_constraints.txt')
CONSTRAINT_BASE = """
pycryptodome>=3.6.6

# Breaks Python 3.6 and is not needed for our supported Python versions
enum34==1000000000.0.0

# This is a old unmaintained library and is replaced with pycryptodome
pycrypto==1000000000.0.0

# Contains code to modify Home Assistant to work around our rules
python-systemair-savecair==1000000000.0.0
"""


def explore_module(package, explore_children):
    """Explore the modules."""
    module = importlib.import_module(package)

    found = []

    if not hasattr(module, '__path__'):
        return found

    for _, name, _ in pkgutil.iter_modules(module.__path__, package + '.'):
        found.append(name)

        if explore_children:
            found.extend(explore_module(name, False))

    return found


def core_requirements():
    """Gather core requirements out of setup.py."""
    with open('setup.py') as inp:
        reqs_raw = re.search(
            r'REQUIRES = \[(.*?)\]', inp.read(), re.S).group(1)
    return re.findall(r"'(.*?)'", reqs_raw)


def comment_requirement(req):
    """Comment out requirement. Some don't install on all systems."""
    return any(ign in req for ign in COMMENT_REQUIREMENTS)


def gather_modules():
    """Collect the information."""
    reqs = {}

    errors = []

    for package in sorted(
            explore_module('homeassistant.components', True) +
            explore_module('homeassistant.scripts', True) +
            explore_module('homeassistant.auth', True)):
        try:
            module = importlib.import_module(package)
        except ImportError:
            for pattern in IGNORE_PACKAGES:
                if fnmatch.fnmatch(package, pattern):
                    break
            else:
                errors.append(package)
            continue

        if not getattr(module, 'REQUIREMENTS', None):
            continue

        for req in module.REQUIREMENTS:
            if req in IGNORE_REQ:
                continue
            if '://' in req:
                errors.append(
                    "{}[Only pypi dependencies are allowed: {}]".format(
                        package, req))
            if req.partition('==')[1] == '' and req not in IGNORE_PIN:
                errors.append(
                    "{}[Please pin requirement {}, see {}]".format(
                        package, req, URL_PIN))
            reqs.setdefault(req, []).append(package)

    for key in reqs:
        reqs[key] = sorted(reqs[key],
                           key=lambda name: (len(name.split('.')), name))

    if errors:
        print("******* ERROR")
        print("Errors while importing: ", ', '.join(errors))
        print("Make sure you import 3rd party libraries inside methods.")
        return None

    return reqs


def generate_requirements_list(reqs):
    """Generate a pip file based on requirements."""
    output = []
    for pkg, requirements in sorted(reqs.items(), key=lambda item: item[0]):
        for req in sorted(requirements,
                          key=lambda name: (len(name.split('.')), name)):
            output.append('\n# {}'.format(req))

        if comment_requirement(pkg):
            output.append('\n# {}\n'.format(pkg))
        else:
            output.append('\n{}\n'.format(pkg))
    return ''.join(output)


def requirements_all_output(reqs):
    """Generate output for requirements_all."""
    output = []
    output.append('# Home Assistant core')
    output.append('\n')
    output.append('\n'.join(core_requirements()))
    output.append('\n')
    output.append(generate_requirements_list(reqs))

    return ''.join(output)


def requirements_test_output(reqs):
    """Generate output for test_requirements."""
    output = []
    output.append('# Home Assistant test')
    output.append('\n')
    with open('requirements_test.txt') as test_file:
        output.append(test_file.read())
    output.append('\n')
    filtered = {key: value for key, value in reqs.items()
                if any(
                    re.search(r'(^|#){}($|[=><])'.format(ign),
                              key) is not None for ign in TEST_REQUIREMENTS)}
    output.append(generate_requirements_list(filtered))

    return ''.join(output)


def gather_constraints():
    """Construct output for constraint file."""
    return '\n'.join(core_requirements() + [''])


def write_requirements_file(data):
    """Write the modules to the requirements_all.txt."""
    with open('requirements_all.txt', 'w+', newline="\n") as req_file:
        req_file.write(data)


def write_test_requirements_file(data):
    """Write the modules to the requirements_test_all.txt."""
    with open('requirements_test_all.txt', 'w+', newline="\n") as req_file:
        req_file.write(data)


def write_constraints_file(data):
    """Write constraints to a file."""
    with open(CONSTRAINT_PATH, 'w+', newline="\n") as req_file:
        req_file.write(data + CONSTRAINT_BASE)


def validate_requirements_file(data):
    """Validate if requirements_all.txt is up to date."""
    with open('requirements_all.txt', 'r') as req_file:
        return data == req_file.read()


def validate_requirements_test_file(data):
    """Validate if requirements_test_all.txt is up to date."""
    with open('requirements_test_all.txt', 'r') as req_file:
        return data == req_file.read()


def validate_constraints_file(data):
    """Validate if constraints is up to date."""
    with open(CONSTRAINT_PATH, 'r') as req_file:
        return data + CONSTRAINT_BASE == req_file.read()


def main(validate):
    """Run the script."""
    if not os.path.isfile('requirements_all.txt'):
        print('Run this from HA root dir')
        return 1

    data = gather_modules()

    if data is None:
        return 1

    constraints = gather_constraints()

    reqs_file = requirements_all_output(data)
    reqs_test_file = requirements_test_output(data)

    if validate:
        errors = []
        if not validate_requirements_file(reqs_file):
            errors.append("requirements_all.txt is not up to date")

        if not validate_requirements_test_file(reqs_test_file):
            errors.append("requirements_test_all.txt is not up to date")

        if not validate_constraints_file(constraints):
            errors.append(
                "home-assistant/package_constraints.txt is not up to date")

        if errors:
            print("******* ERROR")
            print('\n'.join(errors))
            print("Please run script/gen_requirements_all.py")
            return 1

        return 0

    write_requirements_file(reqs_file)
    write_test_requirements_file(reqs_test_file)
    write_constraints_file(constraints)
    return 0


if __name__ == '__main__':
    _VAL = sys.argv[-1] == 'validate'
    sys.exit(main(_VAL))<|MERGE_RESOLUTION|>--- conflicted
+++ resolved
@@ -64,12 +64,8 @@
     'home-assistant-frontend',
     'homematicip',
     'influxdb',
-<<<<<<< HEAD
+    'jsonpath',
     'libpurecool',
-=======
-    'jsonpath',
-    'libpurecoollink',
->>>>>>> 83426d71
     'libsoundtouch',
     'luftdaten',
     'mficlient',
