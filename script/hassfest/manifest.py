--- conflicted
+++ resolved
@@ -210,10 +210,7 @@
                 {
                     vol.Optional("vid"): vol.All(str, verify_uppercase),
                     vol.Optional("pid"): vol.All(str, verify_uppercase),
-<<<<<<< HEAD
-=======
                     vol.Optional("serial_number"): vol.All(str, verify_lowercase),
->>>>>>> ea0fee1d
                     vol.Optional("manufacturer"): vol.All(str, verify_lowercase),
                     vol.Optional("description"): vol.All(str, verify_lowercase),
                     vol.Optional("known_devices"): [str],
