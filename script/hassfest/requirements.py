"""Validate requirements."""
from __future__ import annotations

from collections import deque
import json
import operator
import os
import re
import subprocess
import sys

from awesomeversion import AwesomeVersion, AwesomeVersionStrategy
from stdlib_list import stdlib_list
from tqdm import tqdm

from homeassistant.const import REQUIRED_PYTHON_VER
import homeassistant.util.package as pkg_util
from script.gen_requirements_all import COMMENT_REQUIREMENTS, normalize_package_name

from .model import Config, Integration

IGNORE_PACKAGES = {
    commented.lower().replace("_", "-") for commented in COMMENT_REQUIREMENTS
}
PACKAGE_REGEX = re.compile(
    r"^(?:--.+\s)?([-_\.\w\d\[\]]+)(==|>=|<=|~=|!=|<|>|===)*(.*)$"
)
PIP_REGEX = re.compile(r"^(--.+\s)?([-_\.\w\d]+.*(?:==|>=|<=|~=|!=|<|>|===)?.*$)")
SUPPORTED_PYTHON_TUPLES = [
    REQUIRED_PYTHON_VER[:2],
    tuple(map(operator.add, REQUIRED_PYTHON_VER, (0, 1, 0)))[:2],
]
SUPPORTED_PYTHON_VERSIONS = [
    ".".join(map(str, version_tuple)) for version_tuple in SUPPORTED_PYTHON_TUPLES
]
STD_LIBS = {version: set(stdlib_list(version)) for version in SUPPORTED_PYTHON_VERSIONS}
PIPDEPTREE_CACHE = None

IGNORE_VIOLATIONS = {
    # Still has standard library requirements.
    "acmeda",
    "blink",
    "ezviz",
    "hdmi_cec",
    "juicenet",
    "lupusec",
    "rainbird",
    "slide",
    "suez_water",
}


def validate(integrations: dict[str, Integration], config: Config):
    """Handle requirements for integrations."""
    # Check if we are doing format-only validation.
    if not config.requirements:
        for integration in integrations.values():
            validate_requirements_format(integration)
        return

    ensure_cache()

    # check for incompatible requirements

    disable_tqdm = config.specific_integrations or os.environ.get("CI", False)

    for integration in tqdm(integrations.values(), disable=disable_tqdm):
        if not integration.manifest:
            continue

        validate_requirements(integration)


def validate_requirements_format(integration: Integration) -> bool:
    """Validate requirements format.

    Returns if valid.
    """
    start_errors = len(integration.errors)

    for req in integration.requirements:
        if " " in req:
            integration.add_error(
                "requirements",
                f'Requirement "{req}" contains a space',
            )
            continue

        pkg, sep, version = PACKAGE_REGEX.match(req).groups()

<<<<<<< HEAD
        if not sep:
            if integration.core:
                integration.add_error(
                    "requirements",
                    f'Requirement {req} need to be pinned "<pkg name>==<version>".',
                )
=======
        if integration.core and sep != "==":
            integration.add_error(
                "requirements",
                f'Requirement {req} need to be pinned "<pkg name>==<version>".',
            )
>>>>>>> 2a719216
            continue

        if (
            version
            and AwesomeVersion(version).strategy == AwesomeVersionStrategy.UNKNOWN
        ):
            integration.add_error(
                "requirements",
                f"Unable to parse package version ({version}) for {pkg}.",
            )
            continue

    return len(integration.errors) == start_errors


def validate_requirements(integration: Integration):
    """Validate requirements."""
    if not validate_requirements_format(integration):
        return

    # Some integrations have not been fixed yet so are allowed to have violations.
    if integration.domain in IGNORE_VIOLATIONS:
        return

    integration_requirements = set()
    integration_packages = set()
    for req in integration.requirements:
        package = normalize_package_name(req)
        if not package:
            integration.add_error(
                "requirements",
                f"Failed to normalize package name from requirement {req}",
            )
            return
        if (package == ign for ign in IGNORE_PACKAGES):
            continue
        integration_requirements.add(req)
        integration_packages.add(package)

    if integration.disabled:
        return

    install_ok = install_requirements(integration, integration_requirements)

    if not install_ok:
        return

    all_integration_requirements = get_requirements(integration, integration_packages)

    if integration_requirements and not all_integration_requirements:
        integration.add_error(
            "requirements",
            f"Failed to resolve requirements {integration_requirements}",
        )
        return

    # Check for requirements incompatible with standard library.
    for version, std_libs in STD_LIBS.items():
        for req in all_integration_requirements:
            if req in std_libs:
                integration.add_error(
                    "requirements",
                    f"Package {req} is not compatible with Python {version} standard library",
                )


def ensure_cache():
    """Ensure we have a cache of pipdeptree.

    {
        "flake8-docstring": {
            "key": "flake8-docstrings",
            "package_name": "flake8-docstrings",
            "installed_version": "1.5.0"
            "dependencies": {"flake8"}
        }
    }
    """
    global PIPDEPTREE_CACHE

    if PIPDEPTREE_CACHE is not None:
        return

    cache = {}

    for item in json.loads(
        subprocess.run(
            ["pipdeptree", "-w", "silence", "--json"],
            check=True,
            capture_output=True,
            text=True,
        ).stdout
    ):
        cache[item["package"]["key"]] = {
            **item["package"],
            "dependencies": {dep["key"] for dep in item["dependencies"]},
        }

    PIPDEPTREE_CACHE = cache


def get_requirements(integration: Integration, packages: set[str]) -> set[str]:
    """Return all (recursively) requirements for an integration."""
    ensure_cache()

    all_requirements = set()

    to_check = deque(packages)

    while to_check:
        package = to_check.popleft()

        if package in all_requirements:
            continue

        all_requirements.add(package)

        item = PIPDEPTREE_CACHE.get(package)

        if item is None:
            # Only warn if direct dependencies could not be resolved
            if package in packages:
                integration.add_error(
                    "requirements", f"Failed to resolve requirements for {package}"
                )
            continue

        to_check.extend(item["dependencies"])

    return all_requirements


def install_requirements(integration: Integration, requirements: set[str]) -> bool:
    """Install integration requirements.

    Return True if successful.
    """
    global PIPDEPTREE_CACHE

    ensure_cache()

    for req in requirements:
        match = PIP_REGEX.search(req)

        if not match:
            integration.add_error(
                "requirements",
                f"Failed to parse requirement {req} before installation",
            )
            continue

        install_args = match.group(1)
        requirement_arg = match.group(2)

        is_installed = False

        normalized = normalize_package_name(requirement_arg)

        if normalized and "==" in requirement_arg:
            ver = requirement_arg.split("==")[-1]
            item = PIPDEPTREE_CACHE.get(normalized)
            is_installed = item and item["installed_version"] == ver

        if not is_installed:
            try:
                is_installed = pkg_util.is_installed(req)
            except ValueError:
                is_installed = False

        if is_installed:
            continue

        args = [sys.executable, "-m", "pip", "install", "--quiet"]
        if install_args:
            args.append(install_args)
        args.append(requirement_arg)
        try:
            result = subprocess.run(args, check=True, capture_output=True, text=True)
        except subprocess.SubprocessError:
            integration.add_error(
                "requirements",
                f"Requirement {req} failed to install",
            )
        else:
            # Clear the pipdeptree cache if something got installed
            if "Successfully installed" in result.stdout:
                PIPDEPTREE_CACHE = None

    if integration.errors:
        return False

    return True<|MERGE_RESOLUTION|>--- conflicted
+++ resolved
@@ -88,20 +88,11 @@
 
         pkg, sep, version = PACKAGE_REGEX.match(req).groups()
 
-<<<<<<< HEAD
-        if not sep:
-            if integration.core:
-                integration.add_error(
-                    "requirements",
-                    f'Requirement {req} need to be pinned "<pkg name>==<version>".',
-                )
-=======
         if integration.core and sep != "==":
             integration.add_error(
                 "requirements",
                 f'Requirement {req} need to be pinned "<pkg name>==<version>".',
             )
->>>>>>> 2a719216
             continue
 
         if (
