--- conflicted
+++ resolved
@@ -1,11 +1,6 @@
 [metadata]
-<<<<<<< HEAD
 name         = ais-dom
-version      = 2022.4.0b6
-=======
-name         = homeassistant
-version      = 2022.4.0
->>>>>>> 7dd19066
+version      = 2022.4.0b7
 author       = The Home Assistant Authors
 author_email = hello@home-assistant.io
 license      = Apache-2.0
