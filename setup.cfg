--- conflicted
+++ resolved
@@ -1,11 +1,6 @@
 [metadata]
-<<<<<<< HEAD
 name         = ais-dom
-version      = 2022.3.0b5
-=======
-name         = homeassistant
 version      = 2022.3.0b6
->>>>>>> 1ebb4cf3
 author       = The Home Assistant Authors
 author_email = hello@home-assistant.io
 license      = Apache-2.0
