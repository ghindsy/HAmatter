[metadata]
<<<<<<< HEAD
name         = ais-dom
version      = 2022.3.8b1
=======
name         = homeassistant
version      = 2022.4.0b4
>>>>>>> e6dcaaad
author       = The Home Assistant Authors
author_email = hello@home-assistant.io
license      = Apache-2.0
platforms    = any
description  = Open-source home automation platform running on Python 3.
long_description = file: README.rst
long_description_content_type = text/x-rst
keywords     = home, automation
url = https://www.home-assistant.io/
project_urls =
    Source Code = https://github.com/home-assistant/core
    Bug Reports = https://github.com/home-assistant/core/issues
    Docs: Dev   = https://developers.home-assistant.io/
    Discord     = https://discordapp.com/invite/c5DvZ4e
    Forum       = https://community.home-assistant.io/
classifier =
    Development Status :: 4 - Beta
    Intended Audience :: End Users/Desktop
    Intended Audience :: Developers
    License :: OSI Approved :: Apache Software License
    Operating System :: OS Independent
    Programming Language :: Python :: 3.9
    Topic :: Home Automation

[options]
packages = find:
zip_safe = False
include_package_data = True
python_requires = >=3.9.0
install_requires =
    aiohttp==3.8.1
    astral==2.2
    async_timeout==4.0.2
    attrs==21.2.0
    atomicwrites==1.4.0
    awesomeversion==22.2.0
    bcrypt==3.1.7
    certifi>=2021.5.30
    ciso8601==2.2.0
    # When bumping httpx, please check the version pins of
    # httpcore, anyio, and h11 in gen_requirements_all
    httpx==0.22.0
    ifaddr==0.1.7
    jinja2==3.1.0
    PyJWT==2.3.0
    # PyJWT has loose dependency. We want the latest one.
    cryptography==35.0.0
    pip>=21.0,<22.1
    python-slugify==4.0.1
    pyyaml==6.0
    requests==2.27.1
    typing-extensions>=3.10.0.2,<5.0
    voluptuous==0.12.2
    voluptuous-serialize==2.5.0
    yarl==1.7.2
    # AIS
    ais-dom-frontend==20220301.3
    aisapi==0.1.1
    tzdata

[options.packages.find]
include =
    homeassistant*

[options.entry_points]
console_scripts =
    hass = homeassistant.__main__:main

[flake8]
exclude = .venv,.git,.tox,docs,venv,bin,lib,deps,build
max-complexity = 25
doctests = True
# To work with Black
# E501: line too long
# W503: Line break occurred before a binary operator
# E203: Whitespace before ':'
# D202 No blank lines allowed after function docstring
# W504 line break after binary operator
ignore =
    E501,
    W503,
    E203,
    D202,
    W504
noqa-require-code = True<|MERGE_RESOLUTION|>--- conflicted
+++ resolved
@@ -1,11 +1,6 @@
 [metadata]
-<<<<<<< HEAD
 name         = ais-dom
-version      = 2022.3.8b1
-=======
-name         = homeassistant
 version      = 2022.4.0b4
->>>>>>> e6dcaaad
 author       = The Home Assistant Authors
 author_email = hello@home-assistant.io
 license      = Apache-2.0
