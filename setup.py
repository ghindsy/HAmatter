#!/usr/bin/env python3
"""AIS dom setup script."""
from datetime import datetime as dt
from setuptools import setup, find_packages

import homeassistant.const as hass_const

<<<<<<< HEAD
PROJECT_NAME = 'AIS dom'
PROJECT_PACKAGE_NAME = 'ais-dom'
PROJECT_LICENSE = 'Apache License 2.0'
PROJECT_AUTHOR = 'Andrzej Raczkowski'
PROJECT_COPYRIGHT = ' 2016-{}, {}'.format(dt.now().year, PROJECT_AUTHOR)
PROJECT_URL = 'https://ai-speaker.com/'
PROJECT_EMAIL = 'info@sviete.pl'

PROJECT_GITHUB_USERNAME = 'sviete'
PROJECT_GITHUB_REPOSITORY = 'AIS-home-assistant'

PROJECT_CLASSIFIERS = [
    'Development Status :: 5 - Production/Stable',
    'Intended Audience :: End Users/Desktop',
    'Intended Audience :: Developers',
    'License :: OSI Approved :: Apache Software License',
    'Operating System :: OS Independent',
    'Programming Language :: Python :: 3.5',
    'Programming Language :: Python :: 3.6',
    'Topic :: Home Automation'
]

PYPI_URL = 'https://pypi.python.org/pypi/{}'.format(PROJECT_PACKAGE_NAME)
GITHUB_URL = 'https://github.com/sviete/home-assistant'
=======
PROJECT_NAME = "Home Assistant"
PROJECT_PACKAGE_NAME = "homeassistant"
PROJECT_LICENSE = "Apache License 2.0"
PROJECT_AUTHOR = "The Home Assistant Authors"
PROJECT_COPYRIGHT = " 2013-{}, {}".format(dt.now().year, PROJECT_AUTHOR)
PROJECT_URL = "https://home-assistant.io/"
PROJECT_EMAIL = "hello@home-assistant.io"

PROJECT_GITHUB_USERNAME = "home-assistant"
PROJECT_GITHUB_REPOSITORY = "home-assistant"

PYPI_URL = "https://pypi.python.org/pypi/{}".format(PROJECT_PACKAGE_NAME)
GITHUB_PATH = "{}/{}".format(PROJECT_GITHUB_USERNAME, PROJECT_GITHUB_REPOSITORY)
GITHUB_URL = "https://github.com/{}".format(GITHUB_PATH)
>>>>>>> dffdbda8

DOWNLOAD_URL = "{}/archive/{}.zip".format(GITHUB_URL, hass_const.__version__)
PROJECT_URLS = {
    "Bug Reports": "{}/issues".format(GITHUB_URL),
    "Dev Docs": "https://developers.home-assistant.io/",
    "Discord": "https://discordapp.com/invite/c5DvZ4e",
    "Forum": "https://community.home-assistant.io/",
}

PACKAGES = find_packages(exclude=["tests", "tests.*"])

REQUIRES = [
    "aiohttp==3.5.4",
    "astral==1.10.1",
    "async_timeout==3.0.1",
    "attrs==19.1.0",
    "bcrypt==3.1.7",
    "certifi>=2019.6.16",
    'contextvars==2.4;python_version<"3.7"',
    "importlib-metadata==0.18",
    "jinja2>=2.10.1",
    "PyJWT==1.7.1",
    # PyJWT has loose dependency. We want the latest one.
<<<<<<< HEAD
    'cryptography==2.7',
    'pip>=8.0.3',
    'python-slugify==3.0.2',
    'pytz>=2019.01',
    'pyyaml==5.1.1',
    'requests==2.22.0',
    'ruamel.yaml==0.15.97',
    'voluptuous==0.11.5',
    'voluptuous-serialize==2.1.0', 'markdown', 'pyqrcode', 'gmusicapi'
=======
    "cryptography==2.7",
    "pip>=8.0.3",
    "python-slugify==3.0.2",
    "pytz>=2019.01",
    "pyyaml==5.1.1",
    "requests==2.22.0",
    "ruamel.yaml==0.15.99",
    "voluptuous==0.11.5",
    "voluptuous-serialize==2.1.0",
>>>>>>> dffdbda8
]

MIN_PY_VERSION = ".".join(map(str, hass_const.REQUIRED_PYTHON_VER))

setup(
    name=PROJECT_PACKAGE_NAME,
    version=hass_const.__version__,
    url=PROJECT_URL,
    download_url=DOWNLOAD_URL,
    project_urls=PROJECT_URLS,
    author=PROJECT_AUTHOR,
    author_email=PROJECT_EMAIL,
    packages=PACKAGES,
    include_package_data=True,
    zip_safe=False,
    install_requires=REQUIRES,
    python_requires=">={}".format(MIN_PY_VERSION),
    test_suite="tests",
    entry_points={"console_scripts": ["hass = homeassistant.__main__:main"]},
)<|MERGE_RESOLUTION|>--- conflicted
+++ resolved
@@ -5,47 +5,20 @@
 
 import homeassistant.const as hass_const
 
-<<<<<<< HEAD
-PROJECT_NAME = 'AIS dom'
-PROJECT_PACKAGE_NAME = 'ais-dom'
-PROJECT_LICENSE = 'Apache License 2.0'
-PROJECT_AUTHOR = 'Andrzej Raczkowski'
-PROJECT_COPYRIGHT = ' 2016-{}, {}'.format(dt.now().year, PROJECT_AUTHOR)
-PROJECT_URL = 'https://ai-speaker.com/'
-PROJECT_EMAIL = 'info@sviete.pl'
+PROJECT_NAME = "AIS dom"
+PROJECT_PACKAGE_NAME = "ais-dom"
+PROJECT_LICENSE = "Apache License 2.0"
+PROJECT_AUTHOR = "AI-Speaker team"
+PROJECT_COPYRIGHT = " 2016-{}, {}".format(dt.now().year, PROJECT_AUTHOR)
+PROJECT_URL = "https://ai-speaker.com/"
+PROJECT_EMAIL = "info@sviete.pl"
 
-PROJECT_GITHUB_USERNAME = 'sviete'
-PROJECT_GITHUB_REPOSITORY = 'AIS-home-assistant'
-
-PROJECT_CLASSIFIERS = [
-    'Development Status :: 5 - Production/Stable',
-    'Intended Audience :: End Users/Desktop',
-    'Intended Audience :: Developers',
-    'License :: OSI Approved :: Apache Software License',
-    'Operating System :: OS Independent',
-    'Programming Language :: Python :: 3.5',
-    'Programming Language :: Python :: 3.6',
-    'Topic :: Home Automation'
-]
-
-PYPI_URL = 'https://pypi.python.org/pypi/{}'.format(PROJECT_PACKAGE_NAME)
-GITHUB_URL = 'https://github.com/sviete/home-assistant'
-=======
-PROJECT_NAME = "Home Assistant"
-PROJECT_PACKAGE_NAME = "homeassistant"
-PROJECT_LICENSE = "Apache License 2.0"
-PROJECT_AUTHOR = "The Home Assistant Authors"
-PROJECT_COPYRIGHT = " 2013-{}, {}".format(dt.now().year, PROJECT_AUTHOR)
-PROJECT_URL = "https://home-assistant.io/"
-PROJECT_EMAIL = "hello@home-assistant.io"
-
-PROJECT_GITHUB_USERNAME = "home-assistant"
-PROJECT_GITHUB_REPOSITORY = "home-assistant"
+PROJECT_GITHUB_USERNAME = "sviete"
+PROJECT_GITHUB_REPOSITORY = "AIS-home-assistant"
 
 PYPI_URL = "https://pypi.python.org/pypi/{}".format(PROJECT_PACKAGE_NAME)
 GITHUB_PATH = "{}/{}".format(PROJECT_GITHUB_USERNAME, PROJECT_GITHUB_REPOSITORY)
 GITHUB_URL = "https://github.com/{}".format(GITHUB_PATH)
->>>>>>> dffdbda8
 
 DOWNLOAD_URL = "{}/archive/{}.zip".format(GITHUB_URL, hass_const.__version__)
 PROJECT_URLS = {
@@ -69,17 +42,6 @@
     "jinja2>=2.10.1",
     "PyJWT==1.7.1",
     # PyJWT has loose dependency. We want the latest one.
-<<<<<<< HEAD
-    'cryptography==2.7',
-    'pip>=8.0.3',
-    'python-slugify==3.0.2',
-    'pytz>=2019.01',
-    'pyyaml==5.1.1',
-    'requests==2.22.0',
-    'ruamel.yaml==0.15.97',
-    'voluptuous==0.11.5',
-    'voluptuous-serialize==2.1.0', 'markdown', 'pyqrcode', 'gmusicapi'
-=======
     "cryptography==2.7",
     "pip>=8.0.3",
     "python-slugify==3.0.2",
@@ -89,7 +51,6 @@
     "ruamel.yaml==0.15.99",
     "voluptuous==0.11.5",
     "voluptuous-serialize==2.1.0",
->>>>>>> dffdbda8
 ]
 
 MIN_PY_VERSION = ".".join(map(str, hass_const.REQUIRED_PYTHON_VER))
