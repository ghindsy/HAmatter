#!/usr/bin/env python3
"""AIS dom setup script."""
from datetime import datetime as dt

from setuptools import find_packages, setup

import homeassistant.const as hass_const

PROJECT_NAME = "AIS dom"
PROJECT_PACKAGE_NAME = "ais-dom"
PROJECT_LICENSE = "Apache License 2.0"
PROJECT_AUTHOR = "AI-Speaker team"
PROJECT_COPYRIGHT = f" 2016-{dt.now().year}, {PROJECT_AUTHOR}"
PROJECT_URL = "https://www.ai-speaker.com"
PROJECT_EMAIL = "info@ai-speaker.com"

PROJECT_GITHUB_USERNAME = "sviete"
PROJECT_GITHUB_REPOSITORY = "AIS-home-assistant"

PYPI_URL = f"https://pypi.python.org/pypi/{PROJECT_PACKAGE_NAME}"
GITHUB_PATH = f"{PROJECT_GITHUB_USERNAME}/{PROJECT_GITHUB_REPOSITORY}"
GITHUB_URL = f"https://github.com/{GITHUB_PATH}"

DOWNLOAD_URL = f"{GITHUB_URL}/archive/{hass_const.__version__}.zip"
PROJECT_URLS = {
    "Bug Reports": f"{GITHUB_URL}/issues",
    "Dev Docs": "https://developers.home-assistant.io/",
    "Discord": "https://discordapp.com/invite/c5DvZ4e",
    "Forum": "https://community.home-assistant.io/",
}

PACKAGES = find_packages(exclude=["tests", "tests.*"])

REQUIRES = [
    "aiohttp==3.8.1",
    "astral==2.2",
    "async_timeout==4.0.0",
    "attrs==21.2.0",
    "atomicwrites==1.4.0",
    "awesomeversion==21.11.0",
    'backports.zoneinfo;python_version<"3.9"',
    "bcrypt==3.1.7",
    "certifi>=2021.5.30",
    "ciso8601==2.2.0",
    "httpx==0.21.0",
    "ifaddr==0.1.7",
    "jinja2==3.0.3",
    "PyJWT==2.1.0",
    # PyJWT has loose dependency. We want the latest one.
    "cryptography==35.0.0",
    "pip>=8.0.3",
    "python-slugify==4.0.1",
    "pyyaml==6.0",
    "requests==2.26.0",
    "voluptuous==0.12.2",
<<<<<<< HEAD
    "voluptuous-serialize==2.4.0",
    "ais-dom-frontend==20211212.0",
=======
    "voluptuous-serialize==2.5.0",
>>>>>>> dfe193b2
    "yarl==1.6.3",
    # AIS
    "aisapi==0.1.1",
    "tzdata",
]

MIN_PY_VERSION = ".".join(map(str, hass_const.REQUIRED_PYTHON_VER))

setup(
    name=PROJECT_PACKAGE_NAME,
    version=hass_const.__version__,
    url=PROJECT_URL,
    download_url=DOWNLOAD_URL,
    project_urls=PROJECT_URLS,
    author=PROJECT_AUTHOR,
    author_email=PROJECT_EMAIL,
    packages=PACKAGES,
    include_package_data=True,
    zip_safe=False,
    install_requires=REQUIRES,
    python_requires=f">={MIN_PY_VERSION}",
    test_suite="tests",
    entry_points={"console_scripts": ["hass = homeassistant.__main__:main"]},
)<|MERGE_RESOLUTION|>--- conflicted
+++ resolved
@@ -53,12 +53,8 @@
     "pyyaml==6.0",
     "requests==2.26.0",
     "voluptuous==0.12.2",
-<<<<<<< HEAD
-    "voluptuous-serialize==2.4.0",
-    "ais-dom-frontend==20211212.0",
-=======
     "voluptuous-serialize==2.5.0",
->>>>>>> dfe193b2
+    "ais-dom-frontend==20211227.0",
     "yarl==1.6.3",
     # AIS
     "aisapi==0.1.1",
