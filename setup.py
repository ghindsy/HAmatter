--- conflicted
+++ resolved
@@ -35,14 +35,9 @@
     "aiohttp==3.7.4.post0",
     "astral==2.2",
     "async_timeout==3.0.1",
-<<<<<<< HEAD
-    "attrs==20.3.0",
+    "attrs==21.2.0",
     "awesomeversion==21.4.0",
-=======
-    "attrs==21.2.0",
-    "awesomeversion==21.2.3",
     'backports.zoneinfo;python_version<"3.9"',
->>>>>>> 19cdff10
     "bcrypt==3.1.7",
     "certifi>=2020.12.5",
     "ciso8601==2.1.3",
