--- conflicted
+++ resolved
@@ -43,11 +43,13 @@
     STATE_OFF,
     STATE_ON,
 )
-<<<<<<< HEAD
-from homeassistant.core import BLOCK_LOG_TIMEOUT, Event, HomeAssistant
-=======
-from homeassistant.core import BLOCK_LOG_TIMEOUT, HomeAssistant, ServiceCall, State
->>>>>>> 170058fd
+from homeassistant.core import (
+    BLOCK_LOG_TIMEOUT,
+    Event,
+    HomeAssistant,
+    ServiceCall,
+    State,
+)
 from homeassistant.helpers import (
     area_registry,
     device_registry,
