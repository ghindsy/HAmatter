--- conflicted
+++ resolved
@@ -301,11 +301,7 @@
 
         if fire_all or mock_seconds_into_future >= future_seconds:
             with patch(
-<<<<<<< HEAD
-                "homeassistant.helpers.event.track_point_in_utc_time_now",
-=======
                 "homeassistant.helpers.event.time_tracker_utcnow",
->>>>>>> 06a7fc49
                 return_value=date_util.as_utc(datetime_),
             ):
                 task._run()
