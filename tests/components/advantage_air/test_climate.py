"""Test the Advantage Air Climate Platform."""
from json import loads

import pytest

from homeassistant.components.advantage_air.climate import (
    ADVANTAGE_AIR_COOL_TARGET,
    ADVANTAGE_AIR_HEAT_TARGET,
    ADVANTAGE_AIR_MYAUTO,
    ADVANTAGE_AIR_MYAUTO_ENABLED,
    ADVANTAGE_AIR_MYTEMP_ENABLED,
    HASS_FAN_MODES,
    HASS_HVAC_MODES,
)
from homeassistant.components.advantage_air.const import (
    ADVANTAGE_AIR_STATE_CLOSE,
    ADVANTAGE_AIR_STATE_OFF,
    ADVANTAGE_AIR_STATE_ON,
    ADVANTAGE_AIR_STATE_OPEN,
)
from homeassistant.components.climate import (
    ATTR_CURRENT_TEMPERATURE,
    ATTR_FAN_MODE,
    ATTR_HVAC_MODE,
    ATTR_MAX_TEMP,
    ATTR_MIN_TEMP,
    ATTR_PRESET_MODE,
    ATTR_TARGET_TEMP_HIGH,
    ATTR_TARGET_TEMP_LOW,
    DOMAIN as CLIMATE_DOMAIN,
    FAN_LOW,
    SERVICE_SET_FAN_MODE,
    SERVICE_SET_HVAC_MODE,
    SERVICE_SET_PRESET_MODE,
    SERVICE_SET_TEMPERATURE,
    SERVICE_TURN_OFF,
    SERVICE_TURN_ON,
    HVACMode,
)
from homeassistant.const import ATTR_ENTITY_ID, ATTR_TEMPERATURE
from homeassistant.core import HomeAssistant
from homeassistant.exceptions import HomeAssistantError
from homeassistant.helpers import entity_registry as er

from . import (
    TEST_SET_RESPONSE,
    TEST_SET_URL,
    TEST_SYSTEM_DATA,
    TEST_SYSTEM_URL,
    add_mock_config,
)

from tests.test_util.aiohttp import AiohttpClientMocker


async def test_climate_async_setup_entry(
    hass: HomeAssistant, aioclient_mock: AiohttpClientMocker
) -> None:
    """Test climate platform."""

    aioclient_mock.get(
        TEST_SYSTEM_URL,
        text=TEST_SYSTEM_DATA,
    )
    aioclient_mock.get(
        TEST_SET_URL,
        text=TEST_SET_RESPONSE,
    )
    await add_mock_config(hass)

    registry = er.async_get(hass)

<<<<<<< HEAD
    assert len(aioclient_mock.mock_calls) == 1

    # Test Climate Entity with MyZone
    entity_id = "climate.myzone"
=======
    # Test Main Climate Entity
    entity_id = "climate.ac_one"
>>>>>>> 3e596879
    state = hass.states.get(entity_id)
    assert state
    assert state.state == HVACMode.FAN_ONLY
    assert state.attributes.get(ATTR_MIN_TEMP) == 16
    assert state.attributes.get(ATTR_MAX_TEMP) == 32
    assert state.attributes.get(ATTR_TEMPERATURE) == 24
    assert state.attributes.get(ATTR_CURRENT_TEMPERATURE) is None

    entry = registry.async_get(entity_id)
    assert entry
    assert entry.unique_id == "uniqueid-ac1"

    # Test setting HVAC Mode
    await hass.services.async_call(
        CLIMATE_DOMAIN,
        SERVICE_SET_HVAC_MODE,
        {ATTR_ENTITY_ID: [entity_id], ATTR_HVAC_MODE: HVACMode.FAN_ONLY},
        blocking=True,
    )
    assert aioclient_mock.mock_calls[-2][0] == "GET"
    assert aioclient_mock.mock_calls[-2][1].path == "/setAircon"
    data = loads(aioclient_mock.mock_calls[-2][1].query["json"])
    assert data["ac1"]["info"]["state"] == ADVANTAGE_AIR_STATE_ON
    assert data["ac1"]["info"]["mode"] == HASS_HVAC_MODES[HVACMode.FAN_ONLY]
    assert aioclient_mock.mock_calls[-1][0] == "GET"
    assert aioclient_mock.mock_calls[-1][1].path == "/getSystemData"

    # Test Turning off
    await hass.services.async_call(
        CLIMATE_DOMAIN,
        SERVICE_SET_HVAC_MODE,
        {ATTR_ENTITY_ID: [entity_id], ATTR_HVAC_MODE: HVACMode.OFF},
        blocking=True,
    )
    assert aioclient_mock.mock_calls[-2][0] == "GET"
    assert aioclient_mock.mock_calls[-2][1].path == "/setAircon"
    data = loads(aioclient_mock.mock_calls[-2][1].query["json"])
    assert data["ac1"]["info"]["state"] == ADVANTAGE_AIR_STATE_OFF
    assert aioclient_mock.mock_calls[-1][0] == "GET"
    assert aioclient_mock.mock_calls[-1][1].path == "/getSystemData"

    # Test changing Fan Mode
    await hass.services.async_call(
        CLIMATE_DOMAIN,
        SERVICE_SET_FAN_MODE,
        {ATTR_ENTITY_ID: [entity_id], ATTR_FAN_MODE: FAN_LOW},
        blocking=True,
    )
    assert aioclient_mock.mock_calls[-2][0] == "GET"
    assert aioclient_mock.mock_calls[-2][1].path == "/setAircon"
    data = loads(aioclient_mock.mock_calls[-2][1].query["json"])
    assert data["ac1"]["info"]["fan"] == HASS_FAN_MODES[FAN_LOW]
    assert aioclient_mock.mock_calls[-1][0] == "GET"
    assert aioclient_mock.mock_calls[-1][1].path == "/getSystemData"

    # Test changing Temperature
    await hass.services.async_call(
        CLIMATE_DOMAIN,
        SERVICE_SET_TEMPERATURE,
        {ATTR_ENTITY_ID: [entity_id], ATTR_TEMPERATURE: 25},
        blocking=True,
    )
    assert aioclient_mock.mock_calls[-2][0] == "GET"
    assert aioclient_mock.mock_calls[-2][1].path == "/setAircon"
    data = loads(aioclient_mock.mock_calls[-2][1].query["json"])
    assert data["ac1"]["info"]["setTemp"] == 25
    assert aioclient_mock.mock_calls[-1][0] == "GET"
    assert aioclient_mock.mock_calls[-1][1].path == "/getSystemData"

<<<<<<< HEAD
    # Test changing Preset
    await hass.services.async_call(
        CLIMATE_DOMAIN,
        SERVICE_SET_PRESET_MODE,
        {ATTR_ENTITY_ID: [entity_id], ATTR_PRESET_MODE: ADVANTAGE_AIR_MYAUTO},
        blocking=True,
    )
    assert len(aioclient_mock.mock_calls) == 11
    assert aioclient_mock.mock_calls[-2][0] == "GET"
    assert aioclient_mock.mock_calls[-2][1].path == "/setAircon"
    data = loads(aioclient_mock.mock_calls[-2][1].query["json"])
    assert data["ac1"]["info"][ADVANTAGE_AIR_MYAUTO_ENABLED] is True
    assert data["ac1"]["info"][ADVANTAGE_AIR_MYTEMP_ENABLED] is False
    assert aioclient_mock.mock_calls[-1][0] == "GET"
    assert aioclient_mock.mock_calls[-1][1].path == "/getSystemData"

    # Test MyTemp Climate Zone Entity
    entity_id = "climate.myzone_zone_open_with_sensor"
=======
    await hass.services.async_call(
        CLIMATE_DOMAIN,
        SERVICE_TURN_OFF,
        {ATTR_ENTITY_ID: [entity_id]},
        blocking=True,
    )
    assert aioclient_mock.mock_calls[-2][0] == "GET"
    assert aioclient_mock.mock_calls[-2][1].path == "/setAircon"
    data = loads(aioclient_mock.mock_calls[-2][1].query["json"])
    assert data["ac1"]["info"]["state"] == ADVANTAGE_AIR_STATE_OFF
    assert aioclient_mock.mock_calls[-1][0] == "GET"
    assert aioclient_mock.mock_calls[-1][1].path == "/getSystemData"

    await hass.services.async_call(
        CLIMATE_DOMAIN,
        SERVICE_TURN_ON,
        {ATTR_ENTITY_ID: [entity_id]},
        blocking=True,
    )
    assert aioclient_mock.mock_calls[-2][0] == "GET"
    assert aioclient_mock.mock_calls[-2][1].path == "/setAircon"
    data = loads(aioclient_mock.mock_calls[-2][1].query["json"])
    assert data["ac1"]["info"]["state"] == ADVANTAGE_AIR_STATE_ON
    assert aioclient_mock.mock_calls[-1][0] == "GET"
    assert aioclient_mock.mock_calls[-1][1].path == "/getSystemData"

    # Test Climate Zone Entity
    entity_id = "climate.ac_one_zone_open_with_sensor"
>>>>>>> 3e596879
    state = hass.states.get(entity_id)
    assert state
    assert state.attributes.get(ATTR_MIN_TEMP) == 16
    assert state.attributes.get(ATTR_MAX_TEMP) == 32
    assert state.attributes.get(ATTR_TEMPERATURE) == 24
    assert state.attributes.get(ATTR_CURRENT_TEMPERATURE) == 25

    entry = registry.async_get(entity_id)
    assert entry
    assert entry.unique_id == "uniqueid-ac1-z01"

    await hass.services.async_call(
        CLIMATE_DOMAIN,
        SERVICE_SET_HVAC_MODE,
        {ATTR_ENTITY_ID: [entity_id], ATTR_HVAC_MODE: HVACMode.FAN_ONLY},
        blocking=True,
    )
<<<<<<< HEAD
    assert len(aioclient_mock.mock_calls) == 13
=======
>>>>>>> 3e596879
    assert aioclient_mock.mock_calls[-2][0] == "GET"
    assert aioclient_mock.mock_calls[-2][1].path == "/setAircon"
    data = loads(aioclient_mock.mock_calls[-2][1].query["json"])

    assert data["ac1"]["zones"]["z01"]["state"] == ADVANTAGE_AIR_STATE_OPEN
    assert aioclient_mock.mock_calls[-1][0] == "GET"
    assert aioclient_mock.mock_calls[-1][1].path == "/getSystemData"

    await hass.services.async_call(
        CLIMATE_DOMAIN,
        SERVICE_SET_HVAC_MODE,
        {ATTR_ENTITY_ID: [entity_id], ATTR_HVAC_MODE: HVACMode.OFF},
        blocking=True,
    )
<<<<<<< HEAD
    assert len(aioclient_mock.mock_calls) == 15
=======
>>>>>>> 3e596879
    assert aioclient_mock.mock_calls[-2][0] == "GET"
    assert aioclient_mock.mock_calls[-2][1].path == "/setAircon"
    data = loads(aioclient_mock.mock_calls[-2][1].query["json"])
    assert data["ac1"]["zones"]["z01"]["state"] == ADVANTAGE_AIR_STATE_CLOSE
    assert aioclient_mock.mock_calls[-1][0] == "GET"
    assert aioclient_mock.mock_calls[-1][1].path == "/getSystemData"

    await hass.services.async_call(
        CLIMATE_DOMAIN,
        SERVICE_SET_TEMPERATURE,
        {ATTR_ENTITY_ID: [entity_id], ATTR_TEMPERATURE: 25},
        blocking=True,
    )
<<<<<<< HEAD
    assert len(aioclient_mock.mock_calls) == 17
=======
>>>>>>> 3e596879
    assert aioclient_mock.mock_calls[-2][0] == "GET"
    assert aioclient_mock.mock_calls[-2][1].path == "/setAircon"
    assert aioclient_mock.mock_calls[-1][0] == "GET"
    assert aioclient_mock.mock_calls[-1][1].path == "/getSystemData"

<<<<<<< HEAD
    # Test MyAuto Climate Entity
    entity_id = "climate.myauto"
    state = hass.states.get(entity_id)
    assert state
    assert state.attributes.get(ATTR_TARGET_TEMP_LOW) == 20
    assert state.attributes.get(ATTR_TARGET_TEMP_HIGH) == 24

    entry = registry.async_get(entity_id)
    assert entry
    assert entry.unique_id == "uniqueid-ac3"

    await hass.services.async_call(
        CLIMATE_DOMAIN,
        SERVICE_SET_TEMPERATURE,
        {
            ATTR_ENTITY_ID: [entity_id],
            ATTR_TARGET_TEMP_LOW: 21,
            ATTR_TARGET_TEMP_HIGH: 23,
        },
        blocking=True,
    )
    assert len(aioclient_mock.mock_calls) == 19
    assert aioclient_mock.mock_calls[-2][0] == "GET"
    assert aioclient_mock.mock_calls[-2][1].path == "/setAircon"
    data = loads(aioclient_mock.mock_calls[-2][1].query["json"])
    assert data["ac3"]["info"][ADVANTAGE_AIR_HEAT_TARGET] == 21
    assert data["ac3"]["info"][ADVANTAGE_AIR_COOL_TARGET] == 23
=======
    await hass.services.async_call(
        CLIMATE_DOMAIN,
        SERVICE_TURN_OFF,
        {ATTR_ENTITY_ID: [entity_id]},
        blocking=True,
    )
    assert aioclient_mock.mock_calls[-2][0] == "GET"
    assert aioclient_mock.mock_calls[-2][1].path == "/setAircon"
    data = loads(aioclient_mock.mock_calls[-2][1].query["json"])
    assert data["ac1"]["zones"]["z01"]["state"] == ADVANTAGE_AIR_STATE_CLOSE
    assert aioclient_mock.mock_calls[-1][0] == "GET"
    assert aioclient_mock.mock_calls[-1][1].path == "/getSystemData"

    await hass.services.async_call(
        CLIMATE_DOMAIN,
        SERVICE_TURN_ON,
        {ATTR_ENTITY_ID: [entity_id]},
        blocking=True,
    )
    assert aioclient_mock.mock_calls[-2][0] == "GET"
    assert aioclient_mock.mock_calls[-2][1].path == "/setAircon"
    data = loads(aioclient_mock.mock_calls[-2][1].query["json"])
    assert data["ac1"]["zones"]["z01"]["state"] == ADVANTAGE_AIR_STATE_OPEN
>>>>>>> 3e596879
    assert aioclient_mock.mock_calls[-1][0] == "GET"
    assert aioclient_mock.mock_calls[-1][1].path == "/getSystemData"


async def test_climate_async_failed_update(
    hass: HomeAssistant, aioclient_mock: AiohttpClientMocker
) -> None:
    """Test climate change failure."""

    aioclient_mock.get(
        TEST_SYSTEM_URL,
        text=TEST_SYSTEM_DATA,
    )
    aioclient_mock.get(
        TEST_SET_URL,
        exc=SyntaxError,
    )
    await add_mock_config(hass)

    with pytest.raises(HomeAssistantError):
        await hass.services.async_call(
            CLIMATE_DOMAIN,
            SERVICE_SET_TEMPERATURE,
            {ATTR_ENTITY_ID: ["climate.myzone"], ATTR_TEMPERATURE: 25},
            blocking=True,
        )
    assert aioclient_mock.mock_calls[-1][0] == "GET"
    assert aioclient_mock.mock_calls[-1][1].path == "/setAircon"<|MERGE_RESOLUTION|>--- conflicted
+++ resolved
@@ -70,15 +70,8 @@
 
     registry = er.async_get(hass)
 
-<<<<<<< HEAD
-    assert len(aioclient_mock.mock_calls) == 1
-
-    # Test Climate Entity with MyZone
-    entity_id = "climate.myzone"
-=======
     # Test Main Climate Entity
     entity_id = "climate.ac_one"
->>>>>>> 3e596879
     state = hass.states.get(entity_id)
     assert state
     assert state.state == HVACMode.FAN_ONLY
@@ -148,7 +141,7 @@
     assert aioclient_mock.mock_calls[-1][0] == "GET"
     assert aioclient_mock.mock_calls[-1][1].path == "/getSystemData"
 
-<<<<<<< HEAD
+
     # Test changing Preset
     await hass.services.async_call(
         CLIMATE_DOMAIN,
@@ -156,7 +149,7 @@
         {ATTR_ENTITY_ID: [entity_id], ATTR_PRESET_MODE: ADVANTAGE_AIR_MYAUTO},
         blocking=True,
     )
-    assert len(aioclient_mock.mock_calls) == 11
+
     assert aioclient_mock.mock_calls[-2][0] == "GET"
     assert aioclient_mock.mock_calls[-2][1].path == "/setAircon"
     data = loads(aioclient_mock.mock_calls[-2][1].query["json"])
@@ -167,7 +160,7 @@
 
     # Test MyTemp Climate Zone Entity
     entity_id = "climate.myzone_zone_open_with_sensor"
-=======
+
     await hass.services.async_call(
         CLIMATE_DOMAIN,
         SERVICE_TURN_OFF,
@@ -196,7 +189,6 @@
 
     # Test Climate Zone Entity
     entity_id = "climate.ac_one_zone_open_with_sensor"
->>>>>>> 3e596879
     state = hass.states.get(entity_id)
     assert state
     assert state.attributes.get(ATTR_MIN_TEMP) == 16
@@ -214,10 +206,7 @@
         {ATTR_ENTITY_ID: [entity_id], ATTR_HVAC_MODE: HVACMode.FAN_ONLY},
         blocking=True,
     )
-<<<<<<< HEAD
-    assert len(aioclient_mock.mock_calls) == 13
-=======
->>>>>>> 3e596879
+
     assert aioclient_mock.mock_calls[-2][0] == "GET"
     assert aioclient_mock.mock_calls[-2][1].path == "/setAircon"
     data = loads(aioclient_mock.mock_calls[-2][1].query["json"])
@@ -232,10 +221,7 @@
         {ATTR_ENTITY_ID: [entity_id], ATTR_HVAC_MODE: HVACMode.OFF},
         blocking=True,
     )
-<<<<<<< HEAD
-    assert len(aioclient_mock.mock_calls) == 15
-=======
->>>>>>> 3e596879
+
     assert aioclient_mock.mock_calls[-2][0] == "GET"
     assert aioclient_mock.mock_calls[-2][1].path == "/setAircon"
     data = loads(aioclient_mock.mock_calls[-2][1].query["json"])
@@ -249,16 +235,13 @@
         {ATTR_ENTITY_ID: [entity_id], ATTR_TEMPERATURE: 25},
         blocking=True,
     )
-<<<<<<< HEAD
-    assert len(aioclient_mock.mock_calls) == 17
-=======
->>>>>>> 3e596879
-    assert aioclient_mock.mock_calls[-2][0] == "GET"
-    assert aioclient_mock.mock_calls[-2][1].path == "/setAircon"
-    assert aioclient_mock.mock_calls[-1][0] == "GET"
-    assert aioclient_mock.mock_calls[-1][1].path == "/getSystemData"
-
-<<<<<<< HEAD
+
+    assert aioclient_mock.mock_calls[-2][0] == "GET"
+    assert aioclient_mock.mock_calls[-2][1].path == "/setAircon"
+    assert aioclient_mock.mock_calls[-1][0] == "GET"
+    assert aioclient_mock.mock_calls[-1][1].path == "/getSystemData"
+
+
     # Test MyAuto Climate Entity
     entity_id = "climate.myauto"
     state = hass.states.get(entity_id)
@@ -286,7 +269,7 @@
     data = loads(aioclient_mock.mock_calls[-2][1].query["json"])
     assert data["ac3"]["info"][ADVANTAGE_AIR_HEAT_TARGET] == 21
     assert data["ac3"]["info"][ADVANTAGE_AIR_COOL_TARGET] == 23
-=======
+
     await hass.services.async_call(
         CLIMATE_DOMAIN,
         SERVICE_TURN_OFF,
@@ -310,7 +293,6 @@
     assert aioclient_mock.mock_calls[-2][1].path == "/setAircon"
     data = loads(aioclient_mock.mock_calls[-2][1].query["json"])
     assert data["ac1"]["zones"]["z01"]["state"] == ADVANTAGE_AIR_STATE_OPEN
->>>>>>> 3e596879
     assert aioclient_mock.mock_calls[-1][0] == "GET"
     assert aioclient_mock.mock_calls[-1][1].path == "/getSystemData"
 
