--- conflicted
+++ resolved
@@ -75,19 +75,8 @@
     assert result["reason"] == "already_configured"
 
 
-<<<<<<< HEAD
-async def test_invalid_identifier_geography(hass):
-    """Test that an invalid API key or Node/Pro ID throws an error."""
-    geography_conf = {
-        CONF_API_KEY: "abcde12345",
-        CONF_LATITUDE: 51.528308,
-        CONF_LONGITUDE: -0.3817765,
-    }
-
-=======
 async def test_invalid_identifier_geography_api_key(hass):
     """Test that an invalid API key throws an error."""
->>>>>>> 2a94159e
     with patch(
         "pyairvisual.air_quality.AirQuality.nearest_city",
         side_effect=InvalidKeyError,
@@ -110,10 +99,6 @@
         assert result["errors"] == {CONF_API_KEY: "invalid_api_key"}
 
 
-<<<<<<< HEAD
-async def test_invalid_identifier_node_pro(hass):
-    """Test that an invalid Node/Pro ID shows an error."""
-=======
 async def test_invalid_identifier_geography_name(hass):
     """Test that an invalid location name throws an error."""
     with patch(
@@ -166,7 +151,6 @@
 
 async def test_invalid_identifier_node_pro(hass):
     """Test that an invalid Node/Pro identifier shows an error."""
->>>>>>> 2a94159e
     node_pro_conf = {CONF_IP_ADDRESS: "192.168.1.100", CONF_PASSWORD: "my_password"}
 
     with patch(
@@ -304,11 +288,7 @@
 
     with patch(
         "homeassistant.components.airvisual.async_setup_entry", return_value=True
-<<<<<<< HEAD
-    ), patch("pyairvisual.air_quality.AirQuality.nearest_city"):
-=======
     ), patch("pyairvisual.air_quality.AirQuality.city"):
->>>>>>> 2a94159e
         result = await hass.config_entries.flow.async_init(
             DOMAIN,
             context={"source": SOURCE_USER},
