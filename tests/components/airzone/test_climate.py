"""The climate tests for the Airzone platform."""
from unittest.mock import patch

from aioairzone.common import OperationMode
from aioairzone.const import (
    API_COOL_SET_POINT,
    API_DATA,
<<<<<<< HEAD
    API_MAX_TEMP,
    API_MIN_TEMP,
=======
    API_HEAT_SET_POINT,
>>>>>>> c23718d1
    API_MODE,
    API_ON,
    API_SET_POINT,
    API_SPEED,
    API_SYSTEM_ID,
    API_SYSTEMS,
    API_ZONE_ID,
)
from aioairzone.exceptions import AirzoneError
import pytest

from homeassistant.components.airzone.const import API_TEMPERATURE_STEP
from homeassistant.components.airzone.coordinator import SCAN_INTERVAL
from homeassistant.components.climate import (
    ATTR_CURRENT_HUMIDITY,
    ATTR_CURRENT_TEMPERATURE,
    ATTR_FAN_MODE,
    ATTR_FAN_MODES,
    ATTR_HVAC_ACTION,
    ATTR_HVAC_MODE,
    ATTR_HVAC_MODES,
    ATTR_MAX_TEMP,
    ATTR_MIN_TEMP,
    ATTR_TARGET_TEMP_HIGH,
    ATTR_TARGET_TEMP_LOW,
    ATTR_TARGET_TEMP_STEP,
    DOMAIN as CLIMATE_DOMAIN,
    FAN_AUTO,
    FAN_HIGH,
    FAN_LOW,
    FAN_MEDIUM,
    SERVICE_SET_FAN_MODE,
    SERVICE_SET_HVAC_MODE,
    SERVICE_SET_TEMPERATURE,
    HVACAction,
    HVACMode,
)
from homeassistant.const import (
    ATTR_ENTITY_ID,
    ATTR_TEMPERATURE,
    SERVICE_TURN_OFF,
    SERVICE_TURN_ON,
)
from homeassistant.core import HomeAssistant
from homeassistant.exceptions import HomeAssistantError
from homeassistant.util.dt import utcnow

from .util import (
    HVAC_MOCK,
    HVAC_SYSTEMS_MOCK,
    HVAC_WEBSERVER_MOCK,
    async_init_integration,
)

from tests.common import async_fire_time_changed


async def test_airzone_create_climates(hass: HomeAssistant) -> None:
    """Test creation of climates."""

    await async_init_integration(hass)

    state = hass.states.get("climate.despacho")
    assert state.state == HVACMode.OFF
    assert state.attributes.get(ATTR_CURRENT_HUMIDITY) == 36
    assert state.attributes.get(ATTR_CURRENT_TEMPERATURE) == 21.2
    assert state.attributes.get(ATTR_FAN_MODE) is None
    assert state.attributes.get(ATTR_FAN_MODES) is None
    assert state.attributes.get(ATTR_HVAC_ACTION) == HVACAction.OFF
    assert state.attributes.get(ATTR_HVAC_MODES) == [
        HVACMode.OFF,
        HVACMode.FAN_ONLY,
        HVACMode.COOL,
        HVACMode.HEAT,
        HVACMode.DRY,
    ]
    assert state.attributes.get(ATTR_MAX_TEMP) == 30
    assert state.attributes.get(ATTR_MIN_TEMP) == 15
    assert state.attributes.get(ATTR_TARGET_TEMP_STEP) == API_TEMPERATURE_STEP
    assert state.attributes.get(ATTR_TEMPERATURE) == 19.4

    state = hass.states.get("climate.dorm_1")
    assert state.state == HVACMode.HEAT
    assert state.attributes.get(ATTR_CURRENT_HUMIDITY) == 35
    assert state.attributes.get(ATTR_CURRENT_TEMPERATURE) == 20.8
    assert state.attributes.get(ATTR_FAN_MODE) is None
    assert state.attributes.get(ATTR_FAN_MODES) is None
    assert state.attributes.get(ATTR_HVAC_ACTION) == HVACAction.IDLE
    assert state.attributes.get(ATTR_HVAC_MODES) == [
        HVACMode.OFF,
        HVACMode.FAN_ONLY,
        HVACMode.COOL,
        HVACMode.HEAT,
        HVACMode.DRY,
    ]
    assert state.attributes.get(ATTR_MAX_TEMP) == 30
    assert state.attributes.get(ATTR_MIN_TEMP) == 15
    assert state.attributes.get(ATTR_TARGET_TEMP_STEP) == API_TEMPERATURE_STEP
    assert state.attributes.get(ATTR_TEMPERATURE) == 19.3

    state = hass.states.get("climate.dorm_2")
    assert state.state == HVACMode.OFF
    assert state.attributes.get(ATTR_CURRENT_HUMIDITY) == 40
    assert state.attributes.get(ATTR_CURRENT_TEMPERATURE) == 20.5
    assert state.attributes.get(ATTR_FAN_MODE) is None
    assert state.attributes.get(ATTR_FAN_MODES) is None
    assert state.attributes.get(ATTR_HVAC_ACTION) == HVACAction.OFF
    assert state.attributes.get(ATTR_HVAC_MODES) == [
        HVACMode.OFF,
        HVACMode.FAN_ONLY,
        HVACMode.COOL,
        HVACMode.HEAT,
        HVACMode.DRY,
    ]
    assert state.attributes.get(ATTR_MAX_TEMP) == 30
    assert state.attributes.get(ATTR_MIN_TEMP) == 15
    assert state.attributes.get(ATTR_TARGET_TEMP_STEP) == API_TEMPERATURE_STEP
    assert state.attributes.get(ATTR_TEMPERATURE) == 19.5

    state = hass.states.get("climate.dorm_ppal")
    assert state.state == HVACMode.HEAT
    assert state.attributes.get(ATTR_CURRENT_HUMIDITY) == 39
    assert state.attributes.get(ATTR_CURRENT_TEMPERATURE) == 21.1
    assert state.attributes.get(ATTR_FAN_MODE) == FAN_AUTO
    assert state.attributes.get(ATTR_FAN_MODES) == [
        FAN_AUTO,
        FAN_LOW,
        FAN_HIGH,
    ]
    assert state.attributes.get(ATTR_HVAC_ACTION) == HVACAction.HEATING
    assert state.attributes.get(ATTR_HVAC_MODES) == [
        HVACMode.OFF,
        HVACMode.FAN_ONLY,
        HVACMode.COOL,
        HVACMode.HEAT,
        HVACMode.DRY,
    ]
    assert state.attributes.get(ATTR_MAX_TEMP) == 30
    assert state.attributes.get(ATTR_MIN_TEMP) == 15
    assert state.attributes.get(ATTR_TARGET_TEMP_STEP) == API_TEMPERATURE_STEP
    assert state.attributes.get(ATTR_TEMPERATURE) == 19.2

    state = hass.states.get("climate.salon")
    assert state.state == HVACMode.OFF
    assert state.attributes.get(ATTR_CURRENT_HUMIDITY) == 34
    assert state.attributes.get(ATTR_CURRENT_TEMPERATURE) == 19.6
    assert state.attributes.get(ATTR_FAN_MODE) == FAN_AUTO
    assert state.attributes.get(ATTR_FAN_MODES) == [
        FAN_AUTO,
        FAN_LOW,
        FAN_MEDIUM,
        FAN_HIGH,
    ]
    assert state.attributes.get(ATTR_HVAC_ACTION) == HVACAction.OFF
    assert state.attributes.get(ATTR_HVAC_MODES) == [
        HVACMode.OFF,
        HVACMode.FAN_ONLY,
        HVACMode.COOL,
        HVACMode.HEAT,
        HVACMode.DRY,
    ]
    assert state.attributes.get(ATTR_MAX_TEMP) == 30
    assert state.attributes.get(ATTR_MIN_TEMP) == 15
    assert state.attributes.get(ATTR_TARGET_TEMP_STEP) == API_TEMPERATURE_STEP
    assert state.attributes.get(ATTR_TEMPERATURE) == 19.1

    state = hass.states.get("climate.airzone_2_1")
    assert state.state == HVACMode.OFF
    assert state.attributes.get(ATTR_CURRENT_HUMIDITY) == 62
    assert state.attributes.get(ATTR_CURRENT_TEMPERATURE) == 22.3
    assert state.attributes.get(ATTR_FAN_MODE) == FAN_AUTO
    assert state.attributes.get(ATTR_FAN_MODES) == [
        FAN_AUTO,
        FAN_LOW,
        FAN_MEDIUM,
        "75%",
        FAN_HIGH,
    ]
    assert state.attributes.get(ATTR_HVAC_ACTION) == HVACAction.OFF
    assert state.attributes.get(ATTR_HVAC_MODES) == [
        HVACMode.HEAT_COOL,
        HVACMode.OFF,
    ]
    assert state.attributes.get(ATTR_MAX_TEMP) == 30
    assert state.attributes.get(ATTR_MIN_TEMP) == 15
    assert state.attributes.get(ATTR_TARGET_TEMP_STEP) == API_TEMPERATURE_STEP
    assert state.attributes.get(ATTR_TEMPERATURE) == 19.0

    state = hass.states.get("climate.dkn_plus")
    assert state.state == HVACMode.HEAT_COOL
    assert state.attributes.get(ATTR_CURRENT_HUMIDITY) is None
    assert state.attributes.get(ATTR_CURRENT_TEMPERATURE) == 21.7
    assert state.attributes.get(ATTR_FAN_MODE) == "40%"
    assert state.attributes.get(ATTR_FAN_MODES) == [
        FAN_AUTO,
        FAN_LOW,
        "40%",
        FAN_MEDIUM,
        "80%",
        FAN_HIGH,
    ]
    assert state.attributes.get(ATTR_HVAC_ACTION) == HVACAction.COOLING
    assert state.attributes.get(ATTR_HVAC_MODES) == [
        HVACMode.FAN_ONLY,
        HVACMode.COOL,
        HVACMode.HEAT,
        HVACMode.DRY,
        HVACMode.HEAT_COOL,
        HVACMode.OFF,
    ]
    assert state.attributes.get(ATTR_MAX_TEMP) == 32.2
    assert state.attributes.get(ATTR_MIN_TEMP) == 17.8
    assert state.attributes.get(ATTR_TARGET_TEMP_STEP) == API_TEMPERATURE_STEP
    assert state.attributes.get(ATTR_TEMPERATURE) == 22.8

    HVAC_MOCK_CHANGED = HVAC_MOCK.copy()
    HVAC_MOCK_CHANGED[API_SYSTEMS][0][API_DATA][0][API_MAX_TEMP] = 25
    HVAC_MOCK_CHANGED[API_SYSTEMS][0][API_DATA][0][API_MIN_TEMP] = 10

    with patch(
        "homeassistant.components.airzone.AirzoneLocalApi.get_hvac",
        return_value=HVAC_MOCK_CHANGED,
    ), patch(
        "homeassistant.components.airzone.AirzoneLocalApi.get_hvac_systems",
        return_value=HVAC_SYSTEMS_MOCK,
    ), patch(
        "homeassistant.components.airzone.AirzoneLocalApi.get_webserver",
        return_value=HVAC_WEBSERVER_MOCK,
    ):
        async_fire_time_changed(hass, utcnow() + SCAN_INTERVAL)
        await hass.async_block_till_done()

    state = hass.states.get("climate.salon")
    assert state.attributes.get(ATTR_MAX_TEMP) == 25
    assert state.attributes.get(ATTR_MIN_TEMP) == 10


async def test_airzone_climate_turn_on_off(hass: HomeAssistant) -> None:
    """Test turning on."""

    await async_init_integration(hass)

    HVAC_MOCK = {
        API_DATA: [
            {
                API_SYSTEM_ID: 1,
                API_ZONE_ID: 1,
                API_ON: 1,
            }
        ]
    }
    with patch(
        "homeassistant.components.airzone.AirzoneLocalApi.put_hvac",
        return_value=HVAC_MOCK,
    ):
        await hass.services.async_call(
            CLIMATE_DOMAIN,
            SERVICE_TURN_ON,
            {
                ATTR_ENTITY_ID: "climate.salon",
            },
            blocking=True,
        )

    state = hass.states.get("climate.salon")
    assert state.state == HVACMode.HEAT

    HVAC_MOCK = {
        API_DATA: [
            {
                API_SYSTEM_ID: 1,
                API_ZONE_ID: 1,
                API_ON: 0,
            }
        ]
    }
    with patch(
        "homeassistant.components.airzone.AirzoneLocalApi.put_hvac",
        return_value=HVAC_MOCK,
    ):
        await hass.services.async_call(
            CLIMATE_DOMAIN,
            SERVICE_TURN_OFF,
            {
                ATTR_ENTITY_ID: "climate.salon",
            },
            blocking=True,
        )

    state = hass.states.get("climate.salon")
    assert state.state == HVACMode.OFF

    HVAC_MOCK = {
        API_DATA: [
            {
                API_SYSTEM_ID: 2,
                API_ZONE_ID: 1,
                API_ON: 1,
            }
        ]
    }
    with patch(
        "homeassistant.components.airzone.AirzoneLocalApi.put_hvac",
        return_value=HVAC_MOCK,
    ):
        await hass.services.async_call(
            CLIMATE_DOMAIN,
            SERVICE_TURN_ON,
            {
                ATTR_ENTITY_ID: "climate.airzone_2_1",
            },
            blocking=True,
        )

    state = hass.states.get("climate.airzone_2_1")
    assert state.state == HVACMode.HEAT_COOL


async def test_airzone_climate_set_hvac_mode(hass: HomeAssistant) -> None:
    """Test setting the HVAC mode."""

    await async_init_integration(hass)

    HVAC_MOCK = {
        API_DATA: [
            {
                API_SYSTEM_ID: 1,
                API_ZONE_ID: 1,
                API_MODE: OperationMode.COOLING.value,
                API_ON: 1,
            }
        ]
    }
    with patch(
        "homeassistant.components.airzone.AirzoneLocalApi.put_hvac",
        return_value=HVAC_MOCK,
    ):
        await hass.services.async_call(
            CLIMATE_DOMAIN,
            SERVICE_SET_HVAC_MODE,
            {
                ATTR_ENTITY_ID: "climate.salon",
                ATTR_HVAC_MODE: HVACMode.COOL,
            },
            blocking=True,
        )

    state = hass.states.get("climate.salon")
    assert state.state == HVACMode.COOL

    HVAC_MOCK_2 = {
        API_DATA: [
            {
                API_SYSTEM_ID: 1,
                API_ZONE_ID: 1,
                API_ON: 0,
            }
        ]
    }
    with patch(
        "homeassistant.components.airzone.AirzoneLocalApi.put_hvac",
        return_value=HVAC_MOCK_2,
    ):
        await hass.services.async_call(
            CLIMATE_DOMAIN,
            SERVICE_SET_HVAC_MODE,
            {
                ATTR_ENTITY_ID: "climate.salon",
                ATTR_HVAC_MODE: HVACMode.OFF,
            },
            blocking=True,
        )

    state = hass.states.get("climate.salon")
    assert state.state == HVACMode.OFF

    HVAC_MOCK_3 = {
        API_DATA: [
            {
                API_SYSTEM_ID: 2,
                API_ZONE_ID: 1,
                API_ON: 1,
            }
        ]
    }
    with patch(
        "homeassistant.components.airzone.AirzoneLocalApi.put_hvac",
        return_value=HVAC_MOCK_3,
    ):
        await hass.services.async_call(
            CLIMATE_DOMAIN,
            SERVICE_SET_HVAC_MODE,
            {
                ATTR_ENTITY_ID: "climate.airzone_2_1",
                ATTR_HVAC_MODE: HVACMode.HEAT_COOL,
            },
            blocking=True,
        )

    state = hass.states.get("climate.airzone_2_1")
    assert state.state == HVACMode.HEAT_COOL


async def test_airzone_climate_set_hvac_slave_error(hass: HomeAssistant) -> None:
    """Test setting the HVAC mode for a slave zone."""

    HVAC_MOCK = {
        API_DATA: [
            {
                API_SYSTEM_ID: 1,
                API_ZONE_ID: 5,
                API_ON: 1,
            }
        ]
    }

    await async_init_integration(hass)

    with patch(
        "homeassistant.components.airzone.AirzoneLocalApi.put_hvac",
        return_value=HVAC_MOCK,
    ), pytest.raises(HomeAssistantError):
        await hass.services.async_call(
            CLIMATE_DOMAIN,
            SERVICE_SET_HVAC_MODE,
            {
                ATTR_ENTITY_ID: "climate.dorm_2",
                ATTR_HVAC_MODE: HVACMode.COOL,
            },
            blocking=True,
        )

    state = hass.states.get("climate.dorm_2")
    assert state.state == HVACMode.OFF


async def test_airzone_climate_set_fan_mode(hass: HomeAssistant) -> None:
    """Test setting the target temperature."""

    HVAC_MOCK = {
        API_DATA: [
            {
                API_SYSTEM_ID: 1,
                API_ZONE_ID: 1,
                API_SPEED: 2,
            }
        ]
    }

    await async_init_integration(hass)

    with patch(
        "homeassistant.components.airzone.AirzoneLocalApi.put_hvac",
        return_value=HVAC_MOCK,
    ):
        await hass.services.async_call(
            CLIMATE_DOMAIN,
            SERVICE_SET_FAN_MODE,
            {
                ATTR_ENTITY_ID: "climate.salon",
                ATTR_FAN_MODE: FAN_MEDIUM,
            },
            blocking=True,
        )

    state = hass.states.get("climate.salon")
    assert state.attributes.get(ATTR_FAN_MODE) == FAN_MEDIUM


async def test_airzone_climate_set_temp(hass: HomeAssistant) -> None:
    """Test setting the target temperature."""

    HVAC_MOCK = {
        API_DATA: [
            {
                API_SYSTEM_ID: 1,
                API_ZONE_ID: 5,
                API_SET_POINT: 20.5,
            }
        ]
    }

    await async_init_integration(hass)

    with patch(
        "homeassistant.components.airzone.AirzoneLocalApi.put_hvac",
        return_value=HVAC_MOCK,
    ):
        await hass.services.async_call(
            CLIMATE_DOMAIN,
            SERVICE_SET_TEMPERATURE,
            {
                ATTR_ENTITY_ID: "climate.dorm_2",
                ATTR_TEMPERATURE: 20.5,
            },
            blocking=True,
        )

    state = hass.states.get("climate.dorm_2")
    assert state.attributes.get(ATTR_TEMPERATURE) == 20.5


async def test_airzone_climate_set_temp_error(hass: HomeAssistant) -> None:
    """Test error when setting the target temperature."""

    await async_init_integration(hass)

    with patch(
        "homeassistant.components.airzone.AirzoneLocalApi.put_hvac",
        side_effect=AirzoneError,
    ), pytest.raises(HomeAssistantError):
        await hass.services.async_call(
            CLIMATE_DOMAIN,
            SERVICE_SET_TEMPERATURE,
            {
                ATTR_ENTITY_ID: "climate.dorm_2",
                ATTR_TEMPERATURE: 20.5,
            },
            blocking=True,
        )

    state = hass.states.get("climate.dorm_2")
    assert state.attributes.get(ATTR_TEMPERATURE) == 19.5


async def test_airzone_climate_set_temp_range(hass: HomeAssistant) -> None:
    """Test setting the target temperature range."""

    HVAC_MOCK = {
        API_DATA: [
            {
                API_SYSTEM_ID: 3,
                API_ZONE_ID: 1,
                API_COOL_SET_POINT: 68.0,
                API_HEAT_SET_POINT: 77.0,
            }
        ]
    }

    await async_init_integration(hass)

    with patch(
        "homeassistant.components.airzone.AirzoneLocalApi.put_hvac",
        return_value=HVAC_MOCK,
    ):
        await hass.services.async_call(
            CLIMATE_DOMAIN,
            SERVICE_SET_TEMPERATURE,
            {
                ATTR_ENTITY_ID: "climate.dkn_plus",
                ATTR_TARGET_TEMP_HIGH: 25.0,
                ATTR_TARGET_TEMP_LOW: 20.0,
            },
            blocking=True,
        )

    state = hass.states.get("climate.dkn_plus")
    assert state.attributes.get(ATTR_TARGET_TEMP_HIGH) == 25.0
    assert state.attributes.get(ATTR_TARGET_TEMP_LOW) == 20.0<|MERGE_RESOLUTION|>--- conflicted
+++ resolved
@@ -5,12 +5,9 @@
 from aioairzone.const import (
     API_COOL_SET_POINT,
     API_DATA,
-<<<<<<< HEAD
+    API_HEAT_SET_POINT,
     API_MAX_TEMP,
     API_MIN_TEMP,
-=======
-    API_HEAT_SET_POINT,
->>>>>>> c23718d1
     API_MODE,
     API_ON,
     API_SET_POINT,
