"""The tests for Alarm control panel device conditions."""
import pytest

from homeassistant.components.alarm_control_panel import DOMAIN, const
import homeassistant.components.automation as automation
from homeassistant.const import (
    STATE_ALARM_ARMED_AWAY,
    STATE_ALARM_ARMED_CUSTOM_BYPASS,
    STATE_ALARM_ARMED_HOME,
    STATE_ALARM_ARMED_NIGHT,
    STATE_ALARM_ARMED_VACATION,
    STATE_ALARM_DISARMED,
    STATE_ALARM_TRIGGERED,
)
from homeassistant.helpers import device_registry
from homeassistant.setup import async_setup_component

from tests.common import (
    MockConfigEntry,
    assert_lists_same,
    async_get_device_automations,
    async_mock_service,
    mock_device_registry,
    mock_registry,
)
from tests.components.blueprint.conftest import stub_blueprint_populate  # noqa: F401


@pytest.fixture
def device_reg(hass):
    """Return an empty, loaded, registry."""
    return mock_device_registry(hass)


@pytest.fixture
def entity_reg(hass):
    """Return an empty, loaded, registry."""
    return mock_registry(hass)


@pytest.fixture
def calls(hass):
    """Track calls to a mock service."""
    return async_mock_service(hass, "test", "automation")


@pytest.mark.parametrize(
    "set_state,features_reg,features_state,expected_condition_types",
    [
        (False, 0, 0, []),
        (False, const.SUPPORT_ALARM_ARM_AWAY, 0, ["is_armed_away"]),
        (False, const.SUPPORT_ALARM_ARM_HOME, 0, ["is_armed_home"]),
        (False, const.SUPPORT_ALARM_ARM_NIGHT, 0, ["is_armed_night"]),
        (False, const.SUPPORT_ALARM_ARM_CUSTOM_BYPASS, 0, ["is_armed_custom_bypass"]),
        (True, 0, 0, []),
        (True, 0, const.SUPPORT_ALARM_ARM_AWAY, ["is_armed_away"]),
        (True, 0, const.SUPPORT_ALARM_ARM_HOME, ["is_armed_home"]),
        (True, 0, const.SUPPORT_ALARM_ARM_NIGHT, ["is_armed_night"]),
        (True, 0, const.SUPPORT_ALARM_ARM_CUSTOM_BYPASS, ["is_armed_custom_bypass"]),
    ],
)
async def test_get_conditions(
    hass,
    device_reg,
    entity_reg,
    set_state,
    features_reg,
    features_state,
    expected_condition_types,
):
    """Test we get the expected conditions from a alarm_control_panel."""
    config_entry = MockConfigEntry(domain="test", data={})
    config_entry.add_to_hass(hass)
    device_entry = device_reg.async_get_or_create(
        config_entry_id=config_entry.entry_id,
        connections={(device_registry.CONNECTION_NETWORK_MAC, "12:34:56:AB:CD:EF")},
    )
    entity_reg.async_get_or_create(
        DOMAIN,
        "test",
        "5678",
        device_id=device_entry.id,
        supported_features=features_reg,
    )
    if set_state:
        hass.states.async_set(
            "alarm_control_panel.test_5678",
            "attributes",
            {"supported_features": features_state},
        )
    expected_conditions = []
    basic_condition_types = ["is_disarmed", "is_triggered"]
    expected_conditions += [
        {
            "condition": "device",
            "domain": DOMAIN,
            "type": condition,
            "device_id": device_entry.id,
            "entity_id": f"{DOMAIN}.test_5678",
        }
        for condition in basic_condition_types
    ]
<<<<<<< HEAD

    conditions = await async_get_device_automations(hass, "condition", device_entry.id)
    assert_lists_same(conditions, expected_conditions)


async def test_get_maximum_conditions(hass, device_reg, entity_reg):
    """Test we get the expected conditions from a alarm_control_panel."""
    config_entry = MockConfigEntry(domain="test", data={})
    config_entry.add_to_hass(hass)
    device_entry = device_reg.async_get_or_create(
        config_entry_id=config_entry.entry_id,
        connections={(device_registry.CONNECTION_NETWORK_MAC, "12:34:56:AB:CD:EF")},
    )
    entity_reg.async_get_or_create(DOMAIN, "test", "5678", device_id=device_entry.id)
    hass.states.async_set(
        "alarm_control_panel.test_5678", "attributes", {"supported_features": 63}
    )
    expected_conditions = [
=======
    expected_conditions += [
>>>>>>> 57fbb1c3
        {
            "condition": "device",
            "domain": DOMAIN,
            "type": condition,
            "device_id": device_entry.id,
            "entity_id": f"{DOMAIN}.test_5678",
<<<<<<< HEAD
        },
        {
            "condition": "device",
            "domain": DOMAIN,
            "type": "is_triggered",
            "device_id": device_entry.id,
            "entity_id": f"{DOMAIN}.test_5678",
        },
        {
            "condition": "device",
            "domain": DOMAIN,
            "type": "is_armed_home",
            "device_id": device_entry.id,
            "entity_id": f"{DOMAIN}.test_5678",
        },
        {
            "condition": "device",
            "domain": DOMAIN,
            "type": "is_armed_away",
            "device_id": device_entry.id,
            "entity_id": f"{DOMAIN}.test_5678",
        },
        {
            "condition": "device",
            "domain": DOMAIN,
            "type": "is_armed_night",
            "device_id": device_entry.id,
            "entity_id": f"{DOMAIN}.test_5678",
        },
        {
            "condition": "device",
            "domain": DOMAIN,
            "type": "is_armed_vacation",
            "device_id": device_entry.id,
            "entity_id": f"{DOMAIN}.test_5678",
        },
        {
            "condition": "device",
            "domain": DOMAIN,
            "type": "is_armed_custom_bypass",
            "device_id": device_entry.id,
            "entity_id": f"{DOMAIN}.test_5678",
        },
=======
        }
        for condition in expected_condition_types
>>>>>>> 57fbb1c3
    ]
    conditions = await async_get_device_automations(hass, "condition", device_entry.id)
    assert_lists_same(conditions, expected_conditions)


async def test_if_state(hass, calls):
    """Test for all conditions."""
    assert await async_setup_component(
        hass,
        automation.DOMAIN,
        {
            automation.DOMAIN: [
                {
                    "trigger": {"platform": "event", "event_type": "test_event1"},
                    "condition": [
                        {
                            "condition": "device",
                            "domain": DOMAIN,
                            "device_id": "",
                            "entity_id": "alarm_control_panel.entity",
                            "type": "is_triggered",
                        }
                    ],
                    "action": {
                        "service": "test.automation",
                        "data_template": {
                            "some": "is_triggered - {{ trigger.platform }} - {{ trigger.event.event_type }}"
                        },
                    },
                },
                {
                    "trigger": {"platform": "event", "event_type": "test_event2"},
                    "condition": [
                        {
                            "condition": "device",
                            "domain": DOMAIN,
                            "device_id": "",
                            "entity_id": "alarm_control_panel.entity",
                            "type": "is_disarmed",
                        }
                    ],
                    "action": {
                        "service": "test.automation",
                        "data_template": {
                            "some": "is_disarmed - {{ trigger.platform }} - {{ trigger.event.event_type }}"
                        },
                    },
                },
                {
                    "trigger": {"platform": "event", "event_type": "test_event3"},
                    "condition": [
                        {
                            "condition": "device",
                            "domain": DOMAIN,
                            "device_id": "",
                            "entity_id": "alarm_control_panel.entity",
                            "type": "is_armed_home",
                        }
                    ],
                    "action": {
                        "service": "test.automation",
                        "data_template": {
                            "some": "is_armed_home - {{ trigger.platform }} - {{ trigger.event.event_type }}"
                        },
                    },
                },
                {
                    "trigger": {"platform": "event", "event_type": "test_event4"},
                    "condition": [
                        {
                            "condition": "device",
                            "domain": DOMAIN,
                            "device_id": "",
                            "entity_id": "alarm_control_panel.entity",
                            "type": "is_armed_away",
                        }
                    ],
                    "action": {
                        "service": "test.automation",
                        "data_template": {
                            "some": "is_armed_away - {{ trigger.platform }} - {{ trigger.event.event_type }}"
                        },
                    },
                },
                {
                    "trigger": {"platform": "event", "event_type": "test_event5"},
                    "condition": [
                        {
                            "condition": "device",
                            "domain": DOMAIN,
                            "device_id": "",
                            "entity_id": "alarm_control_panel.entity",
                            "type": "is_armed_night",
                        }
                    ],
                    "action": {
                        "service": "test.automation",
                        "data_template": {
                            "some": "is_armed_night - {{ trigger.platform }} - {{ trigger.event.event_type }}"
                        },
                    },
                },
                {
                    "trigger": {"platform": "event", "event_type": "test_event6"},
                    "condition": [
                        {
                            "condition": "device",
                            "domain": DOMAIN,
                            "device_id": "",
                            "entity_id": "alarm_control_panel.entity",
                            "type": "is_armed_vacation",
                        }
                    ],
                    "action": {
                        "service": "test.automation",
                        "data_template": {
                            "some": "is_armed_vacation - {{ trigger.platform }} - {{ trigger.event.event_type }}"
                        },
                    },
                },
                {
                    "trigger": {"platform": "event", "event_type": "test_event7"},
                    "condition": [
                        {
                            "condition": "device",
                            "domain": DOMAIN,
                            "device_id": "",
                            "entity_id": "alarm_control_panel.entity",
                            "type": "is_armed_custom_bypass",
                        }
                    ],
                    "action": {
                        "service": "test.automation",
                        "data_template": {
                            "some": "is_armed_custom_bypass - {{ trigger.platform }} - {{ trigger.event.event_type }}"
                        },
                    },
                },
            ]
        },
    )
    hass.states.async_set("alarm_control_panel.entity", STATE_ALARM_TRIGGERED)
    hass.bus.async_fire("test_event1")
    hass.bus.async_fire("test_event2")
    hass.bus.async_fire("test_event3")
    hass.bus.async_fire("test_event4")
    hass.bus.async_fire("test_event5")
    hass.bus.async_fire("test_event6")
    hass.bus.async_fire("test_event7")
    await hass.async_block_till_done()
    assert len(calls) == 1
    assert calls[0].data["some"] == "is_triggered - event - test_event1"

    hass.states.async_set("alarm_control_panel.entity", STATE_ALARM_DISARMED)
    hass.bus.async_fire("test_event1")
    hass.bus.async_fire("test_event2")
    hass.bus.async_fire("test_event3")
    hass.bus.async_fire("test_event4")
    hass.bus.async_fire("test_event5")
    hass.bus.async_fire("test_event6")
    hass.bus.async_fire("test_event7")
    await hass.async_block_till_done()
    assert len(calls) == 2
    assert calls[1].data["some"] == "is_disarmed - event - test_event2"

    hass.states.async_set("alarm_control_panel.entity", STATE_ALARM_ARMED_HOME)
    hass.bus.async_fire("test_event1")
    hass.bus.async_fire("test_event2")
    hass.bus.async_fire("test_event3")
    hass.bus.async_fire("test_event4")
    hass.bus.async_fire("test_event5")
    hass.bus.async_fire("test_event6")
    hass.bus.async_fire("test_event7")
    await hass.async_block_till_done()
    assert len(calls) == 3
    assert calls[2].data["some"] == "is_armed_home - event - test_event3"

    hass.states.async_set("alarm_control_panel.entity", STATE_ALARM_ARMED_AWAY)
    hass.bus.async_fire("test_event1")
    hass.bus.async_fire("test_event2")
    hass.bus.async_fire("test_event3")
    hass.bus.async_fire("test_event4")
    hass.bus.async_fire("test_event5")
    hass.bus.async_fire("test_event6")
    hass.bus.async_fire("test_event7")
    await hass.async_block_till_done()
    assert len(calls) == 4
    assert calls[3].data["some"] == "is_armed_away - event - test_event4"

    hass.states.async_set("alarm_control_panel.entity", STATE_ALARM_ARMED_NIGHT)
    hass.bus.async_fire("test_event1")
    hass.bus.async_fire("test_event2")
    hass.bus.async_fire("test_event3")
    hass.bus.async_fire("test_event4")
    hass.bus.async_fire("test_event5")
    hass.bus.async_fire("test_event6")
    hass.bus.async_fire("test_event7")
    await hass.async_block_till_done()
    assert len(calls) == 5
    assert calls[4].data["some"] == "is_armed_night - event - test_event5"

    hass.states.async_set("alarm_control_panel.entity", STATE_ALARM_ARMED_VACATION)
    hass.bus.async_fire("test_event1")
    hass.bus.async_fire("test_event2")
    hass.bus.async_fire("test_event3")
    hass.bus.async_fire("test_event4")
    hass.bus.async_fire("test_event5")
    hass.bus.async_fire("test_event6")
    hass.bus.async_fire("test_event7")
    await hass.async_block_till_done()
    assert len(calls) == 6
    assert calls[5].data["some"] == "is_armed_vacation - event - test_event6"

    hass.states.async_set("alarm_control_panel.entity", STATE_ALARM_ARMED_CUSTOM_BYPASS)
    hass.bus.async_fire("test_event1")
    hass.bus.async_fire("test_event2")
    hass.bus.async_fire("test_event3")
    hass.bus.async_fire("test_event4")
    hass.bus.async_fire("test_event5")
    hass.bus.async_fire("test_event6")
    hass.bus.async_fire("test_event7")
    await hass.async_block_till_done()
    assert len(calls) == 7
    assert calls[6].data["some"] == "is_armed_custom_bypass - event - test_event7"<|MERGE_RESOLUTION|>--- conflicted
+++ resolved
@@ -51,11 +51,13 @@
         (False, const.SUPPORT_ALARM_ARM_AWAY, 0, ["is_armed_away"]),
         (False, const.SUPPORT_ALARM_ARM_HOME, 0, ["is_armed_home"]),
         (False, const.SUPPORT_ALARM_ARM_NIGHT, 0, ["is_armed_night"]),
+        (False, const.SUPPORT_ALARM_ARM_VACATION, 0, ["is_armed_vacation"]),
         (False, const.SUPPORT_ALARM_ARM_CUSTOM_BYPASS, 0, ["is_armed_custom_bypass"]),
         (True, 0, 0, []),
         (True, 0, const.SUPPORT_ALARM_ARM_AWAY, ["is_armed_away"]),
         (True, 0, const.SUPPORT_ALARM_ARM_HOME, ["is_armed_home"]),
         (True, 0, const.SUPPORT_ALARM_ARM_NIGHT, ["is_armed_night"]),
+        (True, 0, const.SUPPORT_ALARM_ARM_VACATION, ["is_armed_vacation"]),
         (True, 0, const.SUPPORT_ALARM_ARM_CUSTOM_BYPASS, ["is_armed_custom_bypass"]),
     ],
 )
@@ -100,82 +102,15 @@
         }
         for condition in basic_condition_types
     ]
-<<<<<<< HEAD
-
-    conditions = await async_get_device_automations(hass, "condition", device_entry.id)
-    assert_lists_same(conditions, expected_conditions)
-
-
-async def test_get_maximum_conditions(hass, device_reg, entity_reg):
-    """Test we get the expected conditions from a alarm_control_panel."""
-    config_entry = MockConfigEntry(domain="test", data={})
-    config_entry.add_to_hass(hass)
-    device_entry = device_reg.async_get_or_create(
-        config_entry_id=config_entry.entry_id,
-        connections={(device_registry.CONNECTION_NETWORK_MAC, "12:34:56:AB:CD:EF")},
-    )
-    entity_reg.async_get_or_create(DOMAIN, "test", "5678", device_id=device_entry.id)
-    hass.states.async_set(
-        "alarm_control_panel.test_5678", "attributes", {"supported_features": 63}
-    )
-    expected_conditions = [
-=======
     expected_conditions += [
->>>>>>> 57fbb1c3
         {
             "condition": "device",
             "domain": DOMAIN,
             "type": condition,
             "device_id": device_entry.id,
             "entity_id": f"{DOMAIN}.test_5678",
-<<<<<<< HEAD
-        },
-        {
-            "condition": "device",
-            "domain": DOMAIN,
-            "type": "is_triggered",
-            "device_id": device_entry.id,
-            "entity_id": f"{DOMAIN}.test_5678",
-        },
-        {
-            "condition": "device",
-            "domain": DOMAIN,
-            "type": "is_armed_home",
-            "device_id": device_entry.id,
-            "entity_id": f"{DOMAIN}.test_5678",
-        },
-        {
-            "condition": "device",
-            "domain": DOMAIN,
-            "type": "is_armed_away",
-            "device_id": device_entry.id,
-            "entity_id": f"{DOMAIN}.test_5678",
-        },
-        {
-            "condition": "device",
-            "domain": DOMAIN,
-            "type": "is_armed_night",
-            "device_id": device_entry.id,
-            "entity_id": f"{DOMAIN}.test_5678",
-        },
-        {
-            "condition": "device",
-            "domain": DOMAIN,
-            "type": "is_armed_vacation",
-            "device_id": device_entry.id,
-            "entity_id": f"{DOMAIN}.test_5678",
-        },
-        {
-            "condition": "device",
-            "domain": DOMAIN,
-            "type": "is_armed_custom_bypass",
-            "device_id": device_entry.id,
-            "entity_id": f"{DOMAIN}.test_5678",
-        },
-=======
         }
         for condition in expected_condition_types
->>>>>>> 57fbb1c3
     ]
     conditions = await async_get_device_automations(hass, "condition", device_entry.id)
     assert_lists_same(conditions, expected_conditions)
