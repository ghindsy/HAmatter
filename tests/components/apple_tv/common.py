--- conflicted
+++ resolved
@@ -49,11 +49,7 @@
     return atv
 
 
-<<<<<<< HEAD
-def mrp_service():
-=======
 def mrp_service(enabled=True):
->>>>>>> ccc11f49
     """Create example MRP service."""
     return conf.ManualService(
         "mrpid",
@@ -61,10 +57,7 @@
         5555,
         {},
         pairing_requirement=const.PairingRequirement.Mandatory,
-<<<<<<< HEAD
-=======
         enabled=enabled,
->>>>>>> ccc11f49
     )
 
 
