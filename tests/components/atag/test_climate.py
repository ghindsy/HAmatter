"""Tests for the Atag climate platform."""
from unittest.mock import PropertyMock, patch

from homeassistant.components.atag.climate import CLIMATE, DOMAIN, PRESET_MAP
from homeassistant.components.climate import (
    ATTR_HVAC_ACTION,
    ATTR_HVAC_MODE,
    ATTR_PRESET_MODE,
    HVAC_MODE_HEAT,
    SERVICE_SET_HVAC_MODE,
    SERVICE_SET_PRESET_MODE,
    SERVICE_SET_TEMPERATURE,
)
from homeassistant.components.climate.const import CURRENT_HVAC_IDLE, PRESET_AWAY
from homeassistant.components.homeassistant import DOMAIN as HA_DOMAIN
from homeassistant.const import ATTR_ENTITY_ID, ATTR_TEMPERATURE, STATE_UNKNOWN
from homeassistant.core import HomeAssistant
from homeassistant.helpers import entity_registry as er
from homeassistant.setup import async_setup_component

from tests.components.atag import UID, init_integration
from tests.test_util.aiohttp import AiohttpClientMocker

CLIMATE_ID = f"{CLIMATE}.{DOMAIN}"


async def test_climate(
    hass: HomeAssistant, aioclient_mock: AiohttpClientMocker
) -> None:
    """Test the creation and values of Atag climate device."""
<<<<<<< HEAD
    await init_integration(hass, aioclient_mock)
    registry = await hass.helpers.entity_registry.async_get_registry()
=======
    with patch("pyatag.entities.Climate.status"):
        entry = await init_integration(hass, aioclient_mock)
        registry = er.async_get(hass)
>>>>>>> 4bafd03d

    assert registry.async_is_registered(CLIMATE_ID)
    entity = registry.async_get(CLIMATE_ID)
    assert entity.unique_id == f"{UID}-{CLIMATE}"
    assert hass.states.get(CLIMATE_ID).attributes[ATTR_HVAC_ACTION] == CURRENT_HVAC_IDLE


async def test_setting_climate(
    hass: HomeAssistant, aioclient_mock: AiohttpClientMocker
) -> None:
    """Test setting the climate device."""
    await init_integration(hass, aioclient_mock)
    with patch("pyatag.entities.Climate.set_temp") as mock_set_temp:
        await hass.services.async_call(
            CLIMATE,
            SERVICE_SET_TEMPERATURE,
            {ATTR_ENTITY_ID: CLIMATE_ID, ATTR_TEMPERATURE: 15},
            blocking=True,
        )
        await hass.async_block_till_done()
        mock_set_temp.assert_called_once_with(15)

    with patch("pyatag.entities.Climate.set_preset_mode") as mock_set_preset:
        await hass.services.async_call(
            CLIMATE,
            SERVICE_SET_PRESET_MODE,
            {ATTR_ENTITY_ID: CLIMATE_ID, ATTR_PRESET_MODE: PRESET_AWAY},
            blocking=True,
        )
        await hass.async_block_till_done()
        mock_set_preset.assert_called_once_with(PRESET_MAP[PRESET_AWAY])

    with patch("pyatag.entities.Climate.set_hvac_mode") as mock_set_hvac:
        await hass.services.async_call(
            CLIMATE,
            SERVICE_SET_HVAC_MODE,
            {ATTR_ENTITY_ID: CLIMATE_ID, ATTR_HVAC_MODE: HVAC_MODE_HEAT},
            blocking=True,
        )
        await hass.async_block_till_done()
        mock_set_hvac.assert_called_once_with(HVAC_MODE_HEAT)


async def test_incorrect_modes(
    hass: HomeAssistant,
    aioclient_mock: AiohttpClientMocker,
) -> None:
    """Test incorrect values are handled correctly."""
    with patch(
        "pyatag.entities.Climate.hvac_mode",
        new_callable=PropertyMock(return_value="bug"),
    ):
        await init_integration(hass, aioclient_mock)
        assert hass.states.get(CLIMATE_ID).state == STATE_UNKNOWN


async def test_update_failed(
    hass: HomeAssistant,
    aioclient_mock: AiohttpClientMocker,
) -> None:
    """Test data is not destroyed on update failure."""
    entry = await init_integration(hass, aioclient_mock)
    await async_setup_component(hass, HA_DOMAIN, {})
    assert hass.states.get(CLIMATE_ID).state == HVAC_MODE_HEAT
    coordinator = hass.data[DOMAIN][entry.entry_id]
    with patch("pyatag.AtagOne.update", side_effect=TimeoutError) as updater:
        await coordinator.async_refresh()
        await hass.async_block_till_done()
        updater.assert_called_once()
        assert not coordinator.last_update_success
        assert coordinator.data.id == UID<|MERGE_RESOLUTION|>--- conflicted
+++ resolved
@@ -28,14 +28,8 @@
     hass: HomeAssistant, aioclient_mock: AiohttpClientMocker
 ) -> None:
     """Test the creation and values of Atag climate device."""
-<<<<<<< HEAD
     await init_integration(hass, aioclient_mock)
     registry = await hass.helpers.entity_registry.async_get_registry()
-=======
-    with patch("pyatag.entities.Climate.status"):
-        entry = await init_integration(hass, aioclient_mock)
-        registry = er.async_get(hass)
->>>>>>> 4bafd03d
 
     assert registry.async_is_registered(CLIMATE_ID)
     entity = registry.async_get(CLIMATE_ID)
