"""Test the Aurora ABB PowerOne Solar PV sensors."""

from unittest.mock import patch

from aurorapy.client import AuroraError, AuroraTimeoutError
from freezegun.api import FrozenDateTimeFactory
import pytest

from homeassistant.components.aurora_abb_powerone.const import (
    ATTR_DEVICE_NAME,
    ATTR_FIRMWARE,
    ATTR_MODEL,
    DEFAULT_INTEGRATION_TITLE,
    DOMAIN,
    SCAN_INTERVAL,
)
from homeassistant.const import ATTR_SERIAL_NUMBER, CONF_ADDRESS, CONF_PORT
from homeassistant.core import HomeAssistant

from tests.common import MockConfigEntry, async_fire_time_changed

TEST_CONFIG = {
    "sensor": {
        "platform": "aurora_abb_powerone",
        "device": "/dev/fakedevice0",
        "address": 2,
    }
}


def _simulated_returns(index, global_measure=None):
    returns = {
        3: 45.678,  # power
        21: 9.876,  # temperature
        5: 12345,  # energy
    }
    return returns[index]


def _mock_config_entry():
    return MockConfigEntry(
        version=1,
        domain=DOMAIN,
        title=DEFAULT_INTEGRATION_TITLE,
        data={
            CONF_PORT: "/dev/usb999",
            CONF_ADDRESS: 3,
            ATTR_DEVICE_NAME: "mydevicename",
            ATTR_MODEL: "mymodel",
            ATTR_SERIAL_NUMBER: "123456",
            ATTR_FIRMWARE: "1.2.3.4",
        },
        source="dummysource",
        entry_id="13579",
        unique_id="654321",
    )


async def test_sensors(hass: HomeAssistant) -> None:
    """Test data coming back from inverter."""
    mock_entry = _mock_config_entry()

    with (
        patch("aurorapy.client.AuroraSerialClient.connect", return_value=None),
        patch(
            "aurorapy.client.AuroraSerialClient.measure",
            side_effect=_simulated_returns,
        ),
        patch("aurorapy.client.AuroraSerialClient.alarms", return_value=["No alarm"]),
        patch(
            "aurorapy.client.AuroraSerialClient.serial_number",
            return_value="9876543",
        ),
        patch(
            "aurorapy.client.AuroraSerialClient.version",
            return_value="9.8.7.6",
        ),
        patch(
            "aurorapy.client.AuroraSerialClient.pn",
            return_value="A.B.C",
        ),
        patch(
            "aurorapy.client.AuroraSerialClient.firmware",
            return_value="1.234",
        ),
        patch(
            "aurorapy.client.AuroraSerialClient.cumulated_energy",
            side_effect=_simulated_returns,
        ),
    ):
        mock_entry.add_to_hass(hass)
        await hass.config_entries.async_setup(mock_entry.entry_id)
        await hass.async_block_till_done()

        power = hass.states.get("sensor.mydevicename_power_output")
        assert power
        assert power.state == "45.7"

        temperature = hass.states.get("sensor.mydevicename_temperature")
        assert temperature
        assert temperature.state == "9.9"

        energy = hass.states.get("sensor.mydevicename_total_energy")
        assert energy
        assert energy.state == "12.35"


async def test_sensor_dark(hass: HomeAssistant, freezer: FrozenDateTimeFactory) -> None:
    """Test that darkness (no comms) is handled correctly."""
    mock_entry = _mock_config_entry()

    # sun is up
    with (
        patch("aurorapy.client.AuroraSerialClient.connect", return_value=None),
        patch(
            "aurorapy.client.AuroraSerialClient.measure", side_effect=_simulated_returns
        ),
        patch("aurorapy.client.AuroraSerialClient.alarms", return_value=["No alarm"]),
        patch(
            "aurorapy.client.AuroraSerialClient.cumulated_energy",
            side_effect=_simulated_returns,
        ),
        patch(
            "aurorapy.client.AuroraSerialClient.serial_number",
            return_value="9876543",
        ),
        patch(
            "aurorapy.client.AuroraSerialClient.version",
            return_value="9.8.7.6",
        ),
        patch(
            "aurorapy.client.AuroraSerialClient.pn",
            return_value="A.B.C",
        ),
        patch(
            "aurorapy.client.AuroraSerialClient.firmware",
            return_value="1.234",
        ),
    ):
        mock_entry.add_to_hass(hass)
        await hass.config_entries.async_setup(mock_entry.entry_id)
        await hass.async_block_till_done()

        power = hass.states.get("sensor.mydevicename_power_output")
        assert power is not None
        assert power.state == "45.7"

    # sunset
    with (
        patch("aurorapy.client.AuroraSerialClient.connect", return_value=None),
        patch(
            "aurorapy.client.AuroraSerialClient.measure",
            side_effect=AuroraTimeoutError("No response after 10 seconds"),
        ),
        patch(
            "aurorapy.client.AuroraSerialClient.cumulated_energy",
            side_effect=AuroraTimeoutError("No response after 3 tries"),
        ),
        patch("aurorapy.client.AuroraSerialClient.alarms", return_value=["No alarm"]),
    ):
        freezer.tick(SCAN_INTERVAL * 2)
        async_fire_time_changed(hass)
        await hass.async_block_till_done()
        power = hass.states.get("sensor.mydevicename_total_energy")
        assert power.state == "unknown"
    # sun rose again
    with (
        patch("aurorapy.client.AuroraSerialClient.connect", return_value=None),
        patch(
            "aurorapy.client.AuroraSerialClient.measure", side_effect=_simulated_returns
        ),
        patch(
            "aurorapy.client.AuroraSerialClient.cumulated_energy",
            side_effect=_simulated_returns,
        ),
        patch("aurorapy.client.AuroraSerialClient.alarms", return_value=["No alarm"]),
    ):
        freezer.tick(SCAN_INTERVAL * 4)
        async_fire_time_changed(hass)
        await hass.async_block_till_done()
        power = hass.states.get("sensor.mydevicename_power_output")
        assert power is not None
        assert power.state == "45.7"
    # sunset
    with (
        patch("aurorapy.client.AuroraSerialClient.connect", return_value=None),
        patch(
            "aurorapy.client.AuroraSerialClient.measure",
            side_effect=AuroraTimeoutError("No response after 10 seconds"),
        ),
        patch(
            "aurorapy.client.AuroraSerialClient.cumulated_energy",
            side_effect=AuroraError("No response after 10 seconds"),
        ),
        patch("aurorapy.client.AuroraSerialClient.alarms", return_value=["No alarm"]),
    ):
        freezer.tick(SCAN_INTERVAL * 6)
        async_fire_time_changed(hass)
        await hass.async_block_till_done()
        power = hass.states.get("sensor.mydevicename_power_output")
        assert power.state == "unknown"  # should this be 'available'?


async def test_sensor_unknown_error(
    hass: HomeAssistant,
    caplog: pytest.LogCaptureFixture,
    freezer: FrozenDateTimeFactory,
) -> None:
    """Test other comms error is handled correctly."""
    mock_entry = _mock_config_entry()

<<<<<<< HEAD
    with (
        patch("aurorapy.client.AuroraSerialClient.connect", return_value=None),
        patch(
            "aurorapy.client.AuroraSerialClient.measure",
            side_effect=AuroraError("another error"),
        ),
        patch("aurorapy.client.AuroraSerialClient.alarms", return_value=["No alarm"]),
        patch("serial.Serial.isOpen", return_value=True),
    ):
        mock_entry.add_to_hass(hass)
        await hass.config_entries.async_setup(mock_entry.entry_id)
=======
    # sun is up
    with patch("aurorapy.client.AuroraSerialClient.connect", return_value=None), patch(
        "aurorapy.client.AuroraSerialClient.measure", side_effect=_simulated_returns
    ), patch(
        "aurorapy.client.AuroraSerialClient.alarms", return_value=["No alarm"]
    ), patch(
        "aurorapy.client.AuroraSerialClient.cumulated_energy",
        side_effect=_simulated_returns,
    ):
        mock_entry.add_to_hass(hass)
        await hass.config_entries.async_setup(mock_entry.entry_id)
        await hass.async_block_till_done()

    with patch("aurorapy.client.AuroraSerialClient.connect", return_value=None), patch(
        "aurorapy.client.AuroraSerialClient.measure",
        side_effect=AuroraError("another error"),
    ), patch(
        "aurorapy.client.AuroraSerialClient.alarms", return_value=["No alarm"]
    ), patch("serial.Serial.isOpen", return_value=True):
        freezer.tick(SCAN_INTERVAL * 2)
        async_fire_time_changed(hass)
>>>>>>> 3ec9312f
        await hass.async_block_till_done()
        assert (
            "Exception: AuroraError('another error') occurred, 2 retries remaining"
            in caplog.text
        )
        power = hass.states.get("sensor.mydevicename_power_output")
        assert power.state == "unavailable"<|MERGE_RESOLUTION|>--- conflicted
+++ resolved
@@ -209,41 +209,33 @@
     """Test other comms error is handled correctly."""
     mock_entry = _mock_config_entry()
 
-<<<<<<< HEAD
-    with (
-        patch("aurorapy.client.AuroraSerialClient.connect", return_value=None),
-        patch(
-            "aurorapy.client.AuroraSerialClient.measure",
-            side_effect=AuroraError("another error"),
-        ),
-        patch("aurorapy.client.AuroraSerialClient.alarms", return_value=["No alarm"]),
-        patch("serial.Serial.isOpen", return_value=True),
+    # sun is up
+    with (
+        patch("aurorapy.client.AuroraSerialClient.connect", return_value=None),
+        patch(
+            "aurorapy.client.AuroraSerialClient.measure", side_effect=_simulated_returns
+        ),
+        patch("aurorapy.client.AuroraSerialClient.alarms", return_value=["No alarm"]),
+        patch(
+            "aurorapy.client.AuroraSerialClient.cumulated_energy",
+            side_effect=_simulated_returns,
+        ),
     ):
         mock_entry.add_to_hass(hass)
         await hass.config_entries.async_setup(mock_entry.entry_id)
-=======
-    # sun is up
-    with patch("aurorapy.client.AuroraSerialClient.connect", return_value=None), patch(
-        "aurorapy.client.AuroraSerialClient.measure", side_effect=_simulated_returns
-    ), patch(
-        "aurorapy.client.AuroraSerialClient.alarms", return_value=["No alarm"]
-    ), patch(
-        "aurorapy.client.AuroraSerialClient.cumulated_energy",
-        side_effect=_simulated_returns,
-    ):
-        mock_entry.add_to_hass(hass)
-        await hass.config_entries.async_setup(mock_entry.entry_id)
-        await hass.async_block_till_done()
-
-    with patch("aurorapy.client.AuroraSerialClient.connect", return_value=None), patch(
-        "aurorapy.client.AuroraSerialClient.measure",
-        side_effect=AuroraError("another error"),
-    ), patch(
-        "aurorapy.client.AuroraSerialClient.alarms", return_value=["No alarm"]
-    ), patch("serial.Serial.isOpen", return_value=True):
+        await hass.async_block_till_done()
+
+    with (
+        patch("aurorapy.client.AuroraSerialClient.connect", return_value=None),
+        patch(
+            "aurorapy.client.AuroraSerialClient.measure",
+            side_effect=AuroraError("another error"),
+        ),
+        patch("aurorapy.client.AuroraSerialClient.alarms", return_value=["No alarm"]),
+        patch("serial.Serial.isOpen", return_value=True),
+    ):
         freezer.tick(SCAN_INTERVAL * 2)
         async_fire_time_changed(hass)
->>>>>>> 3ec9312f
         await hass.async_block_till_done()
         assert (
             "Exception: AuroraError('another error') occurred, 2 retries remaining"
