"""Integration tests for the auth component."""
from datetime import timedelta
from http import HTTPStatus
import logging
from unittest.mock import patch

from freezegun.api import FrozenDateTimeFactory
import pytest

from homeassistant.auth import InvalidAuthError
from homeassistant.auth.models import (
    TOKEN_TYPE_LONG_LIVED_ACCESS_TOKEN,
    TOKEN_TYPE_NORMAL,
    Credentials,
)
from homeassistant.components import auth
from homeassistant.core import HomeAssistant
from homeassistant.setup import async_setup_component
from homeassistant.util.dt import utcnow

from . import async_setup_auth

from tests.common import CLIENT_ID, CLIENT_REDIRECT_URI, MockUser
from tests.typing import ClientSessionGenerator, WebSocketGenerator


@pytest.fixture
def mock_credential():
    """Return a mock credential."""
    return Credentials(
        id="mock-credential-id",
        auth_provider_type="insecure_example",
        auth_provider_id=None,
        data={"username": "test-user"},
        is_new=False,
    )


async def async_setup_user_refresh_token(hass):
    """Create a testing user with a connected credential."""
    user = await hass.auth.async_create_user("Test User")

    credential = Credentials(
        id="mock-credential-id",
        auth_provider_type="insecure_example",
        auth_provider_id=None,
        data={"username": "test-user"},
        is_new=False,
    )
    user.credentials.append(credential)

    return await hass.auth.async_create_refresh_token(
        user, CLIENT_ID, credential=credential
    )


async def test_login_new_user_and_trying_refresh_token(
    hass: HomeAssistant, aiohttp_client: ClientSessionGenerator
) -> None:
    """Test logging in with new user and refreshing tokens."""
    client = await async_setup_auth(hass, aiohttp_client, setup_api=True)
    resp = await client.post(
        "/auth/login_flow",
        json={
            "client_id": CLIENT_ID,
            "handler": ["insecure_example", None],
            "redirect_uri": CLIENT_REDIRECT_URI,
        },
    )
    assert resp.status == HTTPStatus.OK
    step = await resp.json()

    resp = await client.post(
        f"/auth/login_flow/{step['flow_id']}",
        json={
            "client_id": CLIENT_ID,
            "username": "test-user",
            "password": "test-pass",
        },
    )

    assert resp.status == HTTPStatus.OK
    step = await resp.json()
    code = step["result"]

    # Exchange code for tokens
    resp = await client.post(
        "/auth/token",
        data={"client_id": CLIENT_ID, "grant_type": "authorization_code", "code": code},
    )

    assert resp.status == HTTPStatus.OK
    tokens = await resp.json()

    assert hass.auth.async_validate_access_token(tokens["access_token"]) is not None
    assert tokens["ha_auth_provider"] == "insecure_example"

    # Use refresh token to get more tokens.
    resp = await client.post(
        "/auth/token",
        data={
            "client_id": CLIENT_ID,
            "grant_type": "refresh_token",
            "refresh_token": tokens["refresh_token"],
        },
    )

    assert resp.status == HTTPStatus.OK
    tokens = await resp.json()
    assert "refresh_token" not in tokens
    assert hass.auth.async_validate_access_token(tokens["access_token"]) is not None

    # Test using access token to hit API.
    resp = await client.get("/api/")
    assert resp.status == HTTPStatus.UNAUTHORIZED

    resp = await client.get(
        "/api/", headers={"authorization": f"Bearer {tokens['access_token']}"}
    )
    assert resp.status == HTTPStatus.OK


async def test_auth_code_checks_local_only_user(
    hass: HomeAssistant, aiohttp_client: ClientSessionGenerator
) -> None:
    """Test local only user cannot exchange auth code for refresh tokens when external."""
    client = await async_setup_auth(hass, aiohttp_client, setup_api=True)
    resp = await client.post(
        "/auth/login_flow",
        json={
            "client_id": CLIENT_ID,
            "handler": ["insecure_example", None],
            "redirect_uri": CLIENT_REDIRECT_URI,
        },
    )
    assert resp.status == HTTPStatus.OK
    step = await resp.json()

    resp = await client.post(
        f"/auth/login_flow/{step['flow_id']}",
        json={
            "client_id": CLIENT_ID,
            "username": "test-user",
            "password": "test-pass",
        },
    )

    assert resp.status == HTTPStatus.OK
    step = await resp.json()
    code = step["result"]

    # Exchange code for tokens
    with patch(
        "homeassistant.components.auth.async_user_not_allowed_do_auth",
        return_value="User is local only",
    ):
        resp = await client.post(
            "/auth/token",
            data={
                "client_id": CLIENT_ID,
                "grant_type": "authorization_code",
                "code": code,
            },
        )

    assert resp.status == HTTPStatus.FORBIDDEN
    error = await resp.json()
    assert error["error"] == "access_denied"


def test_auth_code_store_expiration(
    mock_credential, freezer: FrozenDateTimeFactory
) -> None:
    """Test that the auth code store will not return expired tokens."""
    store, retrieve = auth._create_auth_code_store()
    client_id = "bla"
    now = utcnow()

    freezer.move_to(now)
    code = store(client_id, mock_credential)

    freezer.move_to(now + timedelta(minutes=10))
    assert retrieve(client_id, code) is None

    freezer.move_to(now)
    code = store(client_id, mock_credential)

    freezer.move_to(now + timedelta(minutes=9, seconds=59))
    assert retrieve(client_id, code) == mock_credential


def test_auth_code_store_requires_credentials(mock_credential) -> None:
    """Test we require credentials."""
    store, _retrieve = auth._create_auth_code_store()

    with pytest.raises(TypeError):
        store(None, MockUser())

    store(None, mock_credential)


async def test_ws_current_user(
    hass: HomeAssistant, hass_ws_client: WebSocketGenerator, hass_access_token: str
) -> None:
    """Test the current user command with Home Assistant creds."""
    assert await async_setup_component(hass, "auth", {})

    refresh_token = hass.auth.async_validate_access_token(hass_access_token)
    user = refresh_token.user
    client = await hass_ws_client(hass, hass_access_token)

    await client.send_json({"id": 5, "type": "auth/current_user"})

    result = await client.receive_json()
    assert result["success"], result

    user_dict = result["result"]

    assert user_dict["name"] == user.name
    assert user_dict["id"] == user.id
    assert user_dict["is_owner"] == user.is_owner
    assert len(user_dict["credentials"]) == 1

    hass_cred = user_dict["credentials"][0]
    assert hass_cred["auth_provider_type"] == "homeassistant"
    assert hass_cred["auth_provider_id"] is None
    assert "data" not in hass_cred


async def test_cors_on_token(
    hass: HomeAssistant, aiohttp_client: ClientSessionGenerator
) -> None:
    """Test logging in with new user and refreshing tokens."""
    client = await async_setup_auth(hass, aiohttp_client)

    resp = await client.options(
        "/auth/token",
        headers={
            "origin": "http://example.com",
            "Access-Control-Request-Method": "POST",
        },
    )
    assert resp.headers["Access-Control-Allow-Origin"] == "http://example.com"
    assert resp.headers["Access-Control-Allow-Methods"] == "POST"

    resp = await client.post("/auth/token", headers={"origin": "http://example.com"})
    assert resp.headers["Access-Control-Allow-Origin"] == "http://example.com"


async def test_refresh_token_system_generated(
    hass: HomeAssistant, aiohttp_client: ClientSessionGenerator
) -> None:
    """Test that we can get access tokens for system generated user."""
    client = await async_setup_auth(hass, aiohttp_client)
    user = await hass.auth.async_create_system_user("Test System")
    refresh_token = await hass.auth.async_create_refresh_token(user, None)

    resp = await client.post(
        "/auth/token",
        data={
            "client_id": "https://this-is-not-allowed-for-system-users.com/",
            "grant_type": "refresh_token",
            "refresh_token": refresh_token.token,
        },
    )

    assert resp.status == HTTPStatus.BAD_REQUEST
    result = await resp.json()
    assert result["error"] == "invalid_request"

    resp = await client.post(
        "/auth/token",
        data={"grant_type": "refresh_token", "refresh_token": refresh_token.token},
    )

    assert resp.status == HTTPStatus.OK
    tokens = await resp.json()
    assert hass.auth.async_validate_access_token(tokens["access_token"]) is not None


async def test_refresh_token_different_client_id(
    hass: HomeAssistant, aiohttp_client: ClientSessionGenerator
) -> None:
    """Test that we verify client ID."""
    client = await async_setup_auth(hass, aiohttp_client)
    refresh_token = await async_setup_user_refresh_token(hass)

    # No client ID
    resp = await client.post(
        "/auth/token",
        data={"grant_type": "refresh_token", "refresh_token": refresh_token.token},
    )

    assert resp.status == HTTPStatus.BAD_REQUEST
    result = await resp.json()
    assert result["error"] == "invalid_request"

    # Different client ID
    resp = await client.post(
        "/auth/token",
        data={
            "client_id": "http://example-different.com",
            "grant_type": "refresh_token",
            "refresh_token": refresh_token.token,
        },
    )

    assert resp.status == HTTPStatus.BAD_REQUEST
    result = await resp.json()
    assert result["error"] == "invalid_request"

    # Correct
    resp = await client.post(
        "/auth/token",
        data={
            "client_id": CLIENT_ID,
            "grant_type": "refresh_token",
            "refresh_token": refresh_token.token,
        },
    )

    assert resp.status == HTTPStatus.OK
    tokens = await resp.json()
    assert hass.auth.async_validate_access_token(tokens["access_token"]) is not None


async def test_refresh_token_checks_local_only_user(
    hass: HomeAssistant, aiohttp_client: ClientSessionGenerator
) -> None:
    """Test that we can't refresh token for a local only user when external."""
    client = await async_setup_auth(hass, aiohttp_client)
    refresh_token = await async_setup_user_refresh_token(hass)
    refresh_token.user.local_only = True

    with patch(
        "homeassistant.components.auth.async_user_not_allowed_do_auth",
        return_value="User is local only",
    ):
        resp = await client.post(
            "/auth/token",
            data={
                "client_id": CLIENT_ID,
                "grant_type": "refresh_token",
                "refresh_token": refresh_token.token,
            },
        )

    assert resp.status == HTTPStatus.FORBIDDEN
    result = await resp.json()
    assert result["error"] == "access_denied"


async def test_refresh_token_provider_rejected(
    hass: HomeAssistant,
    aiohttp_client: ClientSessionGenerator,
    hass_admin_user: MockUser,
    hass_admin_credential: Credentials,
) -> None:
    """Test that we verify client ID."""
    client = await async_setup_auth(hass, aiohttp_client)
    refresh_token = await async_setup_user_refresh_token(hass)

    # Rejected by provider
    with patch(
        "homeassistant.auth.providers.insecure_example.ExampleAuthProvider.async_validate_refresh_token",
        side_effect=InvalidAuthError("Invalid access"),
    ):
        resp = await client.post(
            "/auth/token",
            data={
                "client_id": CLIENT_ID,
                "grant_type": "refresh_token",
                "refresh_token": refresh_token.token,
            },
        )

    assert resp.status == HTTPStatus.FORBIDDEN
    result = await resp.json()
    assert result["error"] == "access_denied"
    assert result["error_description"] == "Invalid access"


@pytest.mark.parametrize(
    ("url", "base_data"), [("/auth/token", {"action": "revoke"}), ("/auth/revoke", {})]
)
async def test_revoking_refresh_token(
    url, base_data, hass: HomeAssistant, aiohttp_client: ClientSessionGenerator
) -> None:
    """Test that we can revoke refresh tokens."""
    client = await async_setup_auth(hass, aiohttp_client)
    refresh_token = await async_setup_user_refresh_token(hass)

    # Test that we can create an access token
    resp = await client.post(
        "/auth/token",
        data={
            "client_id": CLIENT_ID,
            "grant_type": "refresh_token",
            "refresh_token": refresh_token.token,
        },
    )

    assert resp.status == HTTPStatus.OK
    tokens = await resp.json()
    assert hass.auth.async_validate_access_token(tokens["access_token"]) is not None

    # Revoke refresh token
    resp = await client.post(url, data={**base_data, "token": refresh_token.token})
    assert resp.status == HTTPStatus.OK

    # Old access token should be no longer valid
    assert hass.auth.async_validate_access_token(tokens["access_token"]) is None

    # Test that we no longer can create an access token
    resp = await client.post(
        "/auth/token",
        data={
            "client_id": CLIENT_ID,
            "grant_type": "refresh_token",
            "refresh_token": refresh_token.token,
        },
    )

    assert resp.status == HTTPStatus.BAD_REQUEST


async def test_ws_long_lived_access_token(
    hass: HomeAssistant, hass_ws_client: WebSocketGenerator, hass_access_token: str
) -> None:
    """Test generate long-lived access token."""
    assert await async_setup_component(hass, "auth", {"http": {}})

    ws_client = await hass_ws_client(hass, hass_access_token)

    # verify create long-lived access token
    await ws_client.send_json(
        {
            "id": 5,
            "type": "auth/long_lived_access_token",
            "client_name": "GPS Logger",
            "lifespan": 365,
        }
    )

    result = await ws_client.receive_json()
    assert result["success"], result

    long_lived_access_token = result["result"]
    assert long_lived_access_token is not None

    refresh_token = hass.auth.async_validate_access_token(long_lived_access_token)
    assert refresh_token.client_id is None
    assert refresh_token.client_name == "GPS Logger"
    assert refresh_token.client_icon is None


async def test_ws_refresh_tokens(
    hass: HomeAssistant, hass_ws_client: WebSocketGenerator, hass_access_token: str
) -> None:
    """Test fetching refresh token metadata."""
    assert await async_setup_component(hass, "auth", {"http": {}})

    ws_client = await hass_ws_client(hass, hass_access_token)

    await ws_client.send_json({"id": 5, "type": "auth/refresh_tokens"})

    result = await ws_client.receive_json()
    assert result["success"], result
    assert len(result["result"]) == 1
    token = result["result"][0]
    refresh_token = hass.auth.async_validate_access_token(hass_access_token)
    assert token["id"] == refresh_token.id
    assert token["type"] == refresh_token.token_type
    assert token["client_id"] == refresh_token.client_id
    assert token["client_name"] == refresh_token.client_name
    assert token["client_icon"] == refresh_token.client_icon
    assert token["created_at"] == refresh_token.created_at.isoformat()
    assert token["is_current"] is True
    assert token["last_used_at"] == refresh_token.last_used_at.isoformat()
    assert token["last_used_ip"] == refresh_token.last_used_ip
    assert token["auth_provider_type"] == "homeassistant"


async def test_ws_delete_refresh_token(
    hass: HomeAssistant,
    hass_admin_user: MockUser,
    hass_admin_credential: Credentials,
    hass_ws_client: WebSocketGenerator,
    hass_access_token: str,
) -> None:
    """Test deleting a refresh token."""
    assert await async_setup_component(hass, "auth", {"http": {}})

    refresh_token = await hass.auth.async_create_refresh_token(
        hass_admin_user, CLIENT_ID, credential=hass_admin_credential
    )

    ws_client = await hass_ws_client(hass, hass_access_token)

    # verify create long-lived access token
    await ws_client.send_json(
        {
            "id": 5,
            "type": "auth/delete_refresh_token",
            "refresh_token_id": refresh_token.id,
        }
    )

    result = await ws_client.receive_json()
    assert result["success"], result
    refresh_token = hass.auth.async_get_refresh_token(refresh_token.id)
    assert refresh_token is None


async def test_ws_delete_all_refresh_tokens_error(
    hass: HomeAssistant,
    hass_admin_user: MockUser,
    hass_admin_credential: Credentials,
    hass_ws_client: WebSocketGenerator,
    hass_access_token: str,
    caplog: pytest.LogCaptureFixture,
) -> None:
    """Test deleting all refresh tokens, where a revoke callback raises an error."""
    assert await async_setup_component(hass, "auth", {"http": {}})

    # one token already exists
    await hass.auth.async_create_refresh_token(
        hass_admin_user, CLIENT_ID, credential=hass_admin_credential
    )
    token = await hass.auth.async_create_refresh_token(
        hass_admin_user, CLIENT_ID + "_1", credential=hass_admin_credential
    )

    def cb():
        raise RuntimeError("I'm bad")

    hass.auth.async_register_revoke_token_callback(token.id, cb)

    ws_client = await hass_ws_client(hass, hass_access_token)

    # get all tokens
    await ws_client.send_json({"id": 5, "type": "auth/refresh_tokens"})
    result = await ws_client.receive_json()
    assert result["success"], result

    tokens = result["result"]

    await ws_client.send_json(
        {
            "id": 6,
            "type": "auth/delete_all_refresh_tokens",
        }
    )

    caplog.clear()
    result = await ws_client.receive_json()
    assert result, result["success"] is False
    assert result["error"] == {
        "code": "token_removing_error",
        "message": "During removal, an error was raised.",
    }

    assert (
        "homeassistant.components.auth",
        logging.ERROR,
        "During refresh token removal, the following error occurred: I'm bad",
    ) in caplog.record_tuples

    for token in tokens:
        refresh_token = hass.auth.async_get_refresh_token(token["id"])
        assert refresh_token is None


@pytest.mark.parametrize(
    ("delete_token_type", "expected_remaining_tokens"),
    [
        ({}, 0),
        ({"token_type": TOKEN_TYPE_LONG_LIVED_ACCESS_TOKEN}, 3),
        ({"token_type": TOKEN_TYPE_NORMAL}, 1),
    ],
)
async def test_ws_delete_all_refresh_tokens(
    hass: HomeAssistant,
    hass_admin_user: MockUser,
    hass_admin_credential: Credentials,
    hass_ws_client: WebSocketGenerator,
    hass_access_token: str,
    delete_token_type: dict[str:str],
    expected_remaining_tokens: int,
) -> None:
    """Test deleting all or some refresh tokens."""
    assert await async_setup_component(hass, "auth", {"http": {}})

    # one token already exists
    await hass.auth.async_create_refresh_token(
        hass_admin_user, CLIENT_ID, credential=hass_admin_credential
    )

    # create a long lived token
    await hass.auth.async_create_refresh_token(
        hass_admin_user,
        f"{CLIENT_ID}_LL",
        client_name="client_ll",
        credential=hass_admin_credential,
        token_type=TOKEN_TYPE_LONG_LIVED_ACCESS_TOKEN,
    )

    await hass.auth.async_create_refresh_token(
        hass_admin_user, f"{CLIENT_ID}_1", credential=hass_admin_credential
    )

    ws_client = await hass_ws_client(hass, hass_access_token)

    # get all tokens
    await ws_client.send_json({"id": 5, "type": "auth/refresh_tokens"})
    result = await ws_client.receive_json()
    assert result["success"], result

    tokens = result["result"]

    await ws_client.send_json(
        {"id": 6, "type": "auth/delete_all_refresh_tokens", **delete_token_type}
    )

    result = await ws_client.receive_json()
    assert result, result["success"]
    remaining_tokens = 0
    for token in tokens:
<<<<<<< HEAD
        refresh_token = await hass.auth.async_get_refresh_token(token["id"])
        if refresh_token is not None:
            remaining_tokens += 1

        if (
            "token_type" not in delete_token_type
            or token["type"] == delete_token_type["token_type"]
        ):
            assert refresh_token is None
        else:
            assert refresh_token.client_id == token["client_id"]

    assert remaining_tokens == expected_remaining_tokens
=======
        refresh_token = hass.auth.async_get_refresh_token(token["id"])
        assert refresh_token is None
>>>>>>> 61c6c70a


async def test_ws_sign_path(
    hass: HomeAssistant, hass_ws_client: WebSocketGenerator, hass_access_token: str
) -> None:
    """Test signing a path."""
    assert await async_setup_component(hass, "auth", {"http": {}})
    ws_client = await hass_ws_client(hass, hass_access_token)

    with patch(
        "homeassistant.components.auth.async_sign_path", return_value="hello_world"
    ) as mock_sign:
        await ws_client.send_json(
            {
                "id": 5,
                "type": "auth/sign_path",
                "path": "/api/hello",
                "expires": 20,
            }
        )

        result = await ws_client.receive_json()
    assert result["success"], result
    assert result["result"] == {"path": "hello_world"}
    assert len(mock_sign.mock_calls) == 1
    hass, path, expires = mock_sign.mock_calls[0][1]
    assert path == "/api/hello"
    assert expires.total_seconds() == 20<|MERGE_RESOLUTION|>--- conflicted
+++ resolved
@@ -626,8 +626,7 @@
     assert result, result["success"]
     remaining_tokens = 0
     for token in tokens:
-<<<<<<< HEAD
-        refresh_token = await hass.auth.async_get_refresh_token(token["id"])
+        refresh_token = hass.auth.async_get_refresh_token(token["id"])
         if refresh_token is not None:
             remaining_tokens += 1
 
@@ -640,10 +639,6 @@
             assert refresh_token.client_id == token["client_id"]
 
     assert remaining_tokens == expected_remaining_tokens
-=======
-        refresh_token = hass.auth.async_get_refresh_token(token["id"])
-        assert refresh_token is None
->>>>>>> 61c6c70a
 
 
 async def test_ws_sign_path(
