--- conflicted
+++ resolved
@@ -351,224 +351,6 @@
                 IP_ADDRESS: DEFAULT_HOST,
                 MAC_ADDRESS: MAC,
             },
-<<<<<<< HEAD
-            context={"source": SOURCE_DHCP},
-        )
-        await hass.async_block_till_done()
-
-    assert result["type"] == RESULT_TYPE_ABORT
-    assert result["reason"] == "already_configured"
-    assert device.config_entry.data == {
-        CONF_HOST: "2.3.4.5",
-        CONF_PORT: 80,
-        CONF_USERNAME: "root",
-        CONF_PASSWORD: "pass",
-        CONF_MODEL: MODEL,
-        CONF_NAME: NAME,
-    }
-    assert len(mock_setup_entry.mock_calls) == 1
-
-
-async def test_dhcp_flow_ignore_non_axis_device(hass):
-    """Test that DHCP doesn't setup devices with link local addresses."""
-    result = await hass.config_entries.flow.async_init(
-        AXIS_DOMAIN,
-        data={
-            HOSTNAME: "axis-123",
-            IP_ADDRESS: "169.254.3.4",
-            MAC_ADDRESS: "01234567890",
-        },
-        context={"source": SOURCE_DHCP},
-    )
-
-    assert result["type"] == RESULT_TYPE_ABORT
-    assert result["reason"] == "not_axis_device"
-
-
-async def test_dhcp_flow_ignore_link_local_address(hass):
-    """Test that DHCP doesn't setup devices with link local addresses."""
-    result = await hass.config_entries.flow.async_init(
-        AXIS_DOMAIN,
-        data={HOSTNAME: "axis-123", IP_ADDRESS: "169.254.3.4", MAC_ADDRESS: MAC},
-        context={"source": SOURCE_DHCP},
-    )
-
-    assert result["type"] == RESULT_TYPE_ABORT
-    assert result["reason"] == "link_local_address"
-
-
-async def test_ssdp_flow(hass):
-    """Test that SSDP discovery for new devices work."""
-    result = await hass.config_entries.flow.async_init(
-        AXIS_DOMAIN,
-        data={
-            "st": "urn:axis-com:service:BasicService:1",
-            "usn": f"uuid:Upnp-BasicDevice-1_0-{MAC}::urn:axis-com:service:BasicService:1",
-            "ext": "",
-            "server": "Linux/4.14.173-axis8, UPnP/1.0, Portable SDK for UPnP devices/1.8.7",
-            "deviceType": "urn:schemas-upnp-org:device:Basic:1",
-            "friendlyName": f"AXIS M1065-LW - {MAC}",
-            "manufacturer": "AXIS",
-            "manufacturerURL": "http://www.axis.com/",
-            "modelDescription": "AXIS M1065-LW Network Camera",
-            "modelName": "AXIS M1065-LW",
-            "modelNumber": "M1065-LW",
-            "modelURL": "http://www.axis.com/",
-            "serialNumber": MAC,
-            "UDN": f"uuid:Upnp-BasicDevice-1_0-{MAC}",
-            "serviceList": {
-                "service": {
-                    "serviceType": "urn:axis-com:service:BasicService:1",
-                    "serviceId": "urn:axis-com:serviceId:BasicServiceId",
-                    "controlURL": "/upnp/control/BasicServiceId",
-                    "eventSubURL": "/upnp/event/BasicServiceId",
-                    "SCPDURL": "/scpd_basic.xml",
-                }
-            },
-            "presentationURL": f"http://{DEFAULT_HOST}:80/",
-        },
-        context={"source": SOURCE_SSDP},
-    )
-
-    assert result["type"] == RESULT_TYPE_FORM
-    assert result["step_id"] == SOURCE_USER
-
-    with respx.mock:
-        mock_default_vapix_requests(respx)
-        result = await hass.config_entries.flow.async_configure(
-            result["flow_id"],
-            user_input={
-                CONF_HOST: "1.2.3.4",
-                CONF_USERNAME: "user",
-                CONF_PASSWORD: "pass",
-                CONF_PORT: 80,
-            },
-        )
-
-    assert result["type"] == RESULT_TYPE_CREATE_ENTRY
-    assert result["title"] == f"M1065-LW - {MAC}"
-    assert result["data"] == {
-        CONF_HOST: "1.2.3.4",
-        CONF_USERNAME: "user",
-        CONF_PASSWORD: "pass",
-        CONF_PORT: 80,
-        CONF_MODEL: "M1065-LW",
-        CONF_NAME: "M1065-LW 0",
-    }
-
-    assert result["data"][CONF_NAME] == "M1065-LW 0"
-
-
-async def test_ssdp_flow_already_configured(hass):
-    """Test that SSDP doesn't setup already configured devices."""
-    config_entry = await setup_axis_integration(hass)
-    device = hass.data[AXIS_DOMAIN][config_entry.unique_id]
-    assert device.host == "1.2.3.4"
-
-    result = await hass.config_entries.flow.async_init(
-        AXIS_DOMAIN,
-        data={
-            "friendlyName": f"AXIS M1065-LW - {MAC}",
-            "serialNumber": MAC,
-            "presentationURL": "http://1.2.3.4:80/",
-        },
-        context={"source": SOURCE_SSDP},
-    )
-
-    assert result["type"] == RESULT_TYPE_ABORT
-    assert result["reason"] == "already_configured"
-    assert device.host == "1.2.3.4"
-
-
-async def test_ssdp_flow_updated_configuration(hass):
-    """Test that SSDP update configuration with new parameters."""
-    config_entry = await setup_axis_integration(hass)
-    device = hass.data[AXIS_DOMAIN][config_entry.unique_id]
-    assert device.host == "1.2.3.4"
-    assert device.config_entry.data == {
-        CONF_HOST: "1.2.3.4",
-        CONF_PORT: 80,
-        CONF_USERNAME: "root",
-        CONF_PASSWORD: "pass",
-        CONF_MODEL: MODEL,
-        CONF_NAME: NAME,
-    }
-
-    with patch(
-        "homeassistant.components.axis.async_setup_entry",
-        return_value=True,
-    ) as mock_setup_entry, respx.mock:
-        mock_default_vapix_requests(respx, "2.3.4.5")
-        result = await hass.config_entries.flow.async_init(
-            AXIS_DOMAIN,
-            data={
-                "friendlyName": f"AXIS M1065-LW - {MAC}",
-                "serialNumber": MAC,
-                "presentationURL": "http://2.3.4.5:8080/",
-            },
-            context={"source": SOURCE_SSDP},
-        )
-        await hass.async_block_till_done()
-
-    assert result["type"] == RESULT_TYPE_ABORT
-    assert result["reason"] == "already_configured"
-    assert device.config_entry.data == {
-        CONF_HOST: "2.3.4.5",
-        CONF_PORT: 8080,
-        CONF_USERNAME: "root",
-        CONF_PASSWORD: "pass",
-        CONF_MODEL: MODEL,
-        CONF_NAME: NAME,
-    }
-    assert len(mock_setup_entry.mock_calls) == 1
-
-
-async def test_ssdp_flow_ignore_non_axis_device(hass):
-    """Test that SSDP doesn't setup devices with link local addresses."""
-    result = await hass.config_entries.flow.async_init(
-        AXIS_DOMAIN,
-        data={
-            "friendlyName": f"AXIS M1065-LW - {MAC}",
-            "serialNumber": "01234567890",
-            "presentationURL": "http://1.2.3.4:80/",
-        },
-        context={"source": SOURCE_SSDP},
-    )
-
-    assert result["type"] == RESULT_TYPE_ABORT
-    assert result["reason"] == "not_axis_device"
-
-
-async def test_ssdp_flow_ignore_link_local_address(hass):
-    """Test that SSDP doesn't setup devices with link local addresses."""
-    result = await hass.config_entries.flow.async_init(
-        AXIS_DOMAIN,
-        data={
-            "friendlyName": f"AXIS M1065-LW - {MAC}",
-            "serialNumber": MAC,
-            "presentationURL": "http://169.254.3.4:80/",
-        },
-        context={"source": SOURCE_SSDP},
-    )
-
-    assert result["type"] == RESULT_TYPE_ABORT
-    assert result["reason"] == "link_local_address"
-
-
-async def test_zeroconf_flow(hass):
-    """Test that zeroconf discovery for new devices work."""
-    result = await hass.config_entries.flow.async_init(
-        AXIS_DOMAIN,
-        data={
-            "host": "1.2.3.4",
-            "port": 80,
-            "hostname": f"axis-{MAC.lower()}.local.",
-            "type": "_axis-video._tcp.local.",
-            "name": f"AXIS M1065-L - {MAC}._axis-video._tcp.local.",
-            "properties": {
-                "_raw": {"macaddress": MAC.encode()},
-                "macaddress": MAC,
-=======
         ),
         (
             SOURCE_SSDP,
@@ -576,7 +358,6 @@
                 "friendlyName": f"AXIS M1065-LW - {MAC}",
                 "serialNumber": MAC,
                 "presentationURL": f"http://{DEFAULT_HOST}:80/",
->>>>>>> c4956410
             },
         ),
         (
