"""Test Axis device."""

from ipaddress import ip_address
from unittest import mock
from unittest.mock import Mock, patch

import axis as axislib
import pytest

from homeassistant.components import axis, zeroconf
from homeassistant.components.axis.const import DOMAIN as AXIS_DOMAIN
from homeassistant.components.axis.hub import AxisHub
from homeassistant.components.binary_sensor import DOMAIN as BINARY_SENSOR_DOMAIN
from homeassistant.config_entries import SOURCE_ZEROCONF
from homeassistant.const import (
    CONF_HOST,
    CONF_MODEL,
    CONF_NAME,
    STATE_OFF,
    STATE_ON,
    STATE_UNAVAILABLE,
)
from homeassistant.core import HomeAssistant
from homeassistant.helpers import device_registry as dr

from .const import (
    API_DISCOVERY_BASIC_DEVICE_INFO,
    API_DISCOVERY_MQTT,
    FORMATTED_MAC,
    MAC,
    NAME,
)

from tests.common import async_fire_mqtt_message
from tests.typing import MqttMockHAClient


@pytest.fixture(name="forward_entry_setups")
def hass_mock_forward_entry_setup(hass):
    """Mock async_forward_entry_setups."""
    with patch.object(
        hass.config_entries, "async_forward_entry_setups"
    ) as forward_mock:
        yield forward_mock


async def test_device_setup(
    hass: HomeAssistant,
<<<<<<< HEAD
    forward_entry_setups,
    config,
=======
    forward_entry_setup,
    config_entry_data,
>>>>>>> bf8d880e
    setup_config_entry,
    device_registry: dr.DeviceRegistry,
) -> None:
    """Successful setup."""
    hub = AxisHub.get_hub(hass, setup_config_entry)

    assert hub.api.vapix.firmware_version == "9.10.1"
    assert hub.api.vapix.product_number == "M1065-LW"
    assert hub.api.vapix.product_type == "Network Camera"
    assert hub.api.vapix.serial_number == "00408C123456"

    assert len(forward_entry_setups.mock_calls) == 1
    platforms = set(forward_entry_setups.mock_calls[0][1][1])
    assert platforms == {"binary_sensor", "camera", "light", "switch"}

    assert hub.config.host == config_entry_data[CONF_HOST]
    assert hub.config.model == config_entry_data[CONF_MODEL]
    assert hub.config.name == config_entry_data[CONF_NAME]
    assert hub.unique_id == FORMATTED_MAC

    device_entry = device_registry.async_get_device(
        identifiers={(AXIS_DOMAIN, hub.unique_id)}
    )

    assert device_entry.configuration_url == hub.api.config.url


@pytest.mark.parametrize("api_discovery_items", [API_DISCOVERY_BASIC_DEVICE_INFO])
async def test_device_info(hass: HomeAssistant, setup_config_entry) -> None:
    """Verify other path of device information works."""
    hub = AxisHub.get_hub(hass, setup_config_entry)

    assert hub.api.vapix.firmware_version == "9.80.1"
    assert hub.api.vapix.product_number == "M1065-LW"
    assert hub.api.vapix.product_type == "Network Camera"
    assert hub.api.vapix.serial_number == "00408C123456"


@pytest.mark.parametrize("api_discovery_items", [API_DISCOVERY_MQTT])
async def test_device_support_mqtt(
    hass: HomeAssistant, mqtt_mock: MqttMockHAClient, setup_config_entry
) -> None:
    """Successful setup."""
    mqtt_mock.async_subscribe.assert_called_with(f"{MAC}/#", mock.ANY, 0, "utf-8")

    topic = f"{MAC}/event/tns:onvif/Device/tns:axis/Sensor/PIR/$source/sensor/0"
    message = (
        b'{"timestamp": 1590258472044, "topic": "onvif:Device/axis:Sensor/PIR",'
        b' "message": {"source": {"sensor": "0"}, "key": {}, "data": {"state": "1"}}}'
    )

    assert len(hass.states.async_entity_ids(BINARY_SENSOR_DOMAIN)) == 0
    async_fire_mqtt_message(hass, topic, message)
    await hass.async_block_till_done()
    assert len(hass.states.async_entity_ids(BINARY_SENSOR_DOMAIN)) == 1

    pir = hass.states.get(f"{BINARY_SENSOR_DOMAIN}.{NAME}_pir_0")
    assert pir.state == STATE_ON
    assert pir.name == f"{NAME} PIR 0"


async def test_update_address(
    hass: HomeAssistant, setup_config_entry, mock_vapix_requests
) -> None:
    """Test update address works."""
    hub = AxisHub.get_hub(hass, setup_config_entry)
    assert hub.api.config.host == "1.2.3.4"

    with patch(
        "homeassistant.components.axis.async_setup_entry", return_value=True
    ) as mock_setup_entry:
        mock_vapix_requests("2.3.4.5")
        await hass.config_entries.flow.async_init(
            AXIS_DOMAIN,
            data=zeroconf.ZeroconfServiceInfo(
                ip_address=ip_address("2.3.4.5"),
                ip_addresses=[ip_address("2.3.4.5")],
                hostname="mock_hostname",
                name="name",
                port=80,
                properties={"macaddress": MAC},
                type="mock_type",
            ),
            context={"source": SOURCE_ZEROCONF},
        )
        await hass.async_block_till_done()

    assert hub.api.config.host == "2.3.4.5"
    assert len(mock_setup_entry.mock_calls) == 1


async def test_device_unavailable(
    hass: HomeAssistant, setup_config_entry, mock_rtsp_event, mock_rtsp_signal_state
) -> None:
    """Successful setup."""
    # Provide an entity that can be used to verify connection state on
    mock_rtsp_event(
        topic="tns1:AudioSource/tnsaxis:TriggerLevel",
        data_type="triggered",
        data_value="10",
        source_name="channel",
        source_idx="1",
    )
    await hass.async_block_till_done()

    assert hass.states.get(f"{BINARY_SENSOR_DOMAIN}.{NAME}_sound_1").state == STATE_OFF

    # Connection to device has failed

    mock_rtsp_signal_state(connected=False)
    await hass.async_block_till_done()

    assert (
        hass.states.get(f"{BINARY_SENSOR_DOMAIN}.{NAME}_sound_1").state
        == STATE_UNAVAILABLE
    )

    # Connection to device has been restored

    mock_rtsp_signal_state(connected=True)
    await hass.async_block_till_done()

    assert hass.states.get(f"{BINARY_SENSOR_DOMAIN}.{NAME}_sound_1").state == STATE_OFF


async def test_device_not_accessible(
    hass: HomeAssistant, config_entry, setup_default_vapix_requests
) -> None:
    """Failed setup schedules a retry of setup."""
    with patch.object(axis, "get_axis_api", side_effect=axis.errors.CannotConnect):
        await hass.config_entries.async_setup(config_entry.entry_id)
        await hass.async_block_till_done()
    assert hass.data[AXIS_DOMAIN] == {}


async def test_device_trigger_reauth_flow(
    hass: HomeAssistant, config_entry, setup_default_vapix_requests
) -> None:
    """Failed authentication trigger a reauthentication flow."""
    with patch.object(
        axis, "get_axis_api", side_effect=axis.errors.AuthenticationRequired
    ), patch.object(hass.config_entries.flow, "async_init") as mock_flow_init:
        await hass.config_entries.async_setup(config_entry.entry_id)
        await hass.async_block_till_done()
        mock_flow_init.assert_called_once()
    assert hass.data[AXIS_DOMAIN] == {}


async def test_device_unknown_error(
    hass: HomeAssistant, config_entry, setup_default_vapix_requests
) -> None:
    """Unknown errors are handled."""
    with patch.object(axis, "get_axis_api", side_effect=Exception):
        await hass.config_entries.async_setup(config_entry.entry_id)
        await hass.async_block_till_done()
    assert hass.data[AXIS_DOMAIN] == {}


async def test_shutdown(config_entry_data) -> None:
    """Successful shutdown."""
    hass = Mock()
    entry = Mock()
    entry.data = config_entry_data

    mock_api = Mock()
    mock_api.vapix.serial_number = FORMATTED_MAC
    axis_device = axis.hub.AxisHub(hass, entry, mock_api)

    await axis_device.shutdown(None)

    assert len(axis_device.api.stream.stop.mock_calls) == 1


async def test_get_device_fails(hass: HomeAssistant, config_entry_data) -> None:
    """Device unauthorized yields authentication required error."""
    with patch(
        "axis.vapix.vapix.Vapix.initialize", side_effect=axislib.Unauthorized
    ), pytest.raises(axis.errors.AuthenticationRequired):
        await axis.hub.get_axis_api(hass, config_entry_data)


async def test_get_device_device_unavailable(
    hass: HomeAssistant, config_entry_data
) -> None:
    """Device unavailable yields cannot connect error."""
    with patch(
        "axis.vapix.vapix.Vapix.request", side_effect=axislib.RequestError
    ), pytest.raises(axis.errors.CannotConnect):
        await axis.hub.get_axis_api(hass, config_entry_data)


async def test_get_device_unknown_error(hass: HomeAssistant, config_entry_data) -> None:
    """Device yield unknown error."""
    with patch(
        "axis.vapix.vapix.Vapix.request", side_effect=axislib.AxisException
    ), pytest.raises(axis.errors.AuthenticationRequired):
        await axis.hub.get_axis_api(hass, config_entry_data)<|MERGE_RESOLUTION|>--- conflicted
+++ resolved
@@ -46,13 +46,8 @@
 
 async def test_device_setup(
     hass: HomeAssistant,
-<<<<<<< HEAD
     forward_entry_setups,
-    config,
-=======
-    forward_entry_setup,
     config_entry_data,
->>>>>>> bf8d880e
     setup_config_entry,
     device_registry: dr.DeviceRegistry,
 ) -> None:
