--- conflicted
+++ resolved
@@ -149,20 +149,11 @@
     assert light_0.name == f"{NAME} IR Light 0"
 
     # Turn on, set brightness, light already on
-<<<<<<< HEAD
-    with (
-        patch("axis.vapix.vapix.LightHandler.activate_light") as mock_activate,
-        patch(
-            "axis.vapix.vapix.LightHandler.set_manual_intensity"
-        ) as mock_set_intensity,
-    ):
-=======
     with patch(
         "axis.interfaces.vapix.LightHandler.activate_light"
     ) as mock_activate, patch(
         "axis.interfaces.vapix.LightHandler.set_manual_intensity"
     ) as mock_set_intensity:
->>>>>>> 18174ad4
         await hass.services.async_call(
             LIGHT_DOMAIN,
             SERVICE_TURN_ON,
@@ -198,20 +189,11 @@
     assert light_0.state == STATE_OFF
 
     # Turn on, set brightness
-<<<<<<< HEAD
-    with (
-        patch("axis.vapix.vapix.LightHandler.activate_light") as mock_activate,
-        patch(
-            "axis.vapix.vapix.LightHandler.set_manual_intensity"
-        ) as mock_set_intensity,
-    ):
-=======
     with patch(
         "axis.interfaces.vapix.LightHandler.activate_light"
     ) as mock_activate, patch(
         "axis.interfaces.vapix.LightHandler.set_manual_intensity"
     ) as mock_set_intensity:
->>>>>>> 18174ad4
         await hass.services.async_call(
             LIGHT_DOMAIN,
             SERVICE_TURN_ON,
