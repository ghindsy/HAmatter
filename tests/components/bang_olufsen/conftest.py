--- conflicted
+++ resolved
@@ -1,11 +1,7 @@
 """Test fixtures for bang_olufsen."""
 
 from collections.abc import Generator
-<<<<<<< HEAD
-from unittest.mock import AsyncMock, patch
-=======
 from unittest.mock import AsyncMock, Mock, patch
->>>>>>> f0590f08
 
 from mozart_api.models import (
     Action,
@@ -81,7 +77,6 @@
         client.get_beolink_self.return_value = BeolinkPeer(
             friendly_name=TEST_FRIENDLY_NAME, jid=TEST_JID_1
         )
-<<<<<<< HEAD
         client.get_softwareupdate_status = AsyncMock()
         client.get_softwareupdate_status.return_value = SoftwareUpdateStatus(
             software_version="1.0.0", state=""
@@ -244,14 +239,12 @@
         client.activate_preset = AsyncMock()
         client.start_deezer_flow = AsyncMock()
         client.add_to_queue = AsyncMock()
-=======
 
         # Non-REST API client methods
         client.check_device_connection = AsyncMock()
         client.close_api_client = AsyncMock()
         client.connect_notifications = AsyncMock()
         client.disconnect_notifications = Mock()
->>>>>>> f0590f08
 
         yield client
 
