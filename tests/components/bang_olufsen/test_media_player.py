"""Test the Bang & Olufsen media_player entity."""

from collections.abc import Callable
from contextlib import nullcontext as does_not_raise
import logging
from unittest.mock import AsyncMock, patch

<<<<<<< HEAD
from mozart_api.models import PlaybackContentMetadata, WebsocketNotificationTag
=======
from mozart_api.models import PlaybackContentMetadata, RenderingState, Source
>>>>>>> 404a7bab
import pytest

from homeassistant.components.bang_olufsen.const import (
    BANG_OLUFSEN_STATES,
    DOMAIN,
    BangOlufsenSource,
)
from homeassistant.components.media_player import (
    ATTR_INPUT_SOURCE,
    ATTR_INPUT_SOURCE_LIST,
    ATTR_MEDIA_ALBUM_ARTIST,
    ATTR_MEDIA_ALBUM_NAME,
    ATTR_MEDIA_ANNOUNCE,
    ATTR_MEDIA_CHANNEL,
    ATTR_MEDIA_CONTENT_ID,
    ATTR_MEDIA_CONTENT_TYPE,
    ATTR_MEDIA_DURATION,
    ATTR_MEDIA_EXTRA,
    ATTR_MEDIA_POSITION,
    ATTR_MEDIA_POSITION_UPDATED_AT,
    ATTR_MEDIA_SEEK_POSITION,
    ATTR_MEDIA_TITLE,
    ATTR_MEDIA_TRACK,
    ATTR_MEDIA_VOLUME_LEVEL,
    ATTR_MEDIA_VOLUME_MUTED,
    MediaPlayerState,
    MediaType,
)
from homeassistant.const import ATTR_ENTITY_ID
from homeassistant.core import HomeAssistant
from homeassistant.exceptions import HomeAssistantError, ServiceValidationError
from homeassistant.setup import async_setup_component

from .const import (
    TEST_AUDIO_SOURCES,
    TEST_DEEZER_FLOW,
    TEST_DEEZER_INVALID_FLOW,
    TEST_DEEZER_PLAYLIST,
    TEST_DEEZER_TRACK,
    TEST_FALLBACK_SOURCES,
    TEST_MEDIA_PLAYER_ENTITY_ID,
    TEST_OVERLAY_INVALID_OFFSET_VOLUME_TTS,
    TEST_OVERLAY_OFFSET_VOLUME_TTS,
    TEST_PLAYBACK_ERROR,
    TEST_PLAYBACK_METADATA,
    TEST_PLAYBACK_PROGRESS,
    TEST_PLAYBACK_STATE_PAUSED,
    TEST_PLAYBACK_STATE_PLAYING,
    TEST_PLAYBACK_STATE_TURN_OFF,
    TEST_RADIO_STATION,
    TEST_SEEK_POSITION_HOME_ASSISTANT_FORMAT,
    TEST_SOURCES,
    TEST_VIDEO_SOURCES,
    TEST_VOLUME,
    TEST_VOLUME_HOME_ASSISTANT_FORMAT,
    TEST_VOLUME_MUTED,
    TEST_VOLUME_MUTED_HOME_ASSISTANT_FORMAT,
)

from tests.common import MockConfigEntry
from tests.typing import WebSocketGenerator


async def test_initialization(
    hass: HomeAssistant,
    caplog: pytest.LogCaptureFixture,
    mock_config_entry: MockConfigEntry,
    mock_mozart_client: AsyncMock,
) -> None:
    """Test the integration is initialized properly in _initialize, async_added_to_hass and __init__."""

    caplog.set_level(logging.DEBUG)

    # Setup entity
    mock_config_entry.add_to_hass(hass)
    await hass.config_entries.async_setup(mock_config_entry.entry_id)

    # Ensure that the logger has been called with the debug message
    assert "Connected to: Beosound Balance 11111111 running SW 1.0.0" in caplog.text

    # Check state (The initial state in this test does not contain all that much.
    # States are tested using simulated WebSocket events.)
    states = hass.states.get(TEST_MEDIA_PLAYER_ENTITY_ID)
    assert states.attributes[ATTR_INPUT_SOURCE_LIST] == TEST_SOURCES
    assert states.attributes[ATTR_MEDIA_POSITION_UPDATED_AT]

    # Check API calls
    mock_mozart_client.get_softwareupdate_status.assert_called_once()
    mock_mozart_client.get_product_state.assert_called_once()
    mock_mozart_client.get_available_sources.assert_called_once()
    mock_mozart_client.get_remote_menu.assert_called_once()


async def test_async_update_sources_audio_only(
    hass: HomeAssistant, mock_config_entry, mock_mozart_client
) -> None:
    """Test sources are correctly handled in _async_update_sources."""
    mock_mozart_client.get_remote_menu.return_value = {}

    mock_config_entry.add_to_hass(hass)
    await hass.config_entries.async_setup(mock_config_entry.entry_id)

    states = hass.states.get(TEST_MEDIA_PLAYER_ENTITY_ID)
    assert states.attributes[ATTR_INPUT_SOURCE_LIST] == TEST_AUDIO_SOURCES


async def test_async_update_sources_outdated_api(
    hass: HomeAssistant, mock_mozart_client, mock_config_entry
) -> None:
    """Test fallback sources are correctly handled in _async_update_sources."""
    mock_mozart_client.get_available_sources.side_effect = ValueError()

    mock_config_entry.add_to_hass(hass)
    await hass.config_entries.async_setup(mock_config_entry.entry_id)

    states = hass.states.get(TEST_MEDIA_PLAYER_ENTITY_ID)
    assert (
        states.attributes[ATTR_INPUT_SOURCE_LIST]
        == TEST_FALLBACK_SOURCES + TEST_VIDEO_SOURCES
    )


async def test_async_update_sources_remote(
    hass: HomeAssistant, mock_mozart_client, mock_config_entry
) -> None:
    """Test _async_update_sources is called when there are new video sources."""

    mock_config_entry.add_to_hass(hass)
    await hass.config_entries.async_setup(mock_config_entry.entry_id)

    notification_callback = mock_mozart_client.get_notification_notifications.call_args[
        0
    ][0]

    # This is not an ideal check, but I couldn't get anything else to work
    assert mock_mozart_client.get_available_sources.call_count == 1
    assert mock_mozart_client.get_remote_menu.call_count == 1

    # Send the remote menu Websocket event
    notification_callback(WebsocketNotificationTag(value="remoteMenuChanged"))

    assert mock_mozart_client.get_available_sources.call_count == 2
    assert mock_mozart_client.get_remote_menu.call_count == 2


async def test_async_update_playback_metadata(
    hass: HomeAssistant,
    mock_mozart_client: AsyncMock,
    mock_config_entry: MockConfigEntry,
) -> None:
    """Test _async_update_playback_metadata."""

    mock_config_entry.add_to_hass(hass)
    await hass.config_entries.async_setup(mock_config_entry.entry_id)

    playback_metadata_callback = (
        mock_mozart_client.get_playback_metadata_notifications.call_args[0][0]
    )

    states = hass.states.get(TEST_MEDIA_PLAYER_ENTITY_ID)
    assert ATTR_MEDIA_DURATION not in states.attributes
    assert ATTR_MEDIA_TITLE not in states.attributes
    assert ATTR_MEDIA_ALBUM_NAME not in states.attributes
    assert ATTR_MEDIA_ALBUM_ARTIST not in states.attributes
    assert ATTR_MEDIA_TRACK not in states.attributes
    assert ATTR_MEDIA_CHANNEL not in states.attributes

    # Send the WebSocket event dispatch
    playback_metadata_callback(TEST_PLAYBACK_METADATA)

    states = hass.states.get(TEST_MEDIA_PLAYER_ENTITY_ID)
    assert (
        states.attributes[ATTR_MEDIA_DURATION]
        == TEST_PLAYBACK_METADATA.total_duration_seconds
    )
    assert states.attributes[ATTR_MEDIA_TITLE] == TEST_PLAYBACK_METADATA.title
    assert states.attributes[ATTR_MEDIA_ALBUM_NAME] == TEST_PLAYBACK_METADATA.album_name
    assert (
        states.attributes[ATTR_MEDIA_ALBUM_ARTIST] == TEST_PLAYBACK_METADATA.artist_name
    )
    assert states.attributes[ATTR_MEDIA_TRACK] == TEST_PLAYBACK_METADATA.track
    assert states.attributes[ATTR_MEDIA_CHANNEL] == TEST_PLAYBACK_METADATA.organization


async def test_async_update_playback_error(
    hass: HomeAssistant,
    caplog: pytest.LogCaptureFixture,
    mock_mozart_client: AsyncMock,
    mock_config_entry: MockConfigEntry,
) -> None:
    """Test _async_update_playback_error."""

    mock_config_entry.add_to_hass(hass)
    await hass.config_entries.async_setup(mock_config_entry.entry_id)

    playback_error_callback = (
        mock_mozart_client.get_playback_error_notifications.call_args[0][0]
    )

    # The async_dispatcher_send function seems to swallow exceptions, making pytest.raises unusable
<<<<<<< HEAD
    with patch("homeassistant.helpers.dispatcher._LOGGER.error") as mock_logger:
        playback_error_callback(TEST_PLAYBACK_ERROR)
=======
    async_dispatcher_send(
        hass,
        f"{TEST_SERIAL_NUMBER}_{WebsocketNotification.PLAYBACK_ERROR}",
        TEST_PLAYBACK_ERROR,
    )
>>>>>>> 404a7bab

    assert (
        "Exception in _async_update_playback_error when dispatching '11111111_playback_error': (PlaybackError(error='Test error', item=None),)"
        in caplog.text
    )


async def test_async_update_playback_progress(
    hass: HomeAssistant,
    mock_mozart_client: AsyncMock,
    mock_config_entry: MockConfigEntry,
) -> None:
    """Test _async_update_playback_progress."""

    mock_config_entry.add_to_hass(hass)
    await hass.config_entries.async_setup(mock_config_entry.entry_id)

    playback_progress_callback = (
        mock_mozart_client.get_playback_progress_notifications.call_args[0][0]
    )

    states = hass.states.get(TEST_MEDIA_PLAYER_ENTITY_ID)
    assert ATTR_MEDIA_POSITION not in states.attributes
    old_updated_at = states.attributes[ATTR_MEDIA_POSITION_UPDATED_AT]
    assert old_updated_at

    playback_progress_callback(TEST_PLAYBACK_PROGRESS)

    states = hass.states.get(TEST_MEDIA_PLAYER_ENTITY_ID)
    assert states.attributes[ATTR_MEDIA_POSITION] == TEST_PLAYBACK_PROGRESS.progress
    new_updated_at = states.attributes[ATTR_MEDIA_POSITION_UPDATED_AT]
    assert new_updated_at
    assert old_updated_at != new_updated_at


async def test_async_update_playback_state(
    hass: HomeAssistant,
    mock_mozart_client: AsyncMock,
    mock_config_entry: MockConfigEntry,
) -> None:
    """Test _async_update_playback_state."""

    mock_config_entry.add_to_hass(hass)
    await hass.config_entries.async_setup(mock_config_entry.entry_id)

    playback_state_callback = (
        mock_mozart_client.get_playback_state_notifications.call_args[0][0]
    )

    states = hass.states.get(TEST_MEDIA_PLAYER_ENTITY_ID)
    assert states.state == MediaPlayerState.PLAYING

    playback_state_callback(TEST_PLAYBACK_STATE_PAUSED)

    states = hass.states.get(TEST_MEDIA_PLAYER_ENTITY_ID)
    assert states.state == TEST_PLAYBACK_STATE_PAUSED.value


@pytest.mark.parametrize(
    ("reported_source", "real_source", "content_type", "progress", "metadata"),
    [
        # Normal source, music mediatype expected, no progress expected
        (
            BangOlufsenSource.TIDAL,
            BangOlufsenSource.TIDAL,
            MediaType.MUSIC,
            TEST_PLAYBACK_PROGRESS.progress,
            PlaybackContentMetadata(),
        ),
        # URI source, url media type expected, no progress expected
        (
            BangOlufsenSource.URI_STREAMER,
            BangOlufsenSource.URI_STREAMER,
            MediaType.URL,
            TEST_PLAYBACK_PROGRESS.progress,
            PlaybackContentMetadata(),
        ),
        # Line-In source,media type expected, progress 0 expected
        (
            BangOlufsenSource.LINE_IN,
            BangOlufsenSource.CHROMECAST,
            MediaType.MUSIC,
            0,
            PlaybackContentMetadata(),
        ),
        # Chromecast as source, but metadata says Line-In.
        # Progress is not set to 0 as the source is Chromecast first
        (
            BangOlufsenSource.CHROMECAST,
            BangOlufsenSource.LINE_IN,
            MediaType.MUSIC,
            TEST_PLAYBACK_PROGRESS.progress,
            PlaybackContentMetadata(title=BangOlufsenSource.LINE_IN.name),
        ),
        # Chromecast as source, but metadata says Bluetooth
        (
            BangOlufsenSource.CHROMECAST,
            BangOlufsenSource.BLUETOOTH,
            MediaType.MUSIC,
            TEST_PLAYBACK_PROGRESS.progress,
            PlaybackContentMetadata(title=BangOlufsenSource.BLUETOOTH.name),
        ),
        # Chromecast as source, but metadata says Bluetooth in another way
        (
            BangOlufsenSource.CHROMECAST,
            BangOlufsenSource.BLUETOOTH,
            MediaType.MUSIC,
            TEST_PLAYBACK_PROGRESS.progress,
            PlaybackContentMetadata(art=[]),
        ),
    ],
)
async def test_async_update_source_change(
    hass: HomeAssistant,
    mock_mozart_client: AsyncMock,
    mock_config_entry: MockConfigEntry,
    reported_source: Source,
    real_source: Source,
    content_type: MediaType,
    progress: int,
    metadata: PlaybackContentMetadata,
) -> None:
    """Test _async_update_source_change."""

    mock_config_entry.add_to_hass(hass)
    await hass.config_entries.async_setup(mock_config_entry.entry_id)

    playback_progress_callback = (
        mock_mozart_client.get_playback_progress_notifications.call_args[0][0]
    )
    playback_metadata_callback = (
        mock_mozart_client.get_playback_metadata_notifications.call_args[0][0]
    )
    source_change_callback = (
        mock_mozart_client.get_source_change_notifications.call_args[0][0]
    )

    states = hass.states.get(TEST_MEDIA_PLAYER_ENTITY_ID)
    assert ATTR_INPUT_SOURCE not in states.attributes
    assert states.attributes[ATTR_MEDIA_CONTENT_TYPE] == MediaType.MUSIC

    # Simulate progress attribute being available
    playback_progress_callback(TEST_PLAYBACK_PROGRESS)

    # Simulate metadata
    playback_metadata_callback(metadata)
    source_change_callback(reported_source)

    states = hass.states.get(TEST_MEDIA_PLAYER_ENTITY_ID)
    assert states.attributes[ATTR_INPUT_SOURCE] == real_source.name
    assert states.attributes[ATTR_MEDIA_CONTENT_TYPE] == content_type
    assert states.attributes[ATTR_MEDIA_POSITION] == progress


async def test_async_turn_off(
    hass: HomeAssistant,
    mock_mozart_client: AsyncMock,
    mock_config_entry: MockConfigEntry,
) -> None:
    """Test async_turn_off."""

    mock_config_entry.add_to_hass(hass)
    await hass.config_entries.async_setup(mock_config_entry.entry_id)

    playback_state_callback = (
        mock_mozart_client.get_playback_state_notifications.call_args[0][0]
    )

    await hass.services.async_call(
        "media_player",
        "turn_off",
        {ATTR_ENTITY_ID: TEST_MEDIA_PLAYER_ENTITY_ID},
        blocking=True,
    )

    playback_state_callback(TEST_PLAYBACK_STATE_TURN_OFF)

    states = hass.states.get(TEST_MEDIA_PLAYER_ENTITY_ID)
    assert states.state == BANG_OLUFSEN_STATES[TEST_PLAYBACK_STATE_TURN_OFF.value]

    # Check API call
    mock_mozart_client.post_standby.assert_called_once()


async def test_async_set_volume_level(
    hass: HomeAssistant,
    mock_mozart_client: AsyncMock,
    mock_config_entry: MockConfigEntry,
) -> None:
    """Test async_set_volume_level and _async_update_volume by proxy."""

    mock_config_entry.add_to_hass(hass)
    await hass.config_entries.async_setup(mock_config_entry.entry_id)

    volume_callback = mock_mozart_client.get_volume_notifications.call_args[0][0]

    states = hass.states.get(TEST_MEDIA_PLAYER_ENTITY_ID)
    assert ATTR_MEDIA_VOLUME_LEVEL not in states.attributes

    await hass.services.async_call(
        "media_player",
        "volume_set",
        {
            ATTR_ENTITY_ID: TEST_MEDIA_PLAYER_ENTITY_ID,
            ATTR_MEDIA_VOLUME_LEVEL: TEST_VOLUME_HOME_ASSISTANT_FORMAT,
        },
        blocking=True,
    )

    # The service call will trigger a WebSocket notification
    volume_callback(TEST_VOLUME)

    states = hass.states.get(TEST_MEDIA_PLAYER_ENTITY_ID)
    assert (
        states.attributes[ATTR_MEDIA_VOLUME_LEVEL] == TEST_VOLUME_HOME_ASSISTANT_FORMAT
    )

    mock_mozart_client.set_current_volume_level.assert_called_once_with(
        volume_level=TEST_VOLUME.level
    )


async def test_async_mute_volume(
    hass: HomeAssistant,
    mock_mozart_client: AsyncMock,
    mock_config_entry: MockConfigEntry,
) -> None:
    """Test async_mute_volume."""

    mock_config_entry.add_to_hass(hass)
    await hass.config_entries.async_setup(mock_config_entry.entry_id)

    volume_callback = mock_mozart_client.get_volume_notifications.call_args[0][0]

    states = hass.states.get(TEST_MEDIA_PLAYER_ENTITY_ID)
    assert ATTR_MEDIA_VOLUME_MUTED not in states.attributes

    await hass.services.async_call(
        "media_player",
        "volume_mute",
        {
            ATTR_ENTITY_ID: TEST_MEDIA_PLAYER_ENTITY_ID,
            ATTR_MEDIA_VOLUME_MUTED: TEST_VOLUME_HOME_ASSISTANT_FORMAT,
        },
        blocking=True,
    )

    # The service call will trigger a WebSocket notification
    volume_callback(TEST_VOLUME_MUTED)

    states = hass.states.get(TEST_MEDIA_PLAYER_ENTITY_ID)
    assert (
        states.attributes[ATTR_MEDIA_VOLUME_MUTED]
        == TEST_VOLUME_MUTED_HOME_ASSISTANT_FORMAT
    )

    mock_mozart_client.set_volume_mute.assert_called_once_with(
        volume_mute=TEST_VOLUME_MUTED.muted
    )


@pytest.mark.parametrize(
    ("initial_state", "command"),
    [
        # Current state is playing, "pause" command expected
        (TEST_PLAYBACK_STATE_PLAYING, "pause"),
        # Current state is paused, "play" command expected
        (TEST_PLAYBACK_STATE_PAUSED, "play"),
    ],
)
async def test_async_media_play_pause(
    hass: HomeAssistant,
    mock_mozart_client: AsyncMock,
    mock_config_entry: MockConfigEntry,
    initial_state: RenderingState,
    command: str,
) -> None:
    """Test async_media_play_pause."""

    mock_config_entry.add_to_hass(hass)
    await hass.config_entries.async_setup(mock_config_entry.entry_id)

    playback_state_callback = (
        mock_mozart_client.get_playback_state_notifications.call_args[0][0]
    )

    # Set the initial state
    playback_state_callback(initial_state)

    states = hass.states.get(TEST_MEDIA_PLAYER_ENTITY_ID)
    assert states.state == BANG_OLUFSEN_STATES[initial_state.value]

    await hass.services.async_call(
        "media_player",
        "media_play_pause",
        {ATTR_ENTITY_ID: TEST_MEDIA_PLAYER_ENTITY_ID},
        blocking=True,
    )

    mock_mozart_client.post_playback_command.assert_called_once_with(command=command)


async def test_async_media_stop(
    hass: HomeAssistant,
    mock_mozart_client: AsyncMock,
    mock_config_entry: MockConfigEntry,
) -> None:
    """Test async_media_stop."""

    mock_config_entry.add_to_hass(hass)
    await hass.config_entries.async_setup(mock_config_entry.entry_id)

    playback_state_callback = (
        mock_mozart_client.get_playback_state_notifications.call_args[0][0]
    )

    # Set the state to playing
    playback_state_callback(TEST_PLAYBACK_STATE_PLAYING)

    states = hass.states.get(TEST_MEDIA_PLAYER_ENTITY_ID)
    assert states.state == BANG_OLUFSEN_STATES[TEST_PLAYBACK_STATE_PLAYING.value]

    await hass.services.async_call(
        "media_player",
        "media_stop",
        {ATTR_ENTITY_ID: TEST_MEDIA_PLAYER_ENTITY_ID},
        blocking=True,
    )

    # Check API call
    mock_mozart_client.post_playback_command.assert_called_once_with(command="stop")


async def test_async_media_next_track(
    hass: HomeAssistant,
    mock_mozart_client: AsyncMock,
    mock_config_entry: MockConfigEntry,
) -> None:
    """Test async_media_next_track."""

    mock_config_entry.add_to_hass(hass)
    await hass.config_entries.async_setup(mock_config_entry.entry_id)

    await hass.services.async_call(
        "media_player",
        "media_next_track",
        {ATTR_ENTITY_ID: TEST_MEDIA_PLAYER_ENTITY_ID},
        blocking=True,
    )

    mock_mozart_client.post_playback_command.assert_called_once_with(command="skip")


@pytest.mark.parametrize(
    ("source", "expected_result", "seek_called_times"),
    [
        # Deezer source, seek expected
        (BangOlufsenSource.DEEZER, does_not_raise(), 1),
        # Non deezer source, seek shouldn't work
        (BangOlufsenSource.TIDAL, pytest.raises(HomeAssistantError), 0),
    ],
)
async def test_async_media_seek(
    hass: HomeAssistant,
    mock_mozart_client: AsyncMock,
    mock_config_entry: MockConfigEntry,
    source: Source,
    expected_result: Callable,
    seek_called_times: int,
) -> None:
    """Test async_media_seek."""

    mock_config_entry.add_to_hass(hass)
    await hass.config_entries.async_setup(mock_config_entry.entry_id)

    source_change_callback = (
        mock_mozart_client.get_source_change_notifications.call_args[0][0]
    )

    # Set the source
    source_change_callback(source)

    # Check results
    with expected_result:
        await hass.services.async_call(
            "media_player",
            "media_seek",
            {
                ATTR_ENTITY_ID: TEST_MEDIA_PLAYER_ENTITY_ID,
                ATTR_MEDIA_SEEK_POSITION: TEST_SEEK_POSITION_HOME_ASSISTANT_FORMAT,
            },
            blocking=True,
        )

    assert mock_mozart_client.seek_to_position.call_count == seek_called_times


async def test_async_media_previous_track(
    hass: HomeAssistant,
    mock_mozart_client: AsyncMock,
    mock_config_entry: MockConfigEntry,
) -> None:
    """Test async_media_previous_track."""

    mock_config_entry.add_to_hass(hass)
    await hass.config_entries.async_setup(mock_config_entry.entry_id)

    await hass.services.async_call(
        "media_player",
        "media_previous_track",
        {ATTR_ENTITY_ID: TEST_MEDIA_PLAYER_ENTITY_ID},
        blocking=True,
    )

    mock_mozart_client.post_playback_command.assert_called_once_with(command="prev")


async def test_async_clear_playlist(
    hass: HomeAssistant,
    mock_mozart_client: AsyncMock,
    mock_config_entry: MockConfigEntry,
) -> None:
    """Test async_clear_playlist."""

    mock_config_entry.add_to_hass(hass)
    await hass.config_entries.async_setup(mock_config_entry.entry_id)

    await hass.services.async_call(
        "media_player",
        "clear_playlist",
        {ATTR_ENTITY_ID: TEST_MEDIA_PLAYER_ENTITY_ID},
        blocking=True,
    )

    mock_mozart_client.post_clear_queue.assert_called_once()


@pytest.mark.parametrize(
    ("source", "expected_result", "audio_source_call", "video_source_call"),
    [
        # Invalid source
        ("Test source", pytest.raises(ServiceValidationError), 0, 0),
        # Valid audio source
        (BangOlufsenSource.TIDAL.name, does_not_raise(), 1, 0),
        # Valid video source
        (TEST_VIDEO_SOURCES[0], does_not_raise(), 0, 1),
    ],
)
async def test_async_select_source(
    hass: HomeAssistant,
    mock_mozart_client: AsyncMock,
    mock_config_entry: MockConfigEntry,
    source: str,
    expected_result: Callable,
    audio_source_call: int,
    video_source_call: int,
) -> None:
    """Test async_select_source with an invalid source."""

    mock_config_entry.add_to_hass(hass)
    await hass.config_entries.async_setup(mock_config_entry.entry_id)

    with expected_result:
        await hass.services.async_call(
            "media_player",
            "select_source",
            {
                ATTR_ENTITY_ID: TEST_MEDIA_PLAYER_ENTITY_ID,
                ATTR_INPUT_SOURCE: source,
            },
            blocking=True,
        )

    assert mock_mozart_client.set_active_source.call_count == audio_source_call
    assert mock_mozart_client.post_remote_trigger.call_count == video_source_call


async def test_async_play_media_invalid_type(
    hass: HomeAssistant,
    mock_mozart_client: AsyncMock,
    mock_config_entry: MockConfigEntry,
) -> None:
    """Test async_play_media only accepts valid media types."""

    mock_config_entry.add_to_hass(hass)
    await hass.config_entries.async_setup(mock_config_entry.entry_id)

    with pytest.raises(ServiceValidationError) as exc_info:
        await hass.services.async_call(
            "media_player",
            "play_media",
            {
                ATTR_ENTITY_ID: TEST_MEDIA_PLAYER_ENTITY_ID,
                ATTR_MEDIA_CONTENT_ID: "test",
                ATTR_MEDIA_CONTENT_TYPE: "invalid type",
            },
            blocking=True,
        )

    assert exc_info.value.translation_domain == DOMAIN
    assert exc_info.value.translation_key == "invalid_media_type"
    assert exc_info.errisinstance(HomeAssistantError)


async def test_async_play_media_url(
    hass: HomeAssistant,
    mock_mozart_client: AsyncMock,
    mock_config_entry: MockConfigEntry,
) -> None:
    """Test async_play_media URL."""

    mock_config_entry.add_to_hass(hass)
    await hass.config_entries.async_setup(mock_config_entry.entry_id)

    # Setup media source
    await async_setup_component(hass, "media_source", {"media_source": {}})

    await hass.services.async_call(
        "media_player",
        "play_media",
        {
            ATTR_ENTITY_ID: TEST_MEDIA_PLAYER_ENTITY_ID,
            ATTR_MEDIA_CONTENT_ID: "media-source://media_source/local/doorbell.mp3",
            ATTR_MEDIA_CONTENT_TYPE: "audio/mpeg",
        },
        blocking=True,
    )

    mock_mozart_client.post_uri_source.assert_called_once()


async def test_async_play_media_overlay_absolute_volume_uri(
    hass: HomeAssistant,
    mock_mozart_client: AsyncMock,
    mock_config_entry: MockConfigEntry,
) -> None:
    """Test async_play_media overlay with Home Assistant local URI and absolute volume."""

    mock_config_entry.add_to_hass(hass)
    await hass.config_entries.async_setup(mock_config_entry.entry_id)

    await async_setup_component(hass, "media_source", {"media_source": {}})

    await hass.services.async_call(
        "media_player",
        "play_media",
        {
            ATTR_ENTITY_ID: TEST_MEDIA_PLAYER_ENTITY_ID,
            ATTR_MEDIA_CONTENT_ID: "media-source://media_source/local/doorbell.mp3",
            ATTR_MEDIA_CONTENT_TYPE: "music",
            ATTR_MEDIA_ANNOUNCE: True,
            ATTR_MEDIA_EXTRA: {"overlay_absolute_volume": 60},
        },
        blocking=True,
    )

    mock_mozart_client.post_overlay_play.assert_called_once()

    # Check that the API call was as expected
    args, _ = mock_mozart_client.post_overlay_play.call_args
    assert args[0].volume_absolute == 60
    assert "/local/doorbell.mp3" in args[0].uri.location


async def test_async_play_media_overlay_invalid_offset_volume_tts(
    hass: HomeAssistant,
    caplog: pytest.LogCaptureFixture,
    mock_mozart_client: AsyncMock,
    mock_config_entry: MockConfigEntry,
) -> None:
    """Test async_play_media with Home Assistant invalid offset volume and B&O tts."""

    mock_config_entry.add_to_hass(hass)
    await hass.config_entries.async_setup(mock_config_entry.entry_id)

    await hass.services.async_call(
        "media_player",
        "play_media",
        {
            ATTR_ENTITY_ID: TEST_MEDIA_PLAYER_ENTITY_ID,
            ATTR_MEDIA_CONTENT_ID: "Dette er en test",
            ATTR_MEDIA_CONTENT_TYPE: "overlay_tts",
            ATTR_MEDIA_ANNOUNCE: True,
            ATTR_MEDIA_EXTRA: {
                "overlay_offset_volume": 20,
                "overlay_tts_language": "da-dk",
            },
        },
        blocking=True,
    )
    assert "Error setting volume" in caplog.text

    mock_mozart_client.post_overlay_play.assert_called_once_with(
        TEST_OVERLAY_INVALID_OFFSET_VOLUME_TTS
    )


async def test_async_play_media_overlay_offset_volume_tts(
    hass: HomeAssistant,
    mock_mozart_client: AsyncMock,
    mock_config_entry: MockConfigEntry,
) -> None:
    """Test async_play_media with Home Assistant invalid offset volume and B&O tts."""

    mock_config_entry.add_to_hass(hass)
    await hass.config_entries.async_setup(mock_config_entry.entry_id)

    volume_callback = mock_mozart_client.get_volume_notifications.call_args[0][0]

    # Set the volume to enable offset
    volume_callback(TEST_VOLUME)

    await hass.services.async_call(
        "media_player",
        "play_media",
        {
            ATTR_ENTITY_ID: TEST_MEDIA_PLAYER_ENTITY_ID,
            ATTR_MEDIA_CONTENT_ID: "This is a test",
            ATTR_MEDIA_CONTENT_TYPE: "overlay_tts",
            ATTR_MEDIA_ANNOUNCE: True,
            ATTR_MEDIA_EXTRA: {"overlay_offset_volume": 20},
        },
        blocking=True,
    )

    mock_mozart_client.post_overlay_play.assert_called_once_with(
        TEST_OVERLAY_OFFSET_VOLUME_TTS
    )


async def test_async_play_media_tts(
    hass: HomeAssistant,
    mock_mozart_client: AsyncMock,
    mock_config_entry: MockConfigEntry,
) -> None:
    """Test async_play_media with Home Assistant tts."""

    mock_config_entry.add_to_hass(hass)
    await hass.config_entries.async_setup(mock_config_entry.entry_id)

    await async_setup_component(hass, "media_source", {"media_source": {}})

    await hass.services.async_call(
        "media_player",
        "play_media",
        {
            ATTR_ENTITY_ID: TEST_MEDIA_PLAYER_ENTITY_ID,
            ATTR_MEDIA_CONTENT_ID: "media-source://media_source/local/doorbell.mp3",
            ATTR_MEDIA_CONTENT_TYPE: "provider",
        },
        blocking=True,
    )

    mock_mozart_client.post_overlay_play.assert_called_once()


async def test_async_play_media_radio(
    hass: HomeAssistant,
    mock_mozart_client: AsyncMock,
    mock_config_entry: MockConfigEntry,
) -> None:
    """Test async_play_media with B&O radio."""

    mock_config_entry.add_to_hass(hass)
    await hass.config_entries.async_setup(mock_config_entry.entry_id)

    await hass.services.async_call(
        "media_player",
        "play_media",
        {
            ATTR_ENTITY_ID: TEST_MEDIA_PLAYER_ENTITY_ID,
            ATTR_MEDIA_CONTENT_ID: "1234567890123456",
            ATTR_MEDIA_CONTENT_TYPE: "radio",
        },
        blocking=True,
    )

    mock_mozart_client.run_provided_scene.assert_called_once_with(
        scene_properties=TEST_RADIO_STATION
    )


async def test_async_play_media_favourite(
    hass: HomeAssistant,
    mock_mozart_client: AsyncMock,
    mock_config_entry: MockConfigEntry,
) -> None:
    """Test async_play_media with B&O favourite."""

    mock_config_entry.add_to_hass(hass)
    await hass.config_entries.async_setup(mock_config_entry.entry_id)

    await hass.services.async_call(
        "media_player",
        "play_media",
        {
            ATTR_ENTITY_ID: TEST_MEDIA_PLAYER_ENTITY_ID,
            ATTR_MEDIA_CONTENT_ID: "1",
            ATTR_MEDIA_CONTENT_TYPE: "favourite",
        },
        blocking=True,
    )

    mock_mozart_client.activate_preset.assert_called_once_with(id=int("1"))


async def test_async_play_media_deezer_flow(
    hass: HomeAssistant,
    mock_mozart_client: AsyncMock,
    mock_config_entry: MockConfigEntry,
) -> None:
    """Test async_play_media with Deezer flow."""

    mock_config_entry.add_to_hass(hass)
    await hass.config_entries.async_setup(mock_config_entry.entry_id)

    # Send a service call
    await hass.services.async_call(
        "media_player",
        "play_media",
        {
            ATTR_ENTITY_ID: TEST_MEDIA_PLAYER_ENTITY_ID,
            ATTR_MEDIA_CONTENT_ID: "flow",
            ATTR_MEDIA_CONTENT_TYPE: "deezer",
            ATTR_MEDIA_EXTRA: {"id": "123"},
        },
        blocking=True,
    )

    mock_mozart_client.start_deezer_flow.assert_called_once_with(
        user_flow=TEST_DEEZER_FLOW
    )


async def test_async_play_media_deezer_playlist(
    hass: HomeAssistant,
    mock_mozart_client: AsyncMock,
    mock_config_entry: MockConfigEntry,
) -> None:
    """Test async_play_media with Deezer playlist."""

    mock_config_entry.add_to_hass(hass)
    await hass.config_entries.async_setup(mock_config_entry.entry_id)

    await hass.services.async_call(
        "media_player",
        "play_media",
        {
            ATTR_ENTITY_ID: TEST_MEDIA_PLAYER_ENTITY_ID,
            ATTR_MEDIA_CONTENT_ID: "playlist:1234567890",
            ATTR_MEDIA_CONTENT_TYPE: "deezer",
            ATTR_MEDIA_EXTRA: {"start_from": 123},
        },
        blocking=True,
    )

    mock_mozart_client.add_to_queue.assert_called_once_with(
        play_queue_item=TEST_DEEZER_PLAYLIST
    )


async def test_async_play_media_deezer_track(
    hass: HomeAssistant,
    mock_mozart_client: AsyncMock,
    mock_config_entry: MockConfigEntry,
) -> None:
    """Test async_play_media with Deezer track."""

    mock_config_entry.add_to_hass(hass)
    await hass.config_entries.async_setup(mock_config_entry.entry_id)

    await hass.services.async_call(
        "media_player",
        "play_media",
        {
            ATTR_ENTITY_ID: TEST_MEDIA_PLAYER_ENTITY_ID,
            ATTR_MEDIA_CONTENT_ID: "1234567890",
            ATTR_MEDIA_CONTENT_TYPE: "deezer",
        },
        blocking=True,
    )

    mock_mozart_client.add_to_queue.assert_called_once_with(
        play_queue_item=TEST_DEEZER_TRACK
    )


async def test_async_play_media_invalid_deezer(
    hass: HomeAssistant,
    mock_mozart_client: AsyncMock,
    mock_config_entry: MockConfigEntry,
) -> None:
    """Test async_play_media with an invalid/no Deezer login."""

    mock_mozart_client.start_deezer_flow.side_effect = TEST_DEEZER_INVALID_FLOW

    mock_config_entry.add_to_hass(hass)
    await hass.config_entries.async_setup(mock_config_entry.entry_id)

    with pytest.raises(HomeAssistantError) as exc_info:
        await hass.services.async_call(
            "media_player",
            "play_media",
            {
                ATTR_ENTITY_ID: TEST_MEDIA_PLAYER_ENTITY_ID,
                ATTR_MEDIA_CONTENT_ID: "flow",
                ATTR_MEDIA_CONTENT_TYPE: "deezer",
            },
            blocking=True,
        )

    assert exc_info.value.translation_domain == DOMAIN
    assert exc_info.value.translation_key == "play_media_error"
    assert exc_info.errisinstance(HomeAssistantError)

    mock_mozart_client.start_deezer_flow.assert_called_once()


async def test_async_play_media_url_m3u(
    hass: HomeAssistant,
    mock_mozart_client: AsyncMock,
    mock_config_entry: MockConfigEntry,
) -> None:
    """Test async_play_media URL with the m3u extension."""

    mock_config_entry.add_to_hass(hass)
    await hass.config_entries.async_setup(mock_config_entry.entry_id)

    await async_setup_component(hass, "media_source", {"media_source": {}})

    with (
        pytest.raises(HomeAssistantError) as exc_info,
        patch(
            "homeassistant.components.bang_olufsen.media_player.async_process_play_media_url",
            return_value="https://test.com/test.m3u",
        ),
    ):
        await hass.services.async_call(
            "media_player",
            "play_media",
            {
                ATTR_ENTITY_ID: TEST_MEDIA_PLAYER_ENTITY_ID,
                ATTR_MEDIA_CONTENT_ID: "media-source://media_source/local/doorbell.mp3",
                ATTR_MEDIA_CONTENT_TYPE: "audio/mpeg",
            },
            blocking=True,
        )

    # Check exception
    assert exc_info.value.translation_domain == DOMAIN
    assert exc_info.value.translation_key == "m3u_invalid_format"
    assert exc_info.errisinstance(HomeAssistantError)

    mock_mozart_client.post_uri_source.assert_not_called()


@pytest.mark.parametrize(
    ("child", "present"),
    [
        # Audio source expected
        (
            {
                "title": "test.mp3",
                "media_class": "music",
                "media_content_type": "audio/mpeg",
                "media_content_id": "media-source://media_source/local/test.mp3",
                "can_play": True,
                "can_expand": False,
                "thumbnail": None,
                "children_media_class": None,
            },
            True,
        ),
        # Video source not expected
        (
            {
                "title": "test.mp4",
                "media_class": "video",
                "media_content_type": "video/mp4",
                "media_content_id": ("media-source://media_source/local/test.mp4"),
                "can_play": True,
                "can_expand": False,
                "thumbnail": None,
                "children_media_class": None,
            },
            False,
        ),
    ],
)
async def test_async_browse_media(
    hass: HomeAssistant,
    hass_ws_client: WebSocketGenerator,
    mock_mozart_client: AsyncMock,
    mock_config_entry: MockConfigEntry,
    child: dict[str, str | bool | None],
    present: bool,
) -> None:
    """Test async_browse_media with audio and video source."""

    mock_config_entry.add_to_hass(hass)
    await hass.config_entries.async_setup(mock_config_entry.entry_id)

    await async_setup_component(hass, "media_source", {"media_source": {}})

    client = await hass_ws_client()
    await client.send_json_auto_id(
        {
            "type": "media_player/browse_media",
            "entity_id": TEST_MEDIA_PLAYER_ENTITY_ID,
        }
    )
    response = await client.receive_json()
    assert response["success"]

    assert (child in response["result"]["children"]) is present<|MERGE_RESOLUTION|>--- conflicted
+++ resolved
@@ -5,11 +5,12 @@
 import logging
 from unittest.mock import AsyncMock, patch
 
-<<<<<<< HEAD
-from mozart_api.models import PlaybackContentMetadata, WebsocketNotificationTag
-=======
-from mozart_api.models import PlaybackContentMetadata, RenderingState, Source
->>>>>>> 404a7bab
+from mozart_api.models import (
+    PlaybackContentMetadata,
+    RenderingState,
+    Source,
+    WebsocketNotificationTag,
+)
 import pytest
 
 from homeassistant.components.bang_olufsen.const import (
@@ -133,7 +134,7 @@
 
 
 async def test_async_update_sources_remote(
-    hass: HomeAssistant, mock_mozart_client, mock_config_entry
+    hass: HomeAssistant, mock_mozart_client, mock_config_entry: MockConfigEntry
 ) -> None:
     """Test _async_update_sources is called when there are new video sources."""
 
@@ -210,16 +211,7 @@
     )
 
     # The async_dispatcher_send function seems to swallow exceptions, making pytest.raises unusable
-<<<<<<< HEAD
-    with patch("homeassistant.helpers.dispatcher._LOGGER.error") as mock_logger:
-        playback_error_callback(TEST_PLAYBACK_ERROR)
-=======
-    async_dispatcher_send(
-        hass,
-        f"{TEST_SERIAL_NUMBER}_{WebsocketNotification.PLAYBACK_ERROR}",
-        TEST_PLAYBACK_ERROR,
-    )
->>>>>>> 404a7bab
+    playback_error_callback(TEST_PLAYBACK_ERROR)
 
     assert (
         "Exception in _async_update_playback_error when dispatching '11111111_playback_error': (PlaybackError(error='Test error', item=None),)"
