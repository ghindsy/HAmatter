"""Test the bluetooth config flow."""
from unittest.mock import patch

from bluetooth_adapters import DEFAULT_ADDRESS, AdapterDetails

from homeassistant import config_entries
from homeassistant.components.bluetooth.const import (
    CONF_ADAPTER,
    CONF_DETAILS,
    CONF_PASSIVE,
    DOMAIN,
)
from homeassistant.core import HomeAssistant
from homeassistant.data_entry_flow import FlowResultType
from homeassistant.setup import async_setup_component

from tests.common import MockConfigEntry


async def test_options_flow_disabled_not_setup(
    hass,
    hass_ws_client,
    mock_bleak_scanner_start,
    mock_bluetooth_adapters,
    macos_adapter,
):
    """Test options are disabled if the integration has not been setup."""
    await async_setup_component(hass, "config", {})
    entry = MockConfigEntry(
        domain=DOMAIN, data={}, options={}, unique_id=DEFAULT_ADDRESS
    )
    entry.add_to_hass(hass)
    ws_client = await hass_ws_client(hass)

    await ws_client.send_json(
        {
            "id": 5,
            "type": "config_entries/get",
            "domain": "bluetooth",
        }
    )
    response = await ws_client.receive_json()
    assert response["result"][0]["supports_options"] is False
    await hass.config_entries.async_unload(entry.entry_id)


async def test_async_step_user_macos(hass, macos_adapter):
    """Test setting up manually with one adapter on MacOS."""
    result = await hass.config_entries.flow.async_init(
        DOMAIN,
        context={"source": config_entries.SOURCE_USER},
        data={},
    )
    assert result["type"] == FlowResultType.FORM
    assert result["step_id"] == "single_adapter"
    with patch(
        "homeassistant.components.bluetooth.async_setup", return_value=True
    ), patch(
        "homeassistant.components.bluetooth.async_setup_entry", return_value=True
    ) as mock_setup_entry:
        result2 = await hass.config_entries.flow.async_configure(
            result["flow_id"], user_input={}
        )
    assert result2["type"] == FlowResultType.CREATE_ENTRY
    assert result2["title"] == "Core Bluetooth"
    assert result2["data"] == {}
    assert len(mock_setup_entry.mock_calls) == 1


async def test_async_step_user_linux_one_adapter(hass, one_adapter):
    """Test setting up manually with one adapter on Linux."""
    result = await hass.config_entries.flow.async_init(
        DOMAIN,
        context={"source": config_entries.SOURCE_USER},
        data={},
    )
    assert result["type"] == FlowResultType.FORM
    assert result["step_id"] == "single_adapter"
    with patch(
        "homeassistant.components.bluetooth.async_setup", return_value=True
    ), patch(
        "homeassistant.components.bluetooth.async_setup_entry", return_value=True
    ) as mock_setup_entry:
        result2 = await hass.config_entries.flow.async_configure(
            result["flow_id"], user_input={}
        )
    assert result2["type"] == FlowResultType.CREATE_ENTRY
    assert result2["title"] == "00:00:00:00:00:01"
    assert result2["data"] == {}
    assert len(mock_setup_entry.mock_calls) == 1


async def test_async_step_user_linux_two_adapters(hass, two_adapters):
    """Test setting up manually with two adapters on Linux."""
    result = await hass.config_entries.flow.async_init(
        DOMAIN,
        context={"source": config_entries.SOURCE_USER},
        data={},
    )
    assert result["type"] == FlowResultType.FORM
    assert result["step_id"] == "multiple_adapters"
    with patch(
        "homeassistant.components.bluetooth.async_setup", return_value=True
    ), patch(
        "homeassistant.components.bluetooth.async_setup_entry", return_value=True
    ) as mock_setup_entry:
        result2 = await hass.config_entries.flow.async_configure(
            result["flow_id"], user_input={CONF_ADAPTER: "hci1"}
        )
    assert result2["type"] == FlowResultType.CREATE_ENTRY
    assert result2["title"] == "00:00:00:00:00:02"
    assert result2["data"] == {}
    assert len(mock_setup_entry.mock_calls) == 1


async def test_async_step_user_only_allows_one(hass, macos_adapter):
    """Test setting up manually with an existing entry."""
    entry = MockConfigEntry(domain=DOMAIN, unique_id=DEFAULT_ADDRESS)
    entry.add_to_hass(hass)
    result = await hass.config_entries.flow.async_init(
        DOMAIN,
        context={"source": config_entries.SOURCE_USER},
        data={},
    )
    assert result["type"] == FlowResultType.ABORT
    assert result["reason"] == "no_adapters"


async def test_async_step_integration_discovery(hass: HomeAssistant) -> None:
    """Test setting up from integration discovery."""

    details = AdapterDetails(
        address="00:00:00:00:00:01",
        sw_version="1.23.5",
        hw_version="1.2.3",
        manufacturer="ACME",
    )

    result = await hass.config_entries.flow.async_init(
        DOMAIN,
        context={"source": config_entries.SOURCE_INTEGRATION_DISCOVERY},
        data={CONF_ADAPTER: "hci0", CONF_DETAILS: details},
    )
    assert result["type"] == FlowResultType.FORM
    assert result["step_id"] == "single_adapter"
    with patch(
        "homeassistant.components.bluetooth.async_setup", return_value=True
    ), patch(
        "homeassistant.components.bluetooth.async_setup_entry", return_value=True
    ) as mock_setup_entry:
        result2 = await hass.config_entries.flow.async_configure(
            result["flow_id"], user_input={}
        )
    assert result2["type"] == FlowResultType.CREATE_ENTRY
    assert result2["title"] == "00:00:00:00:00:01"
    assert result2["data"] == {}
    assert len(mock_setup_entry.mock_calls) == 1


async def test_async_step_integration_discovery_during_onboarding_one_adapter(
    hass, one_adapter
):
    """Test setting up from integration discovery during onboarding."""
    details = AdapterDetails(
        address="00:00:00:00:00:01",
        sw_version="1.23.5",
        hw_version="1.2.3",
        manufacturer="ACME",
    )

    with patch(
        "homeassistant.components.bluetooth.async_setup", return_value=True
    ), patch(
        "homeassistant.components.bluetooth.async_setup_entry", return_value=True
    ) as mock_setup_entry, patch(
        "homeassistant.components.onboarding.async_is_onboarded",
        return_value=False,
    ) as mock_onboarding:
        result = await hass.config_entries.flow.async_init(
            DOMAIN,
            context={"source": config_entries.SOURCE_INTEGRATION_DISCOVERY},
            data={CONF_ADAPTER: "hci0", CONF_DETAILS: details},
        )
    assert result["type"] == FlowResultType.CREATE_ENTRY
    assert result["title"] == "00:00:00:00:00:01"
    assert result["data"] == {}
    assert len(mock_setup_entry.mock_calls) == 1
    assert len(mock_onboarding.mock_calls) == 1


async def test_async_step_integration_discovery_during_onboarding_two_adapters(
    hass, two_adapters
):
    """Test setting up from integration discovery during onboarding."""
    details1 = AdapterDetails(
        address="00:00:00:00:00:01",
        sw_version="1.23.5",
        hw_version="1.2.3",
        manufacturer="ACME",
    )
    details2 = AdapterDetails(
        address="00:00:00:00:00:02",
        sw_version="1.23.5",
        hw_version="1.2.3",
        manufacturer="ACME",
    )

    with patch(
        "homeassistant.components.bluetooth.async_setup", return_value=True
    ), patch(
        "homeassistant.components.bluetooth.async_setup_entry", return_value=True
    ) as mock_setup_entry, patch(
        "homeassistant.components.onboarding.async_is_onboarded",
        return_value=False,
    ) as mock_onboarding:
        result = await hass.config_entries.flow.async_init(
            DOMAIN,
            context={"source": config_entries.SOURCE_INTEGRATION_DISCOVERY},
            data={CONF_ADAPTER: "hci0", CONF_DETAILS: details1},
        )
        result2 = await hass.config_entries.flow.async_init(
            DOMAIN,
            context={"source": config_entries.SOURCE_INTEGRATION_DISCOVERY},
            data={CONF_ADAPTER: "hci1", CONF_DETAILS: details2},
        )
    assert result["type"] == FlowResultType.CREATE_ENTRY
    assert result["title"] == "00:00:00:00:00:01"
    assert result["data"] == {}

    assert result2["type"] == FlowResultType.CREATE_ENTRY
    assert result2["title"] == "00:00:00:00:00:02"
    assert result2["data"] == {}

    assert len(mock_setup_entry.mock_calls) == 2
    assert len(mock_onboarding.mock_calls) == 2


async def test_async_step_integration_discovery_during_onboarding(hass, macos_adapter):
    """Test setting up from integration discovery during onboarding."""
    details = AdapterDetails(
        address=DEFAULT_ADDRESS,
        sw_version="1.23.5",
        hw_version="1.2.3",
        manufacturer="ACME",
    )

    with patch(
        "homeassistant.components.bluetooth.async_setup", return_value=True
    ), patch(
        "homeassistant.components.bluetooth.async_setup_entry", return_value=True
    ) as mock_setup_entry, patch(
        "homeassistant.components.onboarding.async_is_onboarded",
        return_value=False,
    ) as mock_onboarding:
        result = await hass.config_entries.flow.async_init(
            DOMAIN,
            context={"source": config_entries.SOURCE_INTEGRATION_DISCOVERY},
            data={CONF_ADAPTER: "Core Bluetooth", CONF_DETAILS: details},
        )
    assert result["type"] == FlowResultType.CREATE_ENTRY
    assert result["title"] == "Core Bluetooth"
    assert result["data"] == {}
    assert len(mock_setup_entry.mock_calls) == 1
    assert len(mock_onboarding.mock_calls) == 1


async def test_async_step_integration_discovery_already_exists(
    hass: HomeAssistant,
) -> None:
    """Test setting up from integration discovery when an entry already exists."""
    details = AdapterDetails(
        address="00:00:00:00:00:01",
        sw_version="1.23.5",
        hw_version="1.2.3",
        manufacturer="ACME",
    )

    entry = MockConfigEntry(domain=DOMAIN, unique_id="00:00:00:00:00:01")
    entry.add_to_hass(hass)
    result = await hass.config_entries.flow.async_init(
        DOMAIN,
        context={"source": config_entries.SOURCE_INTEGRATION_DISCOVERY},
        data={CONF_ADAPTER: "hci0", CONF_DETAILS: details},
    )
    assert result["type"] == FlowResultType.ABORT
    assert result["reason"] == "already_configured"


async def test_options_flow_linux(
    hass, mock_bleak_scanner_start, mock_bluetooth_adapters, one_adapter
):
    """Test options on Linux."""
    entry = MockConfigEntry(
        domain=DOMAIN,
        data={},
        options={},
        unique_id="00:00:00:00:00:01",
    )
    entry.add_to_hass(hass)

    await hass.config_entries.async_setup(entry.entry_id)
    await hass.async_block_till_done()

    result = await hass.config_entries.options.async_init(entry.entry_id)
    assert result["type"] == FlowResultType.FORM
    assert result["step_id"] == "init"
    assert result["errors"] is None

    result = await hass.config_entries.options.async_configure(
        result["flow_id"],
        user_input={
            CONF_PASSIVE: True,
        },
    )
    await hass.async_block_till_done()

    assert result["type"] == FlowResultType.CREATE_ENTRY
    assert result["data"][CONF_PASSIVE] is True

    # Verify we can change it to False

    result = await hass.config_entries.options.async_init(entry.entry_id)
    assert result["type"] == FlowResultType.FORM
    assert result["step_id"] == "init"
    assert result["errors"] is None

    result = await hass.config_entries.options.async_configure(
        result["flow_id"],
        user_input={
            CONF_PASSIVE: False,
        },
    )
    await hass.async_block_till_done()

    assert result["type"] == FlowResultType.CREATE_ENTRY
    assert result["data"][CONF_PASSIVE] is False
    await hass.config_entries.async_unload(entry.entry_id)


async def test_options_flow_disabled_macos(
    hass,
    hass_ws_client,
    mock_bleak_scanner_start,
    mock_bluetooth_adapters,
    macos_adapter,
):
    """Test options are disabled on MacOS."""
    await async_setup_component(hass, "config", {})
    entry = MockConfigEntry(
        domain=DOMAIN, data={}, options={}, unique_id=DEFAULT_ADDRESS
    )
    entry.add_to_hass(hass)
    assert await hass.config_entries.async_setup(entry.entry_id)
    await hass.async_block_till_done()

    ws_client = await hass_ws_client(hass)

    await ws_client.send_json(
        {
            "id": 5,
            "type": "config_entries/get",
            "domain": "bluetooth",
        }
    )
    response = await ws_client.receive_json()
    assert response["result"][0]["supports_options"] is False
    await hass.config_entries.async_unload(entry.entry_id)


async def test_options_flow_enabled_linux(
    hass, hass_ws_client, mock_bleak_scanner_start, mock_bluetooth_adapters, one_adapter
):
    """Test options are enabled on Linux."""
    await async_setup_component(hass, "config", {})
    entry = MockConfigEntry(
        domain=DOMAIN,
        data={},
        options={},
        unique_id="00:00:00:00:00:01",
    )
    entry.add_to_hass(hass)
    assert await hass.config_entries.async_setup(entry.entry_id)
    await hass.async_block_till_done()

    ws_client = await hass_ws_client(hass)

    await ws_client.send_json(
        {
            "id": 5,
            "type": "config_entries/get",
            "domain": "bluetooth",
        }
    )
    response = await ws_client.receive_json()
    assert response["result"][0]["supports_options"] is True
    await hass.config_entries.async_unload(entry.entry_id)


async def test_async_step_user_linux_adapter_is_ignored(hass, one_adapter):
    """Test we give a hint that the adapter is ignored."""
    entry = MockConfigEntry(
        domain=DOMAIN,
        unique_id="00:00:00:00:00:01",
        source=config_entries.SOURCE_IGNORE,
    )
    entry.add_to_hass(hass)
    result = await hass.config_entries.flow.async_init(
        DOMAIN,
        context={"source": config_entries.SOURCE_USER},
        data={},
    )
    assert result["type"] == FlowResultType.ABORT
    assert result["reason"] == "no_adapters"
<<<<<<< HEAD
    assert result["description_placeholders"] == {"ignored_adapters": 1}
=======
    assert result["description_placeholders"] == {"ignored_adapters": "1"}
>>>>>>> ea356ad2
<|MERGE_RESOLUTION|>--- conflicted
+++ resolved
@@ -411,8 +411,4 @@
     )
     assert result["type"] == FlowResultType.ABORT
     assert result["reason"] == "no_adapters"
-<<<<<<< HEAD
-    assert result["description_placeholders"] == {"ignored_adapters": 1}
-=======
-    assert result["description_placeholders"] == {"ignored_adapters": "1"}
->>>>>>> ea356ad2
+    assert result["description_placeholders"] == {"ignored_adapters": "1"}