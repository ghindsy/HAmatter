"""Test the bluetooth config flow."""

from unittest.mock import patch

from homeassistant import config_entries
from homeassistant.components.bluetooth.const import (
    CONF_ADAPTER,
    CONF_DETAILS,
    DEFAULT_ADDRESS,
    DOMAIN,
    AdapterDetails,
)
from homeassistant.data_entry_flow import FlowResultType

from tests.common import MockConfigEntry


async def test_async_step_user_macos(hass, macos_adapter):
    """Test setting up manually with one adapter on MacOS."""
    result = await hass.config_entries.flow.async_init(
        DOMAIN,
        context={"source": config_entries.SOURCE_USER},
        data={},
    )
    assert result["type"] == FlowResultType.FORM
    assert result["step_id"] == "single_adapter"
    with patch(
        "homeassistant.components.bluetooth.async_setup", return_value=True
    ), patch(
        "homeassistant.components.bluetooth.async_setup_entry", return_value=True
    ) as mock_setup_entry:
        result2 = await hass.config_entries.flow.async_configure(
            result["flow_id"], user_input={}
        )
    assert result2["type"] == FlowResultType.CREATE_ENTRY
    assert result2["title"] == "Core Bluetooth"
    assert result2["data"] == {}
    assert len(mock_setup_entry.mock_calls) == 1


async def test_async_step_user_linux_one_adapter(hass, one_adapter):
    """Test setting up manually with one adapter on Linux."""
    result = await hass.config_entries.flow.async_init(
        DOMAIN,
        context={"source": config_entries.SOURCE_USER},
        data={},
    )
    assert result["type"] == FlowResultType.FORM
    assert result["step_id"] == "single_adapter"
    with patch(
        "homeassistant.components.bluetooth.async_setup", return_value=True
    ), patch(
        "homeassistant.components.bluetooth.async_setup_entry", return_value=True
    ) as mock_setup_entry:
        result2 = await hass.config_entries.flow.async_configure(
            result["flow_id"], user_input={}
        )
    assert result2["type"] == FlowResultType.CREATE_ENTRY
    assert result2["title"] == "00:00:00:00:00:01"
    assert result2["data"] == {}
    assert len(mock_setup_entry.mock_calls) == 1


async def test_async_step_user_linux_two_adapters(hass, two_adapters):
    """Test setting up manually with two adapters on Linux."""
    result = await hass.config_entries.flow.async_init(
        DOMAIN,
        context={"source": config_entries.SOURCE_USER},
        data={},
    )
    assert result["type"] == FlowResultType.FORM
    assert result["step_id"] == "multiple_adapters"
    with patch(
        "homeassistant.components.bluetooth.async_setup", return_value=True
    ), patch(
        "homeassistant.components.bluetooth.async_setup_entry", return_value=True
    ) as mock_setup_entry:
        result2 = await hass.config_entries.flow.async_configure(
            result["flow_id"], user_input={CONF_ADAPTER: "hci1"}
        )
    assert result2["type"] == FlowResultType.CREATE_ENTRY
    assert result2["title"] == "00:00:00:00:00:02"
    assert result2["data"] == {}
    assert len(mock_setup_entry.mock_calls) == 1


async def test_async_step_user_only_allows_one(hass, macos_adapter):
    """Test setting up manually with an existing entry."""
    entry = MockConfigEntry(domain=DOMAIN, unique_id=DEFAULT_ADDRESS)
    entry.add_to_hass(hass)
    result = await hass.config_entries.flow.async_init(
        DOMAIN,
        context={"source": config_entries.SOURCE_USER},
        data={},
    )
    assert result["type"] == FlowResultType.ABORT
    assert result["reason"] == "no_adapters"


async def test_async_step_integration_discovery(hass):
    """Test setting up from integration discovery."""

    details = AdapterDetails(
        address="00:00:00:00:00:01", sw_version="1.23.5", hw_version="1.2.3"
    )

    result = await hass.config_entries.flow.async_init(
        DOMAIN,
        context={"source": config_entries.SOURCE_INTEGRATION_DISCOVERY},
        data={CONF_ADAPTER: "hci0", CONF_DETAILS: details},
    )
    assert result["type"] == FlowResultType.FORM
    assert result["step_id"] == "single_adapter"
    with patch(
        "homeassistant.components.bluetooth.async_setup", return_value=True
    ), patch(
        "homeassistant.components.bluetooth.async_setup_entry", return_value=True
    ) as mock_setup_entry:
        result2 = await hass.config_entries.flow.async_configure(
            result["flow_id"], user_input={}
        )
    assert result2["type"] == FlowResultType.CREATE_ENTRY
    assert result2["title"] == "00:00:00:00:00:01"
    assert result2["data"] == {}
    assert len(mock_setup_entry.mock_calls) == 1


<<<<<<< HEAD
async def test_async_step_integration_discovery_already_exists(hass):
    """Test setting up from integration discovery when an entry already exists."""
    entry = MockConfigEntry(domain=DOMAIN)
    entry.add_to_hass(hass)
    result = await hass.config_entries.flow.async_init(
        DOMAIN,
        context={"source": config_entries.SOURCE_INTEGRATION_DISCOVERY},
        data={},
=======
async def test_async_step_integration_discovery_during_onboarding_one_adapter(
    hass, one_adapter
):
    """Test setting up from integration discovery during onboarding."""
    details = AdapterDetails(
        address="00:00:00:00:00:01", sw_version="1.23.5", hw_version="1.2.3"
    )

    with patch(
        "homeassistant.components.bluetooth.async_setup", return_value=True
    ), patch(
        "homeassistant.components.bluetooth.async_setup_entry", return_value=True
    ) as mock_setup_entry, patch(
        "homeassistant.components.onboarding.async_is_onboarded",
        return_value=False,
    ) as mock_onboarding:
        result = await hass.config_entries.flow.async_init(
            DOMAIN,
            context={"source": config_entries.SOURCE_INTEGRATION_DISCOVERY},
            data={CONF_ADAPTER: "hci0", CONF_DETAILS: details},
        )
    assert result["type"] == FlowResultType.CREATE_ENTRY
    assert result["title"] == "00:00:00:00:00:01"
    assert result["data"] == {}
    assert len(mock_setup_entry.mock_calls) == 1
    assert len(mock_onboarding.mock_calls) == 1


async def test_async_step_integration_discovery_during_onboarding_two_adapters(
    hass, two_adapters
):
    """Test setting up from integration discovery during onboarding."""
    details1 = AdapterDetails(
        address="00:00:00:00:00:01", sw_version="1.23.5", hw_version="1.2.3"
    )
    details2 = AdapterDetails(
        address="00:00:00:00:00:02", sw_version="1.23.5", hw_version="1.2.3"
>>>>>>> ff35454c
    )

    with patch(
        "homeassistant.components.bluetooth.async_setup", return_value=True
    ), patch(
        "homeassistant.components.bluetooth.async_setup_entry", return_value=True
    ) as mock_setup_entry, patch(
        "homeassistant.components.onboarding.async_is_onboarded",
        return_value=False,
    ) as mock_onboarding:
        result = await hass.config_entries.flow.async_init(
            DOMAIN,
            context={"source": config_entries.SOURCE_INTEGRATION_DISCOVERY},
            data={CONF_ADAPTER: "hci0", CONF_DETAILS: details1},
        )
        result2 = await hass.config_entries.flow.async_init(
            DOMAIN,
            context={"source": config_entries.SOURCE_INTEGRATION_DISCOVERY},
            data={CONF_ADAPTER: "hci1", CONF_DETAILS: details2},
        )
    assert result["type"] == FlowResultType.CREATE_ENTRY
    assert result["title"] == "00:00:00:00:00:01"
    assert result["data"] == {}

    assert result2["type"] == FlowResultType.CREATE_ENTRY
    assert result2["title"] == "00:00:00:00:00:02"
    assert result2["data"] == {}

    assert len(mock_setup_entry.mock_calls) == 2
    assert len(mock_onboarding.mock_calls) == 2


async def test_async_step_integration_discovery_during_onboarding(hass, macos_adapter):
    """Test setting up from integration discovery during onboarding."""
    details = AdapterDetails(
        address=DEFAULT_ADDRESS, sw_version="1.23.5", hw_version="1.2.3"
    )

    with patch(
        "homeassistant.components.bluetooth.async_setup", return_value=True
    ), patch(
        "homeassistant.components.bluetooth.async_setup_entry", return_value=True
    ) as mock_setup_entry, patch(
        "homeassistant.components.onboarding.async_is_onboarded",
        return_value=False,
    ) as mock_onboarding:
        result = await hass.config_entries.flow.async_init(
            DOMAIN,
            context={"source": config_entries.SOURCE_INTEGRATION_DISCOVERY},
            data={CONF_ADAPTER: "Core Bluetooth", CONF_DETAILS: details},
        )
    assert result["type"] == FlowResultType.CREATE_ENTRY
    assert result["title"] == "Core Bluetooth"
    assert result["data"] == {}
    assert len(mock_setup_entry.mock_calls) == 1
    assert len(mock_onboarding.mock_calls) == 1


async def test_async_step_integration_discovery_already_exists(hass):
    """Test setting up from integration discovery when an entry already exists."""
    details = AdapterDetails(
        address="00:00:00:00:00:01", sw_version="1.23.5", hw_version="1.2.3"
    )

    entry = MockConfigEntry(domain=DOMAIN, unique_id="00:00:00:00:00:01")
    entry.add_to_hass(hass)
    result = await hass.config_entries.flow.async_init(
        DOMAIN,
        context={"source": config_entries.SOURCE_INTEGRATION_DISCOVERY},
        data={CONF_ADAPTER: "hci0", CONF_DETAILS: details},
    )
    assert result["type"] == FlowResultType.ABORT
    assert result["reason"] == "already_configured"<|MERGE_RESOLUTION|>--- conflicted
+++ resolved
@@ -125,16 +125,6 @@
     assert len(mock_setup_entry.mock_calls) == 1
 
 
-<<<<<<< HEAD
-async def test_async_step_integration_discovery_already_exists(hass):
-    """Test setting up from integration discovery when an entry already exists."""
-    entry = MockConfigEntry(domain=DOMAIN)
-    entry.add_to_hass(hass)
-    result = await hass.config_entries.flow.async_init(
-        DOMAIN,
-        context={"source": config_entries.SOURCE_INTEGRATION_DISCOVERY},
-        data={},
-=======
 async def test_async_step_integration_discovery_during_onboarding_one_adapter(
     hass, one_adapter
 ):
@@ -172,7 +162,6 @@
     )
     details2 = AdapterDetails(
         address="00:00:00:00:00:02", sw_version="1.23.5", hw_version="1.2.3"
->>>>>>> ff35454c
     )
 
     with patch(
