--- conflicted
+++ resolved
@@ -420,12 +420,7 @@
 # name: test_entity_state_attrs[sensor.i3_rex_remaining_fuel-state]
   StateSnapshot({
     'attributes': ReadOnlyDict({
-<<<<<<< HEAD
-      'attribution': 'Data provided by MyBMW',
       'device_class': 'volume_storage',
-=======
-      'device_class': 'volume',
->>>>>>> 162b734b
       'friendly_name': 'i3 (+ REX) Remaining fuel',
       'state_class': <SensorStateClass.MEASUREMENT: 'measurement'>,
       'unit_of_measurement': <UnitOfVolume.LITERS: 'L'>,
@@ -3272,12 +3267,7 @@
 # name: test_entity_state_attrs[sensor.m340i_xdrive_remaining_fuel-state]
   StateSnapshot({
     'attributes': ReadOnlyDict({
-<<<<<<< HEAD
-      'attribution': 'Data provided by MyBMW',
       'device_class': 'volume_storage',
-=======
-      'device_class': 'volume',
->>>>>>> 162b734b
       'friendly_name': 'M340i xDrive Remaining fuel',
       'state_class': <SensorStateClass.MEASUREMENT: 'measurement'>,
       'unit_of_measurement': <UnitOfVolume.LITERS: 'L'>,
