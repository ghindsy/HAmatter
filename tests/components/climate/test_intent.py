"""Test climate intents."""

<<<<<<< HEAD
from collections.abc import Generator
=======
from unittest.mock import patch
>>>>>>> ffea72f8

import pytest
from typing_extensions import Generator

from homeassistant.components import conversation
from homeassistant.components.climate import (
    DOMAIN,
    ClimateEntity,
    HVACMode,
    intent as climate_intent,
)
from homeassistant.components.homeassistant.exposed_entities import async_expose_entity
from homeassistant.config_entries import ConfigEntry, ConfigFlow
from homeassistant.const import Platform, UnitOfTemperature
from homeassistant.core import HomeAssistant
from homeassistant.helpers import area_registry as ar, entity_registry as er, intent
from homeassistant.helpers.entity_platform import AddEntitiesCallback
from homeassistant.setup import async_setup_component

from tests.common import (
    MockConfigEntry,
    MockModule,
    MockPlatform,
    mock_config_flow,
    mock_integration,
    mock_platform,
)

TEST_DOMAIN = "test"


class MockFlow(ConfigFlow):
    """Test flow."""


@pytest.fixture(autouse=True)
def config_flow_fixture(hass: HomeAssistant) -> Generator[None]:
    """Mock config flow."""
    mock_platform(hass, f"{TEST_DOMAIN}.config_flow")

    with mock_config_flow(TEST_DOMAIN, MockFlow):
        yield


@pytest.fixture(autouse=True)
def mock_setup_integration(hass: HomeAssistant) -> None:
    """Fixture to set up a mock integration."""

    async def async_setup_entry_init(
        hass: HomeAssistant, config_entry: ConfigEntry
    ) -> bool:
        """Set up test config entry."""
        await hass.config_entries.async_forward_entry_setups(config_entry, [DOMAIN])
        return True

    async def async_unload_entry_init(
        hass: HomeAssistant,
        config_entry: ConfigEntry,
    ) -> bool:
        await hass.config_entries.async_unload_platforms(config_entry, [Platform.TODO])
        return True

    mock_platform(hass, f"{TEST_DOMAIN}.config_flow")
    mock_integration(
        hass,
        MockModule(
            TEST_DOMAIN,
            async_setup_entry=async_setup_entry_init,
            async_unload_entry=async_unload_entry_init,
        ),
    )


async def create_mock_platform(
    hass: HomeAssistant,
    entities: list[ClimateEntity],
) -> MockConfigEntry:
    """Create a todo platform with the specified entities."""

    async def async_setup_entry_platform(
        hass: HomeAssistant,
        config_entry: ConfigEntry,
        async_add_entities: AddEntitiesCallback,
    ) -> None:
        """Set up test event platform via config entry."""
        async_add_entities(entities)

    mock_platform(
        hass,
        f"{TEST_DOMAIN}.{DOMAIN}",
        MockPlatform(async_setup_entry=async_setup_entry_platform),
    )

    config_entry = MockConfigEntry(domain=TEST_DOMAIN)
    config_entry.add_to_hass(hass)
    assert await hass.config_entries.async_setup(config_entry.entry_id)
    await hass.async_block_till_done()

    return config_entry


class MockClimateEntity(ClimateEntity):
    """Mock Climate device to use in tests."""

    _attr_temperature_unit = UnitOfTemperature.CELSIUS
    _attr_hvac_mode = HVACMode.OFF
    _attr_hvac_modes = [HVACMode.OFF, HVACMode.HEAT]


async def test_get_temperature(
    hass: HomeAssistant,
    area_registry: ar.AreaRegistry,
    entity_registry: er.EntityRegistry,
) -> None:
    """Test HassClimateGetTemperature intent."""
    assert await async_setup_component(hass, "homeassistant", {})
    await climate_intent.async_setup_intents(hass)

    climate_1 = MockClimateEntity()
    climate_1._attr_name = "Climate 1"
    climate_1._attr_unique_id = "1234"
    climate_1._attr_current_temperature = 10.0
    entity_registry.async_get_or_create(
        DOMAIN, "test", "1234", suggested_object_id="climate_1"
    )

    climate_2 = MockClimateEntity()
    climate_2._attr_name = "Climate 2"
    climate_2._attr_unique_id = "5678"
    climate_2._attr_current_temperature = 22.0
    entity_registry.async_get_or_create(
        DOMAIN, "test", "5678", suggested_object_id="climate_2"
    )

    await create_mock_platform(hass, [climate_1, climate_2])

    # Add climate entities to different areas:
    # climate_1 => living room
    # climate_2 => bedroom
    # nothing in office
    living_room_area = area_registry.async_create(name="Living Room")
    bedroom_area = area_registry.async_create(name="Bedroom")
    office_area = area_registry.async_create(name="Office")

    entity_registry.async_update_entity(
        climate_1.entity_id, area_id=living_room_area.id
    )
    entity_registry.async_update_entity(climate_2.entity_id, area_id=bedroom_area.id)

    # First climate entity will be selected (no area)
    response = await intent.async_handle(
        hass,
        "test",
        climate_intent.INTENT_GET_TEMPERATURE,
        {},
        assistant=conversation.DOMAIN,
    )
    assert response.response_type == intent.IntentResponseType.QUERY_ANSWER
    assert response.matched_states
    assert response.matched_states[0].entity_id == climate_1.entity_id
    state = response.matched_states[0]
    assert state.attributes["current_temperature"] == 10.0

    # Select by area (climate_2)
    response = await intent.async_handle(
        hass,
        "test",
        climate_intent.INTENT_GET_TEMPERATURE,
        {"area": {"value": bedroom_area.name}},
        assistant=conversation.DOMAIN,
    )
    assert response.response_type == intent.IntentResponseType.QUERY_ANSWER
    assert len(response.matched_states) == 1
    assert response.matched_states[0].entity_id == climate_2.entity_id
    state = response.matched_states[0]
    assert state.attributes["current_temperature"] == 22.0

    # Select by name (climate_2)
    response = await intent.async_handle(
        hass,
        "test",
        climate_intent.INTENT_GET_TEMPERATURE,
        {"name": {"value": "Climate 2"}},
        assistant=conversation.DOMAIN,
    )
    assert response.response_type == intent.IntentResponseType.QUERY_ANSWER
    assert len(response.matched_states) == 1
    assert response.matched_states[0].entity_id == climate_2.entity_id
    state = response.matched_states[0]
    assert state.attributes["current_temperature"] == 22.0

    # Check area with no climate entities
    with pytest.raises(intent.MatchFailedError) as error:
        response = await intent.async_handle(
            hass,
            "test",
            climate_intent.INTENT_GET_TEMPERATURE,
            {"area": {"value": office_area.name}},
            assistant=conversation.DOMAIN,
        )

    # Exception should contain details of what we tried to match
    assert isinstance(error.value, intent.MatchFailedError)
    assert error.value.result.no_match_reason == intent.MatchFailedReason.AREA
    constraints = error.value.constraints
    assert constraints.name is None
    assert constraints.area_name == office_area.name
    assert constraints.domains and (set(constraints.domains) == {DOMAIN})
    assert constraints.device_classes is None

    # Check wrong name
    with pytest.raises(intent.MatchFailedError) as error:
        response = await intent.async_handle(
            hass,
            "test",
            climate_intent.INTENT_GET_TEMPERATURE,
            {"name": {"value": "Does not exist"}},
        )

    assert isinstance(error.value, intent.MatchFailedError)
    assert error.value.result.no_match_reason == intent.MatchFailedReason.NAME
    constraints = error.value.constraints
    assert constraints.name == "Does not exist"
    assert constraints.area_name is None
    assert constraints.domains and (set(constraints.domains) == {DOMAIN})
    assert constraints.device_classes is None

    # Check wrong name with area
    with pytest.raises(intent.MatchFailedError) as error:
        response = await intent.async_handle(
            hass,
            "test",
            climate_intent.INTENT_GET_TEMPERATURE,
            {"name": {"value": "Climate 1"}, "area": {"value": bedroom_area.name}},
        )

    assert isinstance(error.value, intent.MatchFailedError)
    assert error.value.result.no_match_reason == intent.MatchFailedReason.AREA
    constraints = error.value.constraints
    assert constraints.name == "Climate 1"
    assert constraints.area_name == bedroom_area.name
    assert constraints.domains and (set(constraints.domains) == {DOMAIN})
    assert constraints.device_classes is None


async def test_get_temperature_no_entities(
    hass: HomeAssistant,
) -> None:
    """Test HassClimateGetTemperature intent with no climate entities."""
    assert await async_setup_component(hass, "homeassistant", {})
    await climate_intent.async_setup_intents(hass)

    await create_mock_platform(hass, [])

    with pytest.raises(intent.MatchFailedError) as err:
        await intent.async_handle(
            hass,
            "test",
            climate_intent.INTENT_GET_TEMPERATURE,
            {},
            assistant=conversation.DOMAIN,
        )
    assert err.value.result.no_match_reason == intent.MatchFailedReason.DOMAIN


async def test_not_exposed(
    hass: HomeAssistant,
    area_registry: ar.AreaRegistry,
    entity_registry: er.EntityRegistry,
) -> None:
    """Test HassClimateGetTemperature intent when entities aren't exposed."""
    assert await async_setup_component(hass, "homeassistant", {})
    await climate_intent.async_setup_intents(hass)

    climate_1 = MockClimateEntity()
    climate_1._attr_name = "Climate 1"
    climate_1._attr_unique_id = "1234"
    climate_1._attr_current_temperature = 10.0
    entity_registry.async_get_or_create(
        DOMAIN, "test", "1234", suggested_object_id="climate_1"
    )

    climate_2 = MockClimateEntity()
    climate_2._attr_name = "Climate 2"
    climate_2._attr_unique_id = "5678"
    climate_2._attr_current_temperature = 22.0
    entity_registry.async_get_or_create(
        DOMAIN, "test", "5678", suggested_object_id="climate_2"
    )

    await create_mock_platform(hass, [climate_1, climate_2])

    # Add climate entities to same area
    living_room_area = area_registry.async_create(name="Living Room")
    bedroom_area = area_registry.async_create(name="Bedroom")
    entity_registry.async_update_entity(
        climate_1.entity_id, area_id=living_room_area.id
    )
    entity_registry.async_update_entity(
        climate_2.entity_id, area_id=living_room_area.id
    )

    # Should fail with empty name
    with pytest.raises(intent.InvalidSlotInfo):
        await intent.async_handle(
            hass,
            "test",
            climate_intent.INTENT_GET_TEMPERATURE,
            {"name": {"value": ""}},
            assistant=conversation.DOMAIN,
        )

    # Should fail with empty area
    with pytest.raises(intent.InvalidSlotInfo):
        await intent.async_handle(
            hass,
            "test",
            climate_intent.INTENT_GET_TEMPERATURE,
            {"area": {"value": ""}},
            assistant=conversation.DOMAIN,
        )

    # Expose second, hide first
    async_expose_entity(hass, conversation.DOMAIN, climate_1.entity_id, False)
    async_expose_entity(hass, conversation.DOMAIN, climate_2.entity_id, True)

    # Second climate entity is exposed
    response = await intent.async_handle(
        hass,
        "test",
        climate_intent.INTENT_GET_TEMPERATURE,
        {},
        assistant=conversation.DOMAIN,
    )
    assert response.response_type == intent.IntentResponseType.QUERY_ANSWER
    assert len(response.matched_states) == 1
    assert response.matched_states[0].entity_id == climate_2.entity_id

    # Using the area should work
    response = await intent.async_handle(
        hass,
        "test",
        climate_intent.INTENT_GET_TEMPERATURE,
        {"area": {"value": living_room_area.name}},
        assistant=conversation.DOMAIN,
    )
    assert response.response_type == intent.IntentResponseType.QUERY_ANSWER
    assert len(response.matched_states) == 1
    assert response.matched_states[0].entity_id == climate_2.entity_id

    # Using the name of the exposed entity should work
    response = await intent.async_handle(
        hass,
        "test",
        climate_intent.INTENT_GET_TEMPERATURE,
        {"name": {"value": climate_2.name}},
        assistant=conversation.DOMAIN,
    )
    assert response.response_type == intent.IntentResponseType.QUERY_ANSWER
    assert len(response.matched_states) == 1
    assert response.matched_states[0].entity_id == climate_2.entity_id

    # Using the name of the *unexposed* entity should fail
    with pytest.raises(intent.MatchFailedError) as err:
        await intent.async_handle(
            hass,
            "test",
            climate_intent.INTENT_GET_TEMPERATURE,
            {"name": {"value": climate_1.name}},
            assistant=conversation.DOMAIN,
        )
    assert err.value.result.no_match_reason == intent.MatchFailedReason.NAME

    # Expose first, hide second
    async_expose_entity(hass, conversation.DOMAIN, climate_1.entity_id, True)
    async_expose_entity(hass, conversation.DOMAIN, climate_2.entity_id, False)

    # Second climate entity is exposed
    response = await intent.async_handle(
        hass,
        "test",
        climate_intent.INTENT_GET_TEMPERATURE,
        {},
        assistant=conversation.DOMAIN,
    )
    assert response.response_type == intent.IntentResponseType.QUERY_ANSWER
    assert len(response.matched_states) == 1
    assert response.matched_states[0].entity_id == climate_1.entity_id

    # Wrong area name
    with pytest.raises(intent.MatchFailedError) as err:
        await intent.async_handle(
            hass,
            "test",
            climate_intent.INTENT_GET_TEMPERATURE,
            {"area": {"value": bedroom_area.name}},
            assistant=conversation.DOMAIN,
        )
    assert err.value.result.no_match_reason == intent.MatchFailedReason.AREA

    # Neither are exposed
    async_expose_entity(hass, conversation.DOMAIN, climate_1.entity_id, False)
    async_expose_entity(hass, conversation.DOMAIN, climate_2.entity_id, False)

    with pytest.raises(intent.MatchFailedError) as err:
        await intent.async_handle(
            hass,
            "test",
            climate_intent.INTENT_GET_TEMPERATURE,
            {},
            assistant=conversation.DOMAIN,
        )
    assert err.value.result.no_match_reason == intent.MatchFailedReason.ASSISTANT

    # Should fail with area
    with pytest.raises(intent.MatchFailedError) as err:
        await intent.async_handle(
            hass,
            "test",
            climate_intent.INTENT_GET_TEMPERATURE,
            {"area": {"value": living_room_area.name}},
            assistant=conversation.DOMAIN,
        )
    assert err.value.result.no_match_reason == intent.MatchFailedReason.ASSISTANT

    # Should fail with both names
    for name in (climate_1.name, climate_2.name):
        with pytest.raises(intent.MatchFailedError) as err:
            await intent.async_handle(
                hass,
                "test",
                climate_intent.INTENT_GET_TEMPERATURE,
                {"name": {"value": name}},
                assistant=conversation.DOMAIN,
            )
        assert err.value.result.no_match_reason == intent.MatchFailedReason.ASSISTANT<|MERGE_RESOLUTION|>--- conflicted
+++ resolved
@@ -1,10 +1,7 @@
 """Test climate intents."""
 
-<<<<<<< HEAD
 from collections.abc import Generator
-=======
 from unittest.mock import patch
->>>>>>> ffea72f8
 
 import pytest
 from typing_extensions import Generator
