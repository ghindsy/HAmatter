--- conflicted
+++ resolved
@@ -52,22 +52,13 @@
         assert setup_component(self.hass, climate.DOMAIN, DEFAULT_CONFIG)
 
         state = self.hass.states.get(ENTITY_CLIMATE)
-<<<<<<< HEAD
-        self.assertEqual(state.attributes.get('operation_mode'), state.state)
-        self.assertEqual(21, state.attributes.get('temperature'))
-        self.assertEqual("low", state.attributes.get('fan_mode'))
-        self.assertEqual("off", state.attributes.get('swing_mode'))
-        self.assertEqual("off", state.attributes.get('operation_mode'))
-        self.assertEqual(DEFAULT_MIN_TEMP, state.attributes.get('min_temp'))
-        self.assertEqual(DEFAULT_MAX_TEMP, state.attributes.get('max_temp'))
-=======
+        assert state.state == state.attributes.get('operation_mode')
         assert 21 == state.attributes.get('temperature')
         assert "low" == state.attributes.get('fan_mode')
         assert "off" == state.attributes.get('swing_mode')
         assert "off" == state.attributes.get('operation_mode')
         assert DEFAULT_MIN_TEMP == state.attributes.get('min_temp')
         assert DEFAULT_MAX_TEMP == state.attributes.get('max_temp')
->>>>>>> 93706fa5
 
     def test_supported_features(self):
         """Test the supported_features."""
@@ -188,11 +179,11 @@
         assert setup_component(self.hass, climate.DOMAIN, config)
 
         state = self.hass.states.get(ENTITY_CLIMATE)
-        self.assertEqual('unknown', state.state)
+        assert "unknown" == state.state
         fire_mqtt_message(self.hass, 'state', 'cool')
         self.hass.block_till_done()
         state = self.hass.states.get(ENTITY_CLIMATE)
-        self.assertEqual('cool', state.state)
+        assert "cool" == state.state
 
     def test_set_fan_mode_bad_attr(self):
         """Test setting fan mode without required attribute."""
