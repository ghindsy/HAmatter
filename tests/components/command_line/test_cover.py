--- conflicted
+++ resolved
@@ -23,14 +23,10 @@
     SERVICE_CLOSE_COVER,
     SERVICE_OPEN_COVER,
     SERVICE_STOP_COVER,
-<<<<<<< HEAD
     STATE_CLOSED,
     STATE_OPEN,
     STATE_OPENING,
-=======
-    STATE_OPEN,
     STATE_UNAVAILABLE,
->>>>>>> eee6a119
 )
 from homeassistant.core import HomeAssistant
 from homeassistant.helpers import entity_registry as er
