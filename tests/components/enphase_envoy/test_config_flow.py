"""Test the Enphase Envoy config flow."""

from ipaddress import ip_address
import logging
from unittest.mock import AsyncMock

from pyenphase import EnvoyAuthenticationError, EnvoyError
import pytest
from syrupy.assertion import SnapshotAssertion

from homeassistant import config_entries
from homeassistant.components import zeroconf
from homeassistant.components.enphase_envoy.const import (
    DOMAIN,
    OPTION_DIAGNOSTICS_INCLUDE_FIXTURES,
    OPTION_DIAGNOSTICS_INCLUDE_FIXTURES_DEFAULT_VALUE,
    PLATFORMS,
)
from homeassistant.const import CONF_HOST, CONF_NAME, CONF_PASSWORD, CONF_USERNAME
from homeassistant.core import HomeAssistant
from homeassistant.data_entry_flow import FlowResultType

from tests.common import MockConfigEntry

_LOGGER = logging.getLogger(__name__)


@pytest.mark.parametrize(
    ("mock_envoy"),
    [
        pytest.param("envoy", id="envoy"),
    ],
    indirect=["mock_envoy"],
)
async def test_form(
    hass: HomeAssistant, config, setup_enphase_envoy, mock_envoy
) -> None:
    """Test we get the form."""
    result = await hass.config_entries.flow.async_init(
        DOMAIN, context={"source": config_entries.SOURCE_USER}
    )
    assert result["type"] is FlowResultType.FORM
    assert result["errors"] == {}

    result2 = await hass.config_entries.flow.async_configure(
        result["flow_id"],
        {
            "host": "1.1.1.1",
            "username": "test-username",
            "password": "test-password",
        },
    )
    await hass.async_block_till_done()
    assert result2["type"] is FlowResultType.CREATE_ENTRY
    assert result2["title"] == "Envoy 1234"
    assert result2["data"] == {
        "host": "1.1.1.1",
        "name": "Envoy 1234",
        "username": "test-username",
        "password": "test-password",
    }


@pytest.mark.parametrize(
    ("mock_envoy", "serial_number"),
    [
        pytest.param("envoy", None, id="envoy"),
    ],
    indirect=["mock_envoy"],
)
async def test_user_no_serial_number(
    hass: HomeAssistant, config, setup_enphase_envoy, mock_envoy
) -> None:
    """Test user setup without a serial number."""
    result = await hass.config_entries.flow.async_init(
        DOMAIN, context={"source": config_entries.SOURCE_USER}
    )
    assert result["type"] is FlowResultType.FORM
    assert result["errors"] == {}

    result2 = await hass.config_entries.flow.async_configure(
        result["flow_id"],
        {
            "host": "1.1.1.1",
            "username": "test-username",
            "password": "test-password",
        },
    )
    await hass.async_block_till_done()
    assert result2["type"] is FlowResultType.CREATE_ENTRY
    assert result2["title"] == "Envoy"
    assert result2["data"] == {
        "host": "1.1.1.1",
        "name": "Envoy",
        "username": "test-username",
        "password": "test-password",
    }


@pytest.mark.parametrize(
    ("mock_envoy", "serial_number"),
    [
        pytest.param("envoy", None, id="envoy"),
    ],
    indirect=["mock_envoy"],
)
async def test_user_fetching_serial_fails(
    hass: HomeAssistant, setup_enphase_envoy, mock_envoy
) -> None:
    """Test user setup without a serial number."""
    result = await hass.config_entries.flow.async_init(
        DOMAIN, context={"source": config_entries.SOURCE_USER}
    )
    assert result["type"] is FlowResultType.FORM
    assert result["errors"] == {}

    result2 = await hass.config_entries.flow.async_configure(
        result["flow_id"],
        {
            "host": "1.1.1.1",
            "username": "test-username",
            "password": "test-password",
        },
    )
    await hass.async_block_till_done()
    assert result2["type"] is FlowResultType.CREATE_ENTRY
    assert result2["title"] == "Envoy"
    assert result2["data"] == {
        "host": "1.1.1.1",
        "name": "Envoy",
        "username": "test-username",
        "password": "test-password",
    }


@pytest.mark.parametrize(
    ("mock_envoy"),
    [
        pytest.param("envoy", id="envoy"),
    ],
    indirect=["mock_envoy"],
)
@pytest.mark.parametrize(
    "mock_authenticate",
    [
        AsyncMock(side_effect=EnvoyAuthenticationError("test")),
    ],
)
async def test_form_invalid_auth(
    hass: HomeAssistant, setup_enphase_envoy, mock_envoy
) -> None:
    """Test we handle invalid auth."""
    result = await hass.config_entries.flow.async_init(
        DOMAIN, context={"source": config_entries.SOURCE_USER}
    )
    result2 = await hass.config_entries.flow.async_configure(
        result["flow_id"],
        {
            "host": "1.1.1.1",
            "username": "test-username",
            "password": "test-password",
        },
    )
    await hass.async_block_till_done()
    assert result2["type"] is FlowResultType.FORM
    assert result2["errors"] == {"base": "invalid_auth"}


@pytest.mark.parametrize(
    ("mock_envoy"),
    [
        pytest.param("envoy", id="envoy"),
    ],
    indirect=["mock_envoy"],
)
@pytest.mark.parametrize(
    "mock_setup",
    [AsyncMock(side_effect=EnvoyError)],
)
async def test_form_cannot_connect(
    hass: HomeAssistant, setup_enphase_envoy, mock_envoy
) -> None:
    """Test we handle cannot connect error."""
    result = await hass.config_entries.flow.async_init(
        DOMAIN, context={"source": config_entries.SOURCE_USER}
    )
    result2 = await hass.config_entries.flow.async_configure(
        result["flow_id"],
        {
            "host": "1.1.1.1",
            "username": "test-username",
            "password": "test-password",
        },
    )
    await hass.async_block_till_done()
    assert result2["type"] is FlowResultType.FORM
    assert result2["errors"] == {"base": "cannot_connect"}


@pytest.mark.parametrize(
    ("mock_envoy"),
    [
        pytest.param("envoy", id="envoy"),
    ],
    indirect=["mock_envoy"],
)
@pytest.mark.parametrize(
    "mock_setup",
    [AsyncMock(side_effect=ValueError)],
)
async def test_form_unknown_error(
    hass: HomeAssistant, setup_enphase_envoy, mock_envoy
) -> None:
    """Test we handle unknown error."""
    result = await hass.config_entries.flow.async_init(
        DOMAIN, context={"source": config_entries.SOURCE_USER}
    )
    result2 = await hass.config_entries.flow.async_configure(
        result["flow_id"],
        {
            "host": "1.1.1.1",
            "username": "test-username",
            "password": "test-password",
        },
    )
    await hass.async_block_till_done()
    assert result2["type"] is FlowResultType.FORM
    assert result2["errors"] == {"base": "unknown"}


def _get_schema_default(schema, key_name):
    """Iterate schema to find a key."""
    for schema_key in schema:
        if schema_key == key_name:
            return schema_key.default()
    raise KeyError(f"{key_name} not found in schema")


@pytest.mark.parametrize(
    ("mock_envoy"),
    [
        pytest.param("envoy", id="envoy"),
    ],
    indirect=["mock_envoy"],
)
async def test_zeroconf_pre_token_firmware(
    hass: HomeAssistant, setup_enphase_envoy, mock_envoy
) -> None:
    """Test we can setup from zeroconf."""
    result = await hass.config_entries.flow.async_init(
        DOMAIN,
        context={"source": config_entries.SOURCE_ZEROCONF},
        data=zeroconf.ZeroconfServiceInfo(
            ip_address=ip_address("1.1.1.1"),
            ip_addresses=[ip_address("1.1.1.1")],
            hostname="mock_hostname",
            name="mock_name",
            port=None,
            properties={"serialnum": "1234", "protovers": "3.0.0"},
            type="mock_type",
        ),
    )
    assert result["type"] is FlowResultType.FORM
    assert result["step_id"] == "user"

    assert _get_schema_default(result["data_schema"].schema, "username") == "installer"

    result2 = await hass.config_entries.flow.async_configure(
        result["flow_id"],
        {
            "host": "1.1.1.1",
            "username": "test-username",
            "password": "test-password",
        },
    )
    await hass.async_block_till_done()
    assert result2["type"] is FlowResultType.CREATE_ENTRY
    assert result2["title"] == "Envoy 1234"
    assert result2["result"].unique_id == "1234"
    assert result2["data"] == {
        "host": "1.1.1.1",
        "name": "Envoy 1234",
        "username": "test-username",
        "password": "test-password",
    }


@pytest.mark.parametrize(
    ("mock_envoy"),
    [
        pytest.param("envoy", id="envoy"),
    ],
    indirect=["mock_envoy"],
)
async def test_zeroconf_token_firmware(
    hass: HomeAssistant, setup_enphase_envoy, mock_envoy
) -> None:
    """Test we can setup from zeroconf."""
    result = await hass.config_entries.flow.async_init(
        DOMAIN,
        context={"source": config_entries.SOURCE_ZEROCONF},
        data=zeroconf.ZeroconfServiceInfo(
            ip_address=ip_address("1.1.1.1"),
            ip_addresses=[ip_address("1.1.1.1")],
            hostname="mock_hostname",
            name="mock_name",
            port=None,
            properties={"serialnum": "1234", "protovers": "7.0.0"},
            type="mock_type",
        ),
    )
    assert result["type"] is FlowResultType.FORM
    assert result["step_id"] == "user"
    assert _get_schema_default(result["data_schema"].schema, "username") == ""

    result2 = await hass.config_entries.flow.async_configure(
        result["flow_id"],
        {
            "host": "1.1.1.1",
            "username": "test-username",
            "password": "test-password",
        },
    )
    await hass.async_block_till_done()
    assert result2["type"] is FlowResultType.CREATE_ENTRY
    assert result2["title"] == "Envoy 1234"
    assert result2["result"].unique_id == "1234"
    assert result2["data"] == {
        "host": "1.1.1.1",
        "name": "Envoy 1234",
        "username": "test-username",
        "password": "test-password",
    }


@pytest.mark.parametrize(
    ("mock_envoy"),
    [
        pytest.param("envoy", id="envoy"),
    ],
    indirect=["mock_envoy"],
)
@pytest.mark.parametrize(
    "mock_authenticate",
    [
        AsyncMock(
            side_effect=[
                None,
                EnvoyAuthenticationError("fail authentication"),
                None,
            ]
        ),
    ],
)
async def test_form_host_already_exists(
    hass: HomeAssistant, config_entry, setup_enphase_envoy, mock_envoy
) -> None:
    """Test changing credentials for existing host."""
    result = await hass.config_entries.flow.async_init(
        DOMAIN, context={"source": config_entries.SOURCE_USER}
    )
    assert result["type"] is FlowResultType.FORM
    assert result["errors"] == {}

    # existing config
    assert config_entry.data["host"] == "1.1.1.1"
    assert config_entry.data["username"] == "test-username"
    assert config_entry.data["password"] == "test-password"

    # mock failing authentication on first try
    result2 = await hass.config_entries.flow.async_configure(
        result["flow_id"],
        {
            "host": "1.1.1.2",
            "username": "test-username",
            "password": "wrong-password",
        },
    )
    assert result2["type"] is FlowResultType.FORM
    assert result2["errors"] == {"base": "invalid_auth"}

    # still original config after failure
    assert config_entry.data["host"] == "1.1.1.1"
    assert config_entry.data["username"] == "test-username"
    assert config_entry.data["password"] == "test-password"

    # mock successful authentication and update of credentials
    result3 = await hass.config_entries.flow.async_configure(
        result["flow_id"],
        {
            "host": "1.1.1.2",
            "username": "test-username",
            "password": "changed-password",
        },
    )
    await hass.async_block_till_done()
    assert result3["type"] is FlowResultType.ABORT
    assert result3["reason"] == "reauth_successful"

    # updated config with new ip and changed pw
    assert config_entry.data["host"] == "1.1.1.2"
    assert config_entry.data["username"] == "test-username"
    assert config_entry.data["password"] == "changed-password"


@pytest.mark.parametrize(
    ("mock_envoy"),
    [
        pytest.param("envoy", id="envoy"),
    ],
    indirect=["mock_envoy"],
)
async def test_zeroconf_serial_already_exists(
    hass: HomeAssistant,
    config_entry,
    setup_enphase_envoy,
    mock_envoy,
    caplog: pytest.LogCaptureFixture,
) -> None:
    """Test serial number already exists from zeroconf."""
    _LOGGER.setLevel(logging.DEBUG)
    result = await hass.config_entries.flow.async_init(
        DOMAIN,
        context={"source": config_entries.SOURCE_ZEROCONF},
        data=zeroconf.ZeroconfServiceInfo(
            ip_address=ip_address("4.4.4.4"),
            ip_addresses=[ip_address("4.4.4.4")],
            hostname="mock_hostname",
            name="mock_name",
            port=None,
            properties={"serialnum": "1234"},
            type="mock_type",
        ),
    )
    await hass.async_block_till_done()
    assert result["type"] is FlowResultType.ABORT
    assert result["reason"] == "already_configured"

    assert config_entry.data["host"] == "4.4.4.4"
    assert "Zeroconf ip 4 processing 4.4.4.4, current hosts: {'1.1.1.1'}" in caplog.text


@pytest.mark.parametrize(
    ("mock_envoy"),
    [
        pytest.param("envoy", id="envoy"),
    ],
    indirect=["mock_envoy"],
)
async def test_zeroconf_serial_already_exists_ignores_ipv6(
    hass: HomeAssistant, config_entry, setup_enphase_envoy, mock_envoy
) -> None:
    """Test serial number already exists from zeroconf but the discovery is ipv6."""
    result = await hass.config_entries.flow.async_init(
        DOMAIN,
        context={"source": config_entries.SOURCE_ZEROCONF},
        data=zeroconf.ZeroconfServiceInfo(
            ip_address=ip_address("fd00::b27c:63bb:cc85:4ea0"),
            ip_addresses=[ip_address("fd00::b27c:63bb:cc85:4ea0")],
            hostname="mock_hostname",
            name="mock_name",
            port=None,
            properties={"serialnum": "1234"},
            type="mock_type",
        ),
    )
    await hass.async_block_till_done()
    assert result["type"] is FlowResultType.ABORT
    assert result["reason"] == "not_ipv4_address"

    assert config_entry.data["host"] == "1.1.1.1"


@pytest.mark.parametrize(
    ("mock_envoy"),
    [
        pytest.param("envoy", id="envoy"),
    ],
    indirect=["mock_envoy"],
)
@pytest.mark.parametrize("serial_number", [None])
async def test_zeroconf_host_already_exists(
    hass: HomeAssistant, config_entry, setup_enphase_envoy, mock_envoy
) -> None:
    """Test hosts already exists from zeroconf."""
    result = await hass.config_entries.flow.async_init(
        DOMAIN,
        context={"source": config_entries.SOURCE_ZEROCONF},
        data=zeroconf.ZeroconfServiceInfo(
            ip_address=ip_address("1.1.1.1"),
            ip_addresses=[ip_address("1.1.1.1")],
            hostname="mock_hostname",
            name="mock_name",
            port=None,
            properties={"serialnum": "1234"},
            type="mock_type",
        ),
    )
    await hass.async_block_till_done()
    assert result["type"] is FlowResultType.ABORT
    assert result["reason"] == "already_configured"

    assert config_entry.unique_id == "1234"
    assert config_entry.title == "Envoy 1234"


@pytest.mark.parametrize(
    ("mock_envoy"),
    [
        pytest.param("envoy", id="envoy"),
    ],
    indirect=["mock_envoy"],
)
async def test_zero_conf_while_form(
    hass: HomeAssistant, config_entry, setup_enphase_envoy
) -> None:
    """Test zeroconf while form is active."""
    result = await hass.config_entries.flow.async_init(
        DOMAIN, context={"source": config_entries.SOURCE_USER}
    )
    assert result["type"] is FlowResultType.FORM

    result = await hass.config_entries.flow.async_init(
        DOMAIN,
        context={"source": config_entries.SOURCE_ZEROCONF},
        data=zeroconf.ZeroconfServiceInfo(
            ip_address=ip_address("1.1.1.1"),
            ip_addresses=[ip_address("1.1.1.1")],
            hostname="mock_hostname",
            name="mock_name",
            port=None,
            properties={"serialnum": "1234", "protovers": "7.0.1"},
            type="mock_type",
        ),
    )
    await hass.async_block_till_done()
    assert result["type"] is FlowResultType.ABORT
    assert result["reason"] == "already_configured"
    assert config_entry.data["host"] == "1.1.1.1"
    assert config_entry.unique_id == "1234"
    assert config_entry.title == "Envoy 1234"


@pytest.mark.parametrize(
    ("mock_envoy"),
    [
        pytest.param("envoy", id="envoy"),
    ],
    indirect=["mock_envoy"],
)
async def test_zero_conf_second_envoy_while_form(
    hass: HomeAssistant, config_entry, setup_enphase_envoy
) -> None:
    """Test zeroconf while form is active."""
    result = await hass.config_entries.flow.async_init(
        DOMAIN, context={"source": config_entries.SOURCE_USER}
    )
    assert result["type"] is FlowResultType.FORM

    result2 = await hass.config_entries.flow.async_init(
        DOMAIN,
        context={"source": config_entries.SOURCE_ZEROCONF},
        data=zeroconf.ZeroconfServiceInfo(
            ip_address=ip_address("4.4.4.4"),
            ip_addresses=[ip_address("4.4.4.4")],
            hostname="mock_hostname",
            name="mock_name",
            port=None,
            properties={"serialnum": "4321", "protovers": "7.0.1"},
            type="mock_type",
        ),
    )
    await hass.async_block_till_done()
    assert result2["type"] is FlowResultType.FORM
    assert config_entry.data["host"] == "1.1.1.1"
    assert config_entry.unique_id == "1234"
    assert config_entry.title == "Envoy 1234"

    result3 = await hass.config_entries.flow.async_configure(
        result2["flow_id"],
        {
            "host": "4.4.4.4",
            "username": "test-username",
            "password": "test-password",
        },
    )
    await hass.async_block_till_done()
    assert result3["type"] is FlowResultType.CREATE_ENTRY
    assert result3["title"] == "Envoy 4321"
    assert result3["result"].unique_id == "4321"

    result4 = await hass.config_entries.flow.async_configure(
        result["flow_id"],
        {
            "host": "1.1.1.1",
            "username": "test-username",
            "password": "test-password",
        },
    )
    await hass.async_block_till_done()
    assert result4["type"] is FlowResultType.ABORT


@pytest.mark.parametrize(
    ("mock_envoy"),
    [
        pytest.param("envoy", id="envoy"),
    ],
    indirect=["mock_envoy"],
)
async def test_zero_conf_malformed_serial_property(
    hass: HomeAssistant, config_entry, setup_enphase_envoy
) -> None:
    """Test malformed zeroconf properties."""
    result = await hass.config_entries.flow.async_init(
        DOMAIN, context={"source": config_entries.SOURCE_USER}
    )
    assert result["type"] is FlowResultType.FORM

    with pytest.raises(KeyError) as ex:
        await hass.config_entries.flow.async_init(
            DOMAIN,
            context={"source": config_entries.SOURCE_ZEROCONF},
            data=zeroconf.ZeroconfServiceInfo(
                ip_address=ip_address("1.1.1.1"),
                ip_addresses=[ip_address("1.1.1.1")],
                hostname="mock_hostname",
                name="mock_name",
                port=None,
                properties={"serilnum": "1234", "protovers": "7.1.2"},
                type="mock_type",
            ),
        )
    assert "serialnum" in str(ex.value)

    result3 = await hass.config_entries.flow.async_configure(
        result["flow_id"],
        {
            "host": "1.1.1.1",
            "username": "test-username",
            "password": "test-password",
        },
    )
    await hass.async_block_till_done()
    assert result3["type"] is FlowResultType.ABORT


@pytest.mark.parametrize(
    ("mock_envoy"),
    [
        pytest.param("envoy", id="envoy"),
    ],
    indirect=["mock_envoy"],
)
async def test_zero_conf_malformed_serial(
    hass: HomeAssistant, config_entry, setup_enphase_envoy
) -> None:
    """Test malformed zeroconf properties."""
    result = await hass.config_entries.flow.async_init(
        DOMAIN, context={"source": config_entries.SOURCE_USER}
    )
    assert result["type"] is FlowResultType.FORM

    result2 = await hass.config_entries.flow.async_init(
        DOMAIN,
        context={"source": config_entries.SOURCE_ZEROCONF},
        data=zeroconf.ZeroconfServiceInfo(
            ip_address=ip_address("1.1.1.1"),
            ip_addresses=[ip_address("1.1.1.1")],
            hostname="mock_hostname",
            name="mock_name",
            port=None,
            properties={"serialnum": "12%4", "protovers": "7.1.2"},
            type="mock_type",
        ),
    )
    await hass.async_block_till_done()
    assert result2["type"] is FlowResultType.FORM

    result3 = await hass.config_entries.flow.async_configure(
        result2["flow_id"],
        {
            "host": "1.1.1.1",
            "username": "test-username",
            "password": "test-password",
        },
    )
    await hass.async_block_till_done()
    assert result3["type"] is FlowResultType.CREATE_ENTRY
    assert result3["title"] == "Envoy 12%4"


@pytest.mark.parametrize(
    ("mock_envoy"),
    [
        pytest.param("envoy", id="envoy"),
    ],
    indirect=["mock_envoy"],
)
async def test_zero_conf_malformed_fw_property(
    hass: HomeAssistant, config_entry, setup_enphase_envoy
) -> None:
    """Test malformed zeroconf property."""
    result = await hass.config_entries.flow.async_init(
        DOMAIN, context={"source": config_entries.SOURCE_USER}
    )
    assert result["type"] is FlowResultType.FORM

    result = await hass.config_entries.flow.async_init(
        DOMAIN,
        context={"source": config_entries.SOURCE_ZEROCONF},
        data=zeroconf.ZeroconfServiceInfo(
            ip_address=ip_address("1.1.1.1"),
            ip_addresses=[ip_address("1.1.1.1")],
            hostname="mock_hostname",
            name="mock_name",
            port=None,
            properties={"serialnum": "1234", "protvers": "7.1.2"},
            type="mock_type",
        ),
    )
    await hass.async_block_till_done()
    assert result["type"] is FlowResultType.ABORT
    assert result["reason"] == "already_configured"
    assert config_entry.data["host"] == "1.1.1.1"
    assert config_entry.unique_id == "1234"
    assert config_entry.title == "Envoy 1234"


@pytest.mark.parametrize(
    ("mock_envoy"),
    [
        pytest.param("envoy", id="envoy"),
    ],
    indirect=["mock_envoy"],
)
async def test_zero_conf_old_blank_entry(
    hass: HomeAssistant, setup_enphase_envoy
) -> None:
    """Test re-using old blank entry."""
    entry = MockConfigEntry(
        domain=DOMAIN,
        data={
            "host": "1.1.1.1",
            "username": "",
            "password": "",
            "name": "unknown",
        },
        unique_id=None,
        title="Envoy",
    )
    entry.add_to_hass(hass)
    result = await hass.config_entries.flow.async_init(
        DOMAIN,
        context={"source": config_entries.SOURCE_ZEROCONF},
        data=zeroconf.ZeroconfServiceInfo(
            ip_address=ip_address("1.1.1.1"),
            ip_addresses=[ip_address("1.1.1.1"), ip_address("1.1.1.2")],
            hostname="mock_hostname",
            name="mock_name",
            port=None,
            properties={"serialnum": "1234", "protovers": "7.1.2"},
            type="mock_type",
        ),
    )
    await hass.async_block_till_done()
    assert result["type"] is FlowResultType.ABORT
    assert result["reason"] == "already_configured"

    assert entry.data["host"] == "1.1.1.1"
    assert entry.unique_id == "1234"
    assert entry.title == "Envoy 1234"


@pytest.mark.parametrize(
    ("mock_envoy"),
    [
        pytest.param("envoy", id="envoy"),
    ],
    indirect=["mock_envoy"],
)
async def test_reauth(
    hass: HomeAssistant, config_entry, setup_enphase_envoy, mock_envoy
) -> None:
    """Test we reauth auth."""
    result = await hass.config_entries.flow.async_init(
        DOMAIN,
        context={
            "source": config_entries.SOURCE_REAUTH,
            "unique_id": config_entry.unique_id,
            "entry_id": config_entry.entry_id,
        },
    )
    result2 = await hass.config_entries.flow.async_configure(
        result["flow_id"],
        {
            "username": "test-username",
            "password": "test-password",
        },
    )
    await hass.async_block_till_done()
    assert result2["type"] is FlowResultType.ABORT
    assert result2["reason"] == "reauth_successful"


<<<<<<< HEAD
@pytest.mark.parametrize(
    ("mock_envoy"),
    [
        pytest.param("envoy", id="envoy"),
    ],
    indirect=["mock_envoy"],
)
=======
async def test_options_default(
    hass: HomeAssistant, config_entry, setup_enphase_envoy
) -> None:
    """Test we can configure options."""
    result = await hass.config_entries.options.async_init(config_entry.entry_id)
    assert result["type"] is FlowResultType.FORM
    assert result["step_id"] == "init"

    result = await hass.config_entries.options.async_configure(
        result["flow_id"],
        user_input={
            OPTION_DIAGNOSTICS_INCLUDE_FIXTURES: OPTION_DIAGNOSTICS_INCLUDE_FIXTURES_DEFAULT_VALUE
        },
    )
    assert result["type"] is FlowResultType.CREATE_ENTRY
    assert config_entry.options == {
        OPTION_DIAGNOSTICS_INCLUDE_FIXTURES: OPTION_DIAGNOSTICS_INCLUDE_FIXTURES_DEFAULT_VALUE
    }


async def test_options_set(
    hass: HomeAssistant, config_entry, setup_enphase_envoy
) -> None:
    """Test we can configure options."""
    result = await hass.config_entries.options.async_init(config_entry.entry_id)
    assert result["type"] is FlowResultType.FORM
    assert result["step_id"] == "init"

    result = await hass.config_entries.options.async_configure(
        result["flow_id"], user_input={OPTION_DIAGNOSTICS_INCLUDE_FIXTURES: True}
    )
    assert result["type"] is FlowResultType.CREATE_ENTRY
    assert config_entry.options == {OPTION_DIAGNOSTICS_INCLUDE_FIXTURES: True}


>>>>>>> f934fea7
async def test_reconfigure(
    hass: HomeAssistant, config_entry, setup_enphase_envoy
) -> None:
    """Test we can reconfiger the entry."""
    result = await hass.config_entries.flow.async_init(
        DOMAIN,
        context={
            "source": config_entries.SOURCE_RECONFIGURE,
            "entry_id": config_entry.entry_id,
        },
    )
    assert result["type"] is FlowResultType.FORM
    assert result["step_id"] == "reconfigure"
    assert result["errors"] == {}

    # original entry
    assert config_entry.data["host"] == "1.1.1.1"
    assert config_entry.data["username"] == "test-username"
    assert config_entry.data["password"] == "test-password"

    result2 = await hass.config_entries.flow.async_configure(
        result["flow_id"],
        {
            "host": "1.1.1.2",
            "username": "test-username2",
            "password": "test-password2",
        },
    )
    await hass.async_block_till_done()
    assert result2["type"] is FlowResultType.ABORT
    assert result2["reason"] == "reconfigure_successful"

    # changed entry
    assert config_entry.data["host"] == "1.1.1.2"
    assert config_entry.data["username"] == "test-username2"
    assert config_entry.data["password"] == "test-password2"


@pytest.mark.parametrize(
    ("mock_envoy"),
    [
        pytest.param("envoy", id="envoy"),
    ],
    indirect=["mock_envoy"],
)
async def test_reconfigure_nochange(
    hass: HomeAssistant, config_entry, setup_enphase_envoy
) -> None:
    """Test we get the reconfigure form and apply nochange."""
    result = await hass.config_entries.flow.async_init(
        DOMAIN,
        context={
            "source": config_entries.SOURCE_RECONFIGURE,
            "entry_id": config_entry.entry_id,
        },
    )
    assert result["type"] is FlowResultType.FORM
    assert result["step_id"] == "reconfigure"
    assert result["errors"] == {}

    # original entry
    assert config_entry.data["host"] == "1.1.1.1"
    assert config_entry.data["username"] == "test-username"
    assert config_entry.data["password"] == "test-password"

    result2 = await hass.config_entries.flow.async_configure(
        result["flow_id"],
        {
            "host": "1.1.1.1",
            "username": "test-username",
            "password": "test-password",
        },
    )
    await hass.async_block_till_done()
    assert result2["type"] is FlowResultType.ABORT
    assert result2["reason"] == "reconfigure_successful"

    # unchanged original entry
    assert config_entry.data["host"] == "1.1.1.1"
    assert config_entry.data["username"] == "test-username"
    assert config_entry.data["password"] == "test-password"


@pytest.mark.parametrize(
    ("mock_envoy"),
    [
        pytest.param("envoy", id="envoy"),
    ],
    indirect=["mock_envoy"],
)
async def test_reconfigure_otherenvoy(
    hass: HomeAssistant, config_entry, setup_enphase_envoy, mock_envoy
) -> None:
    """Test entering ip of other envoy and prevent changing it based on serial."""
    result = await hass.config_entries.flow.async_init(
        DOMAIN,
        context={
            "source": config_entries.SOURCE_RECONFIGURE,
            "entry_id": config_entry.entry_id,
        },
    )
    assert result["type"] is FlowResultType.FORM
    assert result["step_id"] == "reconfigure"
    assert result["errors"] == {}

    # let mock return different serial from first time, sim it's other one on changed ip
    mock_envoy.serial_number = "45678"

    result2 = await hass.config_entries.flow.async_configure(
        result["flow_id"],
        {
            "host": "1.1.1.2",
            "username": "test-username",
            "password": "new-password",
        },
    )
    await hass.async_block_till_done()

    assert result2["type"] is FlowResultType.FORM
    assert result2["errors"] == {"base": "unexpected_envoy"}

    # entry should still be original entry
    assert config_entry.data["host"] == "1.1.1.1"
    assert config_entry.data["username"] == "test-username"
    assert config_entry.data["password"] == "test-password"

    # set serial back to original to finsich flow
    mock_envoy.serial_number = "1234"

    result3 = await hass.config_entries.flow.async_configure(
        result2["flow_id"],
        {
            "host": "1.1.1.1",
            "username": "test-username",
            "password": "new-password",
        },
    )

    assert result3["type"] is FlowResultType.ABORT
    assert result3["reason"] == "reconfigure_successful"

    # updated original entry
    assert config_entry.data["host"] == "1.1.1.1"
    assert config_entry.data["username"] == "test-username"
    assert config_entry.data["password"] == "new-password"


@pytest.mark.parametrize(
    ("mock_envoy"),
    [
        pytest.param("envoy", id="envoy"),
    ],
    indirect=["mock_envoy"],
)
@pytest.mark.parametrize(
    "mock_authenticate",
    [
        AsyncMock(
            side_effect=[
                None,
                EnvoyAuthenticationError("fail authentication"),
                EnvoyError("cannot_connect"),
                Exception("Unexpected exception"),
                None,
            ]
        ),
    ],
)
async def test_reconfigure_auth_failure(
    hass: HomeAssistant, config_entry, setup_enphase_envoy
) -> None:
    """Test changing credentials for existing host with auth failure."""
    result = await hass.config_entries.flow.async_init(
        DOMAIN,
        context={
            "source": config_entries.SOURCE_RECONFIGURE,
            "entry_id": config_entry.entry_id,
        },
    )
    assert result["type"] is FlowResultType.FORM
    assert result["errors"] == {}

    # existing config
    assert config_entry.data["host"] == "1.1.1.1"
    assert config_entry.data["username"] == "test-username"
    assert config_entry.data["password"] == "test-password"

    # mock failing authentication on first try
    result2 = await hass.config_entries.flow.async_configure(
        result["flow_id"],
        {
            "host": "1.1.1.2",
            "username": "test-username",
            "password": "wrong-password",
        },
    )
    assert result2["type"] is FlowResultType.FORM
    assert result2["errors"] == {"base": "invalid_auth"}

    # still original config after failure
    assert config_entry.data["host"] == "1.1.1.1"
    assert config_entry.data["username"] == "test-username"
    assert config_entry.data["password"] == "test-password"

    # mock failing authentication on first try
    result2 = await hass.config_entries.flow.async_configure(
        result["flow_id"],
        {
            "host": "1.1.1.2",
            "username": "new-username",
            "password": "wrong-password",
        },
    )
    assert result2["type"] is FlowResultType.FORM
    assert result2["errors"] == {"base": "cannot_connect"}

    # still original config after failure
    assert config_entry.data["host"] == "1.1.1.1"
    assert config_entry.data["username"] == "test-username"
    assert config_entry.data["password"] == "test-password"

    # mock failing authentication on first try
    result2 = await hass.config_entries.flow.async_configure(
        result["flow_id"],
        {
            "host": "1.1.1.2",
            "username": "other-username",
            "password": "test-password",
        },
    )
    assert result2["type"] is FlowResultType.FORM
    assert result2["errors"] == {"base": "unknown"}

    # still original config after failure
    assert config_entry.data["host"] == "1.1.1.1"
    assert config_entry.data["username"] == "test-username"
    assert config_entry.data["password"] == "test-password"

    # mock successful authentication and update of credentials
    result3 = await hass.config_entries.flow.async_configure(
        result["flow_id"],
        {
            "host": "1.1.1.2",
            "username": "test-username",
            "password": "changed-password",
        },
    )
    await hass.async_block_till_done()
    assert result3["type"] is FlowResultType.ABORT
    assert result3["reason"] == "reconfigure_successful"

    # updated config with new ip and changed pw
    assert config_entry.data["host"] == "1.1.1.2"
    assert config_entry.data["username"] == "test-username"
    assert config_entry.data["password"] == "changed-password"


@pytest.mark.parametrize(
    ("mock_envoy"),
    [
        pytest.param("envoy", id="envoy"),
    ],
    indirect=["mock_envoy"],
)
async def test_reconfigure_change_ip_to_existing(
    hass: HomeAssistant, config_entry, setup_enphase_envoy
) -> None:
    """Test reconfiguration to existing entry with same ip does not harm existing one."""
    other_entry = MockConfigEntry(
        domain=DOMAIN,
        entry_id="65432155aaddb2007c5f6602e0c38e72",
        title="Envoy 654321",
        unique_id="654321",
        data={
            CONF_HOST: "1.1.1.2",
            CONF_NAME: "Envoy 654321",
            CONF_USERNAME: "other-username",
            CONF_PASSWORD: "other-password",
        },
    )
    other_entry.add_to_hass(hass)

    # original other entry
    assert other_entry.data["host"] == "1.1.1.2"
    assert other_entry.data["username"] == "other-username"
    assert other_entry.data["password"] == "other-password"

    result = await hass.config_entries.flow.async_init(
        DOMAIN,
        context={
            "source": config_entries.SOURCE_RECONFIGURE,
            "entry_id": config_entry.entry_id,
        },
    )
    assert result["type"] is FlowResultType.FORM
    assert result["step_id"] == "reconfigure"
    assert result["errors"] == {}

    # original entry
    assert config_entry.data["host"] == "1.1.1.1"
    assert config_entry.data["username"] == "test-username"
    assert config_entry.data["password"] == "test-password"

    result2 = await hass.config_entries.flow.async_configure(
        result["flow_id"],
        {
            "host": "1.1.1.2",
            "username": "test-username",
            "password": "test-password2",
        },
    )
    await hass.async_block_till_done()
    assert result2["type"] is FlowResultType.ABORT
    assert result2["reason"] == "reconfigure_successful"

    # updated entry
    assert config_entry.data["host"] == "1.1.1.2"
    assert config_entry.data["username"] == "test-username"
    assert config_entry.data["password"] == "test-password2"

    # unchanged other entry
    assert other_entry.data["host"] == "1.1.1.2"
    assert other_entry.data["username"] == "other-username"
    assert other_entry.data["password"] == "other-password"


async def test_platforms(snapshot: SnapshotAssertion) -> None:
    """Test if platform list changed and requires more tests."""
    assert snapshot == PLATFORMS<|MERGE_RESOLUTION|>--- conflicted
+++ resolved
@@ -803,15 +803,14 @@
     assert result2["reason"] == "reauth_successful"
 
 
-<<<<<<< HEAD
-@pytest.mark.parametrize(
-    ("mock_envoy"),
-    [
-        pytest.param("envoy", id="envoy"),
-    ],
-    indirect=["mock_envoy"],
-)
-=======
+
+@pytest.mark.parametrize(
+    ("mock_envoy"),
+    [
+        pytest.param("envoy", id="envoy"),
+    ],
+    indirect=["mock_envoy"],
+)
 async def test_options_default(
     hass: HomeAssistant, config_entry, setup_enphase_envoy
 ) -> None:
@@ -832,6 +831,13 @@
     }
 
 
+@pytest.mark.parametrize(
+    ("mock_envoy"),
+    [
+        pytest.param("envoy", id="envoy"),
+    ],
+    indirect=["mock_envoy"],
+)
 async def test_options_set(
     hass: HomeAssistant, config_entry, setup_enphase_envoy
 ) -> None:
@@ -847,7 +853,14 @@
     assert config_entry.options == {OPTION_DIAGNOSTICS_INCLUDE_FIXTURES: True}
 
 
->>>>>>> f934fea7
+
+@pytest.mark.parametrize(
+    ("mock_envoy"),
+    [
+        pytest.param("envoy", id="envoy"),
+    ],
+    indirect=["mock_envoy"],
+)
 async def test_reconfigure(
     hass: HomeAssistant, config_entry, setup_enphase_envoy
 ) -> None:
