"""Test Enphase Envoy sensors."""

import itertools
from unittest.mock import AsyncMock

from pyenphase.const import PHASENAMES
from pyenphase.models.meters import CtType
import pytest
from syrupy.assertion import SnapshotAssertion

from homeassistant.components.enphase_envoy.const import Platform
from homeassistant.const import UnitOfTemperature
from homeassistant.core import HomeAssistant
from homeassistant.helpers import entity_registry as er
from homeassistant.util import dt as dt_util
from homeassistant.util.unit_conversion import TemperatureConverter

from tests.common import MockConfigEntry
from tests.components.enphase_envoy import setup_with_selected_platforms

SENSOR_FIXTURES = (
    [
        pytest.param("envoy", 5, 6, id="envoy"),
        pytest.param(
            "envoy_metered_batt_relay", 27, 106, id="envoy_metered_batt_relay"
        ),
        pytest.param("envoy_nobatt_metered_3p", 12, 70, id="envoy_nobatt_metered_3p"),
        pytest.param("envoy_1p_metered", 12, 19, id="envoy_1p_metered"),
        pytest.param("envoy_tot_cons_metered", 5, 8, id="envoy_tot_cons_metered"),
    ],
)


@pytest.mark.parametrize(
    ("mock_envoy", "entity_count", "enabled_entity_count"),
    *SENSOR_FIXTURES,
    indirect=["mock_envoy"],
)
async def test_sensor(
    hass: HomeAssistant,
    entity_registry: er.EntityRegistry,
    config_entry: MockConfigEntry,
    snapshot: SnapshotAssertion,
    mock_envoy: AsyncMock,
    entity_registry: AsyncMock,
    entity_count: int,
    enabled_entity_count: int,
) -> None:
    """Test enphase_envoy sensor entities."""
<<<<<<< HEAD
    await setup_with_selected_platforms(hass, config_entry, [Platform.SENSOR])

    # number entities states should be created from test data
    assert len(hass.states.async_all()) == entity_count

    entity_entries = er.async_entries_for_config_entry(
        entity_registry, config_entry.entry_id
    )

    assert len(entity_entries) == enabled_entity_count

=======
>>>>>>> 301c17cb
    # compare registered entities against snapshot of prior run
    for entity_entry in entity_entries:
        assert entity_entry == snapshot(name=f"{entity_entry.entity_id}-entry")
        assert hass.states.get(entity_entry.entity_id) == snapshot(
            name=f"{entity_entry.entity_id}-state"
        )


@pytest.mark.parametrize(
    ("mock_envoy", "entity_count", "enabled_entity_count"),
    *SENSOR_FIXTURES,
    indirect=["mock_envoy"],
)
@pytest.mark.usefixtures("entity_registry_enabled_by_default")
async def test_all_enabled_sensors(
    hass: HomeAssistant,
    config_entry: MockConfigEntry,
    snapshot: SnapshotAssertion,
    mock_envoy: AsyncMock,
    entity_registry: AsyncMock,
    entity_count: int,
    enabled_entity_count: int,
) -> None:
    """Test enphase_envoy sensor entities."""
    await setup_with_selected_platforms(hass, config_entry, [Platform.SENSOR])

    # number entities states should be created from test data
    assert len(hass.states.async_all()) == enabled_entity_count

    entity_entries = er.async_entries_for_config_entry(
        entity_registry, config_entry.entry_id
    )

    assert len(entity_entries) == enabled_entity_count

    # compare registered entities against snapshot of prior run
    for entity_entry in entity_entries:
        assert entity_entry == snapshot(name=f"{entity_entry.entity_id}-entry")
        assert hass.states.get(entity_entry.entity_id) == snapshot(
            name=f"{entity_entry.entity_id}-state"
        )


@pytest.mark.parametrize(
    ("mock_envoy", "entity_count", "enabled_entity_count"),
    *SENSOR_FIXTURES,
    indirect=["mock_envoy"],
)
@pytest.mark.usefixtures("entity_registry_enabled_by_default")
async def test_sensor_production_consumption_data(
    hass: HomeAssistant,
    config_entry: MockConfigEntry,
    mock_envoy: AsyncMock,
    entity_registry: AsyncMock,
    serial_number,
    entity_count: int,
    enabled_entity_count: int,
) -> None:
    """Test enphase_envoy production entities values and names."""
    await setup_with_selected_platforms(hass, config_entry, [Platform.SENSOR])
    assert len(hass.states.async_all()) == enabled_entity_count

    assert entity_registry
    entity_entries = er.async_entries_for_config_entry(
        entity_registry, config_entry.entry_id
    )

    entity_status = {}
    for entity_entry in entity_entries:
        entity_status[entity_entry.entity_id] = entity_entry.disabled_by

    entity_base = f"{Platform.SENSOR}.envoy_{serial_number}"

    PRODUCTION_NAMES = (
        "current_power_production",
        "energy_production_today",
        "energy_production_last_seven_days",
        "lifetime_energy_production",
    )
    data = mock_envoy.data.system_production
    PRODUCTION_TARGETS = (
        data.watts_now / 1000.0,
        data.watt_hours_today / 1000.0,
        data.watt_hours_last_7_days / 1000.0,
        data.watt_hours_lifetime / 1000000.0,
    )

    # production sensors is bare minimum and should be defined
    for name, target in zip(PRODUCTION_NAMES, PRODUCTION_TARGETS, strict=False):
        assert target == float(hass.states.get(f"{entity_base}_{name}").state)

    CONSUMPTION_NAMES = (
        "current_power_consumption",
        "energy_consumption_today",
        "energy_consumption_last_seven_days",
        "lifetime_energy_consumption",
    )

    if mock_envoy.data.system_consumption:
        # if consumption is available these should be defined
        data = mock_envoy.data.system_consumption
        CONSUMPTION_TARGETS = (
            data.watts_now / 1000.0,
            data.watt_hours_today / 1000.0,
            data.watt_hours_last_7_days / 1000.0,
            data.watt_hours_lifetime / 1000000.0,
        )
        for name, target in zip(CONSUMPTION_NAMES, CONSUMPTION_TARGETS, strict=False):
            assert target == float(hass.states.get(f"{entity_base}_{name}").state)

    if not mock_envoy.data.system_consumption:
        # these should not be defined if no consumption is reported
        for name in CONSUMPTION_NAMES:
            assert f"{entity_base}_{name}" not in entity_status

    PRODUCTION_PHASE_NAMES = [
        f"{name}_{phase.lower()}" for phase in PHASENAMES for name in PRODUCTION_NAMES
    ]

    if mock_envoy.data.system_production_phases:
        PRODUCTION_PHASE_TARGET = list(
            itertools.chain(
                *[
                    (
                        phase_data.watts_now / 1000.0,
                        phase_data.watt_hours_today / 1000.0,
                        phase_data.watt_hours_last_7_days / 1000.0,
                        phase_data.watt_hours_lifetime / 1000000.0,
                    )
                    for phase, phase_data in mock_envoy.data.system_production_phases.items()
                ]
            )
        )

        for name, target in zip(
            PRODUCTION_PHASE_NAMES, PRODUCTION_PHASE_TARGET, strict=False
        ):
            assert target == float(hass.states.get(f"{entity_base}_{name}").state)

    if not mock_envoy.data.system_production_phases:
        # these should not be defined if no phase data is reported
        for name in PRODUCTION_PHASE_NAMES:
            assert f"{entity_base}_{name}" not in entity_status

    CONSUMPTION_PHASE_NAMES = [
        f"{name}_{phase.lower()}" for phase in PHASENAMES for name in CONSUMPTION_NAMES
    ]

    if mock_envoy.data.system_consumption_phases:
        # if envoy reports consumption these should be defined and have data
        CONSUMPTION_PHASE_TARGET = list(
            itertools.chain(
                *[
                    (
                        phase_data.watts_now / 1000.0,
                        phase_data.watt_hours_today / 1000.0,
                        phase_data.watt_hours_last_7_days / 1000.0,
                        phase_data.watt_hours_lifetime / 1000000.0,
                    )
                    for phase, phase_data in mock_envoy.data.system_consumption_phases.items()
                ]
            )
        )

        for name, target in zip(
            CONSUMPTION_PHASE_NAMES, CONSUMPTION_PHASE_TARGET, strict=False
        ):
            assert target == float(hass.states.get(f"{entity_base}_{name}").state)

    if not mock_envoy.data.system_consumption_phases:
        # if no consumptionphase data test they don't exist
        for name in CONSUMPTION_PHASE_NAMES:
            assert f"{entity_base}_{name}" not in entity_status


@pytest.mark.parametrize(
    ("mock_envoy", "entity_count", "enabled_entity_count"),
    *SENSOR_FIXTURES,
    indirect=["mock_envoy"],
)
@pytest.mark.usefixtures("entity_registry_enabled_by_default")
async def test_grid_data(
    hass: HomeAssistant,
    config_entry: MockConfigEntry,
    mock_envoy: AsyncMock,
    entity_registry: AsyncMock,
    serial_number,
    entity_count: int,
    enabled_entity_count: int,
) -> None:
    """Test enphase_envoy grid entities values and names."""
    await setup_with_selected_platforms(hass, config_entry, [Platform.SENSOR])
    assert len(hass.states.async_all()) == enabled_entity_count

    assert entity_registry
    entity_entries = er.async_entries_for_config_entry(
        entity_registry, config_entry.entry_id
    )

    entity_status = {}
    for entity_entry in entity_entries:
        entity_status[entity_entry.entity_id] = entity_entry.disabled_by

    entity_base = f"{Platform.SENSOR}.envoy_{serial_number}"

    CT_CONSUMPTION_NAMES_FLOAT = (
        "lifetime_net_energy_consumption",
        "lifetime_net_energy_production",
        "current_net_power_consumption",
        "frequency_net_consumption_ct",
        "voltage_net_consumption_ct",
        "meter_status_flags_active_net_consumption_ct",
    )
    CT_CONSUMPTION_NAMES_STR = ("metering_status_net_consumption_ct",)

    if mock_envoy.data.ctmeter_consumption and (
        mock_envoy.consumption_meter_type == CtType.NET_CONSUMPTION
    ):
        # if consumption meter data, entities should be created and have values
        data = mock_envoy.data.ctmeter_consumption

        CT_CONSUMPTION_TARGETS_FLOAT = (
            data.energy_delivered / 1000000.0,
            data.energy_received / 1000000.0,
            data.active_power / 1000.0,
            data.frequency,
            data.voltage,
            len(data.status_flags),
        )
        for name, target in zip(
            CT_CONSUMPTION_NAMES_FLOAT, CT_CONSUMPTION_TARGETS_FLOAT, strict=False
        ):
            assert target == float(hass.states.get(f"{entity_base}_{name}").state)

        CT_CONSUMPTION_TARGETS_STR = (data.metering_status,)
        for name, target in zip(
            CT_CONSUMPTION_NAMES_STR, CT_CONSUMPTION_TARGETS_STR, strict=False
        ):
            assert target == hass.states.get(f"{entity_base}_{name}").state

    CT_PRODUCTION_NAMES_FLOAT = ("meter_status_flags_active_production_ct",)
    CT_PRODUCTION_NAMES_STR = ("metering_status_production_ct",)

    if mock_envoy.data.ctmeter_production and (
        mock_envoy.production_meter_type == CtType.PRODUCTION
    ):
        # if production meter data, entities should be created and have values
        data = mock_envoy.data.ctmeter_production

        CT_PRODUCTION_TARGETS_FLOAT = (len(data.status_flags),)
        for name, target in zip(
            CT_PRODUCTION_NAMES_FLOAT, CT_PRODUCTION_TARGETS_FLOAT, strict=False
        ):
            assert target == float(hass.states.get(f"{entity_base}_{name}").state)

        CT_PRODUCTION_TARGETS_STR = (data.metering_status,)
        for name, target in zip(
            CT_PRODUCTION_NAMES_STR, CT_PRODUCTION_TARGETS_STR, strict=False
        ):
            assert target == hass.states.get(f"{entity_base}_{name}").state

    CT_CONSUMPTION_NAMES_FLOAT_PHASE = [
        f"{name}_{phase.lower()}"
        for phase in PHASENAMES
        for name in CT_CONSUMPTION_NAMES_FLOAT
    ]

    CT_CONSUMPTION_NAMES_STR_PHASE = [
        f"{name}_{phase.lower()}"
        for phase in PHASENAMES
        for name in CT_CONSUMPTION_NAMES_STR
    ]

    if mock_envoy.data.ctmeter_consumption_phases and (
        mock_envoy.consumption_meter_type == CtType.NET_CONSUMPTION
    ):
        # if consumption meter phase data, entities should be created and have values
        CT_CONSUMPTION_NAMES_FLOAT_PHASE_TARGET = list(
            itertools.chain(
                *[
                    (
                        phase_data.energy_delivered / 1000000.0,
                        phase_data.energy_received / 1000000.0,
                        phase_data.active_power / 1000.0,
                        phase_data.frequency,
                        phase_data.voltage,
                        len(phase_data.status_flags),
                    )
                    for phase, phase_data in mock_envoy.data.ctmeter_consumption_phases.items()
                ]
            )
        )
        for name, target in zip(
            CT_CONSUMPTION_NAMES_FLOAT_PHASE,
            CT_CONSUMPTION_NAMES_FLOAT_PHASE_TARGET,
            strict=False,
        ):
            assert target == float(hass.states.get(f"{entity_base}_{name}").state)

        CT_CONSUMPTION_NAMES_STR_PHASE_TARGET = list(
            itertools.chain(
                *[
                    (phase_data.metering_status,)
                    for phase, phase_data in mock_envoy.data.ctmeter_consumption_phases.items()
                ]
            )
        )

        for name, target in zip(
            CT_CONSUMPTION_NAMES_STR_PHASE,
            CT_CONSUMPTION_NAMES_STR_PHASE_TARGET,
            strict=False,
        ):
            assert target == hass.states.get(f"{entity_base}_{name}").state

    CT_PRODUCTION_NAMES_FLOAT_PHASE = [
        f"{name}_{phase.lower()}"
        for phase in PHASENAMES
        for name in CT_PRODUCTION_NAMES_FLOAT
    ]

    CT_PRODUCTION_NAMES_STR_PHASE = [
        f"{name}_{phase.lower()}"
        for phase in PHASENAMES
        for name in CT_PRODUCTION_NAMES_STR
    ]

    if mock_envoy.data.ctmeter_production_phases and (
        mock_envoy.production_meter_type == CtType.PRODUCTION
    ):
        # if production meter phase data, entities should be created and have values

        CT_PRODUCTION_NAMES_FLOAT_PHASE_TARGET = list(
            itertools.chain(
                *[
                    (len(phase_data.status_flags),)
                    for phase, phase_data in mock_envoy.data.ctmeter_production_phases.items()
                ]
            )
        )
        for name, target in zip(
            CT_PRODUCTION_NAMES_FLOAT_PHASE,
            CT_PRODUCTION_NAMES_FLOAT_PHASE_TARGET,
            strict=False,
        ):
            assert target == float(hass.states.get(f"{entity_base}_{name}").state)

        CT_PRODUCTION_NAMES_STR_PHASE_TARGET = list(
            itertools.chain(
                *[
                    (phase_data.metering_status,)
                    for phase, phase_data in mock_envoy.data.ctmeter_production_phases.items()
                ]
            )
        )

        for name, target in zip(
            CT_PRODUCTION_NAMES_STR_PHASE,
            CT_PRODUCTION_NAMES_STR_PHASE_TARGET,
            strict=False,
        ):
            assert target == hass.states.get(f"{entity_base}_{name}").state

    if (not mock_envoy.data.ctmeter_consumption) or (
        mock_envoy.consumption_meter_type != CtType.NET_CONSUMPTION
    ):
        # if no ct consumption meter data or not net meter, no entities should be created
        for name in zip(
            CT_CONSUMPTION_NAMES_FLOAT, CT_CONSUMPTION_NAMES_STR, strict=False
        ):
            assert f"{entity_base}_{name}" not in entity_status

    if not mock_envoy.data.ctmeter_production:
        # if no ct production meter data, no entities should be created
        for name in zip(
            CT_PRODUCTION_NAMES_FLOAT, CT_PRODUCTION_NAMES_STR, strict=False
        ):
            assert f"{entity_base}_{name}" not in entity_status

    if (not mock_envoy.data.ctmeter_consumption_phases) or (
        mock_envoy.consumption_meter_type != CtType.NET_CONSUMPTION
    ):
        # if no ct consumption meter phase data or not net meter, no entities should be created
        for name in zip(
            CT_CONSUMPTION_NAMES_FLOAT_PHASE,
            CT_CONSUMPTION_NAMES_STR_PHASE,
            strict=False,
        ):
            assert f"{entity_base}_{name}" not in entity_status

    if not mock_envoy.data.ctmeter_production_phases:
        # if no ct production meter, no entities should be created
        for name in zip(
            CT_PRODUCTION_NAMES_FLOAT_PHASE, CT_PRODUCTION_NAMES_STR_PHASE, strict=False
        ):
            assert f"{entity_base}_{name}" not in entity_status


@pytest.mark.parametrize(
    ("mock_envoy", "entity_count", "enabled_entity_count"),
    *SENSOR_FIXTURES,
    indirect=["mock_envoy"],
)
@pytest.mark.usefixtures("entity_registry_enabled_by_default")
async def test_battery_storage_data(
    hass: HomeAssistant,
    config_entry: MockConfigEntry,
    mock_envoy: AsyncMock,
    entity_registry: AsyncMock,
    serial_number,
    entity_count: int,
    enabled_entity_count: int,
) -> None:
    """Test enphase_envoy battery storage ct entities values and names."""
    await setup_with_selected_platforms(hass, config_entry, [Platform.SENSOR])
    assert len(hass.states.async_all()) == enabled_entity_count

    assert entity_registry
    entity_entries = er.async_entries_for_config_entry(
        entity_registry, config_entry.entry_id
    )

    entity_status = {}
    for entity_entry in entity_entries:
        entity_status[entity_entry.entity_id] = entity_entry.disabled_by

    entity_base = f"{Platform.SENSOR}.envoy_{serial_number}"

    CT_STORAGE_NAMES_FLOAT = (
        "lifetime_battery_energy_discharged",
        "lifetime_battery_energy_charged",
        "current_battery_discharge",
        "voltage_storage_ct",
        "meter_status_flags_active_storage_ct",
    )
    CT_STORAGE_NAMES_STR = ("metering_status_storage_ct",)

    if mock_envoy.data.ctmeter_storage:
        # these should be defined and have value from data
        data = mock_envoy.data.ctmeter_storage
        CT_STORAGE_TARGETS_FLOAT = (
            data.energy_delivered / 1000000.0,
            data.energy_received / 1000000.0,
            data.active_power / 1000.0,
            data.voltage,
            len(data.status_flags),
        )
        for name, target in zip(
            CT_STORAGE_NAMES_FLOAT, CT_STORAGE_TARGETS_FLOAT, strict=False
        ):
            assert target == float(hass.states.get(f"{entity_base}_{name}").state)

        CT_STORAGE_TARGETS_STR = (data.metering_status,)
        for name, target in zip(
            CT_STORAGE_NAMES_STR, CT_STORAGE_TARGETS_STR, strict=False
        ):
            assert target == hass.states.get(f"{entity_base}_{name}").state

    CT_STORAGE_NAMES_FLOAT_PHASE = [
        f"{name}_{phase.lower()}"
        for phase in PHASENAMES
        for name in (CT_STORAGE_NAMES_FLOAT)
    ]

    CT_STORAGE_NAMES_STR_PHASE = [
        f"{name}_{phase.lower()}"
        for phase in PHASENAMES
        for name in (CT_STORAGE_NAMES_STR)
    ]

    if mock_envoy.data.ctmeter_storage_phases:
        # if storage meter phase data, entities should be created and have values
        CT_STORAGE_NAMES_FLOAT_PHASE_TARGET = list(
            itertools.chain(
                *[
                    (
                        phase_data.energy_delivered / 1000000.0,
                        phase_data.energy_received / 1000000.0,
                        phase_data.active_power / 1000.0,
                        phase_data.voltage,
                        len(phase_data.status_flags),
                    )
                    for phase, phase_data in mock_envoy.data.ctmeter_storage_phases.items()
                ]
            )
        )
        for name, target in zip(
            CT_STORAGE_NAMES_FLOAT_PHASE,
            CT_STORAGE_NAMES_FLOAT_PHASE_TARGET,
            strict=False,
        ):
            assert target == float(hass.states.get(f"{entity_base}_{name}").state)

        CT_STORAGE_NAMES_STR_PHASE_TARGET = list(
            itertools.chain(
                *[
                    (phase_data.metering_status,)
                    for phase, phase_data in mock_envoy.data.ctmeter_storage_phases.items()
                ]
            )
        )

        for name, target in zip(
            CT_STORAGE_NAMES_STR_PHASE,
            CT_STORAGE_NAMES_STR_PHASE_TARGET,
            strict=False,
        ):
            assert target == hass.states.get(f"{entity_base}_{name}").state

    if not mock_envoy.data.ctmeter_storage:
        # if no storage ct meter  data these should not be created
        for name in zip(CT_STORAGE_NAMES_FLOAT, CT_STORAGE_NAMES_STR, strict=False):
            assert f"{entity_base}_{name}" not in entity_status

    if not mock_envoy.data.ctmeter_storage_phases:
        # if no storage ct meter phase data these should not be created
        for name in zip(
            CT_STORAGE_NAMES_FLOAT_PHASE, CT_STORAGE_NAMES_STR_PHASE, strict=False
        ):
            assert f"{entity_base}_{name}" not in entity_status


@pytest.mark.parametrize(
    ("mock_envoy", "entity_count", "enabled_entity_count"),
    *SENSOR_FIXTURES,
    indirect=["mock_envoy"],
)
async def test_sensor_inverter_data(
    hass: HomeAssistant,
    config_entry: MockConfigEntry,
    mock_envoy: AsyncMock,
    entity_registry: AsyncMock,
    serial_number,
    entity_count: int,
    enabled_entity_count: int,
) -> None:
    """Test enphase_envoy inverter entities values and names."""
    await setup_with_selected_platforms(hass, config_entry, [Platform.SENSOR])
    assert len(hass.states.async_all()) == entity_count

    assert entity_registry
    entity_entries = er.async_entries_for_config_entry(
        entity_registry, config_entry.entry_id
    )

    entity_status = {}
    for entity_entry in entity_entries:
        entity_status[entity_entry.entity_id] = entity_entry.disabled_by

    entity_base = f"{Platform.SENSOR}.inverter"

    for sn, inverter in mock_envoy.data.inverters.items():
        # these should be created and match data
        assert (inverter.last_report_watts) == float(
            hass.states.get(f"{entity_base}_{sn}").state
        )
        # last reported should be disabled
        assert entity_status[f"{entity_base}_{sn}_last_reported"]


@pytest.mark.parametrize(
    ("mock_envoy", "entity_count", "enabled_entity_count"),
    *SENSOR_FIXTURES,
    indirect=["mock_envoy"],
)
async def test_sensor_encharge_aggregate_data(
    hass: HomeAssistant,
    config_entry: MockConfigEntry,
    mock_envoy: AsyncMock,
    entity_registry: AsyncMock,
    serial_number,
    entity_count: int,
    enabled_entity_count: int,
) -> None:
    """Test enphase_envoy encharge aggregate entities values and names."""
    await setup_with_selected_platforms(hass, config_entry, [Platform.SENSOR])
    assert len(hass.states.async_all()) == entity_count

    assert entity_registry
    entity_entries = er.async_entries_for_config_entry(
        entity_registry, config_entry.entry_id
    )

    entity_status = {}
    for entity_entry in entity_entries:
        entity_status[entity_entry.entity_id] = entity_entry.disabled_by

    entity_base = f"{Platform.SENSOR}.envoy_{serial_number}"

    ENCHARGE_NAMES = (
        "battery",
        "reserve_battery_level",
        "available_battery_energy",
        "reserve_battery_energy",
        "battery_capacity",
    )

    if mock_envoy.data.encharge_aggregate:
        # these should be defined and have value from data
        data = mock_envoy.data.encharge_aggregate
        ENCHARGE_TARGETS = (
            data.state_of_charge,
            data.reserve_state_of_charge,
            data.available_energy,
            data.backup_reserve,
            data.max_available_capacity,
        )
        for name, target in zip(ENCHARGE_NAMES, ENCHARGE_TARGETS, strict=False):
            assert target == float(hass.states.get(f"{entity_base}_{name}").state)

    if not mock_envoy.data.encharge_aggregate:
        # these should not be created
        for name in ENCHARGE_NAMES:
            assert f"{entity_base}_{name}" not in entity_status


@pytest.mark.parametrize(
    ("mock_envoy", "entity_count", "enabled_entity_count"),
    *SENSOR_FIXTURES,
    indirect=["mock_envoy"],
)
async def test_sensor_encharge_enpower_data(
    hass: HomeAssistant,
    config_entry: MockConfigEntry,
    mock_envoy: AsyncMock,
    entity_registry: AsyncMock,
    entity_count: int,
    enabled_entity_count: int,
) -> None:
    """Test enphase_envoy enpower entities values and names."""
    await setup_with_selected_platforms(hass, config_entry, [Platform.SENSOR])
    assert entity_registry
    assert len(hass.states.async_all()) == entity_count

    entity_entries = er.async_entries_for_config_entry(
        entity_registry, config_entry.entry_id
    )
    assert entity_entries

    entity_status = {}
    for entity_entry in entity_entries:
        entity_status[entity_entry.entity_id] = entity_entry.disabled_by

    entity_base = f"{Platform.SENSOR}.enpower_"

    if mock_envoy.data.enpower:
        # these should be defined and have value from data
        sn = mock_envoy.data.enpower.serial_number
        if mock_envoy.data.enpower.temperature_unit == "F":
            assert mock_envoy.data.enpower.temperature == round(
                TemperatureConverter.convert(
                    float(hass.states.get(f"{entity_base}{sn}_temperature").state),
                    hass.config.units.temperature_unit,
                    UnitOfTemperature.FAHRENHEIT,
                )
            )
        else:
            assert mock_envoy.data.enpower.temperature == round(
                TemperatureConverter.convert(
                    float(hass.states.get(f"{entity_base}{sn}_temperature").state),
                    hass.config.units.temperature_unit,
                    UnitOfTemperature.CELSIUS,
                )
            )
        assert dt_util.utc_from_timestamp(
            mock_envoy.data.enpower.last_report_date
        ) == dt_util.parse_datetime(
            hass.states.get(f"{entity_base}{sn}_last_reported").state
        )


@pytest.mark.parametrize(
    ("mock_envoy", "entity_count", "enabled_entity_count"),
    *SENSOR_FIXTURES,
    indirect=["mock_envoy"],
)
async def test_sensor_encharge_power_data(
    hass: HomeAssistant,
    config_entry: MockConfigEntry,
    mock_envoy: AsyncMock,
    entity_registry: AsyncMock,
    entity_count: int,
    enabled_entity_count: int,
) -> None:
    """Test enphase_envoy encharge_power entities values and names."""
    await setup_with_selected_platforms(hass, config_entry, [Platform.SENSOR])
    assert len(hass.states.async_all()) == entity_count

    assert entity_registry
    entity_entries = er.async_entries_for_config_entry(
        entity_registry, config_entry.entry_id
    )

    entity_status = {}
    for entity_entry in entity_entries:
        entity_status[entity_entry.entity_id] = entity_entry.disabled_by

    entity_base = f"{Platform.SENSOR}.encharge_"

    ENCHARGE_NAMES = (
        "battery",
        "apparent_power",
        "power",
    )

    if mock_envoy.data.encharge_power:
        # these should be defined and have value from data
        ENCHARGE_TARGETS = [
            (
                sn,
                (
                    encharge_power.soc,
                    encharge_power.apparent_power_mva / 1000.0,
                    encharge_power.real_power_mw / 1000.0,
                ),
            )
            for sn, encharge_power in mock_envoy.data.encharge_power.items()
        ]

        for sn, sn_target in ENCHARGE_TARGETS:
            for name, target in zip(ENCHARGE_NAMES, sn_target, strict=False):
                assert target == float(
                    hass.states.get(f"{entity_base}{sn}_{name}").state
                )

    if mock_envoy.data.encharge_inventory:
        # these should be defined and have value from data
        for sn, encharge_inventory in mock_envoy.data.encharge_inventory.items():
            if encharge_inventory.temperature_unit == "F":
                assert encharge_inventory.temperature == round(
                    TemperatureConverter.convert(
                        float(hass.states.get(f"{entity_base}{sn}_temperature").state),
                        hass.config.units.temperature_unit,
                        UnitOfTemperature.FAHRENHEIT,
                    )
                )
            else:
                assert encharge_inventory.temperature == round(
                    TemperatureConverter.convert(
                        float(hass.states.get(f"{entity_base}{sn}_temperature").state),
                        hass.config.units.temperature_unit,
                        UnitOfTemperature.CELSIUS,
                    )
                )
            assert dt_util.utc_from_timestamp(
                encharge_inventory.last_report_date
            ) == dt_util.parse_datetime(
                hass.states.get(f"{entity_base}{sn}_last_reported").state
            )<|MERGE_RESOLUTION|>--- conflicted
+++ resolved
@@ -47,7 +47,6 @@
     enabled_entity_count: int,
 ) -> None:
     """Test enphase_envoy sensor entities."""
-<<<<<<< HEAD
     await setup_with_selected_platforms(hass, config_entry, [Platform.SENSOR])
 
     # number entities states should be created from test data
@@ -59,8 +58,6 @@
 
     assert len(entity_entries) == enabled_entity_count
 
-=======
->>>>>>> 301c17cb
     # compare registered entities against snapshot of prior run
     for entity_entry in entity_entries:
         assert entity_entry == snapshot(name=f"{entity_entry.entity_id}-entry")
