"""Test the epson config flow."""
from unittest.mock import patch

from epson_projector.const import PWR_OFF_STATE

from homeassistant import config_entries, setup
from homeassistant.components.epson.const import DOMAIN
from homeassistant.const import CONF_HOST, CONF_NAME, STATE_UNAVAILABLE


async def test_form(hass):
    """Test we get the form."""
    await setup.async_setup_component(hass, "persistent_notification", {})
    with patch("homeassistant.components.epson.Projector.get_power", return_value="01"):
        result = await hass.config_entries.flow.async_init(
            DOMAIN, context={"source": config_entries.SOURCE_USER}
        )
    assert result["type"] == "form"
    assert result["errors"] == {}
    assert result["step_id"] == config_entries.SOURCE_USER
    with patch(
        "homeassistant.components.epson.Projector.get_power",
        return_value="01",
    ), patch(
        "homeassistant.components.epson.Projector.get_serial_number",
        return_value="ABABAB",
    ), patch(
        "homeassistant.components.epson.async_setup_entry",
        return_value=True,
    ) as mock_setup_entry:
        result2 = await hass.config_entries.flow.async_configure(
            result["flow_id"],
            {CONF_HOST: "1.1.1.1", CONF_NAME: "test-epson"},
        )

    assert result2["type"] == "create_entry"
    assert result2["title"] == "test-epson"
    assert result2["data"] == {CONF_HOST: "1.1.1.1"}
    await hass.async_block_till_done()
    assert len(mock_setup_entry.mock_calls) == 1


async def test_form_cannot_connect(hass):
    """Test we handle cannot connect error."""
    result = await hass.config_entries.flow.async_init(
        DOMAIN, context={"source": config_entries.SOURCE_USER}
    )

    with patch(
        "homeassistant.components.epson.Projector.get_power",
        return_value=STATE_UNAVAILABLE,
    ):
        result2 = await hass.config_entries.flow.async_configure(
            result["flow_id"],
            {CONF_HOST: "1.1.1.1", CONF_NAME: "test-epson"},
        )

    assert result2["type"] == "form"
    assert result2["errors"] == {"base": "cannot_connect"}


async def test_form_powered_off(hass):
    """Test we handle powered off during initial configuration."""
    result = await hass.config_entries.flow.async_init(
        DOMAIN, context={"source": config_entries.SOURCE_USER}
    )

    with patch(
        "homeassistant.components.epson.Projector.get_power",
        return_value=PWR_OFF_STATE,
    ):
        result2 = await hass.config_entries.flow.async_configure(
            result["flow_id"],
            {CONF_HOST: "1.1.1.1", CONF_NAME: "test-epson"},
        )

    assert result2["type"] == "form"
    assert result2["errors"] == {"base": "powered_off"}


async def test_import(hass):
    """Test config.yaml import."""
    with patch(
<<<<<<< HEAD
        "homeassistant.components.epson.Projector.get_power",
        return_value="01",
    ), patch(
        "homeassistant.components.epson.Projector.get_serial_number",
        return_value="ABABAB",
    ), patch(
        "homeassistant.components.epson.async_setup", return_value=True
=======
        "homeassistant.components.epson.Projector.get_property",
        return_value="04",
>>>>>>> a5806b59
    ), patch(
        "homeassistant.components.epson.async_setup_entry",
        return_value=True,
    ):
        result = await hass.config_entries.flow.async_init(
            DOMAIN,
            context={"source": config_entries.SOURCE_IMPORT},
            data={CONF_HOST: "1.1.1.1", CONF_NAME: "test-epson"},
        )
        assert result["type"] == "create_entry"
        assert result["title"] == "test-epson"
        assert result["data"] == {CONF_HOST: "1.1.1.1"}


async def test_import_cannot_connect(hass):
    """Test we handle cannot connect error with import."""
    result = await hass.config_entries.flow.async_init(
        DOMAIN, context={"source": config_entries.SOURCE_IMPORT}
    )

    with patch(
        "homeassistant.components.epson.Projector.get_power",
        return_value=STATE_UNAVAILABLE,
    ):
        result2 = await hass.config_entries.flow.async_configure(
            result["flow_id"],
            {CONF_HOST: "1.1.1.1", CONF_NAME: "test-epson"},
        )

    assert result2["type"] == "form"
    assert result2["errors"] == {"base": "cannot_connect"}<|MERGE_RESOLUTION|>--- conflicted
+++ resolved
@@ -81,7 +81,6 @@
 async def test_import(hass):
     """Test config.yaml import."""
     with patch(
-<<<<<<< HEAD
         "homeassistant.components.epson.Projector.get_power",
         return_value="01",
     ), patch(
@@ -89,10 +88,6 @@
         return_value="ABABAB",
     ), patch(
         "homeassistant.components.epson.async_setup", return_value=True
-=======
-        "homeassistant.components.epson.Projector.get_property",
-        return_value="04",
->>>>>>> a5806b59
     ), patch(
         "homeassistant.components.epson.async_setup_entry",
         return_value=True,
