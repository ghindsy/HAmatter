"""The tests for the Flux switch platform."""

from unittest.mock import patch

from freezegun import freeze_time
import pytest

from homeassistant.components import light, switch
from homeassistant.components.flux.switch import CONF_DISABLE_BRIGHTNESS_ADJUST
from homeassistant.const import (
    ATTR_ENTITY_ID,
    CONF_PLATFORM,
    SERVICE_TURN_ON,
    STATE_ON,
    SUN_EVENT_SUNRISE,
)
from homeassistant.core import HomeAssistant, State
from homeassistant.setup import async_setup_component
import homeassistant.util.dt as dt_util

from tests.common import (
    assert_setup_component,
    async_fire_time_changed,
    async_mock_service,
    mock_restore_cache,
    setup_test_component_platform,
)
from tests.components.light.common import MockLight


@pytest.fixture(autouse=True)
def set_utc(hass):
    """Set timezone to UTC."""
    hass.config.set_time_zone("UTC")


async def test_valid_config(hass: HomeAssistant) -> None:
    """Test configuration."""
    assert await async_setup_component(
        hass,
        "switch",
        {
            "switch": {
                "platform": "flux",
                "name": "flux",
                "lights": ["light.desk", "light.lamp"],
            }
        },
    )
    await hass.async_block_till_done()
    state = hass.states.get("switch.flux")
    assert state
    assert state.state == "off"


async def test_restore_state_last_on(hass: HomeAssistant) -> None:
    """Test restoring state when the last state is on."""
    mock_restore_cache(hass, [State("switch.flux", "on")])

    assert await async_setup_component(
        hass,
        "switch",
        {
            "switch": {
                "platform": "flux",
                "name": "flux",
                "lights": ["light.desk", "light.lamp"],
            }
        },
    )
    await hass.async_block_till_done()

    state = hass.states.get("switch.flux")
    assert state
    assert state.state == "on"


async def test_restore_state_last_off(hass: HomeAssistant) -> None:
    """Test restoring state when the last state is off."""
    mock_restore_cache(hass, [State("switch.flux", "off")])

    assert await async_setup_component(
        hass,
        "switch",
        {
            "switch": {
                "platform": "flux",
                "name": "flux",
                "lights": ["light.desk", "light.lamp"],
            }
        },
    )
    await hass.async_block_till_done()

    state = hass.states.get("switch.flux")
    assert state
    assert state.state == "off"


async def test_valid_config_with_info(hass: HomeAssistant) -> None:
    """Test configuration."""
    assert await async_setup_component(
        hass,
        "switch",
        {
            "switch": {
                "platform": "flux",
                "name": "flux",
                "lights": ["light.desk", "light.lamp"],
                "stop_time": "22:59",
                "start_time": "7:22",
                "start_colortemp": "1000",
                "sunset_colortemp": "2000",
                "stop_colortemp": "4000",
            }
        },
    )
    await hass.async_block_till_done()


async def test_valid_config_no_name(hass: HomeAssistant) -> None:
    """Test configuration."""
    with assert_setup_component(1, "switch"):
        assert await async_setup_component(
            hass,
            "switch",
            {"switch": {"platform": "flux", "lights": ["light.desk", "light.lamp"]}},
        )
        await hass.async_block_till_done()


async def test_invalid_config_no_lights(hass: HomeAssistant) -> None:
    """Test configuration."""
    with assert_setup_component(0, "switch"):
        assert await async_setup_component(
            hass, "switch", {"switch": {"platform": "flux", "name": "flux"}}
        )
        await hass.async_block_till_done()


async def test_flux_when_switch_is_off(
    hass: HomeAssistant,
    mock_light_entities: list[MockLight],
) -> None:
    """Test the flux switch when it is off."""
    setup_test_component_platform(hass, light.DOMAIN, mock_light_entities)

    assert await async_setup_component(
        hass, light.DOMAIN, {light.DOMAIN: {CONF_PLATFORM: "test"}}
    )
    await hass.async_block_till_done()

    ent1 = mock_light_entities[0]

    # Verify initial state of light
    state = hass.states.get(ent1.entity_id)
    assert state.state == STATE_ON
    assert state.attributes.get("xy_color") is None
    assert state.attributes.get("brightness") is None

    test_time = dt_util.utcnow().replace(hour=10, minute=30, second=0)
    sunset_time = test_time.replace(hour=17, minute=0, second=0)
    sunrise_time = test_time.replace(hour=5, minute=0, second=0)

    def event_date(hass, event, now=None):
        if event == SUN_EVENT_SUNRISE:
            return sunrise_time
        return sunset_time

    with (
        freeze_time(test_time),
        patch(
            "homeassistant.components.flux.switch.get_astral_event_date",
            side_effect=event_date,
        ),
    ):
        turn_on_calls = async_mock_service(hass, light.DOMAIN, SERVICE_TURN_ON)
        assert await async_setup_component(
            hass,
            switch.DOMAIN,
            {
                switch.DOMAIN: {
                    "platform": "flux",
                    "name": "flux",
                    "lights": [ent1.entity_id],
                }
            },
        )
        await hass.async_block_till_done()
        async_fire_time_changed(hass, test_time)
        await hass.async_block_till_done()

    assert not turn_on_calls


async def test_flux_before_sunrise(
    hass: HomeAssistant,
    mock_light_entities: list[MockLight],
) -> None:
    """Test the flux switch before sunrise."""
    setup_test_component_platform(hass, light.DOMAIN, mock_light_entities)

    assert await async_setup_component(
        hass, light.DOMAIN, {light.DOMAIN: {CONF_PLATFORM: "test"}}
    )
    await hass.async_block_till_done()

    ent1 = mock_light_entities[0]

    # Verify initial state of light
    state = hass.states.get(ent1.entity_id)
    assert state.state == STATE_ON
    assert state.attributes.get("xy_color") is None
    assert state.attributes.get("brightness") is None

    test_time = dt_util.utcnow().replace(hour=2, minute=30, second=0)
    sunset_time = test_time.replace(hour=17, minute=0, second=0)
    sunrise_time = test_time.replace(hour=5, minute=0, second=5)

    def event_date(hass, event, now=None):
        if event == SUN_EVENT_SUNRISE:
            return sunrise_time
        return sunset_time

    await hass.async_block_till_done()
    with (
        freeze_time(test_time),
        patch(
            "homeassistant.components.flux.switch.get_astral_event_date",
            side_effect=event_date,
        ),
    ):
        assert await async_setup_component(
            hass,
            switch.DOMAIN,
            {
                switch.DOMAIN: {
                    "platform": "flux",
                    "name": "flux",
                    "lights": [ent1.entity_id],
                }
            },
        )
        await hass.async_block_till_done()
        turn_on_calls = async_mock_service(hass, light.DOMAIN, SERVICE_TURN_ON)
        await hass.services.async_call(
            switch.DOMAIN,
            SERVICE_TURN_ON,
            {ATTR_ENTITY_ID: "switch.flux"},
            blocking=True,
        )
        async_fire_time_changed(hass, test_time)
        await hass.async_block_till_done()
    call = turn_on_calls[-1]
    assert call.data[light.ATTR_BRIGHTNESS] == 112
    assert call.data[light.ATTR_XY_COLOR] == [0.606, 0.379]


async def test_flux_before_sunrise_known_location(
    hass: HomeAssistant,
    mock_light_entities: list[MockLight],
) -> None:
    """Test the flux switch before sunrise."""
    setup_test_component_platform(hass, light.DOMAIN, mock_light_entities)

    assert await async_setup_component(
        hass, light.DOMAIN, {light.DOMAIN: {CONF_PLATFORM: "test"}}
    )
    await hass.async_block_till_done()

    ent1 = mock_light_entities[0]

    # Verify initial state of light
    state = hass.states.get(ent1.entity_id)
    assert state.state == STATE_ON
    assert state.attributes.get("xy_color") is None
    assert state.attributes.get("brightness") is None

    hass.config.latitude = 55.948372
    hass.config.longitude = -3.199466
    hass.config.elevation = 17
    test_time = dt_util.utcnow().replace(
        hour=2, minute=0, second=0, day=21, month=6, year=2019
    )

    await hass.async_block_till_done()
    with freeze_time(test_time):
        assert await async_setup_component(
            hass,
            switch.DOMAIN,
            {
                switch.DOMAIN: {
                    "platform": "flux",
                    "name": "flux",
                    "lights": [ent1.entity_id],
                    # 'brightness': 255,
                    # 'disable_brightness_adjust': True,
                    # 'mode': 'rgb',
                    # 'interval': 120
                }
            },
        )
        await hass.async_block_till_done()
        turn_on_calls = async_mock_service(hass, light.DOMAIN, SERVICE_TURN_ON)
        await hass.services.async_call(
            switch.DOMAIN,
            SERVICE_TURN_ON,
            {ATTR_ENTITY_ID: "switch.flux"},
            blocking=True,
        )
        async_fire_time_changed(hass, test_time)
        await hass.async_block_till_done()
    call = turn_on_calls[-1]
    assert call.data[light.ATTR_BRIGHTNESS] == 112
    assert call.data[light.ATTR_XY_COLOR] == [0.606, 0.379]


async def test_flux_after_sunrise_before_sunset(
    hass: HomeAssistant,
    mock_light_entities: list[MockLight],
) -> None:
    """Test the flux switch after sunrise and before sunset."""
    setup_test_component_platform(hass, light.DOMAIN, mock_light_entities)

    assert await async_setup_component(
        hass, light.DOMAIN, {light.DOMAIN: {CONF_PLATFORM: "test"}}
    )
    await hass.async_block_till_done()

    ent1 = mock_light_entities[0]

    # Verify initial state of light
    state = hass.states.get(ent1.entity_id)
    assert state.state == STATE_ON
    assert state.attributes.get("xy_color") is None
    assert state.attributes.get("brightness") is None

    test_time = dt_util.utcnow().replace(hour=8, minute=30, second=0)
    sunset_time = test_time.replace(hour=17, minute=0, second=0)
    sunrise_time = test_time.replace(hour=5, minute=0, second=0)

    def event_date(hass, event, now=None):
        if event == SUN_EVENT_SUNRISE:
            return sunrise_time
        return sunset_time

    with (
        freeze_time(test_time),
        patch(
            "homeassistant.components.flux.switch.get_astral_event_date",
            side_effect=event_date,
        ),
    ):
        assert await async_setup_component(
            hass,
            switch.DOMAIN,
            {
                switch.DOMAIN: {
                    "platform": "flux",
                    "name": "flux",
                    "lights": [ent1.entity_id],
                }
            },
        )
        await hass.async_block_till_done()
        turn_on_calls = async_mock_service(hass, light.DOMAIN, SERVICE_TURN_ON)
        await hass.services.async_call(
            switch.DOMAIN,
            SERVICE_TURN_ON,
            {ATTR_ENTITY_ID: "switch.flux"},
            blocking=True,
        )
        async_fire_time_changed(hass, test_time)
        await hass.async_block_till_done()
    call = turn_on_calls[-1]
    assert call.data[light.ATTR_BRIGHTNESS] == 173
    assert call.data[light.ATTR_XY_COLOR] == [0.439, 0.37]


async def test_flux_after_sunset_before_stop(
    hass: HomeAssistant,
    mock_light_entities: list[MockLight],
) -> None:
    """Test the flux switch after sunset and before stop."""
    setup_test_component_platform(hass, light.DOMAIN, mock_light_entities)

    assert await async_setup_component(
        hass, light.DOMAIN, {light.DOMAIN: {CONF_PLATFORM: "test"}}
    )
    await hass.async_block_till_done()

    ent1 = mock_light_entities[0]

    # Verify initial state of light
    state = hass.states.get(ent1.entity_id)
    assert state.state == STATE_ON
    assert state.attributes.get("xy_color") is None
    assert state.attributes.get("brightness") is None

    test_time = dt_util.utcnow().replace(hour=17, minute=30, second=0)
    sunset_time = test_time.replace(hour=17, minute=0, second=0)
    sunrise_time = test_time.replace(hour=5, minute=0, second=0)

    def event_date(hass, event, now=None):
        if event == SUN_EVENT_SUNRISE:
            return sunrise_time
        return sunset_time

    with (
        freeze_time(test_time),
        patch(
            "homeassistant.components.flux.switch.get_astral_event_date",
            side_effect=event_date,
        ),
    ):
        assert await async_setup_component(
            hass,
            switch.DOMAIN,
            {
                switch.DOMAIN: {
                    "platform": "flux",
                    "name": "flux",
                    "lights": [ent1.entity_id],
                    "stop_time": "22:00",
                }
            },
        )
        await hass.async_block_till_done()
        turn_on_calls = async_mock_service(hass, light.DOMAIN, SERVICE_TURN_ON)
        await hass.services.async_call(
            switch.DOMAIN,
            SERVICE_TURN_ON,
            {ATTR_ENTITY_ID: "switch.flux"},
            blocking=True,
        )
        async_fire_time_changed(hass, test_time)
        await hass.async_block_till_done()
    call = turn_on_calls[-1]
    assert call.data[light.ATTR_BRIGHTNESS] == 146
    assert call.data[light.ATTR_XY_COLOR] == [0.506, 0.385]


async def test_flux_after_stop_before_sunrise(
    hass: HomeAssistant,
    mock_light_entities: list[MockLight],
) -> None:
    """Test the flux switch after stop and before sunrise."""
    setup_test_component_platform(hass, light.DOMAIN, mock_light_entities)

    assert await async_setup_component(
        hass, light.DOMAIN, {light.DOMAIN: {CONF_PLATFORM: "test"}}
    )
    await hass.async_block_till_done()

    ent1 = mock_light_entities[0]

    # Verify initial state of light
    state = hass.states.get(ent1.entity_id)
    assert state.state == STATE_ON
    assert state.attributes.get("xy_color") is None
    assert state.attributes.get("brightness") is None

    test_time = dt_util.utcnow().replace(hour=23, minute=30, second=0)
    sunset_time = test_time.replace(hour=17, minute=0, second=0)
    sunrise_time = test_time.replace(hour=5, minute=0, second=0)

    def event_date(hass, event, now=None):
        if event == SUN_EVENT_SUNRISE:
            return sunrise_time
        return sunset_time

    with (
        freeze_time(test_time),
        patch(
            "homeassistant.components.flux.switch.get_astral_event_date",
            side_effect=event_date,
        ),
    ):
        assert await async_setup_component(
            hass,
            switch.DOMAIN,
            {
                switch.DOMAIN: {
                    "platform": "flux",
                    "name": "flux",
                    "lights": [ent1.entity_id],
                }
            },
        )
        await hass.async_block_till_done()
        turn_on_calls = async_mock_service(hass, light.DOMAIN, SERVICE_TURN_ON)
        await hass.services.async_call(
            switch.DOMAIN,
            SERVICE_TURN_ON,
            {ATTR_ENTITY_ID: "switch.flux"},
            blocking=True,
        )
        async_fire_time_changed(hass, test_time)
        await hass.async_block_till_done()
    call = turn_on_calls[-1]
    assert call.data[light.ATTR_BRIGHTNESS] == 112
    assert call.data[light.ATTR_XY_COLOR] == [0.606, 0.379]


async def test_flux_with_custom_start_stop_times(
    hass: HomeAssistant,
    mock_light_entities: list[MockLight],
) -> None:
    """Test the flux with custom start and stop times."""
    setup_test_component_platform(hass, light.DOMAIN, mock_light_entities)

    assert await async_setup_component(
        hass, light.DOMAIN, {light.DOMAIN: {CONF_PLATFORM: "test"}}
    )
    await hass.async_block_till_done()

    ent1 = mock_light_entities[0]

    # Verify initial state of light
    state = hass.states.get(ent1.entity_id)
    assert state.state == STATE_ON
    assert state.attributes.get("xy_color") is None
    assert state.attributes.get("brightness") is None

    test_time = dt_util.utcnow().replace(hour=17, minute=30, second=0)
    sunset_time = test_time.replace(hour=17, minute=0, second=0)
    sunrise_time = test_time.replace(hour=5, minute=0, second=0)

    def event_date(hass, event, now=None):
        if event == SUN_EVENT_SUNRISE:
            return sunrise_time
        return sunset_time

    with (
        freeze_time(test_time),
        patch(
            "homeassistant.components.flux.switch.get_astral_event_date",
            side_effect=event_date,
        ),
    ):
        assert await async_setup_component(
            hass,
            switch.DOMAIN,
            {
                switch.DOMAIN: {
                    "platform": "flux",
                    "name": "flux",
                    "lights": [ent1.entity_id],
                    "start_time": "6:00",
                    "stop_time": "23:30",
                }
            },
        )
        await hass.async_block_till_done()
        turn_on_calls = async_mock_service(hass, light.DOMAIN, SERVICE_TURN_ON)
        await hass.services.async_call(
            switch.DOMAIN,
            SERVICE_TURN_ON,
            {ATTR_ENTITY_ID: "switch.flux"},
            blocking=True,
        )
        async_fire_time_changed(hass, test_time)
        await hass.async_block_till_done()
    call = turn_on_calls[-1]
    assert call.data[light.ATTR_BRIGHTNESS] == 147
    assert call.data[light.ATTR_XY_COLOR] == [0.504, 0.385]


async def test_flux_before_sunrise_stop_next_day(
    hass: HomeAssistant,
    mock_light_entities: list[MockLight],
) -> None:
    """Test the flux switch before sunrise.

    This test has the stop_time on the next day (after midnight).
    """
    setup_test_component_platform(hass, light.DOMAIN, mock_light_entities)

    assert await async_setup_component(
        hass, light.DOMAIN, {light.DOMAIN: {CONF_PLATFORM: "test"}}
    )
    await hass.async_block_till_done()

    ent1 = mock_light_entities[0]

    # Verify initial state of light
    state = hass.states.get(ent1.entity_id)
    assert state.state == STATE_ON
    assert state.attributes.get("xy_color") is None
    assert state.attributes.get("brightness") is None

    test_time = dt_util.utcnow().replace(hour=2, minute=30, second=0)
    sunset_time = test_time.replace(hour=17, minute=0, second=0)
    sunrise_time = test_time.replace(hour=5, minute=0, second=0)

    def event_date(hass, event, now=None):
        if event == SUN_EVENT_SUNRISE:
            return sunrise_time
        return sunset_time

    with (
        freeze_time(test_time),
        patch(
            "homeassistant.components.flux.switch.get_astral_event_date",
            side_effect=event_date,
        ),
    ):
        assert await async_setup_component(
            hass,
            switch.DOMAIN,
            {
                switch.DOMAIN: {
                    "platform": "flux",
                    "name": "flux",
                    "lights": [ent1.entity_id],
                    "stop_time": "01:00",
                }
            },
        )
        await hass.async_block_till_done()
        turn_on_calls = async_mock_service(hass, light.DOMAIN, SERVICE_TURN_ON)
        await hass.services.async_call(
            switch.DOMAIN,
            SERVICE_TURN_ON,
            {ATTR_ENTITY_ID: "switch.flux"},
            blocking=True,
        )
        async_fire_time_changed(hass, test_time)
        await hass.async_block_till_done()
    call = turn_on_calls[-1]
    assert call.data[light.ATTR_BRIGHTNESS] == 112
    assert call.data[light.ATTR_XY_COLOR] == [0.606, 0.379]


async def test_flux_after_sunrise_before_sunset_stop_next_day(
    hass: HomeAssistant,
    mock_light_entities: list[MockLight],
) -> None:
    """Test the flux switch after sunrise and before sunset.

    This test has the stop_time on the next day (after midnight).
    """
    setup_test_component_platform(hass, light.DOMAIN, mock_light_entities)

    assert await async_setup_component(
        hass, light.DOMAIN, {light.DOMAIN: {CONF_PLATFORM: "test"}}
    )
    await hass.async_block_till_done()

    ent1 = mock_light_entities[0]

    # Verify initial state of light
    state = hass.states.get(ent1.entity_id)
    assert state.state == STATE_ON
    assert state.attributes.get("xy_color") is None
    assert state.attributes.get("brightness") is None

    test_time = dt_util.utcnow().replace(hour=8, minute=30, second=0)
    sunset_time = test_time.replace(hour=17, minute=0, second=0)
    sunrise_time = test_time.replace(hour=5, minute=0, second=0)

    def event_date(hass, event, now=None):
        if event == SUN_EVENT_SUNRISE:
            return sunrise_time
        return sunset_time

    with (
        freeze_time(test_time),
        patch(
            "homeassistant.components.flux.switch.get_astral_event_date",
            side_effect=event_date,
        ),
    ):
        assert await async_setup_component(
            hass,
            switch.DOMAIN,
            {
                switch.DOMAIN: {
                    "platform": "flux",
                    "name": "flux",
                    "lights": [ent1.entity_id],
                    "stop_time": "01:00",
                }
            },
        )
        await hass.async_block_till_done()
        turn_on_calls = async_mock_service(hass, light.DOMAIN, SERVICE_TURN_ON)
        await hass.services.async_call(
            switch.DOMAIN,
            SERVICE_TURN_ON,
            {ATTR_ENTITY_ID: "switch.flux"},
            blocking=True,
        )
        async_fire_time_changed(hass, test_time)
        await hass.async_block_till_done()
    call = turn_on_calls[-1]
    assert call.data[light.ATTR_BRIGHTNESS] == 173
    assert call.data[light.ATTR_XY_COLOR] == [0.439, 0.37]


@pytest.mark.parametrize("x", [0, 1])
async def test_flux_after_sunset_before_midnight_stop_next_day(
    hass: HomeAssistant,
    x,
    mock_light_entities: list[MockLight],
) -> None:
    """Test the flux switch after sunset and before stop.

    This test has the stop_time on the next day (after midnight).
    """
    setup_test_component_platform(hass, light.DOMAIN, mock_light_entities)

    assert await async_setup_component(
        hass, light.DOMAIN, {light.DOMAIN: {CONF_PLATFORM: "test"}}
    )
    await hass.async_block_till_done()

    ent1 = mock_light_entities[0]

    # Verify initial state of light
    state = hass.states.get(ent1.entity_id)
    assert state.state == STATE_ON
    assert state.attributes.get("xy_color") is None
    assert state.attributes.get("brightness") is None

    test_time = dt_util.utcnow().replace(hour=23, minute=30, second=0)
    sunset_time = test_time.replace(hour=17, minute=0, second=0)
    sunrise_time = test_time.replace(hour=5, minute=0, second=0)

    def event_date(hass, event, now=None):
        if event == SUN_EVENT_SUNRISE:
            return sunrise_time
        return sunset_time

    with (
        freeze_time(test_time),
        patch(
            "homeassistant.components.flux.switch.get_astral_event_date",
            side_effect=event_date,
        ),
    ):
        assert await async_setup_component(
            hass,
            switch.DOMAIN,
            {
                switch.DOMAIN: {
                    "platform": "flux",
                    "name": "flux",
                    "lights": [ent1.entity_id],
                    "stop_time": "01:00",
                }
            },
        )
        await hass.async_block_till_done()
        turn_on_calls = async_mock_service(hass, light.DOMAIN, SERVICE_TURN_ON)
        await hass.services.async_call(
            switch.DOMAIN,
            SERVICE_TURN_ON,
            {ATTR_ENTITY_ID: "switch.flux"},
            blocking=True,
        )
        async_fire_time_changed(hass, test_time)
        await hass.async_block_till_done()
    call = turn_on_calls[-1]
    assert call.data[light.ATTR_BRIGHTNESS] == 119
    assert call.data[light.ATTR_XY_COLOR] == [0.588, 0.386]


async def test_flux_after_sunset_after_midnight_stop_next_day(
    hass: HomeAssistant,
    mock_light_entities: list[MockLight],
) -> None:
    """Test the flux switch after sunset and before stop.

    This test has the stop_time on the next day (after midnight).
    """
    setup_test_component_platform(hass, light.DOMAIN, mock_light_entities)

    assert await async_setup_component(
        hass, light.DOMAIN, {light.DOMAIN: {CONF_PLATFORM: "test"}}
    )
    await hass.async_block_till_done()

    ent1 = mock_light_entities[0]

    # Verify initial state of light
    state = hass.states.get(ent1.entity_id)
    assert state.state == STATE_ON
    assert state.attributes.get("xy_color") is None
    assert state.attributes.get("brightness") is None

    test_time = dt_util.utcnow().replace(hour=00, minute=30, second=0)
    sunset_time = test_time.replace(hour=17, minute=0, second=0)
    sunrise_time = test_time.replace(hour=5, minute=0, second=0)

    def event_date(hass, event, now=None):
        if event == SUN_EVENT_SUNRISE:
            return sunrise_time
        return sunset_time

    with (
        freeze_time(test_time),
        patch(
            "homeassistant.components.flux.switch.get_astral_event_date",
            side_effect=event_date,
        ),
    ):
        assert await async_setup_component(
            hass,
            switch.DOMAIN,
            {
                switch.DOMAIN: {
                    "platform": "flux",
                    "name": "flux",
                    "lights": [ent1.entity_id],
                    "stop_time": "01:00",
                }
            },
        )
        await hass.async_block_till_done()
        turn_on_calls = async_mock_service(hass, light.DOMAIN, SERVICE_TURN_ON)
        await hass.services.async_call(
            switch.DOMAIN,
            SERVICE_TURN_ON,
            {ATTR_ENTITY_ID: "switch.flux"},
            blocking=True,
        )
        async_fire_time_changed(hass, test_time)
        await hass.async_block_till_done()
    call = turn_on_calls[-1]
    assert call.data[light.ATTR_BRIGHTNESS] == 114
    assert call.data[light.ATTR_XY_COLOR] == [0.601, 0.382]


async def test_flux_after_stop_before_sunrise_stop_next_day(
    hass: HomeAssistant,
    mock_light_entities: list[MockLight],
) -> None:
    """Test the flux switch after stop and before sunrise.

    This test has the stop_time on the next day (after midnight).
    """
    setup_test_component_platform(hass, light.DOMAIN, mock_light_entities)

    assert await async_setup_component(
        hass, light.DOMAIN, {light.DOMAIN: {CONF_PLATFORM: "test"}}
    )
    await hass.async_block_till_done()

    ent1 = mock_light_entities[0]

    # Verify initial state of light
    state = hass.states.get(ent1.entity_id)
    assert state.state == STATE_ON
    assert state.attributes.get("xy_color") is None
    assert state.attributes.get("brightness") is None

    test_time = dt_util.utcnow().replace(hour=2, minute=30, second=0)
    sunset_time = test_time.replace(hour=17, minute=0, second=0)
    sunrise_time = test_time.replace(hour=5, minute=0, second=0)

    def event_date(hass, event, now=None):
        if event == SUN_EVENT_SUNRISE:
            return sunrise_time
        return sunset_time

    with (
        freeze_time(test_time),
        patch(
            "homeassistant.components.flux.switch.get_astral_event_date",
            side_effect=event_date,
        ),
    ):
        assert await async_setup_component(
            hass,
            switch.DOMAIN,
            {
                switch.DOMAIN: {
                    "platform": "flux",
                    "name": "flux",
                    "lights": [ent1.entity_id],
                    "stop_time": "01:00",
                }
            },
        )
        await hass.async_block_till_done()
        turn_on_calls = async_mock_service(hass, light.DOMAIN, SERVICE_TURN_ON)
        await hass.services.async_call(
            switch.DOMAIN,
            SERVICE_TURN_ON,
            {ATTR_ENTITY_ID: "switch.flux"},
            blocking=True,
        )
        async_fire_time_changed(hass, test_time)
        await hass.async_block_till_done()
    call = turn_on_calls[-1]
    assert call.data[light.ATTR_BRIGHTNESS] == 112
    assert call.data[light.ATTR_XY_COLOR] == [0.606, 0.379]


async def test_flux_with_custom_colortemps(
    hass: HomeAssistant,
    mock_light_entities: list[MockLight],
) -> None:
    """Test the flux with custom start and stop colortemps."""
    setup_test_component_platform(hass, light.DOMAIN, mock_light_entities)

    assert await async_setup_component(
        hass, light.DOMAIN, {light.DOMAIN: {CONF_PLATFORM: "test"}}
    )
    await hass.async_block_till_done()

    ent1 = mock_light_entities[0]

    # Verify initial state of light
    state = hass.states.get(ent1.entity_id)
    assert state.state == STATE_ON
    assert state.attributes.get("xy_color") is None
    assert state.attributes.get("brightness") is None

    test_time = dt_util.utcnow().replace(hour=17, minute=30, second=0)
    sunset_time = test_time.replace(hour=17, minute=0, second=0)
    sunrise_time = test_time.replace(hour=5, minute=0, second=0)

    def event_date(hass, event, now=None):
        if event == SUN_EVENT_SUNRISE:
            return sunrise_time
        return sunset_time

    with (
        freeze_time(test_time),
        patch(
            "homeassistant.components.flux.switch.get_astral_event_date",
            side_effect=event_date,
        ),
    ):
        assert await async_setup_component(
            hass,
            switch.DOMAIN,
            {
                switch.DOMAIN: {
                    "platform": "flux",
                    "name": "flux",
                    "lights": [ent1.entity_id],
                    "start_colortemp": "1000",
                    "stop_colortemp": "6000",
                    "stop_time": "22:00",
                }
            },
        )
        await hass.async_block_till_done()
        turn_on_calls = async_mock_service(hass, light.DOMAIN, SERVICE_TURN_ON)
        await hass.services.async_call(
            switch.DOMAIN,
            SERVICE_TURN_ON,
            {ATTR_ENTITY_ID: "switch.flux"},
            blocking=True,
        )
        async_fire_time_changed(hass, test_time)
        await hass.async_block_till_done()
    call = turn_on_calls[-1]
    assert call.data[light.ATTR_BRIGHTNESS] == 159
    assert call.data[light.ATTR_XY_COLOR] == [0.469, 0.378]


<<<<<<< HEAD
async def test_flux_brightness_adjust_option_migration(
    hass: HomeAssistant, enable_custom_integrations: None
) -> None:
    """Test if the old yaml config setting (CONF_DISABLE_BRIGHTNESS_ADJUST) is successfully changed to the new option(CONF_ADJUST_BRIGHTNESS)."""
    platform = getattr(hass.components, "test.light")
    platform.init()
=======
async def test_flux_with_custom_brightness(
    hass: HomeAssistant,
    mock_light_entities: list[MockLight],
) -> None:
    """Test the flux with custom start and stop colortemps."""
    setup_test_component_platform(hass, light.DOMAIN, mock_light_entities)

>>>>>>> 3efdeaaa
    assert await async_setup_component(
        hass, light.DOMAIN, {light.DOMAIN: {CONF_PLATFORM: "test"}}
    )
    await hass.async_block_till_done()

    ent1 = mock_light_entities[0]

    # Verify initial state of light
    state = hass.states.get(ent1.entity_id)
    assert state.state == STATE_ON
    assert state.attributes.get("xy_color") is None
    assert state.attributes.get("brightness") is None

    test_time = dt_util.utcnow().replace(hour=17, minute=30, second=0)
    sunset_time = test_time.replace(hour=17, minute=0, second=0)
    sunrise_time = test_time.replace(hour=5, minute=0, second=0)

    def event_date(hass, event, now=None):
        if event == SUN_EVENT_SUNRISE:
            return sunrise_time
        return sunset_time

    with (
        freeze_time(test_time),
        patch(
            "homeassistant.components.flux.switch.get_astral_event_date",
            side_effect=event_date,
        ),
    ):
        assert await async_setup_component(
            hass,
            switch.DOMAIN,
            {
                switch.DOMAIN: {
                    "platform": "flux",
                    "name": "flux",
                    "lights": [ent1.entity_id],
                    CONF_DISABLE_BRIGHTNESS_ADJUST: True,
                    "stop_time": "22:00",
                }
            },
        )
        await hass.async_block_till_done()
        turn_on_calls = async_mock_service(hass, light.DOMAIN, SERVICE_TURN_ON)
        await hass.services.async_call(
            switch.DOMAIN,
            SERVICE_TURN_ON,
            {ATTR_ENTITY_ID: "switch.flux"},
            blocking=True,
        )
        async_fire_time_changed(hass, test_time)
        await hass.async_block_till_done()

    call = turn_on_calls[-1]
    # Assume that no brightness means that it was not adjusted.
    assert light.ATTR_BRIGHTNESS not in call.data
    assert call.data[light.ATTR_XY_COLOR] == [0.506, 0.385]


async def test_flux_with_multiple_lights(
    hass: HomeAssistant,
    mock_light_entities: list[MockLight],
) -> None:
    """Test the flux switch with multiple light entities."""
    setup_test_component_platform(hass, light.DOMAIN, mock_light_entities)

    assert await async_setup_component(
        hass, light.DOMAIN, {light.DOMAIN: {CONF_PLATFORM: "test"}}
    )
    await hass.async_block_till_done()

    ent1, ent2, ent3 = mock_light_entities

    await hass.services.async_call(
        light.DOMAIN, SERVICE_TURN_ON, {ATTR_ENTITY_ID: ent2.entity_id}, blocking=True
    )
    await hass.services.async_call(
        light.DOMAIN, SERVICE_TURN_ON, {ATTR_ENTITY_ID: ent3.entity_id}, blocking=True
    )
    await hass.async_block_till_done()

    state = hass.states.get(ent1.entity_id)
    assert state.state == STATE_ON
    assert state.attributes.get("xy_color") is None
    assert state.attributes.get("brightness") is None

    state = hass.states.get(ent2.entity_id)
    assert state.state == STATE_ON
    assert state.attributes.get("xy_color") is None
    assert state.attributes.get("brightness") is None

    state = hass.states.get(ent3.entity_id)
    assert state.state == STATE_ON
    assert state.attributes.get("xy_color") is None
    assert state.attributes.get("brightness") is None

    test_time = dt_util.utcnow().replace(hour=12, minute=0, second=0)
    sunset_time = test_time.replace(hour=17, minute=0, second=0)
    sunrise_time = test_time.replace(hour=5, minute=0, second=0)

    def event_date(hass, event, now=None):
        if event == SUN_EVENT_SUNRISE:
            return sunrise_time
        return sunset_time

    with (
        freeze_time(test_time),
        patch(
            "homeassistant.components.flux.switch.get_astral_event_date",
            side_effect=event_date,
        ),
    ):
        assert await async_setup_component(
            hass,
            switch.DOMAIN,
            {
                switch.DOMAIN: {
                    "platform": "flux",
                    "name": "flux",
                    "lights": [ent1.entity_id, ent2.entity_id, ent3.entity_id],
                }
            },
        )
        await hass.async_block_till_done()
        turn_on_calls = async_mock_service(hass, light.DOMAIN, SERVICE_TURN_ON)
        await hass.services.async_call(
            switch.DOMAIN,
            SERVICE_TURN_ON,
            {ATTR_ENTITY_ID: "switch.flux"},
            blocking=True,
        )
        async_fire_time_changed(hass, test_time)
        await hass.async_block_till_done()
    call = turn_on_calls[-1]
    assert call.data[light.ATTR_BRIGHTNESS] == 163
    assert call.data[light.ATTR_XY_COLOR] == [0.46, 0.376]
    call = turn_on_calls[-2]
    assert call.data[light.ATTR_BRIGHTNESS] == 163
    assert call.data[light.ATTR_XY_COLOR] == [0.46, 0.376]
    call = turn_on_calls[-3]
    assert call.data[light.ATTR_BRIGHTNESS] == 163
    assert call.data[light.ATTR_XY_COLOR] == [0.46, 0.376]


async def test_flux_with_mired(
    hass: HomeAssistant,
    mock_light_entities: list[MockLight],
) -> None:
    """Test the flux switch's mode mired."""
    setup_test_component_platform(hass, light.DOMAIN, mock_light_entities)

    assert await async_setup_component(
        hass, light.DOMAIN, {light.DOMAIN: {CONF_PLATFORM: "test"}}
    )
    await hass.async_block_till_done()

    ent1 = mock_light_entities[0]

    # Verify initial state of light
    state = hass.states.get(ent1.entity_id)
    assert state.state == STATE_ON
    assert state.attributes.get("color_temp") is None

    test_time = dt_util.utcnow().replace(hour=8, minute=30, second=0)
    sunset_time = test_time.replace(hour=17, minute=0, second=0)
    sunrise_time = test_time.replace(hour=5, minute=0, second=0)

    def event_date(hass, event, now=None):
        if event == SUN_EVENT_SUNRISE:
            return sunrise_time
        return sunset_time

    with (
        freeze_time(test_time),
        patch(
            "homeassistant.components.flux.switch.get_astral_event_date",
            side_effect=event_date,
        ),
    ):
        assert await async_setup_component(
            hass,
            switch.DOMAIN,
            {
                switch.DOMAIN: {
                    "platform": "flux",
                    "name": "flux",
                    "lights": [ent1.entity_id],
                    "mode": "mired",
                }
            },
        )
        await hass.async_block_till_done()
        turn_on_calls = async_mock_service(hass, light.DOMAIN, SERVICE_TURN_ON)
        await hass.services.async_call(
            switch.DOMAIN,
            SERVICE_TURN_ON,
            {ATTR_ENTITY_ID: "switch.flux"},
            blocking=True,
        )
        async_fire_time_changed(hass, test_time)
        await hass.async_block_till_done()
    call = turn_on_calls[-1]
    assert call.data[light.ATTR_COLOR_TEMP] == 269


async def test_flux_with_rgb(
    hass: HomeAssistant,
    mock_light_entities: list[MockLight],
) -> None:
    """Test the flux switch's mode rgb."""
    setup_test_component_platform(hass, light.DOMAIN, mock_light_entities)

    assert await async_setup_component(
        hass, light.DOMAIN, {light.DOMAIN: {CONF_PLATFORM: "test"}}
    )
    await hass.async_block_till_done()

    ent1 = mock_light_entities[0]

    # Verify initial state of light
    state = hass.states.get(ent1.entity_id)
    assert state.state == STATE_ON
    assert state.attributes.get("color_temp") is None

    test_time = dt_util.utcnow().replace(hour=8, minute=30, second=0)
    sunset_time = test_time.replace(hour=17, minute=0, second=0)
    sunrise_time = test_time.replace(hour=5, minute=0, second=0)

    def event_date(hass, event, now=None):
        if event == SUN_EVENT_SUNRISE:
            return sunrise_time
        return sunset_time

    with (
        freeze_time(test_time),
        patch(
            "homeassistant.components.flux.switch.get_astral_event_date",
            side_effect=event_date,
        ),
    ):
        assert await async_setup_component(
            hass,
            switch.DOMAIN,
            {
                switch.DOMAIN: {
                    "platform": "flux",
                    "name": "flux",
                    "lights": [ent1.entity_id],
                    "mode": "rgb",
                }
            },
        )
        await hass.async_block_till_done()
        turn_on_calls = async_mock_service(hass, light.DOMAIN, SERVICE_TURN_ON)
        await hass.services.async_call(
            switch.DOMAIN,
            SERVICE_TURN_ON,
            {ATTR_ENTITY_ID: "switch.flux"},
            blocking=True,
        )
        async_fire_time_changed(hass, test_time)
        await hass.async_block_till_done()
    call = turn_on_calls[-1]
    rgb = (255, 198, 152)
    rounded_call = tuple(map(round, call.data[light.ATTR_RGB_COLOR]))
    assert rounded_call == rgb<|MERGE_RESOLUTION|>--- conflicted
+++ resolved
@@ -963,22 +963,13 @@
     assert call.data[light.ATTR_XY_COLOR] == [0.469, 0.378]
 
 
-<<<<<<< HEAD
 async def test_flux_brightness_adjust_option_migration(
-    hass: HomeAssistant, enable_custom_integrations: None
+    hass: HomeAssistant,
+    mock_light_entities: list[MockLight],
 ) -> None:
     """Test if the old yaml config setting (CONF_DISABLE_BRIGHTNESS_ADJUST) is successfully changed to the new option(CONF_ADJUST_BRIGHTNESS)."""
-    platform = getattr(hass.components, "test.light")
-    platform.init()
-=======
-async def test_flux_with_custom_brightness(
-    hass: HomeAssistant,
-    mock_light_entities: list[MockLight],
-) -> None:
-    """Test the flux with custom start and stop colortemps."""
-    setup_test_component_platform(hass, light.DOMAIN, mock_light_entities)
-
->>>>>>> 3efdeaaa
+    setup_test_component_platform(hass, light.DOMAIN, mock_light_entities)
+
     assert await async_setup_component(
         hass, light.DOMAIN, {light.DOMAIN: {CONF_PLATFORM: "test"}}
     )
