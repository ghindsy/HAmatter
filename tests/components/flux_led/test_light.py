--- conflicted
+++ resolved
@@ -109,11 +109,7 @@
     "protocol,sw_version,model", [("LEDENET_ORIGINAL", 1, 0x35), ("LEDENET", 8, 0x33)]
 )
 async def test_light_device_registry(
-    hass: HomeAssistant,
-    device_reg: pytest.fixture,
-    protocol: str,
-    sw_version: int,
-    model: int,
+    hass: HomeAssistant, protocol: str, sw_version: int, model: int
 ) -> None:
     """Test a light device registry entry."""
     config_entry = MockConfigEntry(
@@ -188,13 +184,8 @@
         {ATTR_ENTITY_ID: entity_id, ATTR_BRIGHTNESS: 100},
         blocking=True,
     )
-<<<<<<< HEAD
-    bulb.setRgbw.assert_called_with(255, 0, 0, brightness=100)
-    bulb.setRgbw.reset_mock()
-=======
     bulb.set_levels.assert_called_with(255, 0, 0, brightness=100)
     bulb.set_levels.reset_mock()
->>>>>>> fd4d86c7
 
     await hass.services.async_call(
         LIGHT_DOMAIN,
@@ -202,9 +193,8 @@
         {ATTR_ENTITY_ID: entity_id, ATTR_HS_COLOR: (10, 30)},
         blocking=True,
     )
-<<<<<<< HEAD
-    bulb.setRgbw.assert_called_with(255, 191, 178, brightness=128)
-    bulb.setRgbw.reset_mock()
+    bulb.set_levels.assert_called_with(255, 191, 178, brightness=128)
+    bulb.set_levels.reset_mock()
 
     await hass.services.async_call(
         LIGHT_DOMAIN,
@@ -212,12 +202,8 @@
         {ATTR_ENTITY_ID: entity_id, ATTR_EFFECT: "random"},
         blocking=True,
     )
-    bulb.setRgb.assert_called_once()
-    bulb.setRgb.reset_mock()
-=======
-    bulb.set_levels.assert_called_with(255, 191, 178, brightness=128)
-    bulb.set_levels.reset_mock()
->>>>>>> fd4d86c7
+    bulb.set_levels.assert_called_once()
+    bulb.set_levels.reset_mock()
 
     await hass.services.async_call(
         LIGHT_DOMAIN,
@@ -267,7 +253,7 @@
     await hass.services.async_call(
         LIGHT_DOMAIN, "turn_off", {ATTR_ENTITY_ID: entity_id}, blocking=True
     )
-    bulb.turnOff.assert_called_once()
+    bulb.async_turn_off.assert_called_once()
 
     bulb.is_on = False
     async_fire_time_changed(hass, utcnow() + timedelta(seconds=10))
@@ -277,8 +263,8 @@
     await hass.services.async_call(
         LIGHT_DOMAIN, "turn_on", {ATTR_ENTITY_ID: entity_id}, blocking=True
     )
-    bulb.turnOn.assert_called_once()
-    bulb.turnOn.reset_mock()
+    bulb.async_turn_on.assert_called_once()
+    bulb.async_turn_on.reset_mock()
 
     await hass.services.async_call(
         LIGHT_DOMAIN,
@@ -286,8 +272,8 @@
         {ATTR_ENTITY_ID: entity_id, ATTR_BRIGHTNESS: 100},
         blocking=True,
     )
-    bulb.setRgbw.assert_called_with(255, 0, 0, brightness=100)
-    bulb.setRgbw.reset_mock()
+    bulb.set_levels.assert_called_with(255, 0, 0, brightness=100)
+    bulb.set_levels.reset_mock()
 
     await hass.services.async_call(
         LIGHT_DOMAIN,
@@ -295,8 +281,8 @@
         {ATTR_ENTITY_ID: entity_id, ATTR_HS_COLOR: (10, 30)},
         blocking=True,
     )
-    bulb.setRgbw.assert_called_with(255, 191, 178, brightness=128)
-    bulb.setRgbw.reset_mock()
+    bulb.set_levels.assert_called_with(255, 191, 178, brightness=128)
+    bulb.set_levels.reset_mock()
 
     await hass.services.async_call(
         LIGHT_DOMAIN,
@@ -316,97 +302,6 @@
     bulb.setPresetPattern.assert_called_with(43, 50)
     bulb.setPresetPattern.reset_mock()
 
-<<<<<<< HEAD
-=======
-    with pytest.raises(ValueError):
-        await hass.services.async_call(
-            LIGHT_DOMAIN,
-            "turn_on",
-            {ATTR_ENTITY_ID: entity_id, ATTR_EFFECT: "does not exist"},
-            blocking=True,
-        )
-
-
-async def test_rgb_cct_light(hass: HomeAssistant) -> None:
-    """Test an rgb cct light."""
-    config_entry = MockConfigEntry(
-        domain=DOMAIN,
-        data={CONF_HOST: IP_ADDRESS, CONF_NAME: DEFAULT_ENTRY_TITLE},
-        unique_id=MAC_ADDRESS,
-    )
-    config_entry.add_to_hass(hass)
-    bulb = _mocked_bulb()
-    bulb.raw_state = bulb.raw_state._replace(model_num=0x35)  # RGB & CCT model
-    bulb.color_modes = {FLUX_COLOR_MODE_RGB, FLUX_COLOR_MODE_CCT}
-    bulb.color_mode = FLUX_COLOR_MODE_RGB
-    with _patch_discovery(device=bulb), _patch_wifibulb(device=bulb):
-        await async_setup_component(hass, flux_led.DOMAIN, {flux_led.DOMAIN: {}})
-        await hass.async_block_till_done()
-
-    entity_id = "light.az120444_aabbccddeeff"
-
-    state = hass.states.get(entity_id)
-    assert state.state == STATE_ON
-    attributes = state.attributes
-    assert attributes[ATTR_BRIGHTNESS] == 128
-    assert attributes[ATTR_COLOR_MODE] == "hs"
-    assert attributes[ATTR_EFFECT_LIST] == FLUX_EFFECT_LIST
-    assert attributes[ATTR_SUPPORTED_COLOR_MODES] == ["color_temp", "hs"]
-    assert attributes[ATTR_HS_COLOR] == (0, 100)
-
-    await hass.services.async_call(
-        LIGHT_DOMAIN, "turn_off", {ATTR_ENTITY_ID: entity_id}, blocking=True
-    )
-    bulb.async_turn_off.assert_called_once()
-
-    bulb.is_on = False
-    async_fire_time_changed(hass, utcnow() + timedelta(seconds=10))
-    await hass.async_block_till_done()
-    assert hass.states.get(entity_id).state == STATE_OFF
-
-    await hass.services.async_call(
-        LIGHT_DOMAIN, "turn_on", {ATTR_ENTITY_ID: entity_id}, blocking=True
-    )
-    bulb.async_turn_on.assert_called_once()
-    bulb.async_turn_on.reset_mock()
-
-    await hass.services.async_call(
-        LIGHT_DOMAIN,
-        "turn_on",
-        {ATTR_ENTITY_ID: entity_id, ATTR_BRIGHTNESS: 100},
-        blocking=True,
-    )
-    bulb.set_levels.assert_called_with(255, 0, 0, brightness=100)
-    bulb.set_levels.reset_mock()
-
-    await hass.services.async_call(
-        LIGHT_DOMAIN,
-        "turn_on",
-        {ATTR_ENTITY_ID: entity_id, ATTR_HS_COLOR: (10, 30)},
-        blocking=True,
-    )
-    bulb.set_levels.assert_called_with(255, 191, 178, brightness=128)
-    bulb.set_levels.reset_mock()
-
-    await hass.services.async_call(
-        LIGHT_DOMAIN,
-        "turn_on",
-        {ATTR_ENTITY_ID: entity_id, ATTR_EFFECT: "random"},
-        blocking=True,
-    )
-    bulb.set_levels.assert_called_once()
-    bulb.set_levels.reset_mock()
-
-    await hass.services.async_call(
-        LIGHT_DOMAIN,
-        "turn_on",
-        {ATTR_ENTITY_ID: entity_id, ATTR_EFFECT: "purple_fade"},
-        blocking=True,
-    )
-    bulb.setPresetPattern.assert_called_with(43, 50)
-    bulb.setPresetPattern.reset_mock()
-
->>>>>>> fd4d86c7
     bulb.is_on = True
     bulb.color_mode = FLUX_COLOR_MODE_CCT
     bulb.getWhiteTemperature = Mock(return_value=(5000, 128))
@@ -426,8 +321,6 @@
     await hass.services.async_call(
         LIGHT_DOMAIN,
         "turn_on",
-<<<<<<< HEAD
-=======
         {ATTR_ENTITY_ID: entity_id, ATTR_COLOR_TEMP: 370},
         blocking=True,
     )
@@ -437,7 +330,6 @@
     await hass.services.async_call(
         LIGHT_DOMAIN,
         "turn_on",
->>>>>>> fd4d86c7
         {ATTR_ENTITY_ID: entity_id, ATTR_BRIGHTNESS: 255},
         blocking=True,
     )
@@ -477,11 +369,7 @@
     assert attributes[ATTR_BRIGHTNESS] == 128
     assert attributes[ATTR_COLOR_MODE] == "rgbw"
     assert attributes[ATTR_EFFECT_LIST] == FLUX_EFFECT_LIST
-<<<<<<< HEAD
-    assert attributes[ATTR_SUPPORTED_COLOR_MODES] == ["color_temp", "hs", "rgbw"]
-=======
     assert attributes[ATTR_SUPPORTED_COLOR_MODES] == ["hs", "rgbw"]
->>>>>>> fd4d86c7
     assert attributes[ATTR_HS_COLOR] == (0.0, 83.529)
 
     await hass.services.async_call(
@@ -497,13 +385,8 @@
     await hass.services.async_call(
         LIGHT_DOMAIN, "turn_on", {ATTR_ENTITY_ID: entity_id}, blocking=True
     )
-<<<<<<< HEAD
-    bulb.turnOn.assert_called_once()
-    bulb.turnOn.reset_mock()
-=======
     bulb.async_turn_on.assert_called_once()
     bulb.async_turn_on.reset_mock()
->>>>>>> fd4d86c7
     bulb.is_on = True
 
     await hass.services.async_call(
@@ -512,13 +395,8 @@
         {ATTR_ENTITY_ID: entity_id, ATTR_BRIGHTNESS: 100},
         blocking=True,
     )
-<<<<<<< HEAD
-    bulb.setRgbw.assert_called_with(168, 0, 0, 33)
-    bulb.setRgbw.reset_mock()
-=======
     bulb.set_levels.assert_called_with(168, 0, 0, 33)
     bulb.set_levels.reset_mock()
->>>>>>> fd4d86c7
     state = hass.states.get(entity_id)
     assert state.state == STATE_ON
 
@@ -532,13 +410,8 @@
         },
         blocking=True,
     )
-<<<<<<< HEAD
-    bulb.setRgbw.assert_called_with(128, 128, 128, 128)
-    bulb.setRgbw.reset_mock()
-=======
     bulb.set_levels.assert_called_with(128, 128, 128, 128)
     bulb.set_levels.reset_mock()
->>>>>>> fd4d86c7
 
     await hass.services.async_call(
         LIGHT_DOMAIN,
@@ -546,31 +419,8 @@
         {ATTR_ENTITY_ID: entity_id, ATTR_RGBW_COLOR: (255, 255, 255, 255)},
         blocking=True,
     )
-<<<<<<< HEAD
-    bulb.setRgbw.assert_called_with(255, 255, 255, 255)
-    bulb.setRgbw.reset_mock()
-=======
     bulb.set_levels.assert_called_with(255, 255, 255, 255)
     bulb.set_levels.reset_mock()
->>>>>>> fd4d86c7
-
-    await hass.services.async_call(
-        LIGHT_DOMAIN,
-        "turn_on",
-        {ATTR_ENTITY_ID: entity_id, ATTR_COLOR_TEMP: 150},
-        blocking=True,
-    )
-    bulb.setWhiteTemperature.assert_called_with(6666, 128)
-    bulb.setWhiteTemperature.reset_mock()
-
-    await hass.services.async_call(
-        LIGHT_DOMAIN,
-        "turn_on",
-        {ATTR_ENTITY_ID: entity_id, ATTR_COLOR_TEMP: 290},
-        blocking=True,
-    )
-    bulb.setWhiteTemperature.assert_called_with(3448, 128)
-    bulb.setWhiteTemperature.reset_mock()
 
     await hass.services.async_call(
         LIGHT_DOMAIN,
@@ -578,13 +428,8 @@
         {ATTR_ENTITY_ID: entity_id, ATTR_HS_COLOR: (10, 30)},
         blocking=True,
     )
-<<<<<<< HEAD
-    bulb.setRgbw.assert_called_with(255, 191, 178, brightness=128)
-    bulb.setRgbw.reset_mock()
-=======
     bulb.set_levels.assert_called_with(255, 191, 178, brightness=128)
     bulb.set_levels.reset_mock()
->>>>>>> fd4d86c7
 
     await hass.services.async_call(
         LIGHT_DOMAIN,
@@ -630,11 +475,7 @@
     assert attributes[ATTR_COLOR_MODE] == "rgbww"
     assert attributes[ATTR_EFFECT_LIST] == FLUX_EFFECT_LIST
     assert attributes[ATTR_SUPPORTED_COLOR_MODES] == ["color_temp", "hs", "rgbww"]
-<<<<<<< HEAD
-    assert attributes[ATTR_HS_COLOR] == (0.0, 99.608)
-=======
     assert attributes[ATTR_HS_COLOR] == (3.237, 94.51)
->>>>>>> fd4d86c7
 
     await hass.services.async_call(
         LIGHT_DOMAIN, "turn_off", {ATTR_ENTITY_ID: entity_id}, blocking=True
@@ -658,11 +499,6 @@
         {ATTR_ENTITY_ID: entity_id, ATTR_BRIGHTNESS: 100},
         blocking=True,
     )
-<<<<<<< HEAD
-    bulb.setRgbw.assert_called_with(255, 0, 0, 22, w2=23)
-    bulb.setRgbw.reset_mock()
-    bulb.is_on = True
-=======
     bulb.set_levels.assert_called_with(r=250, g=0, b=0, w=49, w2=0)
     bulb.set_levels.reset_mock()
     bulb.is_on = True
@@ -697,60 +533,24 @@
     )
     bulb.set_levels.assert_called_with(r=0, b=0, g=0, w=0, w2=127)
     bulb.set_levels.reset_mock()
->>>>>>> fd4d86c7
-
-    await hass.services.async_call(
-        LIGHT_DOMAIN,
-        "turn_on",
-<<<<<<< HEAD
-        {
-            ATTR_ENTITY_ID: entity_id,
-            ATTR_RGBWW_COLOR: (255, 255, 255, 255, 255),
-            ATTR_BRIGHTNESS: 128,
-        },
-        blocking=True,
-    )
-    bulb.setRgbw.assert_called_with(128, 128, 128, 128, w2=128)
-    bulb.setRgbw.reset_mock()
-=======
+
+    await hass.services.async_call(
+        LIGHT_DOMAIN,
+        "turn_on",
         {ATTR_ENTITY_ID: entity_id, ATTR_COLOR_TEMP: 154, ATTR_BRIGHTNESS: 255},
         blocking=True,
     )
     bulb.set_levels.assert_called_with(r=0, b=0, g=0, w=0, w2=255)
     bulb.set_levels.reset_mock()
->>>>>>> fd4d86c7
-
-    await hass.services.async_call(
-        LIGHT_DOMAIN,
-        "turn_on",
-        {ATTR_ENTITY_ID: entity_id, ATTR_RGBWW_COLOR: (255, 255, 255, 255, 255)},
-        blocking=True,
-    )
-<<<<<<< HEAD
-    bulb.setRgbw.assert_called_with(255, 255, 255, 255, w2=255)
-    bulb.setRgbw.reset_mock()
-=======
+
+    await hass.services.async_call(
+        LIGHT_DOMAIN,
+        "turn_on",
+        {ATTR_ENTITY_ID: entity_id, ATTR_COLOR_TEMP: 290},
+        blocking=True,
+    )
     bulb.set_levels.assert_called_with(r=0, b=0, g=0, w=102, w2=25)
     bulb.set_levels.reset_mock()
->>>>>>> fd4d86c7
-
-    await hass.services.async_call(
-        LIGHT_DOMAIN,
-        "turn_on",
-        {ATTR_ENTITY_ID: entity_id, ATTR_COLOR_TEMP: 150},
-        blocking=True,
-    )
-    bulb.setWhiteTemperature.assert_called_with(6666, 128)
-    bulb.setWhiteTemperature.reset_mock()
-
-    await hass.services.async_call(
-        LIGHT_DOMAIN,
-        "turn_on",
-        {ATTR_ENTITY_ID: entity_id, ATTR_COLOR_TEMP: 290},
-        blocking=True,
-    )
-    bulb.setWhiteTemperature.assert_called_with(3448, 128)
-    bulb.setWhiteTemperature.reset_mock()
 
     await hass.services.async_call(
         LIGHT_DOMAIN,
@@ -758,13 +558,8 @@
         {ATTR_ENTITY_ID: entity_id, ATTR_HS_COLOR: (10, 30)},
         blocking=True,
     )
-<<<<<<< HEAD
-    bulb.setRgbw.assert_called_with(255, 191, 178, brightness=128)
-    bulb.setRgbw.reset_mock()
-=======
     bulb.set_levels.assert_called_with(255, 191, 178, brightness=128)
     bulb.set_levels.reset_mock()
->>>>>>> fd4d86c7
 
     await hass.services.async_call(
         LIGHT_DOMAIN,
@@ -833,13 +628,8 @@
         {ATTR_ENTITY_ID: entity_id, ATTR_BRIGHTNESS: 100},
         blocking=True,
     )
-<<<<<<< HEAD
-    bulb.setWarmWhite255.assert_called_with(100)
-    bulb.setWarmWhite255.reset_mock()
-=======
     bulb.set_levels.assert_called_with(w=100)
     bulb.set_levels.reset_mock()
->>>>>>> fd4d86c7
 
     await hass.services.async_call(
         LIGHT_DOMAIN,
@@ -847,13 +637,8 @@
         {ATTR_ENTITY_ID: entity_id, ATTR_WHITE: 100},
         blocking=True,
     )
-<<<<<<< HEAD
-    bulb.setWarmWhite255.assert_called_with(100)
-    bulb.setWarmWhite255.reset_mock()
-=======
     bulb.set_levels.assert_called_with(w=100)
     bulb.set_levels.reset_mock()
->>>>>>> fd4d86c7
 
 
 async def test_rgb_light_custom_effects(hass: HomeAssistant) -> None:
@@ -1096,11 +881,7 @@
     await hass.services.async_call(
         LIGHT_DOMAIN, "turn_off", {ATTR_ENTITY_ID: entity_id}, blocking=True
     )
-<<<<<<< HEAD
-    bulb.turnOff.assert_called_once()
-=======
     bulb.async_turn_off.assert_called_once()
->>>>>>> fd4d86c7
 
     bulb.is_on = False
     async_fire_time_changed(hass, utcnow() + timedelta(seconds=10))
@@ -1110,13 +891,8 @@
     await hass.services.async_call(
         LIGHT_DOMAIN, "turn_on", {ATTR_ENTITY_ID: entity_id}, blocking=True
     )
-<<<<<<< HEAD
-    bulb.turnOn.assert_called_once()
-    bulb.turnOn.reset_mock()
-=======
     bulb.async_turn_on.assert_called_once()
     bulb.async_turn_on.reset_mock()
->>>>>>> fd4d86c7
     bulb.is_on = True
 
     with pytest.raises(ValueError):
