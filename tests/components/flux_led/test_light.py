"""Tests for light platform."""
from datetime import timedelta
from unittest.mock import AsyncMock, Mock

from flux_led.const import (
    COLOR_MODE_ADDRESSABLE as FLUX_COLOR_MODE_ADDRESSABLE,
    COLOR_MODE_CCT as FLUX_COLOR_MODE_CCT,
    COLOR_MODE_DIM as FLUX_COLOR_MODE_DIM,
    COLOR_MODE_RGB as FLUX_COLOR_MODE_RGB,
    COLOR_MODE_RGBW as FLUX_COLOR_MODE_RGBW,
    COLOR_MODE_RGBWW as FLUX_COLOR_MODE_RGBWW,
    COLOR_MODES_RGB_W as FLUX_COLOR_MODES_RGB_W,
    MultiColorEffects,
)
import pytest

from homeassistant.components import flux_led
from homeassistant.components.flux_led.const import (
    CONF_COLORS,
    CONF_CUSTOM_EFFECT,
    CONF_CUSTOM_EFFECT_COLORS,
    CONF_CUSTOM_EFFECT_SPEED_PCT,
    CONF_CUSTOM_EFFECT_TRANSITION,
    CONF_DEVICES,
<<<<<<< HEAD
    CONF_EFFECT,
=======
    CONF_MINOR_VERSION,
    CONF_REMOTE_ACCESS_ENABLED,
    CONF_REMOTE_ACCESS_HOST,
    CONF_REMOTE_ACCESS_PORT,
>>>>>>> c8a33c27
    CONF_SPEED_PCT,
    CONF_TRANSITION,
    DOMAIN,
    MODE_AUTO,
    TRANSITION_JUMP,
)
from homeassistant.components.light import (
    ATTR_BRIGHTNESS,
    ATTR_COLOR_MODE,
    ATTR_COLOR_TEMP,
    ATTR_EFFECT,
    ATTR_EFFECT_LIST,
    ATTR_HS_COLOR,
    ATTR_RGB_COLOR,
    ATTR_RGBW_COLOR,
    ATTR_RGBWW_COLOR,
    ATTR_SUPPORTED_COLOR_MODES,
    ATTR_WHITE,
    DOMAIN as LIGHT_DOMAIN,
)
from homeassistant.const import (
    ATTR_ENTITY_ID,
    CONF_HOST,
    CONF_MODE,
    CONF_NAME,
    CONF_PLATFORM,
    CONF_PROTOCOL,
    STATE_OFF,
    STATE_ON,
    STATE_UNAVAILABLE,
)
from homeassistant.core import HomeAssistant
from homeassistant.helpers import device_registry as dr, entity_registry as er
from homeassistant.setup import async_setup_component
from homeassistant.util.dt import utcnow

from . import (
    DEFAULT_ENTRY_TITLE,
    IP_ADDRESS,
    MAC_ADDRESS,
    _mocked_bulb,
    _patch_discovery,
    _patch_wifibulb,
    async_mock_device_turn_off,
    async_mock_device_turn_on,
)

from tests.common import MockConfigEntry, async_fire_time_changed


async def test_light_unique_id(hass: HomeAssistant) -> None:
    """Test a light unique id."""
    config_entry = MockConfigEntry(
        domain=DOMAIN,
        data={CONF_HOST: IP_ADDRESS, CONF_NAME: DEFAULT_ENTRY_TITLE},
        unique_id=MAC_ADDRESS,
    )
    config_entry.add_to_hass(hass)
    bulb = _mocked_bulb()
    with _patch_discovery(), _patch_wifibulb(device=bulb):
        await async_setup_component(hass, flux_led.DOMAIN, {flux_led.DOMAIN: {}})
        await hass.async_block_till_done()

    entity_id = "light.bulb_rgbcw_ddeeff"
    entity_registry = er.async_get(hass)
    assert entity_registry.async_get(entity_id).unique_id == MAC_ADDRESS
    state = hass.states.get(entity_id)
    assert state.state == STATE_ON


async def test_light_goes_unavailable_and_recovers(hass: HomeAssistant) -> None:
    """Test a light goes unavailable and then recovers."""
    config_entry = MockConfigEntry(
        domain=DOMAIN,
        data={CONF_HOST: IP_ADDRESS, CONF_NAME: DEFAULT_ENTRY_TITLE},
        unique_id=MAC_ADDRESS,
    )
    config_entry.add_to_hass(hass)
    bulb = _mocked_bulb()
    with _patch_discovery(), _patch_wifibulb(device=bulb):
        await async_setup_component(hass, flux_led.DOMAIN, {flux_led.DOMAIN: {}})
        await hass.async_block_till_done()

    entity_id = "light.bulb_rgbcw_ddeeff"
    entity_registry = er.async_get(hass)
    assert entity_registry.async_get(entity_id).unique_id == MAC_ADDRESS
    state = hass.states.get(entity_id)
    assert state.state == STATE_ON

    now = utcnow()
    bulb.async_update = AsyncMock(side_effect=RuntimeError)
    for i in range(10, 50, 10):
        async_fire_time_changed(hass, now + timedelta(seconds=i))
        await hass.async_block_till_done()
    state = hass.states.get(entity_id)
    assert state.state == STATE_UNAVAILABLE
    bulb.async_update = AsyncMock()
    for i in range(60, 100, 10):
        async_fire_time_changed(hass, now + timedelta(seconds=i))
        await hass.async_block_till_done()
    state = hass.states.get(entity_id)
    assert state.state == STATE_ON


async def test_light_no_unique_id(hass: HomeAssistant) -> None:
    """Test a light without a unique id."""
    config_entry = MockConfigEntry(
        domain=DOMAIN, data={CONF_HOST: IP_ADDRESS, CONF_NAME: DEFAULT_ENTRY_TITLE}
    )
    config_entry.add_to_hass(hass)
    bulb = _mocked_bulb()
    with _patch_discovery(no_device=True), _patch_wifibulb(device=bulb):
        await async_setup_component(hass, flux_led.DOMAIN, {flux_led.DOMAIN: {}})
        await hass.async_block_till_done()

    entity_id = "light.bulb_rgbcw_ddeeff"
    entity_registry = er.async_get(hass)
    assert entity_registry.async_get(entity_id) is None
    state = hass.states.get(entity_id)
    assert state.state == STATE_ON


@pytest.mark.parametrize(
    "protocol,sw_version,model_num,model",
    [
        ("LEDENET_ORIGINAL", 1, 0x01, "Original LEDEDNET (0x35)"),
        ("LEDENET", 8, 0x33, "Magic Home Branded RGB Controller (0x33)"),
    ],
)
async def test_light_device_registry(
    hass: HomeAssistant, protocol: str, sw_version: int, model_num: int, model: str
) -> None:
    """Test a light device registry entry."""
    config_entry = MockConfigEntry(
        domain=DOMAIN,
        data={CONF_HOST: IP_ADDRESS, CONF_NAME: DEFAULT_ENTRY_TITLE},
        unique_id=MAC_ADDRESS,
    )
    config_entry.add_to_hass(hass)
    bulb = _mocked_bulb()
    bulb.version_num = sw_version
    bulb.protocol = protocol
    bulb.model_num = model_num
    bulb.model = model

    with _patch_discovery(no_device=True), _patch_wifibulb(device=bulb):
        await async_setup_component(hass, flux_led.DOMAIN, {flux_led.DOMAIN: {}})
        await hass.async_block_till_done()

    device_registry = dr.async_get(hass)
    device = device_registry.async_get_device(
        identifiers={}, connections={(dr.CONNECTION_NETWORK_MAC, MAC_ADDRESS)}
    )
    assert device.sw_version == str(sw_version)
    assert device.model == model


async def test_rgb_light(hass: HomeAssistant) -> None:
    """Test an rgb light."""
    config_entry = MockConfigEntry(
        domain=DOMAIN,
        data={CONF_HOST: IP_ADDRESS, CONF_NAME: DEFAULT_ENTRY_TITLE},
        unique_id=MAC_ADDRESS,
    )
    config_entry.add_to_hass(hass)
    bulb = _mocked_bulb()
    bulb.raw_state = bulb.raw_state._replace(model_num=0x33)  # RGB only model
    bulb.color_modes = {FLUX_COLOR_MODE_RGB}
    bulb.color_mode = FLUX_COLOR_MODE_RGB
    with _patch_discovery(no_device=True), _patch_wifibulb(device=bulb):
        await async_setup_component(hass, flux_led.DOMAIN, {flux_led.DOMAIN: {}})
        await hass.async_block_till_done()

    entity_id = "light.bulb_rgbcw_ddeeff"

    state = hass.states.get(entity_id)
    assert state.state == STATE_ON
    attributes = state.attributes
    assert attributes[ATTR_BRIGHTNESS] == 128
    assert attributes[ATTR_COLOR_MODE] == "rgb"
    assert attributes[ATTR_EFFECT_LIST] == bulb.effect_list
    assert attributes[ATTR_SUPPORTED_COLOR_MODES] == ["rgb"]
    assert attributes[ATTR_HS_COLOR] == (0, 100)

    await hass.services.async_call(
        LIGHT_DOMAIN, "turn_off", {ATTR_ENTITY_ID: entity_id}, blocking=True
    )
    bulb.async_turn_off.assert_called_once()

    await async_mock_device_turn_off(hass, bulb)
    assert hass.states.get(entity_id).state == STATE_OFF

    bulb.brightness = 0
    await hass.services.async_call(
        LIGHT_DOMAIN,
        "turn_on",
        {ATTR_ENTITY_ID: entity_id, ATTR_RGB_COLOR: (10, 10, 30)},
        blocking=True,
    )
    # If the bulb is off and we are using existing brightness
    # it has to be at least 1 or the bulb won't turn on
    bulb.async_set_levels.assert_called_with(10, 10, 30, brightness=1)
    bulb.async_set_levels.reset_mock()
    bulb.async_turn_on.reset_mock()

    await hass.services.async_call(
        LIGHT_DOMAIN,
        "turn_on",
        {ATTR_ENTITY_ID: entity_id, ATTR_BRIGHTNESS: 100},
        blocking=True,
    )
    # If its off and the device requires the turn on
    # command before setting brightness we need to make sure its called
    bulb.async_turn_on.assert_called_once()
    bulb.async_set_brightness.assert_called_with(100)
    bulb.async_set_brightness.reset_mock()
    await async_mock_device_turn_on(hass, bulb)
    assert hass.states.get(entity_id).state == STATE_ON

    await hass.services.async_call(
        LIGHT_DOMAIN,
        "turn_on",
        {ATTR_ENTITY_ID: entity_id, ATTR_RGB_COLOR: (10, 10, 30)},
        blocking=True,
    )
    # If the bulb is on and we are using existing brightness
    # and brightness was 0 it means we could not read it because
    # an effect is in progress so we use 255
    bulb.async_set_levels.assert_called_with(10, 10, 30, brightness=255)
    bulb.async_set_levels.reset_mock()

    bulb.brightness = 128
    await hass.services.async_call(
        LIGHT_DOMAIN,
        "turn_on",
        {ATTR_ENTITY_ID: entity_id, ATTR_HS_COLOR: (10, 30)},
        blocking=True,
    )
    bulb.async_set_levels.assert_called_with(255, 191, 178, brightness=128)
    bulb.async_set_levels.reset_mock()

    await hass.services.async_call(
        LIGHT_DOMAIN,
        "turn_on",
        {ATTR_ENTITY_ID: entity_id, ATTR_EFFECT: "random"},
        blocking=True,
    )
    bulb.async_set_effect.assert_called_once()
    bulb.async_set_effect.reset_mock()

    await hass.services.async_call(
        LIGHT_DOMAIN,
        "turn_on",
        {ATTR_ENTITY_ID: entity_id, ATTR_EFFECT: "purple_fade"},
        blocking=True,
    )
    bulb.async_set_effect.assert_called_with("purple_fade", 50, 50)
    bulb.async_set_effect.reset_mock()


async def test_rgb_light_auto_on(hass: HomeAssistant) -> None:
    """Test an rgb light that does not need the turn on command sent."""
    config_entry = MockConfigEntry(
        domain=DOMAIN,
        data={CONF_HOST: IP_ADDRESS, CONF_NAME: DEFAULT_ENTRY_TITLE},
        unique_id=MAC_ADDRESS,
    )
    config_entry.add_to_hass(hass)
    bulb = _mocked_bulb()
    bulb.requires_turn_on = False
    bulb.raw_state = bulb.raw_state._replace(model_num=0x33)  # RGB only model
    bulb.color_modes = {FLUX_COLOR_MODE_RGB}
    bulb.color_mode = FLUX_COLOR_MODE_RGB
    with _patch_discovery(), _patch_wifibulb(device=bulb):
        await async_setup_component(hass, flux_led.DOMAIN, {flux_led.DOMAIN: {}})
        await hass.async_block_till_done()

    entity_id = "light.bulb_rgbcw_ddeeff"

    state = hass.states.get(entity_id)
    assert state.state == STATE_ON
    attributes = state.attributes
    assert attributes[ATTR_BRIGHTNESS] == 128
    assert attributes[ATTR_COLOR_MODE] == "rgb"
    assert attributes[ATTR_EFFECT_LIST] == bulb.effect_list
    assert attributes[ATTR_SUPPORTED_COLOR_MODES] == ["rgb"]
    assert attributes[ATTR_HS_COLOR] == (0, 100)

    await hass.services.async_call(
        LIGHT_DOMAIN, "turn_off", {ATTR_ENTITY_ID: entity_id}, blocking=True
    )
    bulb.async_turn_off.assert_called_once()

    await async_mock_device_turn_off(hass, bulb)
    assert hass.states.get(entity_id).state == STATE_OFF

    bulb.brightness = 0
    await hass.services.async_call(
        LIGHT_DOMAIN,
        "turn_on",
        {ATTR_ENTITY_ID: entity_id, ATTR_RGB_COLOR: (10, 10, 30)},
        blocking=True,
    )
    # If the bulb is off and we are using existing brightness
    # it has to be at least 1 or the bulb won't turn on
    bulb.async_turn_on.assert_not_called()
    bulb.async_set_levels.assert_called_with(10, 10, 30, brightness=1)
    bulb.async_set_levels.reset_mock()
    bulb.async_turn_on.reset_mock()

    # Should still be called with no kwargs
    await hass.services.async_call(
        LIGHT_DOMAIN, "turn_on", {ATTR_ENTITY_ID: entity_id}, blocking=True
    )
    bulb.async_turn_on.assert_called_once()
    await async_mock_device_turn_on(hass, bulb)
    assert hass.states.get(entity_id).state == STATE_ON
    bulb.async_turn_on.reset_mock()

    await hass.services.async_call(
        LIGHT_DOMAIN,
        "turn_on",
        {ATTR_ENTITY_ID: entity_id, ATTR_BRIGHTNESS: 100},
        blocking=True,
    )
    bulb.async_turn_on.assert_not_called()
    bulb.async_set_brightness.assert_called_with(100)
    bulb.async_set_brightness.reset_mock()

    await hass.services.async_call(
        LIGHT_DOMAIN,
        "turn_on",
        {ATTR_ENTITY_ID: entity_id, ATTR_RGB_COLOR: (10, 10, 30)},
        blocking=True,
    )
    # If the bulb is on and we are using existing brightness
    # and brightness was 0 it means we could not read it because
    # an effect is in progress so we use 255
    bulb.async_turn_on.assert_not_called()
    bulb.async_set_levels.assert_called_with(10, 10, 30, brightness=255)
    bulb.async_set_levels.reset_mock()

    bulb.brightness = 128
    await hass.services.async_call(
        LIGHT_DOMAIN,
        "turn_on",
        {ATTR_ENTITY_ID: entity_id, ATTR_HS_COLOR: (10, 30)},
        blocking=True,
    )
    bulb.async_turn_on.assert_not_called()
    bulb.async_set_levels.assert_called_with(255, 191, 178, brightness=128)
    bulb.async_set_levels.reset_mock()

    await hass.services.async_call(
        LIGHT_DOMAIN,
        "turn_on",
        {ATTR_ENTITY_ID: entity_id, ATTR_EFFECT: "random"},
        blocking=True,
    )
    bulb.async_turn_on.assert_not_called()
    bulb.async_set_effect.assert_called_once()
    bulb.async_set_effect.reset_mock()

    await hass.services.async_call(
        LIGHT_DOMAIN,
        "turn_on",
        {ATTR_ENTITY_ID: entity_id, ATTR_EFFECT: "purple_fade"},
        blocking=True,
    )
    bulb.async_turn_on.assert_not_called()
    bulb.async_set_effect.assert_called_with("purple_fade", 50, 50)
    bulb.async_set_effect.reset_mock()


async def test_rgb_cct_light(hass: HomeAssistant) -> None:
    """Test an rgb cct light."""
    config_entry = MockConfigEntry(
        domain=DOMAIN,
        data={CONF_HOST: IP_ADDRESS, CONF_NAME: DEFAULT_ENTRY_TITLE},
        unique_id=MAC_ADDRESS,
    )
    config_entry.add_to_hass(hass)
    bulb = _mocked_bulb()
    bulb.raw_state = bulb.raw_state._replace(model_num=0x35)  # RGB & CCT model
    bulb.color_modes = {FLUX_COLOR_MODE_RGB, FLUX_COLOR_MODE_CCT}
    bulb.color_mode = FLUX_COLOR_MODE_RGB
    with _patch_discovery(), _patch_wifibulb(device=bulb):
        await async_setup_component(hass, flux_led.DOMAIN, {flux_led.DOMAIN: {}})
        await hass.async_block_till_done()

    entity_id = "light.bulb_rgbcw_ddeeff"

    state = hass.states.get(entity_id)
    assert state.state == STATE_ON
    attributes = state.attributes
    assert attributes[ATTR_BRIGHTNESS] == 128
    assert attributes[ATTR_COLOR_MODE] == "rgb"
    assert attributes[ATTR_EFFECT_LIST] == bulb.effect_list
    assert attributes[ATTR_SUPPORTED_COLOR_MODES] == ["color_temp", "rgb"]
    assert attributes[ATTR_HS_COLOR] == (0, 100)

    await hass.services.async_call(
        LIGHT_DOMAIN, "turn_off", {ATTR_ENTITY_ID: entity_id}, blocking=True
    )
    bulb.async_turn_off.assert_called_once()
    await async_mock_device_turn_off(hass, bulb)

    assert hass.states.get(entity_id).state == STATE_OFF

    await hass.services.async_call(
        LIGHT_DOMAIN, "turn_on", {ATTR_ENTITY_ID: entity_id}, blocking=True
    )
    bulb.async_turn_on.assert_called_once()
    bulb.async_turn_on.reset_mock()

    await hass.services.async_call(
        LIGHT_DOMAIN,
        "turn_on",
        {ATTR_ENTITY_ID: entity_id, ATTR_BRIGHTNESS: 100},
        blocking=True,
    )
    bulb.async_set_brightness.assert_called_with(100)
    bulb.async_set_brightness.reset_mock()

    await hass.services.async_call(
        LIGHT_DOMAIN,
        "turn_on",
        {ATTR_ENTITY_ID: entity_id, ATTR_HS_COLOR: (10, 30)},
        blocking=True,
    )
    bulb.async_set_levels.assert_called_with(255, 191, 178, brightness=128)
    bulb.async_set_levels.reset_mock()

    await hass.services.async_call(
        LIGHT_DOMAIN,
        "turn_on",
        {ATTR_ENTITY_ID: entity_id, ATTR_EFFECT: "random"},
        blocking=True,
    )
    bulb.async_set_effect.assert_called_once()
    bulb.async_set_effect.reset_mock()

    await hass.services.async_call(
        LIGHT_DOMAIN,
        "turn_on",
        {ATTR_ENTITY_ID: entity_id, ATTR_EFFECT: "purple_fade"},
        blocking=True,
    )
    bulb.async_set_effect.assert_called_with("purple_fade", 50, 50)
    bulb.async_set_effect.reset_mock()
    bulb.color_mode = FLUX_COLOR_MODE_CCT
    bulb.getWhiteTemperature = Mock(return_value=(5000, 128))
    bulb.color_temp = 5000

    bulb.raw_state = bulb.raw_state._replace(
        red=0, green=0, blue=0, warm_white=1, cool_white=2
    )
    await async_mock_device_turn_on(hass, bulb)
    state = hass.states.get(entity_id)
    assert state.state == STATE_ON
    attributes = state.attributes
    assert attributes[ATTR_BRIGHTNESS] == 128
    assert attributes[ATTR_COLOR_MODE] == "color_temp"
    assert attributes[ATTR_SUPPORTED_COLOR_MODES] == ["color_temp", "rgb"]
    assert attributes[ATTR_COLOR_TEMP] == 200

    await hass.services.async_call(
        LIGHT_DOMAIN,
        "turn_on",
        {ATTR_ENTITY_ID: entity_id, ATTR_COLOR_TEMP: 370},
        blocking=True,
    )
    bulb.async_set_white_temp.assert_called_with(2702, 128)
    bulb.async_set_white_temp.reset_mock()

    await hass.services.async_call(
        LIGHT_DOMAIN,
        "turn_on",
        {ATTR_ENTITY_ID: entity_id, ATTR_BRIGHTNESS: 255},
        blocking=True,
    )
    bulb.async_set_brightness.assert_called_with(255)
    bulb.async_set_brightness.reset_mock()

    await hass.services.async_call(
        LIGHT_DOMAIN,
        "turn_on",
        {ATTR_ENTITY_ID: entity_id, ATTR_BRIGHTNESS: 128},
        blocking=True,
    )
    bulb.async_set_brightness.assert_called_with(128)
    bulb.async_set_brightness.reset_mock()


async def test_rgbw_light(hass: HomeAssistant) -> None:
    """Test an rgbw light."""
    config_entry = MockConfigEntry(
        domain=DOMAIN,
        data={CONF_HOST: IP_ADDRESS, CONF_NAME: DEFAULT_ENTRY_TITLE},
        unique_id=MAC_ADDRESS,
    )
    config_entry.add_to_hass(hass)
    bulb = _mocked_bulb()
    bulb.color_modes = {FLUX_COLOR_MODE_RGBW}
    bulb.color_mode = FLUX_COLOR_MODE_RGBW
    with _patch_discovery(), _patch_wifibulb(device=bulb):
        await async_setup_component(hass, flux_led.DOMAIN, {flux_led.DOMAIN: {}})
        await hass.async_block_till_done()

    entity_id = "light.bulb_rgbcw_ddeeff"

    state = hass.states.get(entity_id)
    assert state.state == STATE_ON
    attributes = state.attributes
    assert attributes[ATTR_BRIGHTNESS] == 128
    assert attributes[ATTR_COLOR_MODE] == "rgbw"
    assert attributes[ATTR_EFFECT_LIST] == bulb.effect_list
    assert attributes[ATTR_SUPPORTED_COLOR_MODES] == ["rgbw"]
    assert attributes[ATTR_RGB_COLOR] == (255, 42, 42)

    await hass.services.async_call(
        LIGHT_DOMAIN, "turn_off", {ATTR_ENTITY_ID: entity_id}, blocking=True
    )
    bulb.async_turn_off.assert_called_once()
    await async_mock_device_turn_off(hass, bulb)

    assert hass.states.get(entity_id).state == STATE_OFF

    await hass.services.async_call(
        LIGHT_DOMAIN, "turn_on", {ATTR_ENTITY_ID: entity_id}, blocking=True
    )
    bulb.async_turn_on.assert_called_once()
    bulb.async_turn_on.reset_mock()
    bulb.is_on = True

    await hass.services.async_call(
        LIGHT_DOMAIN,
        "turn_on",
        {ATTR_ENTITY_ID: entity_id, ATTR_BRIGHTNESS: 100},
        blocking=True,
    )
    bulb.async_set_brightness.assert_called_with(100)
    bulb.async_set_brightness.reset_mock()
    state = hass.states.get(entity_id)
    assert state.state == STATE_ON

    await hass.services.async_call(
        LIGHT_DOMAIN,
        "turn_on",
        {
            ATTR_ENTITY_ID: entity_id,
            ATTR_RGBW_COLOR: (255, 255, 255, 255),
            ATTR_BRIGHTNESS: 128,
        },
        blocking=True,
    )
    bulb.async_set_levels.assert_called_with(128, 128, 128, 128)
    bulb.async_set_levels.reset_mock()

    await hass.services.async_call(
        LIGHT_DOMAIN,
        "turn_on",
        {ATTR_ENTITY_ID: entity_id, ATTR_RGBW_COLOR: (255, 255, 255, 255)},
        blocking=True,
    )
    bulb.async_set_levels.assert_called_with(255, 255, 255, 255)
    bulb.async_set_levels.reset_mock()

    await hass.services.async_call(
        LIGHT_DOMAIN,
        "turn_on",
        {ATTR_ENTITY_ID: entity_id, ATTR_RGBW_COLOR: (255, 191, 178, 0)},
        blocking=True,
    )
    bulb.async_set_levels.assert_called_with(255, 191, 178, 0)
    bulb.async_set_levels.reset_mock()

    await hass.services.async_call(
        LIGHT_DOMAIN,
        "turn_on",
        {ATTR_ENTITY_ID: entity_id, ATTR_EFFECT: "random"},
        blocking=True,
    )
    bulb.async_set_effect.assert_called_once()
    bulb.async_set_effect.reset_mock()

    await hass.services.async_call(
        LIGHT_DOMAIN,
        "turn_on",
        {ATTR_ENTITY_ID: entity_id, ATTR_EFFECT: "purple_fade", ATTR_BRIGHTNESS: 255},
        blocking=True,
    )
    bulb.async_set_effect.assert_called_with("purple_fade", 50, 100)
    bulb.async_set_effect.reset_mock()


async def test_rgb_or_w_light(hass: HomeAssistant) -> None:
    """Test an rgb or w light."""
    config_entry = MockConfigEntry(
        domain=DOMAIN,
        data={CONF_HOST: IP_ADDRESS, CONF_NAME: DEFAULT_ENTRY_TITLE},
        unique_id=MAC_ADDRESS,
    )
    config_entry.add_to_hass(hass)
    bulb = _mocked_bulb()
    bulb.color_modes = FLUX_COLOR_MODES_RGB_W
    bulb.color_mode = FLUX_COLOR_MODE_RGB
    with _patch_discovery(), _patch_wifibulb(device=bulb):
        await async_setup_component(hass, flux_led.DOMAIN, {flux_led.DOMAIN: {}})
        await hass.async_block_till_done()

    entity_id = "light.bulb_rgbcw_ddeeff"

    state = hass.states.get(entity_id)
    assert state.state == STATE_ON
    attributes = state.attributes
    assert attributes[ATTR_BRIGHTNESS] == 128
    assert attributes[ATTR_COLOR_MODE] == "rgb"
    assert attributes[ATTR_EFFECT_LIST] == bulb.effect_list
    assert attributes[ATTR_SUPPORTED_COLOR_MODES] == ["rgb", "white"]
    assert attributes[ATTR_RGB_COLOR] == (255, 0, 0)

    await hass.services.async_call(
        LIGHT_DOMAIN, "turn_off", {ATTR_ENTITY_ID: entity_id}, blocking=True
    )
    bulb.async_turn_off.assert_called_once()
    await async_mock_device_turn_off(hass, bulb)

    assert hass.states.get(entity_id).state == STATE_OFF

    await hass.services.async_call(
        LIGHT_DOMAIN, "turn_on", {ATTR_ENTITY_ID: entity_id}, blocking=True
    )
    bulb.async_turn_on.assert_called_once()
    bulb.async_turn_on.reset_mock()
    bulb.is_on = True

    await hass.services.async_call(
        LIGHT_DOMAIN,
        "turn_on",
        {ATTR_ENTITY_ID: entity_id, ATTR_BRIGHTNESS: 100},
        blocking=True,
    )
    bulb.async_set_brightness.assert_called_with(100)
    bulb.async_set_brightness.reset_mock()
    state = hass.states.get(entity_id)
    assert state.state == STATE_ON

    await hass.services.async_call(
        LIGHT_DOMAIN,
        "turn_on",
        {
            ATTR_ENTITY_ID: entity_id,
            ATTR_RGB_COLOR: (255, 255, 255),
            ATTR_BRIGHTNESS: 128,
        },
        blocking=True,
    )
    bulb.async_set_levels.assert_called_with(255, 255, 255, brightness=128)
    bulb.async_set_levels.reset_mock()

    await hass.services.async_call(
        LIGHT_DOMAIN,
        "turn_on",
        {ATTR_ENTITY_ID: entity_id, ATTR_EFFECT: "random"},
        blocking=True,
    )
    bulb.async_set_effect.assert_called_once()
    bulb.async_set_effect.reset_mock()

    await hass.services.async_call(
        LIGHT_DOMAIN,
        "turn_on",
        {ATTR_ENTITY_ID: entity_id, ATTR_EFFECT: "purple_fade", ATTR_BRIGHTNESS: 255},
        blocking=True,
    )
    bulb.async_set_effect.assert_called_with("purple_fade", 50, 100)
    bulb.async_set_effect.reset_mock()

    await hass.services.async_call(
        LIGHT_DOMAIN,
        "turn_on",
        {
            ATTR_ENTITY_ID: entity_id,
            ATTR_WHITE: 128,
        },
        blocking=True,
    )
    bulb.async_set_levels.assert_called_with(w=128)
    bulb.async_set_levels.reset_mock()

    bulb.color_mode = FLUX_COLOR_MODE_DIM

    await hass.services.async_call(
        LIGHT_DOMAIN,
        "turn_on",
        {
            ATTR_ENTITY_ID: entity_id,
            ATTR_BRIGHTNESS: 100,
        },
        blocking=True,
    )
    bulb.async_set_brightness.assert_called_with(100)
    bulb.async_set_brightness.reset_mock()


async def test_rgbcw_light(hass: HomeAssistant) -> None:
    """Test an rgbcw light."""
    config_entry = MockConfigEntry(
        domain=DOMAIN,
        data={CONF_HOST: IP_ADDRESS, CONF_NAME: DEFAULT_ENTRY_TITLE},
        unique_id=MAC_ADDRESS,
    )
    config_entry.add_to_hass(hass)
    bulb = _mocked_bulb()
    bulb.raw_state = bulb.raw_state._replace(warm_white=1, cool_white=2)
    bulb.color_modes = {FLUX_COLOR_MODE_RGBWW, FLUX_COLOR_MODE_CCT}
    bulb.color_mode = FLUX_COLOR_MODE_RGBWW
    with _patch_discovery(), _patch_wifibulb(device=bulb):
        await async_setup_component(hass, flux_led.DOMAIN, {flux_led.DOMAIN: {}})
        await hass.async_block_till_done()

    entity_id = "light.bulb_rgbcw_ddeeff"

    state = hass.states.get(entity_id)
    assert state.state == STATE_ON
    attributes = state.attributes
    assert attributes[ATTR_BRIGHTNESS] == 128
    assert attributes[ATTR_COLOR_MODE] == "rgbww"
    assert attributes[ATTR_EFFECT_LIST] == bulb.effect_list
    assert attributes[ATTR_SUPPORTED_COLOR_MODES] == ["color_temp", "rgbww"]
    assert attributes[ATTR_HS_COLOR] == (3.237, 94.51)

    await hass.services.async_call(
        LIGHT_DOMAIN, "turn_off", {ATTR_ENTITY_ID: entity_id}, blocking=True
    )
    bulb.async_turn_off.assert_called_once()
    await async_mock_device_turn_off(hass, bulb)

    assert hass.states.get(entity_id).state == STATE_OFF

    await hass.services.async_call(
        LIGHT_DOMAIN, "turn_on", {ATTR_ENTITY_ID: entity_id}, blocking=True
    )
    bulb.async_turn_on.assert_called_once()
    bulb.async_turn_on.reset_mock()

    await hass.services.async_call(
        LIGHT_DOMAIN,
        "turn_on",
        {ATTR_ENTITY_ID: entity_id, ATTR_BRIGHTNESS: 100},
        blocking=True,
    )
    bulb.async_set_brightness.assert_called_with(100)
    bulb.async_set_brightness.reset_mock()
    bulb.is_on = True

    await hass.services.async_call(
        LIGHT_DOMAIN,
        "turn_on",
        {
            ATTR_ENTITY_ID: entity_id,
            ATTR_RGBWW_COLOR: (255, 255, 255, 0, 255),
            ATTR_BRIGHTNESS: 128,
        },
        blocking=True,
    )
    bulb.async_set_levels.assert_called_with(192, 192, 192, 192, 0)
    bulb.async_set_levels.reset_mock()

    await hass.services.async_call(
        LIGHT_DOMAIN,
        "turn_on",
        {ATTR_ENTITY_ID: entity_id, ATTR_RGBWW_COLOR: (255, 255, 255, 255, 50)},
        blocking=True,
    )
    bulb.async_set_levels.assert_called_with(255, 255, 255, 50, 255)
    bulb.async_set_levels.reset_mock()

    await hass.services.async_call(
        LIGHT_DOMAIN,
        "turn_on",
        {ATTR_ENTITY_ID: entity_id, ATTR_COLOR_TEMP: 154},
        blocking=True,
    )
    bulb.async_set_levels.assert_called_with(r=0, b=0, g=0, w=0, w2=127)
    bulb.async_set_levels.reset_mock()

    await hass.services.async_call(
        LIGHT_DOMAIN,
        "turn_on",
        {ATTR_ENTITY_ID: entity_id, ATTR_COLOR_TEMP: 154, ATTR_BRIGHTNESS: 255},
        blocking=True,
    )
    bulb.async_set_levels.assert_called_with(r=0, b=0, g=0, w=0, w2=255)
    bulb.async_set_levels.reset_mock()

    await hass.services.async_call(
        LIGHT_DOMAIN,
        "turn_on",
        {ATTR_ENTITY_ID: entity_id, ATTR_COLOR_TEMP: 290},
        blocking=True,
    )
    bulb.async_set_levels.assert_called_with(r=0, b=0, g=0, w=102, w2=25)
    bulb.async_set_levels.reset_mock()

    await hass.services.async_call(
        LIGHT_DOMAIN,
        "turn_on",
        {ATTR_ENTITY_ID: entity_id, ATTR_RGBWW_COLOR: (255, 191, 178, 0, 0)},
        blocking=True,
    )
    bulb.async_set_levels.assert_called_with(255, 191, 178, 0, 0)
    bulb.async_set_levels.reset_mock()

    await hass.services.async_call(
        LIGHT_DOMAIN,
        "turn_on",
        {ATTR_ENTITY_ID: entity_id, ATTR_EFFECT: "random"},
        blocking=True,
    )
    bulb.async_set_effect.assert_called_once()
    bulb.async_set_effect.reset_mock()

    await hass.services.async_call(
        LIGHT_DOMAIN,
        "turn_on",
        {ATTR_ENTITY_ID: entity_id, ATTR_EFFECT: "purple_fade"},
        blocking=True,
    )
    bulb.async_set_effect.assert_called_with("purple_fade", 50, 50)
    bulb.async_set_effect.reset_mock()
    bulb.effect = "purple_fade"
    bulb.brightness = 128

    await hass.services.async_call(
        LIGHT_DOMAIN,
        "turn_on",
        {ATTR_ENTITY_ID: entity_id, ATTR_BRIGHTNESS: 255},
        blocking=True,
    )
    bulb.async_set_brightness.assert_called_with(255)
    bulb.async_set_brightness.reset_mock()


async def test_white_light(hass: HomeAssistant) -> None:
    """Test a white light."""
    config_entry = MockConfigEntry(
        domain=DOMAIN,
        data={CONF_HOST: IP_ADDRESS, CONF_NAME: DEFAULT_ENTRY_TITLE},
        unique_id=MAC_ADDRESS,
    )
    config_entry.add_to_hass(hass)
    bulb = _mocked_bulb()
    bulb.mode = "ww"
    bulb.protocol = None
    bulb.color_modes = {FLUX_COLOR_MODE_DIM}
    bulb.color_mode = FLUX_COLOR_MODE_DIM
    with _patch_discovery(), _patch_wifibulb(device=bulb):
        await async_setup_component(hass, flux_led.DOMAIN, {flux_led.DOMAIN: {}})
        await hass.async_block_till_done()

    entity_id = "light.bulb_rgbcw_ddeeff"

    state = hass.states.get(entity_id)
    assert state.state == STATE_ON
    attributes = state.attributes
    assert attributes[ATTR_BRIGHTNESS] == 128
    assert attributes[ATTR_COLOR_MODE] == "brightness"
    assert attributes[ATTR_SUPPORTED_COLOR_MODES] == ["brightness"]
    assert ATTR_EFFECT_LIST in attributes  # single channel now supports effects

    await hass.services.async_call(
        LIGHT_DOMAIN, "turn_off", {ATTR_ENTITY_ID: entity_id}, blocking=True
    )
    bulb.async_turn_off.assert_called_once()
    await async_mock_device_turn_off(hass, bulb)

    assert hass.states.get(entity_id).state == STATE_OFF

    await hass.services.async_call(
        LIGHT_DOMAIN, "turn_on", {ATTR_ENTITY_ID: entity_id}, blocking=True
    )
    bulb.async_turn_on.assert_called_once()
    bulb.async_turn_on.reset_mock()

    await hass.services.async_call(
        LIGHT_DOMAIN,
        "turn_on",
        {ATTR_ENTITY_ID: entity_id, ATTR_BRIGHTNESS: 100},
        blocking=True,
    )
    bulb.async_set_brightness.assert_called_with(100)
    bulb.async_set_brightness.reset_mock()


async def test_no_color_modes(hass: HomeAssistant) -> None:
    """Test a light that has no color modes defined in the database."""
    config_entry = MockConfigEntry(
        domain=DOMAIN,
        data={CONF_HOST: IP_ADDRESS, CONF_NAME: DEFAULT_ENTRY_TITLE},
        unique_id=MAC_ADDRESS,
    )
    config_entry.add_to_hass(hass)
    bulb = _mocked_bulb()
    bulb.mode = "ww"
    bulb.protocol = None
    bulb.color_modes = set()
    bulb.color_mode = None
    with _patch_discovery(), _patch_wifibulb(device=bulb):
        await async_setup_component(hass, flux_led.DOMAIN, {flux_led.DOMAIN: {}})
        await hass.async_block_till_done()

    entity_id = "light.bulb_rgbcw_ddeeff"

    state = hass.states.get(entity_id)
    assert state.state == STATE_ON
    attributes = state.attributes
    assert attributes[ATTR_COLOR_MODE] == "onoff"
    assert ATTR_EFFECT_LIST in attributes  # single channel now supports effects

    await hass.services.async_call(
        LIGHT_DOMAIN, "turn_off", {ATTR_ENTITY_ID: entity_id}, blocking=True
    )
    bulb.async_turn_off.assert_called_once()
    await async_mock_device_turn_off(hass, bulb)

    assert hass.states.get(entity_id).state == STATE_OFF

    await hass.services.async_call(
        LIGHT_DOMAIN, "turn_on", {ATTR_ENTITY_ID: entity_id}, blocking=True
    )
    bulb.async_turn_on.assert_called_once()
    bulb.async_turn_on.reset_mock()


async def test_rgb_light_custom_effects(hass: HomeAssistant) -> None:
    """Test an rgb light with a custom effect."""
    config_entry = MockConfigEntry(
        domain=DOMAIN,
        data={CONF_HOST: IP_ADDRESS, CONF_NAME: DEFAULT_ENTRY_TITLE},
        unique_id=MAC_ADDRESS,
        options={
            CONF_MODE: MODE_AUTO,
            CONF_CUSTOM_EFFECT_COLORS: "[0,0,255], [255,0,0]",
            CONF_CUSTOM_EFFECT_SPEED_PCT: 88,
            CONF_CUSTOM_EFFECT_TRANSITION: TRANSITION_JUMP,
        },
    )
    config_entry.add_to_hass(hass)
    bulb = _mocked_bulb()
    bulb.color_modes = {FLUX_COLOR_MODE_RGB}
    bulb.color_mode = FLUX_COLOR_MODE_RGB
    with _patch_discovery(), _patch_wifibulb(device=bulb):
        await async_setup_component(hass, flux_led.DOMAIN, {flux_led.DOMAIN: {}})
        await hass.async_block_till_done()

    entity_id = "light.bulb_rgbcw_ddeeff"

    state = hass.states.get(entity_id)
    assert state.state == STATE_ON
    attributes = state.attributes
    assert attributes[ATTR_BRIGHTNESS] == 128
    assert attributes[ATTR_COLOR_MODE] == "rgb"
    assert attributes[ATTR_EFFECT_LIST] == [*bulb.effect_list, "custom"]
    assert attributes[ATTR_SUPPORTED_COLOR_MODES] == ["rgb"]
    assert attributes[ATTR_HS_COLOR] == (0, 100)

    await hass.services.async_call(
        LIGHT_DOMAIN, "turn_off", {ATTR_ENTITY_ID: entity_id}, blocking=True
    )
    bulb.async_turn_off.assert_called_once()
    await async_mock_device_turn_off(hass, bulb)
    await hass.async_block_till_done()
    assert hass.states.get(entity_id).state == STATE_OFF

    await hass.services.async_call(
        LIGHT_DOMAIN,
        "turn_on",
        {ATTR_ENTITY_ID: entity_id, ATTR_EFFECT: "custom"},
        blocking=True,
    )
    bulb.effect = "custom"
    bulb.async_set_custom_pattern.assert_called_with(
        [[0, 0, 255], [255, 0, 0]], 88, "jump"
    )
    bulb.async_set_custom_pattern.reset_mock()
    await async_mock_device_turn_on(hass, bulb)

    state = hass.states.get(entity_id)
    assert state.state == STATE_ON
    attributes = state.attributes
    assert attributes[ATTR_EFFECT] == "custom"

    await hass.services.async_call(
        LIGHT_DOMAIN,
        "turn_on",
        {ATTR_ENTITY_ID: entity_id, ATTR_BRIGHTNESS: 55, ATTR_EFFECT: "custom"},
        blocking=True,
    )
    bulb.effect = "custom"
    bulb.async_set_custom_pattern.assert_called_with(
        [[0, 0, 255], [255, 0, 0]], 88, "jump"
    )
    bulb.async_set_custom_pattern.reset_mock()
    await async_mock_device_turn_on(hass, bulb)

    state = hass.states.get(entity_id)
    assert state.state == STATE_ON
    attributes = state.attributes
    assert attributes[ATTR_EFFECT] == "custom"


@pytest.mark.parametrize("effect_colors", [":: CANNOT BE PARSED ::", None])
async def test_rgb_light_custom_effects_invalid_colors(
    hass: HomeAssistant, effect_colors: str
) -> None:
    """Test an rgb light with a invalid effect."""
    options = {
        CONF_MODE: MODE_AUTO,
        CONF_CUSTOM_EFFECT_SPEED_PCT: 88,
        CONF_CUSTOM_EFFECT_TRANSITION: TRANSITION_JUMP,
    }
    if effect_colors:
        options[CONF_CUSTOM_EFFECT_COLORS] = effect_colors
    config_entry = MockConfigEntry(
        domain=DOMAIN,
        data={CONF_HOST: IP_ADDRESS, CONF_NAME: DEFAULT_ENTRY_TITLE},
        options=options,
        unique_id=MAC_ADDRESS,
    )
    config_entry.add_to_hass(hass)
    bulb = _mocked_bulb()
    bulb.color_modes = {FLUX_COLOR_MODE_RGB}
    bulb.color_mode = FLUX_COLOR_MODE_RGB
    with _patch_discovery(), _patch_wifibulb(device=bulb):
        await async_setup_component(hass, flux_led.DOMAIN, {flux_led.DOMAIN: {}})
        await hass.async_block_till_done()

    entity_id = "light.bulb_rgbcw_ddeeff"

    state = hass.states.get(entity_id)
    assert state.state == STATE_ON
    attributes = state.attributes
    assert attributes[ATTR_BRIGHTNESS] == 128
    assert attributes[ATTR_COLOR_MODE] == "rgb"
    assert attributes[ATTR_EFFECT_LIST] == bulb.effect_list
    assert attributes[ATTR_SUPPORTED_COLOR_MODES] == ["rgb"]
    assert attributes[ATTR_HS_COLOR] == (0, 100)


async def test_rgb_light_custom_effect_via_service(
    hass: HomeAssistant, caplog: pytest.LogCaptureFixture
) -> None:
    """Test an rgb light with a custom effect set via the service."""
    config_entry = MockConfigEntry(
        domain=DOMAIN,
        data={CONF_HOST: IP_ADDRESS, CONF_NAME: DEFAULT_ENTRY_TITLE},
        unique_id=MAC_ADDRESS,
    )
    config_entry.add_to_hass(hass)
    bulb = _mocked_bulb()
    bulb.color_modes = {FLUX_COLOR_MODE_RGB}
    bulb.color_mode = FLUX_COLOR_MODE_RGB
    with _patch_discovery(), _patch_wifibulb(device=bulb):
        await async_setup_component(hass, flux_led.DOMAIN, {flux_led.DOMAIN: {}})
        await hass.async_block_till_done()

    entity_id = "light.bulb_rgbcw_ddeeff"

    state = hass.states.get(entity_id)
    assert state.state == STATE_ON
    attributes = state.attributes
    assert attributes[ATTR_BRIGHTNESS] == 128
    assert attributes[ATTR_COLOR_MODE] == "rgb"
    assert attributes[ATTR_EFFECT_LIST] == bulb.effect_list
    assert attributes[ATTR_SUPPORTED_COLOR_MODES] == ["rgb"]
    assert attributes[ATTR_HS_COLOR] == (0, 100)

    await hass.services.async_call(
        LIGHT_DOMAIN, "turn_off", {ATTR_ENTITY_ID: entity_id}, blocking=True
    )
    bulb.async_turn_off.assert_called_once()

    await async_mock_device_turn_off(hass, bulb)
    assert hass.states.get(entity_id).state == STATE_OFF

    await hass.services.async_call(
        DOMAIN,
        "set_custom_effect",
        {
            ATTR_ENTITY_ID: entity_id,
            CONF_COLORS: [[0, 0, 255], [255, 0, 0]],
            CONF_SPEED_PCT: 30,
            CONF_TRANSITION: "jump",
        },
        blocking=True,
    )
    bulb.async_set_custom_pattern.assert_called_with(
        [(0, 0, 255), (255, 0, 0)], 30, "jump"
    )
    bulb.async_set_custom_pattern.reset_mock()

    await hass.services.async_call(
        DOMAIN,
        "set_zones",
        {
            ATTR_ENTITY_ID: entity_id,
            CONF_COLORS: [[0, 0, 255], [255, 0, 0]],
            CONF_EFFECT: "running_water",
        },
        blocking=True,
    )
    bulb.async_set_zones.assert_called_with(
        [(0, 0, 255), (255, 0, 0)], 50, MultiColorEffects.RUNNING_WATER
    )
    bulb.async_set_zones.reset_mock()

    await hass.services.async_call(
        DOMAIN,
        "set_zones",
        {
            ATTR_ENTITY_ID: entity_id,
            CONF_COLORS: [[0, 0, 255], [255, 0, 0]],
            CONF_SPEED_PCT: 30,
        },
        blocking=True,
    )
    bulb.async_set_zones.assert_called_with(
        [(0, 0, 255), (255, 0, 0)], 30, MultiColorEffects.STATIC
    )
    bulb.async_set_zones.reset_mock()


async def test_migrate_from_yaml_with_custom_effect(hass: HomeAssistant) -> None:
    """Test migrate from yaml."""
    config = {
        LIGHT_DOMAIN: [
            {
                CONF_PLATFORM: DOMAIN,
                CONF_DEVICES: {
                    IP_ADDRESS: {
                        CONF_NAME: "flux_lamppost",
                        CONF_PROTOCOL: "ledenet",
                        CONF_CUSTOM_EFFECT: {
                            CONF_SPEED_PCT: 30,
                            CONF_TRANSITION: "strobe",
                            CONF_COLORS: [[255, 0, 0], [255, 255, 0], [0, 255, 0]],
                        },
                    }
                },
            }
        ],
    }
    with _patch_discovery(), _patch_wifibulb():
        await async_setup_component(hass, LIGHT_DOMAIN, config)
        await hass.async_block_till_done()
        await hass.async_block_till_done()
        await hass.async_block_till_done()

    entries = hass.config_entries.async_entries(DOMAIN)
    assert entries

    migrated_entry = None
    for entry in entries:
        if entry.unique_id == MAC_ADDRESS:
            migrated_entry = entry
            break

    assert migrated_entry is not None
    assert migrated_entry.data == {
        CONF_HOST: IP_ADDRESS,
        CONF_NAME: "flux_lamppost",
        CONF_PROTOCOL: "ledenet",
        CONF_REMOTE_ACCESS_ENABLED: True,
        CONF_REMOTE_ACCESS_HOST: "the.cloud",
        CONF_REMOTE_ACCESS_PORT: 8816,
        CONF_MINOR_VERSION: 0x04,
    }
    assert migrated_entry.options == {
        CONF_MODE: "auto",
        CONF_CUSTOM_EFFECT_COLORS: "[(255, 0, 0), (255, 255, 0), (0, 255, 0)]",
        CONF_CUSTOM_EFFECT_SPEED_PCT: 30,
        CONF_CUSTOM_EFFECT_TRANSITION: "strobe",
    }


async def test_migrate_from_yaml_no_custom_effect(hass: HomeAssistant) -> None:
    """Test migrate from yaml."""
    config = {
        LIGHT_DOMAIN: [
            {
                CONF_PLATFORM: DOMAIN,
                CONF_DEVICES: {
                    IP_ADDRESS: {
                        CONF_NAME: "flux_lamppost",
                        CONF_PROTOCOL: "ledenet",
                    }
                },
            }
        ],
    }
    with _patch_discovery(), _patch_wifibulb():
        await async_setup_component(hass, LIGHT_DOMAIN, config)
        await hass.async_block_till_done()
        await hass.async_block_till_done()
        await hass.async_block_till_done()

    entries = hass.config_entries.async_entries(DOMAIN)
    assert entries

    migrated_entry = None
    for entry in entries:
        if entry.unique_id == MAC_ADDRESS:
            migrated_entry = entry
            break

    assert migrated_entry is not None
    assert migrated_entry.data == {
        CONF_HOST: IP_ADDRESS,
        CONF_NAME: "flux_lamppost",
        CONF_PROTOCOL: "ledenet",
        CONF_REMOTE_ACCESS_ENABLED: True,
        CONF_REMOTE_ACCESS_HOST: "the.cloud",
        CONF_REMOTE_ACCESS_PORT: 8816,
        CONF_MINOR_VERSION: 0x04,
    }
    assert migrated_entry.options == {
        CONF_MODE: "auto",
        CONF_CUSTOM_EFFECT_COLORS: None,
        CONF_CUSTOM_EFFECT_SPEED_PCT: 50,
        CONF_CUSTOM_EFFECT_TRANSITION: "gradual",
    }


async def test_addressable_light(hass: HomeAssistant) -> None:
    """Test an addressable light."""
    config_entry = MockConfigEntry(
        domain=DOMAIN,
        data={CONF_HOST: IP_ADDRESS, CONF_NAME: DEFAULT_ENTRY_TITLE},
        unique_id=MAC_ADDRESS,
    )
    config_entry.add_to_hass(hass)
    bulb = _mocked_bulb()
    bulb.raw_state = bulb.raw_state._replace(model_num=0x33)  # RGB only model
    bulb.color_modes = {FLUX_COLOR_MODE_ADDRESSABLE}
    bulb.color_mode = FLUX_COLOR_MODE_ADDRESSABLE
    with _patch_discovery(), _patch_wifibulb(device=bulb):
        await async_setup_component(hass, flux_led.DOMAIN, {flux_led.DOMAIN: {}})
        await hass.async_block_till_done()

    entity_id = "light.bulb_rgbcw_ddeeff"

    state = hass.states.get(entity_id)
    assert state.state == STATE_ON
    attributes = state.attributes
    assert attributes[ATTR_COLOR_MODE] == "onoff"
    assert ATTR_EFFECT_LIST in attributes
    assert attributes[ATTR_SUPPORTED_COLOR_MODES] == ["onoff"]

    await hass.services.async_call(
        LIGHT_DOMAIN, "turn_off", {ATTR_ENTITY_ID: entity_id}, blocking=True
    )
    bulb.async_turn_off.assert_called_once()

    await async_mock_device_turn_off(hass, bulb)
    assert hass.states.get(entity_id).state == STATE_OFF

    await hass.services.async_call(
        LIGHT_DOMAIN, "turn_on", {ATTR_ENTITY_ID: entity_id}, blocking=True
    )
    bulb.async_turn_on.assert_called_once()
    bulb.async_turn_on.reset_mock()
    await async_mock_device_turn_on(hass, bulb)<|MERGE_RESOLUTION|>--- conflicted
+++ resolved
@@ -22,14 +22,11 @@
     CONF_CUSTOM_EFFECT_SPEED_PCT,
     CONF_CUSTOM_EFFECT_TRANSITION,
     CONF_DEVICES,
-<<<<<<< HEAD
     CONF_EFFECT,
-=======
     CONF_MINOR_VERSION,
     CONF_REMOTE_ACCESS_ENABLED,
     CONF_REMOTE_ACCESS_HOST,
     CONF_REMOTE_ACCESS_PORT,
->>>>>>> c8a33c27
     CONF_SPEED_PCT,
     CONF_TRANSITION,
     DOMAIN,
