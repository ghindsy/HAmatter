--- conflicted
+++ resolved
@@ -1,5 +1,4 @@
 """Tests for the flux_led number platform."""
-
 
 from datetime import timedelta
 
@@ -270,15 +269,7 @@
     )  # Original addressable model
     bulb.color_modes = {FLUX_COLOR_MODE_RGB}
     bulb.color_mode = FLUX_COLOR_MODE_RGB
-<<<<<<< HEAD
-    with (
-        patch.object(flux_number, "DEBOUNCE_TIME", 0),
-        _patch_discovery(),
-        _patch_wifibulb(device=bulb),
-    ):
-=======
-    with _patch_discovery(), _patch_wifibulb(device=bulb):
->>>>>>> 9974af39
+    with _patch_discovery(), _patch_wifibulb(device=bulb):
         await async_setup_component(hass, flux_led.DOMAIN, {flux_led.DOMAIN: {}})
         await hass.async_block_till_done()
 
@@ -407,15 +398,7 @@
     )  # Original addressable model
     bulb.color_modes = {FLUX_COLOR_MODE_RGB}
     bulb.color_mode = FLUX_COLOR_MODE_RGB
-<<<<<<< HEAD
-    with (
-        patch.object(flux_number, "DEBOUNCE_TIME", 0),
-        _patch_discovery(),
-        _patch_wifibulb(device=bulb),
-    ):
-=======
-    with _patch_discovery(), _patch_wifibulb(device=bulb):
->>>>>>> 9974af39
+    with _patch_discovery(), _patch_wifibulb(device=bulb):
         await async_setup_component(hass, flux_led.DOMAIN, {flux_led.DOMAIN: {}})
         await hass.async_block_till_done()
 
