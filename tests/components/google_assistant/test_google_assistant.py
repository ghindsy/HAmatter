--- conflicted
+++ resolved
@@ -256,16 +256,10 @@
     body = yield from result.json()
     assert body.get('requestId') == reqid
     commands = body['payload']['commands']
-<<<<<<< HEAD
-    assert len(commands) == 4
+    assert len(commands) == 3
     ceiling = hass_fixture.states.get('light.ceiling_lights')
     assert ceiling.state == 'off'
     kitchen = hass_fixture.states.get('light.kitchen_lights')
     assert kitchen.attributes.get(light.ATTR_COLOR_TEMP) == 476
     assert kitchen.attributes.get(light.ATTR_RGB_COLOR) == (255, 0, 0)
-=======
-    assert len(commands) == 3
-    ceiling = hass_fixture.states.get('light.ceiling_lights')
-    assert ceiling.state == 'off'
-    assert hass_fixture.states.get('switch.decorative_lights').state == 'off'
->>>>>>> 619d329a
+    assert hass_fixture.states.get('switch.decorative_lights').state == 'off'