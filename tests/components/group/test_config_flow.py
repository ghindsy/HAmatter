--- conflicted
+++ resolved
@@ -316,20 +316,11 @@
 
 @pytest.mark.parametrize(
     ("group_type", "extra_options", "extra_options_after", "advanced"),
-<<<<<<< HEAD
-    (
-        ("light", {"all": False, "sync": False}, {"all": False, "sync": False}, False),
-        ("light", {"all": True, "sync": False}, {"all": True, "sync": False}, False),
-        ("light", {"all": False, "sync": False}, {"all": False, "sync": False}, True),
-        ("light", {"all": True, "sync": False}, {"all": False, "sync": False}, True),
-        ("light", {"all": False, "sync": True}, {"all": False, "sync": False}, True),
-=======
     [
         ("light", {"all": False}, {"all": False}, False),
         ("light", {"all": True}, {"all": True}, False),
         ("light", {"all": False}, {"all": False}, True),
         ("light", {"all": True}, {"all": False}, True),
->>>>>>> c8260a59
         ("switch", {"all": False}, {"all": False}, False),
         ("switch", {"all": True}, {"all": True}, False),
         ("switch", {"all": False}, {"all": False}, True),
