"""The tests the History component."""
# pylint: disable=invalid-name
from datetime import timedelta
from http import HTTPStatus
import json
from unittest.mock import patch, sentinel

import pytest

from homeassistant.components import history
from homeassistant.components.recorder.history import get_significant_states
from homeassistant.components.recorder.models import process_timestamp
from homeassistant.const import (
    CONF_DOMAINS,
    CONF_ENTITIES,
    CONF_EXCLUDE,
    CONF_INCLUDE,
    EVENT_HOMEASSISTANT_FINAL_WRITE,
)
import homeassistant.core as ha
from homeassistant.helpers.json import JSONEncoder
from homeassistant.setup import async_setup_component
import homeassistant.util.dt as dt_util

from tests.components.recorder.common import (
    assert_dict_of_states_equal_without_context_and_last_changed,
    assert_multiple_states_equal_without_context,
    assert_multiple_states_equal_without_context_and_last_changed,
    assert_states_equal_without_context,
    async_wait_recording_done,
    wait_recording_done,
)


def listeners_without_writes(listeners: dict[str, int]) -> dict[str, int]:
    """Return listeners without final write listeners since we are not testing for these."""
    return {
        key: value
        for key, value in listeners.items()
        if key != EVENT_HOMEASSISTANT_FINAL_WRITE
    }


@pytest.mark.usefixtures("hass_history")
def test_setup():
    """Test setup method of history."""
    # Verification occurs in the fixture


def test_get_significant_states(hass_history):
    """Test that only significant states are returned.

    We should get back every thermostat change that
    includes an attribute change, but only the state updates for
    media player (attribute changes are not significant and not returned).
    """
    hass = hass_history
    zero, four, states = record_states(hass)
    hist = get_significant_states(hass, zero, four, filters=history.Filters())
    assert_dict_of_states_equal_without_context_and_last_changed(states, hist)


def test_get_significant_states_minimal_response(hass_history):
    """Test that only significant states are returned.

    When minimal responses is set only the first and
    last states return a complete state.

    We should get back every thermostat change that
    includes an attribute change, but only the state updates for
    media player (attribute changes are not significant and not returned).
    """
    hass = hass_history
    zero, four, states = record_states(hass)
    hist = get_significant_states(
        hass, zero, four, filters=history.Filters(), minimal_response=True
    )
    entites_with_reducable_states = [
        "media_player.test",
        "media_player.test3",
    ]

    # All states for media_player.test state are reduced
    # down to last_changed and state when minimal_response
    # is set except for the first state.
    # is set.  We use JSONEncoder to make sure that are
    # pre-encoded last_changed is always the same as what
    # will happen with encoding a native state
    for entity_id in entites_with_reducable_states:
        entity_states = states[entity_id]
        for state_idx in range(1, len(entity_states)):
            input_state = entity_states[state_idx]
            orig_last_changed = orig_last_changed = json.dumps(
                process_timestamp(input_state.last_changed),
                cls=JSONEncoder,
            ).replace('"', "")
            orig_state = input_state.state
            entity_states[state_idx] = {
                "last_changed": orig_last_changed,
                "state": orig_state,
            }
    assert len(hist) == len(states)
    assert_states_equal_without_context(
        states["media_player.test"][0], hist["media_player.test"][0]
    )
    assert states["media_player.test"][1] == hist["media_player.test"][1]
    assert states["media_player.test"][2] == hist["media_player.test"][2]

    assert_multiple_states_equal_without_context(
        states["media_player.test2"], hist["media_player.test2"]
    )
    assert_states_equal_without_context(
        states["media_player.test3"][0], hist["media_player.test3"][0]
    )
    assert states["media_player.test3"][1] == hist["media_player.test3"][1]

    assert_multiple_states_equal_without_context(
        states["script.can_cancel_this_one"], hist["script.can_cancel_this_one"]
    )
    assert_multiple_states_equal_without_context_and_last_changed(
        states["thermostat.test"], hist["thermostat.test"]
    )
    assert_multiple_states_equal_without_context_and_last_changed(
        states["thermostat.test2"], hist["thermostat.test2"]
    )


def test_get_significant_states_with_initial(hass_history):
    """Test that only significant states are returned.

    We should get back every thermostat change that
    includes an attribute change, but only the state updates for
    media player (attribute changes are not significant and not returned).
    """
    hass = hass_history
    zero, four, states = record_states(hass)
    one = zero + timedelta(seconds=1)
    one_and_half = zero + timedelta(seconds=1.5)
    for entity_id in states:
        if entity_id == "media_player.test":
            states[entity_id] = states[entity_id][1:]
        for state in states[entity_id]:
            if state.last_changed == one:
                state.last_changed = one_and_half

    hist = get_significant_states(
        hass,
        one_and_half,
        four,
        filters=history.Filters(),
        include_start_time_state=True,
    )
    assert_dict_of_states_equal_without_context_and_last_changed(states, hist)


def test_get_significant_states_without_initial(hass_history):
    """Test that only significant states are returned.

    We should get back every thermostat change that
    includes an attribute change, but only the state updates for
    media player (attribute changes are not significant and not returned).
    """
    hass = hass_history
    zero, four, states = record_states(hass)
    one = zero + timedelta(seconds=1)
    one_and_half = zero + timedelta(seconds=1.5)
    for entity_id in states:
        states[entity_id] = list(
            filter(lambda s: s.last_changed != one, states[entity_id])
        )
    del states["media_player.test2"]

    hist = get_significant_states(
        hass,
        one_and_half,
        four,
        filters=history.Filters(),
        include_start_time_state=False,
    )
    assert_dict_of_states_equal_without_context_and_last_changed(states, hist)


def test_get_significant_states_entity_id(hass_history):
    """Test that only significant states are returned for one entity."""
    hass = hass_history
    zero, four, states = record_states(hass)
    del states["media_player.test2"]
    del states["media_player.test3"]
    del states["thermostat.test"]
    del states["thermostat.test2"]
    del states["script.can_cancel_this_one"]

    hist = get_significant_states(
        hass, zero, four, ["media_player.test"], filters=history.Filters()
    )
    assert_dict_of_states_equal_without_context_and_last_changed(states, hist)


def test_get_significant_states_multiple_entity_ids(hass_history):
    """Test that only significant states are returned for one entity."""
    hass = hass_history
    zero, four, states = record_states(hass)
    del states["media_player.test2"]
    del states["media_player.test3"]
    del states["thermostat.test2"]
    del states["script.can_cancel_this_one"]

    hist = get_significant_states(
        hass,
        zero,
        four,
        ["media_player.test", "thermostat.test"],
        filters=history.Filters(),
    )
    assert_dict_of_states_equal_without_context_and_last_changed(states, hist)


def test_get_significant_states_exclude_domain(hass_history):
    """Test if significant states are returned when excluding domains.

    We should get back every thermostat change that includes an attribute
    change, but no media player changes.
    """
    hass = hass_history
    zero, four, states = record_states(hass)
    del states["media_player.test"]
    del states["media_player.test2"]
    del states["media_player.test3"]

    config = history.CONFIG_SCHEMA(
        {
            ha.DOMAIN: {},
            history.DOMAIN: {CONF_EXCLUDE: {CONF_DOMAINS: ["media_player"]}},
        }
    )
    check_significant_states(hass, zero, four, states, config)


def test_get_significant_states_exclude_entity(hass_history):
    """Test if significant states are returned when excluding entities.

    We should get back every thermostat and script changes, but no media
    player changes.
    """
    hass = hass_history
    zero, four, states = record_states(hass)
    del states["media_player.test"]

    config = history.CONFIG_SCHEMA(
        {
            ha.DOMAIN: {},
            history.DOMAIN: {CONF_EXCLUDE: {CONF_ENTITIES: ["media_player.test"]}},
        }
    )
    check_significant_states(hass, zero, four, states, config)


def test_get_significant_states_exclude(hass_history):
    """Test significant states when excluding entities and domains.

    We should not get back every thermostat and media player test changes.
    """
    hass = hass_history
    zero, four, states = record_states(hass)
    del states["media_player.test"]
    del states["thermostat.test"]
    del states["thermostat.test2"]

    config = history.CONFIG_SCHEMA(
        {
            ha.DOMAIN: {},
            history.DOMAIN: {
                CONF_EXCLUDE: {
                    CONF_DOMAINS: ["thermostat"],
                    CONF_ENTITIES: ["media_player.test"],
                }
            },
        }
    )
    check_significant_states(hass, zero, four, states, config)


def test_get_significant_states_exclude_include_entity(hass_history):
    """Test significant states when excluding domains and include entities.

    We should not get back every thermostat change unless its specifically included
    """
    hass = hass_history
    zero, four, states = record_states(hass)
    del states["thermostat.test2"]

    config = history.CONFIG_SCHEMA(
        {
            ha.DOMAIN: {},
            history.DOMAIN: {
                CONF_INCLUDE: {CONF_ENTITIES: ["media_player.test", "thermostat.test"]},
                CONF_EXCLUDE: {CONF_DOMAINS: ["thermostat"]},
            },
        }
    )
    check_significant_states(hass, zero, four, states, config)


def test_get_significant_states_include_domain(hass_history):
    """Test if significant states are returned when including domains.

    We should get back every thermostat and script changes, but no media
    player changes.
    """
    hass = hass_history
    zero, four, states = record_states(hass)
    del states["media_player.test"]
    del states["media_player.test2"]
    del states["media_player.test3"]

    config = history.CONFIG_SCHEMA(
        {
            ha.DOMAIN: {},
            history.DOMAIN: {CONF_INCLUDE: {CONF_DOMAINS: ["thermostat", "script"]}},
        }
    )
    check_significant_states(hass, zero, four, states, config)


def test_get_significant_states_include_entity(hass_history):
    """Test if significant states are returned when including entities.

    We should only get back changes of the media_player.test entity.
    """
    hass = hass_history
    zero, four, states = record_states(hass)
    del states["media_player.test2"]
    del states["media_player.test3"]
    del states["thermostat.test"]
    del states["thermostat.test2"]
    del states["script.can_cancel_this_one"]

    config = history.CONFIG_SCHEMA(
        {
            ha.DOMAIN: {},
            history.DOMAIN: {CONF_INCLUDE: {CONF_ENTITIES: ["media_player.test"]}},
        }
    )
    check_significant_states(hass, zero, four, states, config)


def test_get_significant_states_include(hass_history):
    """Test significant states when including domains and entities.

    We should only get back changes of the media_player.test entity and the
    thermostat domain.
    """
    hass = hass_history
    zero, four, states = record_states(hass)
    del states["media_player.test2"]
    del states["media_player.test3"]
    del states["script.can_cancel_this_one"]

    config = history.CONFIG_SCHEMA(
        {
            ha.DOMAIN: {},
            history.DOMAIN: {
                CONF_INCLUDE: {
                    CONF_DOMAINS: ["thermostat"],
                    CONF_ENTITIES: ["media_player.test"],
                }
            },
        }
    )
    check_significant_states(hass, zero, four, states, config)


def test_get_significant_states_include_exclude_domain(hass_history):
    """Test if significant states when excluding and including domains.

    We should get back all the media_player domain changes
    only since the include wins over the exclude but will
    exclude everything else.
    """
    hass = hass_history
    zero, four, states = record_states(hass)
    del states["thermostat.test"]
    del states["thermostat.test2"]
    del states["script.can_cancel_this_one"]

    config = history.CONFIG_SCHEMA(
        {
            ha.DOMAIN: {},
            history.DOMAIN: {
                CONF_INCLUDE: {CONF_DOMAINS: ["media_player"]},
                CONF_EXCLUDE: {CONF_DOMAINS: ["media_player"]},
            },
        }
    )
    check_significant_states(hass, zero, four, states, config)


def test_get_significant_states_include_exclude_entity(hass_history):
    """Test if significant states when excluding and including domains.

    We should not get back any changes since we include only
    media_player.test but also exclude it.
    """
    hass = hass_history
    zero, four, states = record_states(hass)
    del states["media_player.test2"]
    del states["media_player.test3"]
    del states["thermostat.test"]
    del states["thermostat.test2"]
    del states["script.can_cancel_this_one"]

    config = history.CONFIG_SCHEMA(
        {
            ha.DOMAIN: {},
            history.DOMAIN: {
                CONF_INCLUDE: {CONF_ENTITIES: ["media_player.test"]},
                CONF_EXCLUDE: {CONF_ENTITIES: ["media_player.test"]},
            },
        }
    )
    check_significant_states(hass, zero, four, states, config)


def test_get_significant_states_include_exclude(hass_history):
    """Test if significant states when in/excluding domains and entities.

    We should get back changes of the media_player.test2, media_player.test3,
    and thermostat.test.
    """
    hass = hass_history
    zero, four, states = record_states(hass)
    del states["media_player.test"]
    del states["thermostat.test2"]
    del states["script.can_cancel_this_one"]

    config = history.CONFIG_SCHEMA(
        {
            ha.DOMAIN: {},
            history.DOMAIN: {
                CONF_INCLUDE: {
                    CONF_DOMAINS: ["media_player"],
                    CONF_ENTITIES: ["thermostat.test"],
                },
                CONF_EXCLUDE: {
                    CONF_DOMAINS: ["thermostat"],
                    CONF_ENTITIES: ["media_player.test"],
                },
            },
        }
    )
    check_significant_states(hass, zero, four, states, config)


def test_get_significant_states_are_ordered(hass_history):
    """Test order of results from get_significant_states.

    When entity ids are given, the results should be returned with the data
    in the same order.
    """
    hass = hass_history
    zero, four, _states = record_states(hass)
    entity_ids = ["media_player.test", "media_player.test2"]
    hist = get_significant_states(
        hass, zero, four, entity_ids, filters=history.Filters()
    )
    assert list(hist.keys()) == entity_ids
    entity_ids = ["media_player.test2", "media_player.test"]
    hist = get_significant_states(
        hass, zero, four, entity_ids, filters=history.Filters()
    )
    assert list(hist.keys()) == entity_ids


def test_get_significant_states_only(hass_history):
    """Test significant states when significant_states_only is set."""
    hass = hass_history
    entity_id = "sensor.test"

    def set_state(state, **kwargs):
        """Set the state."""
        hass.states.set(entity_id, state, **kwargs)
        wait_recording_done(hass)
        return hass.states.get(entity_id)

    start = dt_util.utcnow() - timedelta(minutes=4)
    points = []
    for i in range(1, 4):
        points.append(start + timedelta(minutes=i))

    states = []
    with patch(
        "homeassistant.components.recorder.core.dt_util.utcnow", return_value=start
    ):
        set_state("123", attributes={"attribute": 10.64})

    with patch(
        "homeassistant.components.recorder.core.dt_util.utcnow",
        return_value=points[0],
    ):
        # Attributes are different, state not
        states.append(set_state("123", attributes={"attribute": 21.42}))

    with patch(
        "homeassistant.components.recorder.core.dt_util.utcnow",
        return_value=points[1],
    ):
        # state is different, attributes not
        states.append(set_state("32", attributes={"attribute": 21.42}))

    with patch(
        "homeassistant.components.recorder.core.dt_util.utcnow",
        return_value=points[2],
    ):
        # everything is different
        states.append(set_state("412", attributes={"attribute": 54.23}))

    hist = get_significant_states(hass, start, significant_changes_only=True)

    assert len(hist[entity_id]) == 2
    assert not any(
        state.last_updated == states[0].last_updated for state in hist[entity_id]
    )
    assert any(
        state.last_updated == states[1].last_updated for state in hist[entity_id]
    )
    assert any(
        state.last_updated == states[2].last_updated for state in hist[entity_id]
    )

    hist = get_significant_states(hass, start, significant_changes_only=False)

    assert len(hist[entity_id]) == 3
    assert_multiple_states_equal_without_context_and_last_changed(
        states, hist[entity_id]
    )


def check_significant_states(hass, zero, four, states, config):
    """Check if significant states are retrieved."""
    filters = history.Filters()
    exclude = config[history.DOMAIN].get(CONF_EXCLUDE)
    if exclude:
        filters.excluded_entities = exclude.get(CONF_ENTITIES, [])
        filters.excluded_domains = exclude.get(CONF_DOMAINS, [])
    include = config[history.DOMAIN].get(CONF_INCLUDE)
    if include:
        filters.included_entities = include.get(CONF_ENTITIES, [])
        filters.included_domains = include.get(CONF_DOMAINS, [])

    hist = get_significant_states(hass, zero, four, filters=filters)
<<<<<<< HEAD

    import pprint

    pprint.pprint([filters, "states", states, "hist", hist])
    assert states == hist
=======
    assert_dict_of_states_equal_without_context_and_last_changed(states, hist)
>>>>>>> a8f46ae5


def record_states(hass):
    """Record some test states.

    We inject a bunch of state updates from media player, zone and
    thermostat.
    """
    mp = "media_player.test"
    mp2 = "media_player.test2"
    mp3 = "media_player.test3"
    therm = "thermostat.test"
    therm2 = "thermostat.test2"
    zone = "zone.home"
    script_c = "script.can_cancel_this_one"

    def set_state(entity_id, state, **kwargs):
        """Set the state."""
        hass.states.set(entity_id, state, **kwargs)
        wait_recording_done(hass)
        return hass.states.get(entity_id)

    zero = dt_util.utcnow()
    one = zero + timedelta(seconds=1)
    two = one + timedelta(seconds=1)
    three = two + timedelta(seconds=1)
    four = three + timedelta(seconds=1)

    states = {therm: [], therm2: [], mp: [], mp2: [], mp3: [], script_c: []}
    with patch(
        "homeassistant.components.recorder.core.dt_util.utcnow", return_value=one
    ):
        states[mp].append(
            set_state(mp, "idle", attributes={"media_title": str(sentinel.mt1)})
        )
        states[mp].append(
            set_state(mp, "YouTube", attributes={"media_title": str(sentinel.mt2)})
        )
        states[mp2].append(
            set_state(mp2, "YouTube", attributes={"media_title": str(sentinel.mt2)})
        )
        states[mp3].append(
            set_state(mp3, "idle", attributes={"media_title": str(sentinel.mt1)})
        )
        states[therm].append(
            set_state(therm, 20, attributes={"current_temperature": 19.5})
        )

    with patch(
        "homeassistant.components.recorder.core.dt_util.utcnow", return_value=two
    ):
        # This state will be skipped only different in time
        set_state(mp, "YouTube", attributes={"media_title": str(sentinel.mt3)})
        # This state will be skipped because domain is excluded
        set_state(zone, "zoning")
        states[script_c].append(
            set_state(script_c, "off", attributes={"can_cancel": True})
        )
        states[therm].append(
            set_state(therm, 21, attributes={"current_temperature": 19.8})
        )
        states[therm2].append(
            set_state(therm2, 20, attributes={"current_temperature": 19})
        )

    with patch(
        "homeassistant.components.recorder.core.dt_util.utcnow", return_value=three
    ):
        states[mp].append(
            set_state(mp, "Netflix", attributes={"media_title": str(sentinel.mt4)})
        )
        states[mp3].append(
            set_state(mp3, "Netflix", attributes={"media_title": str(sentinel.mt3)})
        )
        # Attributes changed even though state is the same
        states[therm].append(
            set_state(therm, 21, attributes={"current_temperature": 20})
        )

    return zero, four, states


async def test_fetch_period_api(recorder_mock, hass, hass_client):
    """Test the fetch period view for history."""
    await async_setup_component(hass, "history", {})
    client = await hass_client()
    response = await client.get(f"/api/history/period/{dt_util.utcnow().isoformat()}")
    assert response.status == HTTPStatus.OK


async def test_fetch_period_api_with_use_include_order(
    recorder_mock, hass, hass_client
):
    """Test the fetch period view for history with include order."""
    await async_setup_component(
        hass, "history", {history.DOMAIN: {history.CONF_ORDER: True}}
    )
    client = await hass_client()
    response = await client.get(f"/api/history/period/{dt_util.utcnow().isoformat()}")
    assert response.status == HTTPStatus.OK


async def test_fetch_period_api_with_minimal_response(recorder_mock, hass, hass_client):
    """Test the fetch period view for history with minimal_response."""
    now = dt_util.utcnow()
    await async_setup_component(hass, "history", {})

    hass.states.async_set("sensor.power", 0, {"attr": "any"})
    await async_wait_recording_done(hass)
    hass.states.async_set("sensor.power", 50, {"attr": "any"})
    await async_wait_recording_done(hass)
    hass.states.async_set("sensor.power", 23, {"attr": "any"})
    last_changed = hass.states.get("sensor.power").last_changed
    await async_wait_recording_done(hass)
    hass.states.async_set("sensor.power", 23, {"attr": "any"})
    await async_wait_recording_done(hass)
    client = await hass_client()
    response = await client.get(
        f"/api/history/period/{now.isoformat()}?filter_entity_id=sensor.power&minimal_response&no_attributes"
    )
    assert response.status == HTTPStatus.OK
    response_json = await response.json()
    assert len(response_json[0]) == 3
    state_list = response_json[0]

    assert state_list[0]["entity_id"] == "sensor.power"
    assert state_list[0]["attributes"] == {}
    assert state_list[0]["state"] == "0"

    assert "attributes" not in state_list[1]
    assert "entity_id" not in state_list[1]
    assert state_list[1]["state"] == "50"

    assert "attributes" not in state_list[2]
    assert "entity_id" not in state_list[2]
    assert state_list[2]["state"] == "23"
    assert state_list[2]["last_changed"] == json.dumps(
        process_timestamp(last_changed),
        cls=JSONEncoder,
    ).replace('"', "")


async def test_fetch_period_api_with_no_timestamp(recorder_mock, hass, hass_client):
    """Test the fetch period view for history with no timestamp."""
    await async_setup_component(hass, "history", {})
    client = await hass_client()
    response = await client.get("/api/history/period")
    assert response.status == HTTPStatus.OK


async def test_fetch_period_api_with_include_order(recorder_mock, hass, hass_client):
    """Test the fetch period view for history."""
    await async_setup_component(
        hass,
        "history",
        {
            "history": {
                "use_include_order": True,
                "include": {"entities": ["light.kitchen"]},
            }
        },
    )
    client = await hass_client()
    response = await client.get(
        f"/api/history/period/{dt_util.utcnow().isoformat()}",
        params={"filter_entity_id": "non.existing,something.else"},
    )
    assert response.status == HTTPStatus.OK


async def test_fetch_period_api_with_entity_glob_include(
    recorder_mock, hass, hass_client
):
    """Test the fetch period view for history."""
    await async_setup_component(
        hass,
        "history",
        {
            "history": {
                "include": {"entity_globs": ["light.k*"]},
            }
        },
    )
    hass.states.async_set("light.kitchen", "on")
    hass.states.async_set("light.cow", "on")
    hass.states.async_set("light.nomatch", "on")

    await async_wait_recording_done(hass)

    client = await hass_client()
    response = await client.get(
        f"/api/history/period/{dt_util.utcnow().isoformat()}",
    )
    assert response.status == HTTPStatus.OK
    response_json = await response.json()
    assert response_json[0][0]["entity_id"] == "light.kitchen"


async def test_fetch_period_api_with_entity_glob_exclude(
    recorder_mock, hass, hass_client
):
    """Test the fetch period view for history."""
    await async_setup_component(
        hass,
        "history",
        {
            "history": {
                "exclude": {
                    "entity_globs": ["light.k*", "binary_sensor.*_?"],
                    "domains": "switch",
                    "entities": "media_player.test",
                },
            }
        },
    )
    hass.states.async_set("light.kitchen", "on")
    hass.states.async_set("light.cow", "on")
    hass.states.async_set("light.match", "on")
    hass.states.async_set("switch.match", "on")
    hass.states.async_set("media_player.test", "on")
    hass.states.async_set("binary_sensor.sensor_l", "on")
    hass.states.async_set("binary_sensor.sensor_r", "on")
    hass.states.async_set("binary_sensor.sensor", "on")

    await async_wait_recording_done(hass)

    client = await hass_client()
    response = await client.get(
        f"/api/history/period/{dt_util.utcnow().isoformat()}",
    )
    assert response.status == HTTPStatus.OK
    response_json = await response.json()
    assert len(response_json) == 3
    assert response_json[0][0]["entity_id"] == "binary_sensor.sensor"
    assert response_json[1][0]["entity_id"] == "light.cow"
    assert response_json[2][0]["entity_id"] == "light.match"


async def test_fetch_period_api_with_entity_glob_include_and_exclude(
    recorder_mock, hass, hass_client
):
    """Test the fetch period view for history."""
    await async_setup_component(
        hass,
        "history",
        {
            "history": {
                "exclude": {
                    "entity_globs": ["light.many*", "binary_sensor.*"],
                },
                "include": {
                    "entity_globs": ["light.m*"],
                    "domains": "switch",
                    "entities": "media_player.test",
                },
            }
        },
    )
    hass.states.async_set("light.kitchen", "on")
    hass.states.async_set("light.cow", "on")
    hass.states.async_set("light.match", "on")
    hass.states.async_set("light.many_state_changes", "on")
    hass.states.async_set("switch.match", "on")
    hass.states.async_set("media_player.test", "on")
    hass.states.async_set("binary_sensor.exclude", "on")

    await async_wait_recording_done(hass)

    client = await hass_client()
    response = await client.get(
        f"/api/history/period/{dt_util.utcnow().isoformat()}",
    )
    assert response.status == HTTPStatus.OK
    response_json = await response.json()
    assert len(response_json) == 4
    assert response_json[0][0]["entity_id"] == "light.many_state_changes"
    assert response_json[1][0]["entity_id"] == "light.match"
    assert response_json[2][0]["entity_id"] == "media_player.test"
    assert response_json[3][0]["entity_id"] == "switch.match"


async def test_entity_ids_limit_via_api(recorder_mock, hass, hass_client):
    """Test limiting history to entity_ids."""
    await async_setup_component(
        hass,
        "history",
        {"history": {}},
    )
    hass.states.async_set("light.kitchen", "on")
    hass.states.async_set("light.cow", "on")
    hass.states.async_set("light.nomatch", "on")

    await async_wait_recording_done(hass)

    client = await hass_client()
    response = await client.get(
        f"/api/history/period/{dt_util.utcnow().isoformat()}?filter_entity_id=light.kitchen,light.cow",
    )
    assert response.status == HTTPStatus.OK
    response_json = await response.json()
    assert len(response_json) == 2
    assert response_json[0][0]["entity_id"] == "light.kitchen"
    assert response_json[1][0]["entity_id"] == "light.cow"


async def test_entity_ids_limit_via_api_with_skip_initial_state(
    recorder_mock, hass, hass_client
):
    """Test limiting history to entity_ids with skip_initial_state."""
    await async_setup_component(
        hass,
        "history",
        {"history": {}},
    )
    hass.states.async_set("light.kitchen", "on")
    hass.states.async_set("light.cow", "on")
    hass.states.async_set("light.nomatch", "on")

    await async_wait_recording_done(hass)

    client = await hass_client()
    response = await client.get(
        f"/api/history/period/{dt_util.utcnow().isoformat()}?filter_entity_id=light.kitchen,light.cow&skip_initial_state",
    )
    assert response.status == HTTPStatus.OK
    response_json = await response.json()
    assert len(response_json) == 0

    when = dt_util.utcnow() - timedelta(minutes=1)
    response = await client.get(
        f"/api/history/period/{when.isoformat()}?filter_entity_id=light.kitchen,light.cow&skip_initial_state",
    )
    assert response.status == HTTPStatus.OK
    response_json = await response.json()
    assert len(response_json) == 2
    assert response_json[0][0]["entity_id"] == "light.kitchen"
    assert response_json[1][0]["entity_id"] == "light.cow"<|MERGE_RESOLUTION|>--- conflicted
+++ resolved
@@ -548,15 +548,7 @@
         filters.included_domains = include.get(CONF_DOMAINS, [])
 
     hist = get_significant_states(hass, zero, four, filters=filters)
-<<<<<<< HEAD
-
-    import pprint
-
-    pprint.pprint([filters, "states", states, "hist", hist])
-    assert states == hist
-=======
     assert_dict_of_states_equal_without_context_and_last_changed(states, hist)
->>>>>>> a8f46ae5
 
 
 def record_states(hass):
