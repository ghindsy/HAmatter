"""Test all functions related to the basic accessory implementation.

This includes tests for all mock object types.
"""
<<<<<<< HEAD
from datetime import timedelta
=======
>>>>>>> 73d7d807
from unittest.mock import Mock, patch

import pytest

from homeassistant.components.homekit.accessories import (
    HomeAccessory,
    HomeBridge,
    HomeDriver,
)
from homeassistant.components.homekit.const import (
    ATTR_DISPLAY_NAME,
    ATTR_INTERGRATION,
    ATTR_MANUFACTURER,
    ATTR_MODEL,
    ATTR_SOFTWARE_VERSION,
    ATTR_VALUE,
    BRIDGE_MODEL,
    BRIDGE_NAME,
    BRIDGE_SERIAL_NUMBER,
    CHAR_FIRMWARE_REVISION,
    CHAR_MANUFACTURER,
    CHAR_MODEL,
    CHAR_NAME,
    CHAR_SERIAL_NUMBER,
    CONF_LINKED_BATTERY_CHARGING_SENSOR,
    CONF_LINKED_BATTERY_SENSOR,
    CONF_LOW_BATTERY_THRESHOLD,
    MANUFACTURER,
    SERV_ACCESSORY_INFO,
)
from homeassistant.const import (
    ATTR_BATTERY_CHARGING,
    ATTR_BATTERY_LEVEL,
    ATTR_ENTITY_ID,
    ATTR_SERVICE,
    STATE_OFF,
    STATE_ON,
    STATE_UNAVAILABLE,
    __version__,
)
from homeassistant.helpers.event import TRACK_STATE_CHANGE_CALLBACKS

<<<<<<< HEAD
from tests.common import async_fire_time_changed, async_mock_service


async def test_debounce(hass):
    """Test add_timeout decorator function."""

    def demo_func(*args):
        nonlocal arguments, counter
        counter += 1
        arguments = args

    arguments = None
    counter = 0
    mock = Mock(hass=hass, debounce={})

    debounce_demo = debounce(demo_func)
    assert debounce_demo.__name__ == "demo_func"
    now = dt_util.utcnow()

    with patch("homeassistant.util.dt.utcnow", return_value=now):
        await hass.async_add_executor_job(debounce_demo, mock, "value")
    async_fire_time_changed(hass, now + timedelta(seconds=3))
    await hass.async_block_till_done()
    assert counter == 1
    assert len(arguments) == 2

    with patch("homeassistant.util.dt.utcnow", return_value=now):
        await hass.async_add_executor_job(debounce_demo, mock, "value")
        await hass.async_add_executor_job(debounce_demo, mock, "value")

    async_fire_time_changed(hass, now + timedelta(seconds=3))
    await hass.async_block_till_done()
    assert counter == 2
=======
from tests.common import async_mock_service
>>>>>>> 73d7d807


async def test_accessory_cancels_track_state_change_on_stop(hass, hk_driver):
    """Ensure homekit state changed listeners are unsubscribed on reload."""
    entity_id = "sensor.accessory"
    hass.states.async_set(entity_id, None)
    acc = HomeAccessory(
        hass, hk_driver, "Home Accessory", entity_id, 2, {"platform": "isy994"}
    )
    with patch(
        "homeassistant.components.homekit.accessories.HomeAccessory.async_update_state"
    ):
        await acc.run_handler()
    assert len(hass.data[TRACK_STATE_CHANGE_CALLBACKS][entity_id]) == 1
    acc.async_stop()
    assert entity_id not in hass.data[TRACK_STATE_CHANGE_CALLBACKS]


async def test_home_accessory(hass, hk_driver):
    """Test HomeAccessory class."""
    entity_id = "sensor.accessory"
    entity_id2 = "light.accessory"

    hass.states.async_set(entity_id, None)
    hass.states.async_set(entity_id2, STATE_UNAVAILABLE)

    await hass.async_block_till_done()

    acc = HomeAccessory(
        hass, hk_driver, "Home Accessory", entity_id, 2, {"platform": "isy994"}
    )
    assert acc.hass == hass
    assert acc.display_name == "Home Accessory"
    assert acc.aid == 2
    assert acc.available is True
    assert acc.category == 1  # Category.OTHER
    assert len(acc.services) == 1
    serv = acc.services[0]  # SERV_ACCESSORY_INFO
    assert serv.display_name == SERV_ACCESSORY_INFO
    assert serv.get_characteristic(CHAR_NAME).value == "Home Accessory"
    assert serv.get_characteristic(CHAR_MANUFACTURER).value == "Isy994"
    assert serv.get_characteristic(CHAR_MODEL).value == "Sensor"
    assert serv.get_characteristic(CHAR_SERIAL_NUMBER).value == "sensor.accessory"

    acc2 = HomeAccessory(hass, hk_driver, "Home Accessory", entity_id2, 3, {})
    serv = acc2.services[0]  # SERV_ACCESSORY_INFO
    assert serv.get_characteristic(CHAR_NAME).value == "Home Accessory"
    assert serv.get_characteristic(CHAR_MANUFACTURER).value == f"{MANUFACTURER} Light"
    assert serv.get_characteristic(CHAR_MODEL).value == "Light"
    assert serv.get_characteristic(CHAR_SERIAL_NUMBER).value == "light.accessory"

    acc3 = HomeAccessory(
        hass,
        hk_driver,
        "Home Accessory",
        entity_id2,
        3,
        {
            ATTR_MODEL: "Awesome",
            ATTR_MANUFACTURER: "Lux Brands",
            ATTR_SOFTWARE_VERSION: "0.4.3",
            ATTR_INTERGRATION: "luxe",
        },
    )
    assert acc3.available is False
    serv = acc3.services[0]  # SERV_ACCESSORY_INFO
    assert serv.get_characteristic(CHAR_NAME).value == "Home Accessory"
    assert serv.get_characteristic(CHAR_MANUFACTURER).value == "Lux Brands"
    assert serv.get_characteristic(CHAR_MODEL).value == "Awesome"
    assert serv.get_characteristic(CHAR_SERIAL_NUMBER).value == "light.accessory"

    hass.states.async_set(entity_id, "on")
    await hass.async_block_till_done()
    with patch(
        "homeassistant.components.homekit.accessories.HomeAccessory.async_update_state"
    ) as mock_async_update_state:
        await acc.run_handler()
        await hass.async_block_till_done()
        state = hass.states.get(entity_id)
        mock_async_update_state.assert_called_with(state)

        hass.states.async_remove(entity_id)
        await hass.async_block_till_done()
        assert mock_async_update_state.call_count == 1

    with pytest.raises(NotImplementedError):
        acc.async_update_state("new_state")

    # Test model name from domain
    entity_id = "test_model.demo"
    hass.states.async_set(entity_id, None)
    await hass.async_block_till_done()
    acc = HomeAccessory(hass, hk_driver, "test_name", entity_id, 2, None)
    serv = acc.services[0]  # SERV_ACCESSORY_INFO
    assert serv.get_characteristic(CHAR_MODEL).value == "Test Model"


async def test_battery_service(hass, hk_driver, caplog):
    """Test battery service."""
    entity_id = "homekit.accessory"
    hass.states.async_set(entity_id, None, {ATTR_BATTERY_LEVEL: 50})
    await hass.async_block_till_done()

    acc = HomeAccessory(hass, hk_driver, "Battery Service", entity_id, 2, None)
    assert acc._char_battery.value == 0
    assert acc._char_low_battery.value == 0
    assert acc._char_charging.value == 2

    with patch(
        "homeassistant.components.homekit.accessories.HomeAccessory.async_update_state"
    ) as mock_async_update_state:
        await acc.run_handler()
        await hass.async_block_till_done()
        state = hass.states.get(entity_id)
        mock_async_update_state.assert_called_with(state)

    assert acc._char_battery.value == 50
    assert acc._char_low_battery.value == 0
    assert acc._char_charging.value == 2

    with patch(
        "homeassistant.components.homekit.accessories.HomeAccessory.async_update_state"
    ) as mock_async_update_state:
        hass.states.async_set(entity_id, None, {ATTR_BATTERY_LEVEL: 15})
        await hass.async_block_till_done()
        state = hass.states.get(entity_id)
        mock_async_update_state.assert_called_with(state)

    assert acc._char_battery.value == 15
    assert acc._char_low_battery.value == 1
    assert acc._char_charging.value == 2

    with patch(
        "homeassistant.components.homekit.accessories.HomeAccessory.async_update_state"
    ) as mock_async_update_state:
        hass.states.async_set(entity_id, None, {ATTR_BATTERY_LEVEL: "error"})
        await hass.async_block_till_done()
        state = hass.states.get(entity_id)
        mock_async_update_state.assert_called_with(state)

    assert acc._char_battery.value == 15
    assert acc._char_low_battery.value == 1
    assert acc._char_charging.value == 2
    assert "ERROR" not in caplog.text

    # Test charging
    with patch(
        "homeassistant.components.homekit.accessories.HomeAccessory.async_update_state"
    ) as mock_async_update_state:
        hass.states.async_set(
            entity_id, None, {ATTR_BATTERY_LEVEL: 10, ATTR_BATTERY_CHARGING: True}
        )
        await hass.async_block_till_done()
        state = hass.states.get(entity_id)
        mock_async_update_state.assert_called_with(state)

    with patch(
        "homeassistant.components.homekit.accessories.HomeAccessory.async_update_state"
    ):
        acc = HomeAccessory(hass, hk_driver, "Battery Service", entity_id, 2, None)
        assert acc._char_battery.value == 0
        assert acc._char_low_battery.value == 0
        assert acc._char_charging.value == 2

    with patch(
        "homeassistant.components.homekit.accessories.HomeAccessory.async_update_state"
    ) as mock_async_update_state:
        await acc.run_handler()
        await hass.async_block_till_done()
        state = hass.states.get(entity_id)
        mock_async_update_state.assert_called_with(state)
    assert acc._char_battery.value == 10
    assert acc._char_low_battery.value == 1
    assert acc._char_charging.value == 1

    with patch(
        "homeassistant.components.homekit.accessories.HomeAccessory.async_update_state"
    ):
        hass.states.async_set(
            entity_id, None, {ATTR_BATTERY_LEVEL: 100, ATTR_BATTERY_CHARGING: False}
        )
        await hass.async_block_till_done()
    assert acc._char_battery.value == 100
    assert acc._char_low_battery.value == 0
    assert acc._char_charging.value == 0


async def test_linked_battery_sensor(hass, hk_driver, caplog):
    """Test battery service with linked_battery_sensor."""
    entity_id = "homekit.accessory"
    linked_battery = "sensor.battery"
    hass.states.async_set(entity_id, "open", {ATTR_BATTERY_LEVEL: 100})
    hass.states.async_set(linked_battery, 50, None)
    await hass.async_block_till_done()

    acc = HomeAccessory(
        hass,
        hk_driver,
        "Battery Service",
        entity_id,
        2,
        {CONF_LINKED_BATTERY_SENSOR: linked_battery},
    )
    assert acc.linked_battery_sensor == linked_battery

    with patch(
        "homeassistant.components.homekit.accessories.HomeAccessory.async_update_state"
    ) as mock_async_update_state:
        await acc.run_handler()
        await hass.async_block_till_done()
        state = hass.states.get(entity_id)
        mock_async_update_state.assert_called_with(state)
    assert acc._char_battery.value == 50
    assert acc._char_low_battery.value == 0
    assert acc._char_charging.value == 2

    hass.states.async_set(linked_battery, 10, None)
    await hass.async_block_till_done()
    assert acc._char_battery.value == 10
    assert acc._char_low_battery.value == 1

    # Ignore battery change on entity if it has linked_battery
    with patch(
        "homeassistant.components.homekit.accessories.HomeAccessory.async_update_state"
    ):
        hass.states.async_set(entity_id, "open", {ATTR_BATTERY_LEVEL: 90})
        await hass.async_block_till_done()
    assert acc._char_battery.value == 10

    # Test none numeric state for linked_battery
    with patch(
        "homeassistant.components.homekit.accessories.HomeAccessory.async_update_state"
    ):
        hass.states.async_set(linked_battery, "error", None)
        await hass.async_block_till_done()
    assert acc._char_battery.value == 10
    assert "ERROR" not in caplog.text

    # Test charging & low battery threshold
    hass.states.async_set(linked_battery, 20, {ATTR_BATTERY_CHARGING: True})
    await hass.async_block_till_done()

    acc = HomeAccessory(
        hass,
        hk_driver,
        "Battery Service",
        entity_id,
        2,
        {CONF_LINKED_BATTERY_SENSOR: linked_battery, CONF_LOW_BATTERY_THRESHOLD: 50},
    )
    with patch(
        "homeassistant.components.homekit.accessories.HomeAccessory.async_update_state"
    ) as mock_async_update_state:
        await acc.run_handler()
        await hass.async_block_till_done()
        state = hass.states.get(entity_id)
        mock_async_update_state.assert_called_with(state)
    assert acc._char_battery.value == 20
    assert acc._char_low_battery.value == 1
    assert acc._char_charging.value == 1

    hass.states.async_set(linked_battery, 100, {ATTR_BATTERY_CHARGING: False})
    await hass.async_block_till_done()
    assert acc._char_battery.value == 100
    assert acc._char_low_battery.value == 0
    assert acc._char_charging.value == 0

    hass.states.async_remove(linked_battery)
    await hass.async_block_till_done()
    assert acc._char_battery.value == 100
    assert acc._char_low_battery.value == 0
    assert acc._char_charging.value == 0


async def test_linked_battery_charging_sensor(hass, hk_driver, caplog):
    """Test battery service with linked_battery_charging_sensor."""
    entity_id = "homekit.accessory"
    linked_battery_charging_sensor = "binary_sensor.battery_charging"
    hass.states.async_set(entity_id, "open", {ATTR_BATTERY_LEVEL: 100})
    hass.states.async_set(linked_battery_charging_sensor, STATE_ON, None)
    await hass.async_block_till_done()

    acc = HomeAccessory(
        hass,
        hk_driver,
        "Battery Service",
        entity_id,
        2,
        {CONF_LINKED_BATTERY_CHARGING_SENSOR: linked_battery_charging_sensor},
    )
    assert acc.linked_battery_charging_sensor == linked_battery_charging_sensor

    with patch(
        "homeassistant.components.homekit.accessories.HomeAccessory.async_update_state"
    ) as mock_async_update_state:
        await acc.run_handler()
        await hass.async_block_till_done()
        state = hass.states.get(entity_id)
        mock_async_update_state.assert_called_with(state)
    assert acc._char_battery.value == 100
    assert acc._char_low_battery.value == 0
    assert acc._char_charging.value == 1

    with patch(
        "homeassistant.components.homekit.accessories.HomeAccessory.async_update_state"
    ) as mock_async_update_state:
        hass.states.async_set(linked_battery_charging_sensor, STATE_OFF, None)
        await acc.run_handler()
        await hass.async_block_till_done()
        state = hass.states.get(entity_id)
        mock_async_update_state.assert_called_with(state)
    assert acc._char_charging.value == 0

    with patch(
        "homeassistant.components.homekit.accessories.HomeAccessory.async_update_state"
    ) as mock_async_update_state:
        hass.states.async_set(linked_battery_charging_sensor, STATE_ON, None)
        await acc.run_handler()
        await hass.async_block_till_done()
        state = hass.states.get(entity_id)
        mock_async_update_state.assert_called_with(state)
    assert acc._char_charging.value == 1

    with patch(
        "homeassistant.components.homekit.accessories.HomeAccessory.async_update_state"
    ) as mock_async_update_state:
        hass.states.async_remove(linked_battery_charging_sensor)
        await acc.run_handler()
        await hass.async_block_till_done()
    assert acc._char_charging.value == 1


async def test_linked_battery_sensor_and_linked_battery_charging_sensor(
    hass, hk_driver, caplog
):
    """Test battery service with linked_battery_sensor and a linked_battery_charging_sensor."""
    entity_id = "homekit.accessory"
    linked_battery = "sensor.battery"
    linked_battery_charging_sensor = "binary_sensor.battery_charging"
    hass.states.async_set(entity_id, "open", {ATTR_BATTERY_LEVEL: 100})
    hass.states.async_set(linked_battery, 50, None)
    hass.states.async_set(linked_battery_charging_sensor, STATE_ON, None)
    await hass.async_block_till_done()

    acc = HomeAccessory(
        hass,
        hk_driver,
        "Battery Service",
        entity_id,
        2,
        {
            CONF_LINKED_BATTERY_SENSOR: linked_battery,
            CONF_LINKED_BATTERY_CHARGING_SENSOR: linked_battery_charging_sensor,
        },
    )
    assert acc.linked_battery_sensor == linked_battery

    with patch(
        "homeassistant.components.homekit.accessories.HomeAccessory.async_update_state"
    ) as mock_async_update_state:
        await acc.run_handler()
        await hass.async_block_till_done()
        state = hass.states.get(entity_id)
        mock_async_update_state.assert_called_with(state)
    assert acc._char_battery.value == 50
    assert acc._char_low_battery.value == 0
    assert acc._char_charging.value == 1

    hass.states.async_set(linked_battery_charging_sensor, STATE_OFF, None)
    await hass.async_block_till_done()
    assert acc._char_battery.value == 50
    assert acc._char_low_battery.value == 0
    assert acc._char_charging.value == 0

    hass.states.async_remove(linked_battery_charging_sensor)
    await hass.async_block_till_done()
    assert acc._char_battery.value == 50
    assert acc._char_low_battery.value == 0
    assert acc._char_charging.value == 0


async def test_missing_linked_battery_charging_sensor(hass, hk_driver, caplog):
    """Test battery service with linked_battery_charging_sensor that is mapping to a missing entity."""
    entity_id = "homekit.accessory"
    linked_battery_charging_sensor = "binary_sensor.battery_charging"
    hass.states.async_set(entity_id, "open", {ATTR_BATTERY_LEVEL: 100})
    await hass.async_block_till_done()

    acc = HomeAccessory(
        hass,
        hk_driver,
        "Battery Service",
        entity_id,
        2,
        {CONF_LINKED_BATTERY_CHARGING_SENSOR: linked_battery_charging_sensor},
    )
    assert acc.linked_battery_charging_sensor is None

    # Make sure we don't throw if the linked_battery_charging_sensor
    # is removed
    hass.states.async_remove(linked_battery_charging_sensor)
    with patch(
        "homeassistant.components.homekit.accessories.HomeAccessory.async_update_state"
    ):
        await acc.run_handler()
        await hass.async_block_till_done()

    # Make sure we don't throw if the entity_id
    # is removed
    hass.states.async_remove(entity_id)
    with patch(
        "homeassistant.components.homekit.accessories.HomeAccessory.async_update_state"
    ):
        await acc.run_handler()
        await hass.async_block_till_done()


async def test_missing_linked_battery_sensor(hass, hk_driver, caplog):
    """Test battery service with missing linked_battery_sensor."""
    entity_id = "homekit.accessory"
    linked_battery = "sensor.battery"
    hass.states.async_set(entity_id, "open")
    await hass.async_block_till_done()

    acc = HomeAccessory(
        hass,
        hk_driver,
        "Battery Service",
        entity_id,
        2,
        {CONF_LINKED_BATTERY_SENSOR: linked_battery},
    )
    assert not acc.linked_battery_sensor

    with patch(
        "homeassistant.components.homekit.accessories.HomeAccessory.async_update_state"
    ) as mock_async_update_state:
        await acc.run_handler()
        await hass.async_block_till_done()
        state = hass.states.get(entity_id)
        mock_async_update_state.assert_called_with(state)

    assert not acc.linked_battery_sensor
    assert acc._char_battery is None
    assert acc._char_low_battery is None
    assert acc._char_charging is None

    with patch(
        "homeassistant.components.homekit.accessories.HomeAccessory.async_update_state"
    ) as mock_async_update_state:
        hass.states.async_remove(entity_id)
        await acc.run_handler()
        await hass.async_block_till_done()

    assert not acc.linked_battery_sensor
    assert acc._char_battery is None
    assert acc._char_low_battery is None
    assert acc._char_charging is None


async def test_battery_appears_after_startup(hass, hk_driver, caplog):
    """Test battery level appears after homekit is started."""
    entity_id = "homekit.accessory"
    hass.states.async_set(entity_id, None, {})
    await hass.async_block_till_done()

    acc = HomeAccessory(hass, hk_driver, "Accessory without battery", entity_id, 2, {})
    assert acc._char_battery is None

    with patch(
        "homeassistant.components.homekit.accessories.HomeAccessory.async_update_state"
    ) as mock_async_update_state:
        await acc.run_handler()
        await hass.async_block_till_done()
        state = hass.states.get(entity_id)
        mock_async_update_state.assert_called_with(state)
    assert acc._char_battery is None

    with patch(
        "homeassistant.components.homekit.accessories.HomeAccessory.async_update_state"
    ):
        hass.states.async_set(entity_id, None, {ATTR_BATTERY_LEVEL: 15})
        await hass.async_block_till_done()
    assert acc._char_battery is None

    with patch(
        "homeassistant.components.homekit.accessories.HomeAccessory.async_update_state"
    ):
        hass.states.async_remove(entity_id)
        await hass.async_block_till_done()
    assert acc._char_battery is None


async def test_call_service(hass, hk_driver, events):
    """Test call_service method."""
    entity_id = "homekit.accessory"
    hass.states.async_set(entity_id, None)
    await hass.async_block_till_done()

    acc = HomeAccessory(hass, hk_driver, "Home Accessory", entity_id, 2, {})
    call_service = async_mock_service(hass, "cover", "open_cover")

    test_domain = "cover"
    test_service = "open_cover"
    test_value = "value"

    await acc.async_call_service(
        test_domain, test_service, {ATTR_ENTITY_ID: entity_id}, test_value
    )
    await hass.async_block_till_done()

    assert len(events) == 1
    assert events[0].data == {
        ATTR_ENTITY_ID: acc.entity_id,
        ATTR_DISPLAY_NAME: acc.display_name,
        ATTR_SERVICE: test_service,
        ATTR_VALUE: test_value,
    }

    assert len(call_service) == 1
    assert call_service[0].domain == test_domain
    assert call_service[0].service == test_service
    assert call_service[0].data == {ATTR_ENTITY_ID: entity_id}


def test_home_bridge(hk_driver):
    """Test HomeBridge class."""
    bridge = HomeBridge("hass", hk_driver, BRIDGE_NAME)
    assert bridge.hass == "hass"
    assert bridge.display_name == BRIDGE_NAME
    assert bridge.category == 2  # Category.BRIDGE
    assert len(bridge.services) == 1
    serv = bridge.services[0]  # SERV_ACCESSORY_INFO
    assert serv.display_name == SERV_ACCESSORY_INFO
    assert serv.get_characteristic(CHAR_NAME).value == BRIDGE_NAME
    assert serv.get_characteristic(CHAR_FIRMWARE_REVISION).value == __version__
    assert serv.get_characteristic(CHAR_MANUFACTURER).value == MANUFACTURER
    assert serv.get_characteristic(CHAR_MODEL).value == BRIDGE_MODEL
    assert serv.get_characteristic(CHAR_SERIAL_NUMBER).value == BRIDGE_SERIAL_NUMBER

    bridge = HomeBridge("hass", hk_driver, "test_name")
    assert bridge.display_name == "test_name"
    assert len(bridge.services) == 1
    serv = bridge.services[0]  # SERV_ACCESSORY_INFO

    # setup_message
    bridge.setup_message()


def test_home_driver():
    """Test HomeDriver class."""
    ip_address = "127.0.0.1"
    port = 51826
    path = ".homekit.state"
    pin = b"123-45-678"

    with patch("pyhap.accessory_driver.AccessoryDriver.__init__") as mock_driver:
        driver = HomeDriver(
            "hass", "entry_id", "name", address=ip_address, port=port, persist_file=path
        )

    mock_driver.assert_called_with(address=ip_address, port=port, persist_file=path)
    driver.state = Mock(pincode=pin)
    xhm_uri_mock = Mock(return_value="X-HM://0")
    driver.accessory = Mock(xhm_uri=xhm_uri_mock)

    # pair
    with patch("pyhap.accessory_driver.AccessoryDriver.pair") as mock_pair, patch(
        "homeassistant.components.homekit.accessories.dismiss_setup_message"
    ) as mock_dissmiss_msg:
        driver.pair("client_uuid", "client_public")

    mock_pair.assert_called_with("client_uuid", "client_public")
    mock_dissmiss_msg.assert_called_with("hass", "entry_id")

    # unpair
    with patch("pyhap.accessory_driver.AccessoryDriver.unpair") as mock_unpair, patch(
        "homeassistant.components.homekit.accessories.show_setup_message"
    ) as mock_show_msg:
        driver.unpair("client_uuid")

    mock_unpair.assert_called_with("client_uuid")
    mock_show_msg.assert_called_with("hass", "entry_id", "name", pin, "X-HM://0")<|MERGE_RESOLUTION|>--- conflicted
+++ resolved
@@ -2,10 +2,9 @@
 
 This includes tests for all mock object types.
 """
-<<<<<<< HEAD
+
 from datetime import timedelta
-=======
->>>>>>> 73d7d807
+
 from unittest.mock import Mock, patch
 
 import pytest
@@ -48,7 +47,7 @@
 )
 from homeassistant.helpers.event import TRACK_STATE_CHANGE_CALLBACKS
 
-<<<<<<< HEAD
+
 from tests.common import async_fire_time_changed, async_mock_service
 
 
@@ -82,9 +81,6 @@
     async_fire_time_changed(hass, now + timedelta(seconds=3))
     await hass.async_block_till_done()
     assert counter == 2
-=======
-from tests.common import async_mock_service
->>>>>>> 73d7d807
 
 
 async def test_accessory_cancels_track_state_change_on_stop(hass, hk_driver):
