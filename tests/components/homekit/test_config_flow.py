--- conflicted
+++ resolved
@@ -268,11 +268,7 @@
         "filter": {
             "exclude_domains": [],
             "exclude_entities": [],
-<<<<<<< HEAD
-            "include_domains": [],
-=======
             "include_domains": ["fan", "vacuum"],
->>>>>>> c0225c8c
             "include_entities": ["climate.new"],
         },
         "safe_mode": True,
@@ -451,11 +447,7 @@
         "filter": {
             "exclude_domains": [],
             "exclude_entities": [],
-<<<<<<< HEAD
-            "include_domains": [],
-=======
             "include_domains": ["fan", "vacuum", "climate"],
->>>>>>> c0225c8c
             "include_entities": ["camera.native_h264", "camera.transcode_h264"],
         },
         "entity_config": {"camera.native_h264": {"video_codec": "copy"}},
