"""Tests for the HomeKit component."""
import os
from typing import Dict
from unittest.mock import ANY, AsyncMock, MagicMock, Mock, patch

from pyhap.accessory import Accessory
from pyhap.const import CATEGORY_CAMERA, CATEGORY_TELEVISION
import pytest

from homeassistant import config as hass_config
from homeassistant.components import zeroconf
from homeassistant.components.binary_sensor import (
    DEVICE_CLASS_BATTERY_CHARGING,
    DEVICE_CLASS_MOTION,
)
from homeassistant.components.homekit import (
    MAX_DEVICES,
    STATUS_READY,
    STATUS_RUNNING,
    STATUS_STOPPED,
    STATUS_WAIT,
    HomeKit,
)
from homeassistant.components.homekit.accessories import HomeBridge
from homeassistant.components.homekit.const import (
    AID_STORAGE,
    BRIDGE_NAME,
    BRIDGE_SERIAL_NUMBER,
    CONF_AUTO_START,
    CONF_ENTRY_INDEX,
    DEFAULT_PORT,
    DOMAIN,
    HOMEKIT,
    HOMEKIT_FILE,
    HOMEKIT_MODE_ACCESSORY,
    HOMEKIT_MODE_BRIDGE,
    SERVICE_HOMEKIT_RESET_ACCESSORY,
    SERVICE_HOMEKIT_START,
)
from homeassistant.components.homekit.util import (
    get_aid_storage_fullpath_for_entry_id,
    get_persist_fullpath_for_entry_id,
)
from homeassistant.config_entries import SOURCE_IMPORT
from homeassistant.const import (
    ATTR_DEVICE_CLASS,
    ATTR_ENTITY_ID,
    ATTR_UNIT_OF_MEASUREMENT,
    CONF_IP_ADDRESS,
    CONF_NAME,
    CONF_PORT,
    DEVICE_CLASS_BATTERY,
    DEVICE_CLASS_HUMIDITY,
    EVENT_HOMEASSISTANT_START,
    EVENT_HOMEASSISTANT_STOP,
    PERCENTAGE,
    SERVICE_RELOAD,
    STATE_ON,
)
from homeassistant.core import State
from homeassistant.helpers import device_registry
from homeassistant.helpers.entityfilter import generate_filter
from homeassistant.helpers.storage import STORAGE_DIR
from homeassistant.setup import async_setup_component
from homeassistant.util import json as json_util

from .util import PATH_HOMEKIT, async_init_entry, async_init_integration

from tests.common import MockConfigEntry, mock_device_registry, mock_registry

IP_ADDRESS = "127.0.0.1"


@pytest.fixture(autouse=True)
def always_patch_driver(hk_driver):
    """Load the hk_driver fixture."""


@pytest.fixture(name="device_reg")
def device_reg_fixture(hass):
    """Return an empty, loaded, registry."""
    return mock_device_registry(hass)


@pytest.fixture(name="entity_reg")
def entity_reg_fixture(hass):
    """Return an empty, loaded, registry."""
    return mock_registry(hass)


<<<<<<< HEAD
@pytest.fixture(name="debounce_patcher", scope="module")
def debounce_patcher_fixture():
    """Patch debounce method."""
    patcher = patch_debounce()
    yield patcher.start()
    patcher.stop()


=======
>>>>>>> 73d7d807
async def test_setup_min(hass, mock_zeroconf):
    """Test async_setup with min config options."""
    entry = MockConfigEntry(
        domain=DOMAIN,
        data={CONF_NAME: BRIDGE_NAME, CONF_PORT: DEFAULT_PORT},
        options={},
    )
    entry.add_to_hass(hass)

    with patch(f"{PATH_HOMEKIT}.HomeKit") as mock_homekit:
        mock_homekit.return_value = homekit = Mock()
        type(homekit).async_start = AsyncMock()
        assert await hass.config_entries.async_setup(entry.entry_id)
        await hass.async_block_till_done()

    mock_homekit.assert_any_call(
        hass,
        BRIDGE_NAME,
        DEFAULT_PORT,
        None,
        ANY,
        {},
        HOMEKIT_MODE_BRIDGE,
        None,
        entry.entry_id,
    )
    assert mock_homekit().setup.called is True

    # Test auto start enabled
    mock_homekit.reset_mock()
    hass.bus.async_fire(EVENT_HOMEASSISTANT_START)
    await hass.async_block_till_done()

    mock_homekit().async_start.assert_called()


async def test_setup_auto_start_disabled(hass, mock_zeroconf):
    """Test async_setup with auto start disabled and test service calls."""
    entry = MockConfigEntry(
        domain=DOMAIN,
        data={CONF_NAME: "Test Name", CONF_PORT: 11111, CONF_IP_ADDRESS: "172.0.0.0"},
        options={CONF_AUTO_START: False},
    )
    entry.add_to_hass(hass)

    with patch(f"{PATH_HOMEKIT}.HomeKit") as mock_homekit:
        mock_homekit.return_value = homekit = Mock()
        type(homekit).async_start = AsyncMock()
        assert await hass.config_entries.async_setup(entry.entry_id)
        await hass.async_block_till_done()

    mock_homekit.assert_any_call(
        hass,
        "Test Name",
        11111,
        "172.0.0.0",
        ANY,
        {},
        HOMEKIT_MODE_BRIDGE,
        None,
        entry.entry_id,
    )
    assert mock_homekit().setup.called is True

    # Test auto_start disabled
    homekit.reset_mock()
    homekit.async_start.reset_mock()
    hass.bus.async_fire(EVENT_HOMEASSISTANT_START)
    await hass.async_block_till_done()
    assert homekit.async_start.called is False

    # Test start call with driver is ready
    homekit.reset_mock()
    homekit.async_start.reset_mock()
    homekit.status = STATUS_READY

    await hass.services.async_call(DOMAIN, SERVICE_HOMEKIT_START, blocking=True)
    await hass.async_block_till_done()
    assert homekit.async_start.called is True

    # Test start call with driver started
    homekit.reset_mock()
    homekit.async_start.reset_mock()
    homekit.status = STATUS_STOPPED

    await hass.services.async_call(DOMAIN, SERVICE_HOMEKIT_START, blocking=True)
    await hass.async_block_till_done()
    assert homekit.async_start.called is False


async def test_homekit_setup(hass, hk_driver, mock_zeroconf):
    """Test setup of bridge and driver."""
    entry = MockConfigEntry(
        domain=DOMAIN,
        data={CONF_NAME: "mock_name", CONF_PORT: 12345},
        source=SOURCE_IMPORT,
    )
    homekit = HomeKit(
        hass,
        BRIDGE_NAME,
        DEFAULT_PORT,
        None,
        {},
        {},
        HOMEKIT_MODE_BRIDGE,
        advertise_ip=None,
        entry_id=entry.entry_id,
    )

    hass.states.async_set("light.demo", "on")
    hass.states.async_set("light.demo2", "on")
    zeroconf_mock = MagicMock()
    with patch(
        f"{PATH_HOMEKIT}.accessories.HomeDriver", return_value=hk_driver
    ) as mock_driver, patch("homeassistant.util.get_local_ip") as mock_ip:
        mock_ip.return_value = IP_ADDRESS
        await hass.async_add_executor_job(homekit.setup, zeroconf_mock)

    path = get_persist_fullpath_for_entry_id(hass, entry.entry_id)
    mock_driver.assert_called_with(
        hass,
        entry.entry_id,
        BRIDGE_NAME,
        loop=hass.loop,
        address=IP_ADDRESS,
        port=DEFAULT_PORT,
        persist_file=path,
        advertised_address=None,
        zeroconf_instance=zeroconf_mock,
    )
    assert homekit.driver.safe_mode is False

    # Test if stop listener is setup
    assert hass.bus.async_listeners().get(EVENT_HOMEASSISTANT_STOP) == 1


async def test_homekit_setup_ip_address(hass, hk_driver, mock_zeroconf):
    """Test setup with given IP address."""
    entry = MockConfigEntry(
        domain=DOMAIN,
        data={CONF_NAME: "mock_name", CONF_PORT: 12345},
        source=SOURCE_IMPORT,
    )
    homekit = HomeKit(
        hass,
        BRIDGE_NAME,
        DEFAULT_PORT,
        "172.0.0.0",
        {},
        {},
        HOMEKIT_MODE_BRIDGE,
        None,
        entry_id=entry.entry_id,
    )

    mock_zeroconf = MagicMock()
    path = get_persist_fullpath_for_entry_id(hass, entry.entry_id)
    with patch(
        f"{PATH_HOMEKIT}.accessories.HomeDriver", return_value=hk_driver
    ) as mock_driver:
        await hass.async_add_executor_job(homekit.setup, mock_zeroconf)
    mock_driver.assert_called_with(
        hass,
        entry.entry_id,
        BRIDGE_NAME,
        loop=hass.loop,
        address="172.0.0.0",
        port=DEFAULT_PORT,
        persist_file=path,
        advertised_address=None,
        zeroconf_instance=mock_zeroconf,
    )


async def test_homekit_setup_advertise_ip(hass, hk_driver, mock_zeroconf):
    """Test setup with given IP address to advertise."""
    entry = MockConfigEntry(
        domain=DOMAIN,
        data={CONF_NAME: "mock_name", CONF_PORT: 12345},
        source=SOURCE_IMPORT,
    )
    homekit = HomeKit(
        hass,
        BRIDGE_NAME,
        DEFAULT_PORT,
        "0.0.0.0",
        {},
        {},
        HOMEKIT_MODE_BRIDGE,
        "192.168.1.100",
        entry_id=entry.entry_id,
    )

    zeroconf_instance = MagicMock()
    path = get_persist_fullpath_for_entry_id(hass, entry.entry_id)
    with patch(
        f"{PATH_HOMEKIT}.accessories.HomeDriver", return_value=hk_driver
    ) as mock_driver:
        await hass.async_add_executor_job(homekit.setup, zeroconf_instance)
    mock_driver.assert_called_with(
        hass,
        entry.entry_id,
        BRIDGE_NAME,
        loop=hass.loop,
        address="0.0.0.0",
        port=DEFAULT_PORT,
        persist_file=path,
        advertised_address="192.168.1.100",
        zeroconf_instance=zeroconf_instance,
    )


async def test_homekit_add_accessory(hass, mock_zeroconf):
    """Add accessory if config exists and get_acc returns an accessory."""
    entry = await async_init_integration(hass)

    homekit = HomeKit(
        hass,
        None,
        None,
        None,
        lambda entity_id: True,
        {},
        HOMEKIT_MODE_BRIDGE,
        advertise_ip=None,
        entry_id=entry.entry_id,
    )
    homekit.driver = "driver"
    homekit.bridge = mock_bridge = Mock()
    homekit.bridge.accessories = range(10)

    mock_acc = Mock(category="any")

    await async_init_integration(hass)

    with patch(f"{PATH_HOMEKIT}.get_accessory") as mock_get_acc:
        mock_get_acc.side_effect = [None, mock_acc, None]
        homekit.add_bridge_accessory(State("light.demo", "on"))
        mock_get_acc.assert_called_with(hass, "driver", ANY, 1403373688, {})
        assert not mock_bridge.add_accessory.called

        homekit.add_bridge_accessory(State("demo.test", "on"))
        mock_get_acc.assert_called_with(hass, "driver", ANY, 600325356, {})
        assert mock_bridge.add_accessory.called

        homekit.add_bridge_accessory(State("demo.test_2", "on"))
        mock_get_acc.assert_called_with(hass, "driver", ANY, 1467253281, {})
        mock_bridge.add_accessory.assert_called_with(mock_acc)


@pytest.mark.parametrize("acc_category", [CATEGORY_TELEVISION, CATEGORY_CAMERA])
async def test_homekit_warn_add_accessory_bridge(
    hass, acc_category, mock_zeroconf, caplog
):
    """Test we warn when adding cameras or tvs to a bridge."""
    entry = await async_init_integration(hass)

    homekit = HomeKit(
        hass,
        None,
        None,
        None,
        lambda entity_id: True,
        {},
        HOMEKIT_MODE_BRIDGE,
        advertise_ip=None,
        entry_id=entry.entry_id,
    )
    homekit.driver = "driver"
    homekit.bridge = mock_bridge = Mock()
    homekit.bridge.accessories = range(10)

    mock_camera_acc = Mock(category=acc_category)

    await async_init_integration(hass)

    with patch(f"{PATH_HOMEKIT}.get_accessory") as mock_get_acc:
        mock_get_acc.side_effect = [None, mock_camera_acc, None]
        homekit.add_bridge_accessory(State("light.demo", "on"))
        mock_get_acc.assert_called_with(hass, "driver", ANY, 1403373688, {})
        assert not mock_bridge.add_accessory.called

        homekit.add_bridge_accessory(State("camera.test", "on"))
        mock_get_acc.assert_called_with(hass, "driver", ANY, 1508819236, {})
        assert mock_bridge.add_accessory.called

    assert "accessory mode" in caplog.text


async def test_homekit_remove_accessory(hass, mock_zeroconf):
    """Remove accessory from bridge."""
    entry = await async_init_integration(hass)

    homekit = HomeKit(
        hass,
        None,
        None,
        None,
        lambda entity_id: True,
        {},
        HOMEKIT_MODE_BRIDGE,
        advertise_ip=None,
        entry_id=entry.entry_id,
    )
    homekit.driver = "driver"
    homekit.bridge = mock_bridge = Mock()
    mock_bridge.accessories = {"light.demo": "acc"}

    acc = homekit.remove_bridge_accessory("light.demo")
    assert acc == "acc"
    assert len(mock_bridge.accessories) == 0


async def test_homekit_entity_filter(hass, mock_zeroconf):
    """Test the entity filter."""
    entry = await async_init_integration(hass)

    entity_filter = generate_filter(["cover"], ["demo.test"], [], [])
    homekit = HomeKit(
        hass,
        None,
        None,
        None,
        entity_filter,
        {},
        HOMEKIT_MODE_BRIDGE,
        advertise_ip=None,
        entry_id=entry.entry_id,
    )
    homekit.bridge = Mock()
    homekit.bridge.accessories = {}

    with patch(f"{PATH_HOMEKIT}.get_accessory") as mock_get_acc:
        mock_get_acc.return_value = None

        homekit.add_bridge_accessory(State("cover.test", "open"))
        assert mock_get_acc.called is True
        mock_get_acc.reset_mock()

        homekit.add_bridge_accessory(State("demo.test", "on"))
        assert mock_get_acc.called is True
        mock_get_acc.reset_mock()

        homekit.add_bridge_accessory(State("light.demo", "light"))
        assert mock_get_acc.called is False


async def test_homekit_entity_glob_filter(hass, mock_zeroconf):
    """Test the entity filter."""
    entry = await async_init_integration(hass)

    entity_filter = generate_filter(
        ["cover"], ["demo.test"], [], [], ["*.included_*"], ["*.excluded_*"]
    )
    homekit = HomeKit(
        hass,
        None,
        None,
        None,
        entity_filter,
        {},
        HOMEKIT_MODE_BRIDGE,
        advertise_ip=None,
        entry_id=entry.entry_id,
    )
    homekit.bridge = Mock()
    homekit.bridge.accessories = {}

    with patch(f"{PATH_HOMEKIT}.get_accessory") as mock_get_acc:
        mock_get_acc.return_value = None

        homekit.add_bridge_accessory(State("cover.test", "open"))
        assert mock_get_acc.called is True
        mock_get_acc.reset_mock()

        homekit.add_bridge_accessory(State("demo.test", "on"))
        assert mock_get_acc.called is True
        mock_get_acc.reset_mock()

        homekit.add_bridge_accessory(State("cover.excluded_test", "open"))
        assert mock_get_acc.called is False
        mock_get_acc.reset_mock()

        homekit.add_bridge_accessory(State("light.included_test", "light"))
        assert mock_get_acc.called is True
        mock_get_acc.reset_mock()


async def test_homekit_start(hass, hk_driver, device_reg):
    """Test HomeKit start method."""
    entry = await async_init_integration(hass)

    pin = b"123-45-678"
    homekit = HomeKit(
        hass,
        None,
        None,
        None,
        {},
        {},
        HOMEKIT_MODE_BRIDGE,
        advertise_ip=None,
        entry_id=entry.entry_id,
    )
    homekit.bridge = Mock()
    homekit.bridge.accessories = []
    homekit.driver = hk_driver
    # pylint: disable=protected-access
    homekit._filter = Mock(return_value=True)
    homekit.driver.accessory = Accessory(hk_driver, "any")

    connection = (device_registry.CONNECTION_NETWORK_MAC, "AA:BB:CC:DD:EE:FF")
    bridge_with_wrong_mac = device_reg.async_get_or_create(
        config_entry_id=entry.entry_id,
        connections={connection},
        manufacturer="Any",
        name="Any",
        model="Home Assistant HomeKit Bridge",
    )

    hass.states.async_set("light.demo", "on")
    hass.states.async_set("light.demo2", "on")
    state = hass.states.async_all()[0]

    with patch(f"{PATH_HOMEKIT}.HomeKit.add_bridge_accessory") as mock_add_acc, patch(
        f"{PATH_HOMEKIT}.show_setup_message"
    ) as mock_setup_msg, patch(
        "pyhap.accessory_driver.AccessoryDriver.add_accessory"
    ) as hk_driver_add_acc, patch(
        "pyhap.accessory_driver.AccessoryDriver.start_service"
    ) as hk_driver_start:
        await homekit.async_start()

    await hass.async_block_till_done()
    mock_add_acc.assert_any_call(state)
    mock_setup_msg.assert_called_with(hass, entry.entry_id, None, pin, ANY)
    hk_driver_add_acc.assert_called_with(homekit.bridge)
    assert hk_driver_start.called
    assert homekit.status == STATUS_RUNNING

    # Test start() if already started
    hk_driver_start.reset_mock()
    await homekit.async_start()
    await hass.async_block_till_done()
    assert not hk_driver_start.called

    assert device_reg.async_get(bridge_with_wrong_mac.id) is None

    device = device_reg.async_get_device(
        {(DOMAIN, entry.entry_id, BRIDGE_SERIAL_NUMBER)}
    )
    assert device
    formatted_mac = device_registry.format_mac(homekit.driver.state.mac)
    assert (device_registry.CONNECTION_NETWORK_MAC, formatted_mac) in device.connections

    # Start again to make sure the registry entry is kept
    homekit.status = STATUS_READY
    with patch(f"{PATH_HOMEKIT}.HomeKit.add_bridge_accessory") as mock_add_acc, patch(
        f"{PATH_HOMEKIT}.show_setup_message"
    ) as mock_setup_msg, patch(
        "pyhap.accessory_driver.AccessoryDriver.add_accessory"
    ) as hk_driver_add_acc, patch(
        "pyhap.accessory_driver.AccessoryDriver.start_service"
    ) as hk_driver_start:
        await homekit.async_start()

    device = device_reg.async_get_device(
        {(DOMAIN, entry.entry_id, BRIDGE_SERIAL_NUMBER)}
    )
    assert device
    formatted_mac = device_registry.format_mac(homekit.driver.state.mac)
    assert (device_registry.CONNECTION_NETWORK_MAC, formatted_mac) in device.connections

    assert len(device_reg.devices) == 1


<<<<<<< HEAD
async def test_homekit_start_with_a_broken_accessory(
    hass, hk_driver, debounce_patcher, mock_zeroconf
):
=======
async def test_homekit_start_with_a_broken_accessory(hass, hk_driver, mock_zeroconf):
>>>>>>> 73d7d807
    """Test HomeKit start method."""
    pin = b"123-45-678"
    entry = MockConfigEntry(
        domain=DOMAIN, data={CONF_NAME: "mock_name", CONF_PORT: 12345}
    )
    entity_filter = generate_filter(["cover", "light"], ["demo.test"], [], [])

    await async_init_entry(hass, entry)
    homekit = HomeKit(
        hass,
        None,
        None,
        None,
        entity_filter,
        {},
        HOMEKIT_MODE_BRIDGE,
        advertise_ip=None,
        entry_id=entry.entry_id,
    )

    homekit.bridge = Mock()
    homekit.bridge.accessories = []
    homekit.driver = hk_driver
    homekit.driver.accessory = Accessory(hk_driver, "any")

    hass.states.async_set("light.demo", "on")
    hass.states.async_set("light.broken", "on")

    with patch(f"{PATH_HOMEKIT}.get_accessory", side_effect=Exception), patch(
        f"{PATH_HOMEKIT}.show_setup_message"
    ) as mock_setup_msg, patch(
        "pyhap.accessory_driver.AccessoryDriver.add_accessory",
    ) as hk_driver_add_acc, patch(
        "pyhap.accessory_driver.AccessoryDriver.start_service"
    ) as hk_driver_start:
        await homekit.async_start()

    await hass.async_block_till_done()
    mock_setup_msg.assert_called_with(hass, entry.entry_id, None, pin, ANY)
    hk_driver_add_acc.assert_called_with(homekit.bridge)
    assert hk_driver_start.called
    assert homekit.status == STATUS_RUNNING

    # Test start() if already started
    hk_driver_start.reset_mock()
    await homekit.async_start()
    await hass.async_block_till_done()
    assert not hk_driver_start.called


async def test_homekit_stop(hass):
    """Test HomeKit stop method."""
    entry = await async_init_integration(hass)

    homekit = HomeKit(
        hass,
        None,
        None,
        None,
        {},
        {},
        HOMEKIT_MODE_BRIDGE,
        advertise_ip=None,
        entry_id=entry.entry_id,
    )
    homekit.driver = Mock()
    homekit.driver.async_stop = AsyncMock()
    homekit.bridge = Mock()
    homekit.bridge.accessories = {}

    assert homekit.status == STATUS_READY
    await homekit.async_stop()
    await hass.async_block_till_done()
    homekit.status = STATUS_WAIT
    await homekit.async_stop()
    await hass.async_block_till_done()
    homekit.status = STATUS_STOPPED
    await homekit.async_stop()
    await hass.async_block_till_done()
    assert homekit.driver.async_stop.called is False

    # Test if driver is started
    homekit.status = STATUS_RUNNING
    await homekit.async_stop()
    await hass.async_block_till_done()
    assert homekit.driver.async_stop.called is True


async def test_homekit_reset_accessories(hass, mock_zeroconf):
    """Test adding too many accessories to HomeKit."""
    entry = MockConfigEntry(
        domain=DOMAIN, data={CONF_NAME: "mock_name", CONF_PORT: 12345}
    )
    entity_id = "light.demo"
    homekit = HomeKit(
        hass,
        None,
        None,
        None,
        {},
        {entity_id: {}},
        HOMEKIT_MODE_BRIDGE,
        advertise_ip=None,
        entry_id=entry.entry_id,
    )
    homekit.bridge = Mock()
    homekit.bridge.accessories = {}

    with patch(f"{PATH_HOMEKIT}.HomeKit", return_value=homekit), patch(
        f"{PATH_HOMEKIT}.HomeKit.setup"
    ), patch("pyhap.accessory.Bridge.add_accessory") as mock_add_accessory, patch(
        "pyhap.accessory_driver.AccessoryDriver.config_changed"
    ) as hk_driver_config_changed, patch(
        "pyhap.accessory_driver.AccessoryDriver.start_service"
    ):
        await async_init_entry(hass, entry)

        aid = hass.data[DOMAIN][entry.entry_id][
            AID_STORAGE
        ].get_or_allocate_aid_for_entity_id(entity_id)
        homekit.bridge.accessories = {aid: "acc"}
        homekit.status = STATUS_RUNNING

        await hass.services.async_call(
            DOMAIN,
            SERVICE_HOMEKIT_RESET_ACCESSORY,
            {ATTR_ENTITY_ID: entity_id},
            blocking=True,
        )
        await hass.async_block_till_done()

        assert hk_driver_config_changed.call_count == 2
        assert mock_add_accessory.called
        homekit.status = STATUS_READY


async def test_homekit_too_many_accessories(hass, hk_driver, caplog, mock_zeroconf):
    """Test adding too many accessories to HomeKit."""
    entry = await async_init_integration(hass)

    entity_filter = generate_filter(["cover", "light"], ["demo.test"], [], [])

    homekit = HomeKit(
        hass,
        None,
        None,
        None,
        entity_filter,
        {},
        HOMEKIT_MODE_BRIDGE,
        advertise_ip=None,
        entry_id=entry.entry_id,
    )

    def _mock_bridge(*_):
        mock_bridge = HomeBridge(hass, hk_driver, "mock_bridge")
        # The bridge itself counts as an accessory
        mock_bridge.accessories = range(MAX_DEVICES)
        return mock_bridge

    homekit.driver = hk_driver
    homekit.driver.accessory = Accessory(hk_driver, "any")

    hass.states.async_set("light.demo", "on")
    hass.states.async_set("light.demo2", "on")
    hass.states.async_set("light.demo3", "on")

    with patch("pyhap.accessory_driver.AccessoryDriver.start_service"), patch(
        "pyhap.accessory_driver.AccessoryDriver.add_accessory"
    ), patch(f"{PATH_HOMEKIT}.show_setup_message"), patch(
        f"{PATH_HOMEKIT}.accessories.HomeBridge", _mock_bridge
    ):
        await homekit.async_start()
        await hass.async_block_till_done()
        assert "would exceed" in caplog.text


async def test_homekit_finds_linked_batteries(
<<<<<<< HEAD
    hass, hk_driver, debounce_patcher, device_reg, entity_reg, mock_zeroconf
=======
    hass, hk_driver, device_reg, entity_reg, mock_zeroconf
>>>>>>> 73d7d807
):
    """Test HomeKit start method."""
    entry = await async_init_integration(hass)

    homekit = HomeKit(
        hass,
        None,
        None,
        None,
        {},
        {"light.demo": {}},
        HOMEKIT_MODE_BRIDGE,
        advertise_ip=None,
        entry_id=entry.entry_id,
    )
    homekit.driver = hk_driver
    # pylint: disable=protected-access
    homekit._filter = Mock(return_value=True)
    homekit.bridge = HomeBridge(hass, hk_driver, "mock_bridge")

    config_entry = MockConfigEntry(domain="test", data={})
    config_entry.add_to_hass(hass)
    device_entry = device_reg.async_get_or_create(
        config_entry_id=config_entry.entry_id,
        sw_version="0.16.0",
        model="Powerwall 2",
        manufacturer="Tesla",
        connections={(device_registry.CONNECTION_NETWORK_MAC, "12:34:56:AB:CD:EF")},
    )

    binary_charging_sensor = entity_reg.async_get_or_create(
        "binary_sensor",
        "powerwall",
        "battery_charging",
        device_id=device_entry.id,
        device_class=DEVICE_CLASS_BATTERY_CHARGING,
    )
    battery_sensor = entity_reg.async_get_or_create(
        "sensor",
        "powerwall",
        "battery",
        device_id=device_entry.id,
        device_class=DEVICE_CLASS_BATTERY,
    )
    light = entity_reg.async_get_or_create(
        "light", "powerwall", "demo", device_id=device_entry.id
    )

    hass.states.async_set(
        binary_charging_sensor.entity_id,
        STATE_ON,
        {ATTR_DEVICE_CLASS: DEVICE_CLASS_BATTERY_CHARGING},
    )
    hass.states.async_set(
        battery_sensor.entity_id, 30, {ATTR_DEVICE_CLASS: DEVICE_CLASS_BATTERY}
    )
    hass.states.async_set(light.entity_id, STATE_ON)

    def _mock_get_accessory(*args, **kwargs):
        return [None, "acc", None]

    with patch.object(homekit.bridge, "add_accessory"), patch(
        f"{PATH_HOMEKIT}.show_setup_message"
    ), patch(f"{PATH_HOMEKIT}.get_accessory") as mock_get_acc, patch(
        "pyhap.accessory_driver.AccessoryDriver.start_service"
    ):
        await homekit.async_start()
    await hass.async_block_till_done()

    mock_get_acc.assert_called_with(
        hass,
        hk_driver,
        ANY,
        ANY,
        {
            "manufacturer": "Tesla",
            "model": "Powerwall 2",
            "sw_version": "0.16.0",
            "linked_battery_charging_sensor": "binary_sensor.powerwall_battery_charging",
            "linked_battery_sensor": "sensor.powerwall_battery",
        },
    )


async def test_homekit_async_get_integration_fails(
<<<<<<< HEAD
    hass, hk_driver, debounce_patcher, device_reg, entity_reg, mock_zeroconf
=======
    hass, hk_driver, device_reg, entity_reg, mock_zeroconf
>>>>>>> 73d7d807
):
    """Test that we continue if async_get_integration fails."""
    entry = await async_init_integration(hass)

    homekit = HomeKit(
        hass,
        None,
        None,
        None,
        {},
        {"light.demo": {}},
        HOMEKIT_MODE_BRIDGE,
        advertise_ip=None,
        entry_id=entry.entry_id,
    )
    homekit.driver = hk_driver
    # pylint: disable=protected-access
    homekit._filter = Mock(return_value=True)
    homekit.bridge = HomeBridge(hass, hk_driver, "mock_bridge")

    config_entry = MockConfigEntry(domain="test", data={})
    config_entry.add_to_hass(hass)
    device_entry = device_reg.async_get_or_create(
        config_entry_id=config_entry.entry_id,
        sw_version="0.16.0",
        model="Powerwall 2",
        connections={(device_registry.CONNECTION_NETWORK_MAC, "12:34:56:AB:CD:EF")},
    )

    binary_charging_sensor = entity_reg.async_get_or_create(
        "binary_sensor",
        "invalid_integration_does_not_exist",
        "battery_charging",
        device_id=device_entry.id,
        device_class=DEVICE_CLASS_BATTERY_CHARGING,
    )
    battery_sensor = entity_reg.async_get_or_create(
        "sensor",
        "invalid_integration_does_not_exist",
        "battery",
        device_id=device_entry.id,
        device_class=DEVICE_CLASS_BATTERY,
    )
    light = entity_reg.async_get_or_create(
        "light", "invalid_integration_does_not_exist", "demo", device_id=device_entry.id
    )

    hass.states.async_set(
        binary_charging_sensor.entity_id,
        STATE_ON,
        {ATTR_DEVICE_CLASS: DEVICE_CLASS_BATTERY_CHARGING},
    )
    hass.states.async_set(
        battery_sensor.entity_id, 30, {ATTR_DEVICE_CLASS: DEVICE_CLASS_BATTERY}
    )
    hass.states.async_set(light.entity_id, STATE_ON)

    def _mock_get_accessory(*args, **kwargs):
        return [None, "acc", None]

    with patch.object(homekit.bridge, "add_accessory"), patch(
        f"{PATH_HOMEKIT}.show_setup_message"
    ), patch(f"{PATH_HOMEKIT}.get_accessory") as mock_get_acc, patch(
        "pyhap.accessory_driver.AccessoryDriver.start_service"
    ):
        await homekit.async_start()
    await hass.async_block_till_done()

    mock_get_acc.assert_called_with(
        hass,
        hk_driver,
        ANY,
        ANY,
        {
            "model": "Powerwall 2",
            "sw_version": "0.16.0",
            "platform": "invalid_integration_does_not_exist",
            "linked_battery_charging_sensor": "binary_sensor.invalid_integration_does_not_exist_battery_charging",
            "linked_battery_sensor": "sensor.invalid_integration_does_not_exist_battery",
        },
    )


async def test_setup_imported(hass, mock_zeroconf):
    """Test async_setup with imported config options."""
    legacy_persist_file_path = hass.config.path(HOMEKIT_FILE)
    legacy_aid_storage_path = hass.config.path(STORAGE_DIR, "homekit.aids")
    legacy_homekit_state_contents = {"homekit.state": 1}
    legacy_homekit_aids_contents = {"homekit.aids": 1}
    await hass.async_add_executor_job(
        _write_data, legacy_persist_file_path, legacy_homekit_state_contents
    )
    await hass.async_add_executor_job(
        _write_data, legacy_aid_storage_path, legacy_homekit_aids_contents
    )

    entry = MockConfigEntry(
        domain=DOMAIN,
        source=SOURCE_IMPORT,
        data={CONF_NAME: BRIDGE_NAME, CONF_PORT: DEFAULT_PORT, CONF_ENTRY_INDEX: 0},
        options={},
    )
    entry.add_to_hass(hass)

    with patch(f"{PATH_HOMEKIT}.HomeKit") as mock_homekit:
        mock_homekit.return_value = homekit = Mock()
        type(homekit).async_start = AsyncMock()
        assert await hass.config_entries.async_setup(entry.entry_id)
        await hass.async_block_till_done()

    mock_homekit.assert_any_call(
        hass,
        BRIDGE_NAME,
        DEFAULT_PORT,
        None,
        ANY,
        {},
        HOMEKIT_MODE_BRIDGE,
        None,
        entry.entry_id,
    )
    assert mock_homekit().setup.called is True

    # Test auto start enabled
    mock_homekit.reset_mock()
    hass.bus.async_fire(EVENT_HOMEASSISTANT_START)
    await hass.async_block_till_done()

    mock_homekit().async_start.assert_called()

    migrated_persist_file_path = get_persist_fullpath_for_entry_id(hass, entry.entry_id)
    assert (
        await hass.async_add_executor_job(
            json_util.load_json, migrated_persist_file_path
        )
        == legacy_homekit_state_contents
    )
    os.unlink(migrated_persist_file_path)
    migrated_aid_file_path = get_aid_storage_fullpath_for_entry_id(hass, entry.entry_id)
    assert (
        await hass.async_add_executor_job(json_util.load_json, migrated_aid_file_path)
        == legacy_homekit_aids_contents
    )
    os.unlink(migrated_aid_file_path)


async def test_yaml_updates_update_config_entry_for_name(hass, mock_zeroconf):
    """Test async_setup with imported config."""
    entry = MockConfigEntry(
        domain=DOMAIN,
        source=SOURCE_IMPORT,
        data={CONF_NAME: BRIDGE_NAME, CONF_PORT: DEFAULT_PORT},
        options={},
    )
    entry.add_to_hass(hass)

    with patch(f"{PATH_HOMEKIT}.HomeKit") as mock_homekit:
        mock_homekit.return_value = homekit = Mock()
        type(homekit).async_start = AsyncMock()
        assert await async_setup_component(
            hass, "homekit", {"homekit": {CONF_NAME: BRIDGE_NAME, CONF_PORT: 12345}}
        )
        await hass.async_block_till_done()

    mock_homekit.assert_any_call(
        hass,
        BRIDGE_NAME,
        12345,
        None,
        ANY,
        {},
        HOMEKIT_MODE_BRIDGE,
        None,
        entry.entry_id,
    )
    assert mock_homekit().setup.called is True

    # Test auto start enabled
    mock_homekit.reset_mock()
    hass.bus.async_fire(EVENT_HOMEASSISTANT_START)
    await hass.async_block_till_done()

    mock_homekit().async_start.assert_called()


async def test_raise_config_entry_not_ready(hass, mock_zeroconf):
    """Test async_setup when the port is not available."""
    entry = MockConfigEntry(
        domain=DOMAIN,
        data={CONF_NAME: BRIDGE_NAME, CONF_PORT: DEFAULT_PORT},
        options={},
    )
    entry.add_to_hass(hass)

    with patch(
        "homeassistant.components.homekit.port_is_available",
        return_value=False,
    ):
        assert not await hass.config_entries.async_setup(entry.entry_id)
        await hass.async_block_till_done()


async def test_homekit_uses_system_zeroconf(hass, hk_driver, mock_zeroconf):
    """Test HomeKit uses system zeroconf."""
    entry = MockConfigEntry(
        domain=DOMAIN,
        data={CONF_NAME: BRIDGE_NAME, CONF_PORT: DEFAULT_PORT},
        options={},
    )
    assert await async_setup_component(hass, "zeroconf", {"zeroconf": {}})
    system_zc = await zeroconf.async_get_instance(hass)

    with patch("pyhap.accessory_driver.AccessoryDriver.start_service"), patch(
        f"{PATH_HOMEKIT}.HomeKit.async_stop"
    ):
        entry.add_to_hass(hass)
        assert await hass.config_entries.async_setup(entry.entry_id)
        await hass.async_block_till_done()
        assert hass.data[DOMAIN][entry.entry_id][HOMEKIT].driver.advertiser == system_zc
        assert await hass.config_entries.async_unload(entry.entry_id)
        await hass.async_block_till_done()


def _write_data(path: str, data: Dict) -> None:
    """Write the data."""
    if not os.path.isdir(os.path.dirname(path)):
        os.makedirs(os.path.dirname(path))
    json_util.save_json(path, data)


async def test_homekit_ignored_missing_devices(
<<<<<<< HEAD
    hass, hk_driver, debounce_patcher, device_reg, entity_reg, mock_zeroconf
=======
    hass, hk_driver, device_reg, entity_reg, mock_zeroconf
>>>>>>> 73d7d807
):
    """Test HomeKit handles a device in the entity registry but missing from the device registry."""
    entry = await async_init_integration(hass)

    homekit = HomeKit(
        hass,
        None,
        None,
        None,
        {},
        {"light.demo": {}},
        HOMEKIT_MODE_BRIDGE,
        advertise_ip=None,
        entry_id=entry.entry_id,
    )
    homekit.driver = hk_driver
    # pylint: disable=protected-access
    homekit._filter = Mock(return_value=True)
    homekit.bridge = HomeBridge(hass, hk_driver, "mock_bridge")

    config_entry = MockConfigEntry(domain="test", data={})
    config_entry.add_to_hass(hass)
    device_entry = device_reg.async_get_or_create(
        config_entry_id=config_entry.entry_id,
        sw_version="0.16.0",
        model="Powerwall 2",
        manufacturer="Tesla",
        connections={(device_registry.CONNECTION_NETWORK_MAC, "12:34:56:AB:CD:EF")},
    )

    entity_reg.async_get_or_create(
        "binary_sensor",
        "powerwall",
        "battery_charging",
        device_id=device_entry.id,
        device_class=DEVICE_CLASS_BATTERY_CHARGING,
    )
    entity_reg.async_get_or_create(
        "sensor",
        "powerwall",
        "battery",
        device_id=device_entry.id,
        device_class=DEVICE_CLASS_BATTERY,
    )
    light = entity_reg.async_get_or_create(
        "light", "powerwall", "demo", device_id=device_entry.id
    )

    # Delete the device to make sure we fallback
    # to using the platform
    device_reg.async_remove_device(device_entry.id)

    hass.states.async_set(light.entity_id, STATE_ON)
    hass.states.async_set("light.two", STATE_ON)

    def _mock_get_accessory(*args, **kwargs):
        return [None, "acc", None]

    with patch.object(homekit.bridge, "add_accessory"), patch(
        f"{PATH_HOMEKIT}.show_setup_message"
    ), patch(f"{PATH_HOMEKIT}.get_accessory") as mock_get_acc, patch(
        "pyhap.accessory_driver.AccessoryDriver.start_service"
    ):
        await homekit.async_start()
    await hass.async_block_till_done()

    mock_get_acc.assert_any_call(
        hass,
        hk_driver,
        ANY,
        ANY,
        {
            "platform": "Tesla Powerwall",
            "linked_battery_charging_sensor": "binary_sensor.powerwall_battery_charging",
            "linked_battery_sensor": "sensor.powerwall_battery",
        },
    )


async def test_homekit_finds_linked_motion_sensors(
<<<<<<< HEAD
    hass, hk_driver, debounce_patcher, device_reg, entity_reg, mock_zeroconf
=======
    hass, hk_driver, device_reg, entity_reg, mock_zeroconf
>>>>>>> 73d7d807
):
    """Test HomeKit start method."""
    entry = await async_init_integration(hass)

    homekit = HomeKit(
        hass,
        None,
        None,
        None,
        {},
        {"camera.camera_demo": {}},
        HOMEKIT_MODE_BRIDGE,
        advertise_ip=None,
        entry_id=entry.entry_id,
    )
    homekit.driver = hk_driver
    # pylint: disable=protected-access
    homekit._filter = Mock(return_value=True)
    homekit.bridge = HomeBridge(hass, hk_driver, "mock_bridge")

    config_entry = MockConfigEntry(domain="test", data={})
    config_entry.add_to_hass(hass)
    device_entry = device_reg.async_get_or_create(
        config_entry_id=config_entry.entry_id,
        sw_version="0.16.0",
        model="Camera Server",
        manufacturer="Ubq",
        connections={(device_registry.CONNECTION_NETWORK_MAC, "12:34:56:AB:CD:EF")},
    )

    binary_motion_sensor = entity_reg.async_get_or_create(
        "binary_sensor",
        "camera",
        "motion_sensor",
        device_id=device_entry.id,
        device_class=DEVICE_CLASS_MOTION,
    )
    camera = entity_reg.async_get_or_create(
        "camera", "camera", "demo", device_id=device_entry.id
    )

    hass.states.async_set(
        binary_motion_sensor.entity_id,
        STATE_ON,
        {ATTR_DEVICE_CLASS: DEVICE_CLASS_MOTION},
    )
    hass.states.async_set(camera.entity_id, STATE_ON)

    def _mock_get_accessory(*args, **kwargs):
        return [None, "acc", None]

    with patch.object(homekit.bridge, "add_accessory"), patch(
        f"{PATH_HOMEKIT}.show_setup_message"
    ), patch(f"{PATH_HOMEKIT}.get_accessory") as mock_get_acc, patch(
        "pyhap.accessory_driver.AccessoryDriver.start_service"
    ):
        await homekit.async_start()
    await hass.async_block_till_done()

    mock_get_acc.assert_called_with(
        hass,
        hk_driver,
        ANY,
        ANY,
        {
            "manufacturer": "Ubq",
            "model": "Camera Server",
            "sw_version": "0.16.0",
            "linked_motion_sensor": "binary_sensor.camera_motion_sensor",
        },
    )


async def test_homekit_finds_linked_humidity_sensors(
<<<<<<< HEAD
    hass, hk_driver, debounce_patcher, device_reg, entity_reg, mock_zeroconf
=======
    hass, hk_driver, device_reg, entity_reg, mock_zeroconf
>>>>>>> 73d7d807
):
    """Test HomeKit start method."""
    entry = await async_init_integration(hass)

    homekit = HomeKit(
        hass,
        None,
        None,
        None,
        {},
        {"humidifier.humidifier": {}},
        HOMEKIT_MODE_BRIDGE,
        advertise_ip=None,
        entry_id=entry.entry_id,
    )
    homekit.driver = hk_driver
    homekit._filter = Mock(return_value=True)
    homekit.bridge = HomeBridge(hass, hk_driver, "mock_bridge")

    config_entry = MockConfigEntry(domain="test", data={})
    config_entry.add_to_hass(hass)
    device_entry = device_reg.async_get_or_create(
        config_entry_id=config_entry.entry_id,
        sw_version="0.16.1",
        model="Smart Brainy Clever Humidifier",
        manufacturer="Home Assistant",
        connections={(device_registry.CONNECTION_NETWORK_MAC, "12:34:56:AB:CD:EF")},
    )

    humidity_sensor = entity_reg.async_get_or_create(
        "sensor",
        "humidifier",
        "humidity_sensor",
        device_id=device_entry.id,
        device_class=DEVICE_CLASS_HUMIDITY,
    )
    humidifier = entity_reg.async_get_or_create(
        "humidifier", "humidifier", "demo", device_id=device_entry.id
    )

    hass.states.async_set(
        humidity_sensor.entity_id,
        "42",
        {
            ATTR_DEVICE_CLASS: DEVICE_CLASS_HUMIDITY,
            ATTR_UNIT_OF_MEASUREMENT: PERCENTAGE,
        },
    )
    hass.states.async_set(humidifier.entity_id, STATE_ON)

    def _mock_get_accessory(*args, **kwargs):
        return [None, "acc", None]

    with patch.object(homekit.bridge, "add_accessory"), patch(
        f"{PATH_HOMEKIT}.show_setup_message"
    ), patch(f"{PATH_HOMEKIT}.get_accessory") as mock_get_acc, patch(
        "pyhap.accessory_driver.AccessoryDriver.start_service"
    ):
        await homekit.async_start()
    await hass.async_block_till_done()

    mock_get_acc.assert_called_with(
        hass,
        hk_driver,
        ANY,
        ANY,
        {
            "manufacturer": "Home Assistant",
            "model": "Smart Brainy Clever Humidifier",
            "sw_version": "0.16.1",
            "linked_humidity_sensor": "sensor.humidifier_humidity_sensor",
        },
    )


async def test_reload(hass, mock_zeroconf):
    """Test we can reload from yaml."""
    entry = MockConfigEntry(
        domain=DOMAIN,
        source=SOURCE_IMPORT,
        data={CONF_NAME: "reloadable", CONF_PORT: 12345},
        options={},
    )
    entry.add_to_hass(hass)

    with patch(f"{PATH_HOMEKIT}.HomeKit") as mock_homekit:
        mock_homekit.return_value = homekit = Mock()
        type(homekit).async_start = AsyncMock()
        assert await async_setup_component(
            hass, "homekit", {"homekit": {CONF_NAME: "reloadable", CONF_PORT: 12345}}
        )
        await hass.async_block_till_done()

    mock_homekit.assert_any_call(
        hass,
        "reloadable",
        12345,
        None,
        ANY,
        {},
        HOMEKIT_MODE_BRIDGE,
        None,
        entry.entry_id,
    )
    assert mock_homekit().setup.called is True
    yaml_path = os.path.join(
        _get_fixtures_base_path(),
        "fixtures",
        "homekit/configuration.yaml",
    )
    with patch.object(hass_config, "YAML_CONFIG_FILE", yaml_path), patch(
        f"{PATH_HOMEKIT}.HomeKit"
    ) as mock_homekit2, patch.object(homekit.bridge, "add_accessory"), patch(
        f"{PATH_HOMEKIT}.show_setup_message"
    ), patch(
        f"{PATH_HOMEKIT}.get_accessory"
    ), patch(
        "pyhap.accessory_driver.AccessoryDriver.start_service"
    ):
        mock_homekit2.return_value = homekit = Mock()
        type(homekit).async_start = AsyncMock()
        await hass.services.async_call(
            "homekit",
            SERVICE_RELOAD,
            {},
            blocking=True,
        )
        await hass.async_block_till_done()

    mock_homekit2.assert_any_call(
        hass,
        "reloadable",
        45678,
        None,
        ANY,
        {},
        HOMEKIT_MODE_BRIDGE,
        None,
        entry.entry_id,
    )
    assert mock_homekit2().setup.called is True


def _get_fixtures_base_path():
    return os.path.dirname(os.path.dirname(os.path.dirname(__file__)))


async def test_homekit_start_in_accessory_mode(hass, hk_driver, device_reg):
    """Test HomeKit start method in accessory mode."""
    entry = await async_init_integration(hass)

    pin = b"123-45-678"
    homekit = HomeKit(
        hass,
        None,
        None,
        None,
        {},
        {},
        HOMEKIT_MODE_ACCESSORY,
        advertise_ip=None,
        entry_id=entry.entry_id,
    )
    homekit.bridge = Mock()
    homekit.bridge.accessories = []
    homekit.driver = hk_driver
    # pylint: disable=protected-access
    homekit._filter = Mock(return_value=True)
    homekit.driver.accessory = Accessory(hk_driver, "any")

    hass.states.async_set("light.demo", "on")

    with patch(f"{PATH_HOMEKIT}.HomeKit.add_bridge_accessory") as mock_add_acc, patch(
        "pyhap.accessory_driver.AccessoryDriver.add_accessory"
    ), patch(f"{PATH_HOMEKIT}.show_setup_message") as mock_setup_msg, patch(
        "pyhap.accessory_driver.AccessoryDriver.start_service"
    ) as hk_driver_start:
        await homekit.async_start()

    await hass.async_block_till_done()
    mock_add_acc.assert_not_called()
    mock_setup_msg.assert_called_with(hass, entry.entry_id, None, pin, ANY)
    assert hk_driver_start.called
    assert homekit.status == STATUS_RUNNING<|MERGE_RESOLUTION|>--- conflicted
+++ resolved
@@ -88,7 +88,7 @@
     return mock_registry(hass)
 
 
-<<<<<<< HEAD
+
 @pytest.fixture(name="debounce_patcher", scope="module")
 def debounce_patcher_fixture():
     """Patch debounce method."""
@@ -97,8 +97,7 @@
     patcher.stop()
 
 
-=======
->>>>>>> 73d7d807
+
 async def test_setup_min(hass, mock_zeroconf):
     """Test async_setup with min config options."""
     entry = MockConfigEntry(
@@ -575,13 +574,10 @@
     assert len(device_reg.devices) == 1
 
 
-<<<<<<< HEAD
+
 async def test_homekit_start_with_a_broken_accessory(
     hass, hk_driver, debounce_patcher, mock_zeroconf
 ):
-=======
-async def test_homekit_start_with_a_broken_accessory(hass, hk_driver, mock_zeroconf):
->>>>>>> 73d7d807
     """Test HomeKit start method."""
     pin = b"123-45-678"
     entry = MockConfigEntry(
@@ -760,11 +756,8 @@
 
 
 async def test_homekit_finds_linked_batteries(
-<<<<<<< HEAD
+
     hass, hk_driver, debounce_patcher, device_reg, entity_reg, mock_zeroconf
-=======
-    hass, hk_driver, device_reg, entity_reg, mock_zeroconf
->>>>>>> 73d7d807
 ):
     """Test HomeKit start method."""
     entry = await async_init_integration(hass)
@@ -850,11 +843,9 @@
 
 
 async def test_homekit_async_get_integration_fails(
-<<<<<<< HEAD
+
     hass, hk_driver, debounce_patcher, device_reg, entity_reg, mock_zeroconf
-=======
-    hass, hk_driver, device_reg, entity_reg, mock_zeroconf
->>>>>>> 73d7d807
+
 ):
     """Test that we continue if async_get_integration fails."""
     entry = await async_init_integration(hass)
@@ -1086,11 +1077,9 @@
 
 
 async def test_homekit_ignored_missing_devices(
-<<<<<<< HEAD
+
     hass, hk_driver, debounce_patcher, device_reg, entity_reg, mock_zeroconf
-=======
-    hass, hk_driver, device_reg, entity_reg, mock_zeroconf
->>>>>>> 73d7d807
+
 ):
     """Test HomeKit handles a device in the entity registry but missing from the device registry."""
     entry = await async_init_integration(hass)
@@ -1171,11 +1160,9 @@
 
 
 async def test_homekit_finds_linked_motion_sensors(
-<<<<<<< HEAD
+
     hass, hk_driver, debounce_patcher, device_reg, entity_reg, mock_zeroconf
-=======
-    hass, hk_driver, device_reg, entity_reg, mock_zeroconf
->>>>>>> 73d7d807
+
 ):
     """Test HomeKit start method."""
     entry = await async_init_integration(hass)
@@ -1250,11 +1237,9 @@
 
 
 async def test_homekit_finds_linked_humidity_sensors(
-<<<<<<< HEAD
+
     hass, hk_driver, debounce_patcher, device_reg, entity_reg, mock_zeroconf
-=======
-    hass, hk_driver, device_reg, entity_reg, mock_zeroconf
->>>>>>> 73d7d807
+
 ):
     """Test HomeKit start method."""
     entry = await async_init_integration(hass)
