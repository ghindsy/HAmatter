--- conflicted
+++ resolved
@@ -286,11 +286,8 @@
     assert acc.char_speed.value != 0
 
     await acc.run_handler()
-<<<<<<< HEAD
-=======
-    await hass.async_block_till_done()
-
->>>>>>> dbd1ca45
+    await hass.async_block_till_done()
+
     assert (
         acc.speed_mapping.speed_ranges == HomeKitSpeedMapping(speed_list).speed_ranges
     )
@@ -356,11 +353,8 @@
     # speed to 100 when turning on a fan on a freshly booted up server.
     assert acc.char_speed.value != 0
     await acc.run_handler()
-<<<<<<< HEAD
-=======
-    await hass.async_block_till_done()
-
->>>>>>> dbd1ca45
+    await hass.async_block_till_done()
+
     assert (
         acc.speed_mapping.speed_ranges == HomeKitSpeedMapping(speed_list).speed_ranges
     )
