--- conflicted
+++ resolved
@@ -41,10 +41,7 @@
     await hass.async_block_till_done()
     acc = TemperatureSensor(hass, hk_driver, "Temperature", entity_id, 2, None)
     await acc.run_handler()
-<<<<<<< HEAD
-=======
-    await hass.async_block_till_done()
->>>>>>> dbd1ca45
+    await hass.async_block_till_done()
 
     assert acc.aid == 2
     assert acc.category == 10  # Sensor
@@ -78,10 +75,7 @@
     await hass.async_block_till_done()
     acc = HumiditySensor(hass, hk_driver, "Humidity", entity_id, 2, None)
     await acc.run_handler()
-<<<<<<< HEAD
-=======
-    await hass.async_block_till_done()
->>>>>>> dbd1ca45
+    await hass.async_block_till_done()
 
     assert acc.aid == 2
     assert acc.category == 10  # Sensor
@@ -105,10 +99,7 @@
     await hass.async_block_till_done()
     acc = AirQualitySensor(hass, hk_driver, "Air Quality", entity_id, 2, None)
     await acc.run_handler()
-<<<<<<< HEAD
-=======
-    await hass.async_block_till_done()
->>>>>>> dbd1ca45
+    await hass.async_block_till_done()
 
     assert acc.aid == 2
     assert acc.category == 10  # Sensor
@@ -140,10 +131,7 @@
     await hass.async_block_till_done()
     acc = CarbonMonoxideSensor(hass, hk_driver, "CO", entity_id, 2, None)
     await acc.run_handler()
-<<<<<<< HEAD
-=======
-    await hass.async_block_till_done()
->>>>>>> dbd1ca45
+    await hass.async_block_till_done()
 
     assert acc.aid == 2
     assert acc.category == 10  # Sensor
@@ -183,10 +171,7 @@
     await hass.async_block_till_done()
     acc = CarbonDioxideSensor(hass, hk_driver, "CO2", entity_id, 2, None)
     await acc.run_handler()
-<<<<<<< HEAD
-=======
-    await hass.async_block_till_done()
->>>>>>> dbd1ca45
+    await hass.async_block_till_done()
 
     assert acc.aid == 2
     assert acc.category == 10  # Sensor
@@ -226,10 +211,7 @@
     await hass.async_block_till_done()
     acc = LightSensor(hass, hk_driver, "Light", entity_id, 2, None)
     await acc.run_handler()
-<<<<<<< HEAD
-=======
-    await hass.async_block_till_done()
->>>>>>> dbd1ca45
+    await hass.async_block_till_done()
 
     assert acc.aid == 2
     assert acc.category == 10  # Sensor
@@ -254,10 +236,7 @@
 
     acc = BinarySensor(hass, hk_driver, "Window Opening", entity_id, 2, None)
     await acc.run_handler()
-<<<<<<< HEAD
-=======
-    await hass.async_block_till_done()
->>>>>>> dbd1ca45
+    await hass.async_block_till_done()
 
     assert acc.aid == 2
     assert acc.category == 10  # Sensor
@@ -296,10 +275,7 @@
 
     acc = BinarySensor(hass, hk_driver, "Motion Sensor", entity_id, 2, None)
     await acc.run_handler()
-<<<<<<< HEAD
-=======
-    await hass.async_block_till_done()
->>>>>>> dbd1ca45
+    await hass.async_block_till_done()
 
     assert acc.aid == 2
     assert acc.category == 10  # Sensor
