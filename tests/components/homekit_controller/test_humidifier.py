--- conflicted
+++ resolved
@@ -191,8 +191,7 @@
 
     helper.characteristics[CURRENT_HUMIDIFIER_DEHUMIDIFIER_STATE].value = 0
     state = await helper.poll_and_get_state()
-<<<<<<< HEAD
-    assert state.attributes["mode"] == "off"
+    assert state.attributes["mode"] == "normal"
     assert state.attributes["humidity"] == 37
 
 
@@ -252,8 +251,4 @@
         {"entity_id": helper.entity_id, "humidity": 19},
         blocking=True,
     )
-    assert helper.characteristics[ACTIVE].value == 0
-=======
-    assert state.attributes["mode"] == "normal"
-    assert state.attributes["humidity"] == 37
->>>>>>> f20e37e1
+    assert helper.characteristics[ACTIVE].value == 0