# serializer version: 1
# name: test_gas_meter_migrated[HWE-P1-unique_ids0][sensor.homewizard_aabbccddeeff_gas_unique_id:entity-registry]
  EntityRegistryEntrySnapshot({
    'aliases': set({
    }),
    'area_id': None,
    'capabilities': None,
    'config_entry_id': <ANY>,
    'device_class': None,
    'device_id': <ANY>,
    'disabled_by': None,
    'domain': 'sensor',
    'entity_category': None,
    'entity_id': 'sensor.homewizard_aabbccddeeff_gas_unique_id',
    'has_entity_name': False,
    'hidden_by': None,
    'icon': None,
    'id': <ANY>,
    'name': None,
    'options': dict({
    }),
    'original_device_class': None,
    'original_icon': None,
    'original_name': None,
    'platform': 'homewizard',
    'previous_unique_id': 'aabbccddeeff_gas_unique_id',
    'supported_features': 0,
    'translation_key': None,
    'unique_id': 'homewizard_01FFEEDDCCBBAA99887766554433221100_meter_identifier',
    'unit_of_measurement': None,
  })
# ---
# name: test_gas_meter_migrated[HWE-P1-unique_ids0][sensor.homewizard_aabbccddeeff_total_gas_m3:entity-registry]
  EntityRegistryEntrySnapshot({
    'aliases': set({
    }),
    'area_id': None,
    'capabilities': None,
    'config_entry_id': <ANY>,
    'device_class': None,
    'device_id': <ANY>,
    'disabled_by': None,
    'domain': 'sensor',
    'entity_category': None,
    'entity_id': 'sensor.homewizard_aabbccddeeff_total_gas_m3',
    'has_entity_name': False,
    'hidden_by': None,
    'icon': None,
    'id': <ANY>,
    'name': None,
    'options': dict({
    }),
    'original_device_class': None,
    'original_icon': None,
    'original_name': None,
    'platform': 'homewizard',
    'previous_unique_id': 'aabbccddeeff_total_gas_m3',
    'supported_features': 0,
    'translation_key': None,
    'unique_id': 'homewizard_01FFEEDDCCBBAA99887766554433221100',
    'unit_of_measurement': None,
  })
# ---
# name: test_gas_meter_migrated[aabbccddeeff_gas_unique_id][sensor.homewizard_a:entity-registry]
  EntityRegistryEntrySnapshot({
    'aliases': set({
    }),
    'area_id': None,
    'capabilities': None,
    'config_entry_id': <ANY>,
    'device_class': None,
    'device_id': <ANY>,
    'disabled_by': None,
    'domain': 'sensor',
    'entity_category': None,
    'entity_id': 'sensor.homewizard_a',
    'has_entity_name': False,
    'hidden_by': None,
    'icon': None,
    'id': <ANY>,
    'name': None,
    'options': dict({
    }),
    'original_device_class': None,
    'original_icon': None,
    'original_name': None,
    'platform': 'homewizard',
    'previous_unique_id': None,
    'supported_features': 0,
    'translation_key': None,
    'unique_id': 'a',
    'unit_of_measurement': None,
  })
# ---
# name: test_gas_meter_migrated[aabbccddeeff_gas_unique_id][sensor.homewizard_aabbccddeeff_gas_unique_id:entity-registry]
  EntityRegistryEntrySnapshot({
    'aliases': set({
    }),
    'area_id': None,
    'capabilities': None,
    'config_entry_id': <ANY>,
    'device_class': None,
    'device_id': <ANY>,
    'disabled_by': None,
    'domain': 'sensor',
    'entity_category': None,
    'entity_id': 'sensor.homewizard_aabbccddeeff_gas_unique_id',
    'has_entity_name': False,
    'hidden_by': None,
    'icon': None,
    'id': <ANY>,
    'name': None,
    'options': dict({
    }),
    'original_device_class': None,
    'original_icon': None,
    'original_name': None,
    'platform': 'homewizard',
    'previous_unique_id': 'aabbccddeeff_gas_unique_id',
    'supported_features': 0,
    'translation_key': None,
    'unique_id': 'homewizard_01FFEEDDCCBBAA99887766554433221100_meter_identifier',
    'unit_of_measurement': None,
  })
# ---
# name: test_gas_meter_migrated[aabbccddeeff_total_gas_m3][sensor.homewizard_a:entity-registry]
  EntityRegistryEntrySnapshot({
    'aliases': set({
    }),
    'area_id': None,
    'capabilities': None,
    'config_entry_id': <ANY>,
    'device_class': None,
    'device_id': <ANY>,
    'disabled_by': None,
    'domain': 'sensor',
    'entity_category': None,
    'entity_id': 'sensor.homewizard_a',
    'has_entity_name': False,
    'hidden_by': None,
    'icon': None,
    'id': <ANY>,
    'name': None,
    'options': dict({
    }),
    'original_device_class': None,
    'original_icon': None,
    'original_name': None,
    'platform': 'homewizard',
    'previous_unique_id': None,
    'supported_features': 0,
    'translation_key': None,
    'unique_id': 'a',
    'unit_of_measurement': None,
  })
# ---
# name: test_gas_meter_migrated[aabbccddeeff_total_gas_m3][sensor.homewizard_aabbccddeeff_total_gas_m3:entity-registry]
  EntityRegistryEntrySnapshot({
    'aliases': set({
    }),
    'area_id': None,
    'capabilities': None,
    'config_entry_id': <ANY>,
    'device_class': None,
    'device_id': <ANY>,
    'disabled_by': None,
    'domain': 'sensor',
    'entity_category': None,
    'entity_id': 'sensor.homewizard_aabbccddeeff_total_gas_m3',
    'has_entity_name': False,
    'hidden_by': None,
    'icon': None,
    'id': <ANY>,
    'name': None,
    'options': dict({
    }),
    'original_device_class': None,
    'original_icon': None,
    'original_name': None,
    'platform': 'homewizard',
    'previous_unique_id': 'aabbccddeeff_total_gas_m3',
    'supported_features': 0,
    'translation_key': None,
    'unique_id': 'homewizard_01FFEEDDCCBBAA99887766554433221100',
    'unit_of_measurement': None,
  })
# ---
# name: test_gas_meter_migrated[sensor.homewizard_aabbccddeeff_total_gas_m3:entity-registry]
  EntityRegistryEntrySnapshot({
    'aliases': set({
    }),
    'area_id': None,
    'capabilities': None,
    'config_entry_id': <ANY>,
    'device_class': None,
    'device_id': <ANY>,
    'disabled_by': None,
    'domain': 'sensor',
    'entity_category': None,
    'entity_id': 'sensor.homewizard_aabbccddeeff_total_gas_m3',
    'has_entity_name': False,
    'hidden_by': None,
    'icon': None,
    'id': <ANY>,
    'name': None,
    'options': dict({
    }),
    'original_device_class': None,
    'original_icon': None,
    'original_name': None,
    'platform': 'homewizard',
    'previous_unique_id': 'aabbccddeeff_total_gas_m3',
    'supported_features': 0,
    'translation_key': None,
    'unique_id': 'homewizard_01FFEEDDCCBBAA99887766554433221100',
    'unit_of_measurement': None,
  })
# ---
# name: test_sensors[HWE-P1-entity_ids0][sensor.device_active_average_demand:device-registry]
  DeviceRegistryEntrySnapshot({
    'area_id': None,
    'config_entries': <ANY>,
    'configuration_url': None,
    'connections': set({
      tuple(
        'mac',
        '3c:39:e7:aa:bb:cc',
      ),
    }),
    'disabled_by': None,
    'entry_type': None,
    'hw_version': None,
    'id': <ANY>,
    'identifiers': set({
      tuple(
        'homewizard',
        '3c39e7aabbcc',
      ),
    }),
    'is_new': False,
    'manufacturer': 'HomeWizard',
    'model': 'HWE-P1',
    'name': 'Device',
    'name_by_user': None,
    'serial_number': None,
    'suggested_area': None,
    'sw_version': '4.19',
    'via_device_id': None,
  })
# ---
# name: test_sensors[HWE-P1-entity_ids0][sensor.device_active_average_demand:entity-registry]
  EntityRegistryEntrySnapshot({
    'aliases': set({
    }),
    'area_id': None,
    'capabilities': None,
    'config_entry_id': <ANY>,
    'device_class': None,
    'device_id': <ANY>,
    'disabled_by': None,
    'domain': 'sensor',
    'entity_category': None,
    'entity_id': 'sensor.device_active_average_demand',
    'has_entity_name': True,
    'hidden_by': None,
    'icon': None,
    'id': <ANY>,
    'name': None,
    'options': dict({
    }),
    'original_device_class': <SensorDeviceClass.POWER: 'power'>,
    'original_icon': None,
    'original_name': 'Active average demand',
    'platform': 'homewizard',
    'previous_unique_id': None,
    'supported_features': 0,
    'translation_key': 'active_power_average_w',
    'unique_id': 'aabbccddeeff_active_power_average_w',
    'unit_of_measurement': <UnitOfPower.WATT: 'W'>,
  })
# ---
# name: test_sensors[HWE-P1-entity_ids0][sensor.device_active_average_demand:state]
  StateSnapshot({
    'attributes': ReadOnlyDict({
      'device_class': 'power',
      'friendly_name': 'Device Active average demand',
      'unit_of_measurement': <UnitOfPower.WATT: 'W'>,
    }),
    'context': <ANY>,
    'entity_id': 'sensor.device_active_average_demand',
    'last_changed': <ANY>,
    'last_updated': <ANY>,
    'state': '123.0',
  })
# ---
# name: test_sensors[HWE-P1-entity_ids0][sensor.device_active_current_phase_1:device-registry]
  DeviceRegistryEntrySnapshot({
    'area_id': None,
    'config_entries': <ANY>,
    'configuration_url': None,
    'connections': set({
      tuple(
        'mac',
        '3c:39:e7:aa:bb:cc',
      ),
    }),
    'disabled_by': None,
    'entry_type': None,
    'hw_version': None,
    'id': <ANY>,
    'identifiers': set({
      tuple(
        'homewizard',
        '3c39e7aabbcc',
      ),
    }),
    'is_new': False,
    'manufacturer': 'HomeWizard',
    'model': 'HWE-P1',
    'name': 'Device',
    'name_by_user': None,
    'serial_number': None,
    'suggested_area': None,
    'sw_version': '4.19',
    'via_device_id': None,
  })
# ---
# name: test_sensors[HWE-P1-entity_ids0][sensor.device_active_current_phase_1:entity-registry]
  EntityRegistryEntrySnapshot({
    'aliases': set({
    }),
    'area_id': None,
    'capabilities': dict({
      'state_class': <SensorStateClass.MEASUREMENT: 'measurement'>,
    }),
    'config_entry_id': <ANY>,
    'device_class': None,
    'device_id': <ANY>,
    'disabled_by': None,
    'domain': 'sensor',
    'entity_category': None,
    'entity_id': 'sensor.device_active_current_phase_1',
    'has_entity_name': True,
    'hidden_by': None,
    'icon': None,
    'id': <ANY>,
    'name': None,
    'options': dict({
    }),
    'original_device_class': <SensorDeviceClass.CURRENT: 'current'>,
    'original_icon': None,
    'original_name': 'Active current phase 1',
    'platform': 'homewizard',
    'previous_unique_id': None,
    'supported_features': 0,
    'translation_key': 'active_current_phase_a',
    'unique_id': 'aabbccddeeff_active_current_l1_a',
    'unit_of_measurement': <UnitOfElectricCurrent.AMPERE: 'A'>,
  })
# ---
# name: test_sensors[HWE-P1-entity_ids0][sensor.device_active_current_phase_1:state]
  StateSnapshot({
    'attributes': ReadOnlyDict({
      'device_class': 'current',
      'friendly_name': 'Device Active current phase 1',
      'state_class': <SensorStateClass.MEASUREMENT: 'measurement'>,
      'unit_of_measurement': <UnitOfElectricCurrent.AMPERE: 'A'>,
    }),
    'context': <ANY>,
    'entity_id': 'sensor.device_active_current_phase_1',
    'last_changed': <ANY>,
    'last_updated': <ANY>,
    'state': '-4',
  })
# ---
# name: test_sensors[HWE-P1-entity_ids0][sensor.device_active_current_phase_2:device-registry]
  DeviceRegistryEntrySnapshot({
    'area_id': None,
    'config_entries': <ANY>,
    'configuration_url': None,
    'connections': set({
      tuple(
        'mac',
        '3c:39:e7:aa:bb:cc',
      ),
    }),
    'disabled_by': None,
    'entry_type': None,
    'hw_version': None,
    'id': <ANY>,
    'identifiers': set({
      tuple(
        'homewizard',
        '3c39e7aabbcc',
      ),
    }),
    'is_new': False,
    'manufacturer': 'HomeWizard',
    'model': 'HWE-P1',
    'name': 'Device',
    'name_by_user': None,
    'serial_number': None,
    'suggested_area': None,
    'sw_version': '4.19',
    'via_device_id': None,
  })
# ---
# name: test_sensors[HWE-P1-entity_ids0][sensor.device_active_current_phase_2:entity-registry]
  EntityRegistryEntrySnapshot({
    'aliases': set({
    }),
    'area_id': None,
    'capabilities': dict({
      'state_class': <SensorStateClass.MEASUREMENT: 'measurement'>,
    }),
    'config_entry_id': <ANY>,
    'device_class': None,
    'device_id': <ANY>,
    'disabled_by': None,
    'domain': 'sensor',
    'entity_category': None,
    'entity_id': 'sensor.device_active_current_phase_2',
    'has_entity_name': True,
    'hidden_by': None,
    'icon': None,
    'id': <ANY>,
    'name': None,
    'options': dict({
    }),
    'original_device_class': <SensorDeviceClass.CURRENT: 'current'>,
    'original_icon': None,
    'original_name': 'Active current phase 2',
    'platform': 'homewizard',
    'previous_unique_id': None,
    'supported_features': 0,
    'translation_key': 'active_current_phase_a',
    'unique_id': 'aabbccddeeff_active_current_l2_a',
    'unit_of_measurement': <UnitOfElectricCurrent.AMPERE: 'A'>,
  })
# ---
# name: test_sensors[HWE-P1-entity_ids0][sensor.device_active_current_phase_2:state]
  StateSnapshot({
    'attributes': ReadOnlyDict({
      'device_class': 'current',
      'friendly_name': 'Device Active current phase 2',
      'state_class': <SensorStateClass.MEASUREMENT: 'measurement'>,
      'unit_of_measurement': <UnitOfElectricCurrent.AMPERE: 'A'>,
    }),
    'context': <ANY>,
    'entity_id': 'sensor.device_active_current_phase_2',
    'last_changed': <ANY>,
    'last_updated': <ANY>,
    'state': '2',
  })
# ---
# name: test_sensors[HWE-P1-entity_ids0][sensor.device_active_current_phase_3:device-registry]
  DeviceRegistryEntrySnapshot({
    'area_id': None,
    'config_entries': <ANY>,
    'configuration_url': None,
    'connections': set({
      tuple(
        'mac',
        '3c:39:e7:aa:bb:cc',
      ),
    }),
    'disabled_by': None,
    'entry_type': None,
    'hw_version': None,
    'id': <ANY>,
    'identifiers': set({
      tuple(
        'homewizard',
        '3c39e7aabbcc',
      ),
    }),
    'is_new': False,
    'manufacturer': 'HomeWizard',
    'model': 'HWE-P1',
    'name': 'Device',
    'name_by_user': None,
    'serial_number': None,
    'suggested_area': None,
    'sw_version': '4.19',
    'via_device_id': None,
  })
# ---
# name: test_sensors[HWE-P1-entity_ids0][sensor.device_active_current_phase_3:entity-registry]
  EntityRegistryEntrySnapshot({
    'aliases': set({
    }),
    'area_id': None,
    'capabilities': dict({
      'state_class': <SensorStateClass.MEASUREMENT: 'measurement'>,
    }),
    'config_entry_id': <ANY>,
    'device_class': None,
    'device_id': <ANY>,
    'disabled_by': None,
    'domain': 'sensor',
    'entity_category': None,
    'entity_id': 'sensor.device_active_current_phase_3',
    'has_entity_name': True,
    'hidden_by': None,
    'icon': None,
    'id': <ANY>,
    'name': None,
    'options': dict({
    }),
    'original_device_class': <SensorDeviceClass.CURRENT: 'current'>,
    'original_icon': None,
    'original_name': 'Active current phase 3',
    'platform': 'homewizard',
    'previous_unique_id': None,
    'supported_features': 0,
    'translation_key': 'active_current_phase_a',
    'unique_id': 'aabbccddeeff_active_current_l3_a',
    'unit_of_measurement': <UnitOfElectricCurrent.AMPERE: 'A'>,
  })
# ---
# name: test_sensors[HWE-P1-entity_ids0][sensor.device_active_current_phase_3:state]
  StateSnapshot({
    'attributes': ReadOnlyDict({
      'device_class': 'current',
      'friendly_name': 'Device Active current phase 3',
      'state_class': <SensorStateClass.MEASUREMENT: 'measurement'>,
      'unit_of_measurement': <UnitOfElectricCurrent.AMPERE: 'A'>,
    }),
    'context': <ANY>,
    'entity_id': 'sensor.device_active_current_phase_3',
    'last_changed': <ANY>,
    'last_updated': <ANY>,
    'state': '0',
  })
# ---
# name: test_sensors[HWE-P1-entity_ids0][sensor.device_active_frequency:device-registry]
  DeviceRegistryEntrySnapshot({
    'area_id': None,
    'config_entries': <ANY>,
    'configuration_url': None,
    'connections': set({
      tuple(
        'mac',
        '3c:39:e7:aa:bb:cc',
      ),
    }),
    'disabled_by': None,
    'entry_type': None,
    'hw_version': None,
    'id': <ANY>,
    'identifiers': set({
      tuple(
        'homewizard',
        '3c39e7aabbcc',
      ),
    }),
    'is_new': False,
    'manufacturer': 'HomeWizard',
    'model': 'HWE-P1',
    'name': 'Device',
    'name_by_user': None,
    'serial_number': None,
    'suggested_area': None,
    'sw_version': '4.19',
    'via_device_id': None,
  })
# ---
# name: test_sensors[HWE-P1-entity_ids0][sensor.device_active_frequency:entity-registry]
  EntityRegistryEntrySnapshot({
    'aliases': set({
    }),
    'area_id': None,
    'capabilities': dict({
      'state_class': <SensorStateClass.MEASUREMENT: 'measurement'>,
    }),
    'config_entry_id': <ANY>,
    'device_class': None,
    'device_id': <ANY>,
    'disabled_by': None,
    'domain': 'sensor',
    'entity_category': None,
    'entity_id': 'sensor.device_active_frequency',
    'has_entity_name': True,
    'hidden_by': None,
    'icon': None,
    'id': <ANY>,
    'name': None,
    'options': dict({
    }),
    'original_device_class': <SensorDeviceClass.FREQUENCY: 'frequency'>,
    'original_icon': None,
    'original_name': 'Active frequency',
    'platform': 'homewizard',
    'previous_unique_id': None,
    'supported_features': 0,
    'translation_key': 'active_frequency_hz',
    'unique_id': 'aabbccddeeff_active_frequency_hz',
    'unit_of_measurement': <UnitOfFrequency.HERTZ: 'Hz'>,
  })
# ---
# name: test_sensors[HWE-P1-entity_ids0][sensor.device_active_frequency:state]
  StateSnapshot({
    'attributes': ReadOnlyDict({
      'device_class': 'frequency',
      'friendly_name': 'Device Active frequency',
      'state_class': <SensorStateClass.MEASUREMENT: 'measurement'>,
      'unit_of_measurement': <UnitOfFrequency.HERTZ: 'Hz'>,
    }),
    'context': <ANY>,
    'entity_id': 'sensor.device_active_frequency',
    'last_changed': <ANY>,
    'last_updated': <ANY>,
    'state': '50',
  })
# ---
# name: test_sensors[HWE-P1-entity_ids0][sensor.device_active_power:device-registry]
  DeviceRegistryEntrySnapshot({
    'area_id': None,
    'config_entries': <ANY>,
    'configuration_url': None,
    'connections': set({
      tuple(
        'mac',
        '3c:39:e7:aa:bb:cc',
      ),
    }),
    'disabled_by': None,
    'entry_type': None,
    'hw_version': None,
    'id': <ANY>,
    'identifiers': set({
      tuple(
        'homewizard',
        '3c39e7aabbcc',
      ),
    }),
    'is_new': False,
    'manufacturer': 'HomeWizard',
    'model': 'HWE-P1',
    'name': 'Device',
    'name_by_user': None,
    'serial_number': None,
    'suggested_area': None,
    'sw_version': '4.19',
    'via_device_id': None,
  })
# ---
# name: test_sensors[HWE-P1-entity_ids0][sensor.device_active_power:entity-registry]
  EntityRegistryEntrySnapshot({
    'aliases': set({
    }),
    'area_id': None,
    'capabilities': dict({
      'state_class': <SensorStateClass.MEASUREMENT: 'measurement'>,
    }),
    'config_entry_id': <ANY>,
    'device_class': None,
    'device_id': <ANY>,
    'disabled_by': None,
    'domain': 'sensor',
    'entity_category': None,
    'entity_id': 'sensor.device_active_power',
    'has_entity_name': True,
    'hidden_by': None,
    'icon': None,
    'id': <ANY>,
    'name': None,
    'options': dict({
      'sensor': dict({
        'suggested_display_precision': 0,
      }),
    }),
    'original_device_class': <SensorDeviceClass.POWER: 'power'>,
    'original_icon': None,
    'original_name': 'Active power',
    'platform': 'homewizard',
    'previous_unique_id': None,
    'supported_features': 0,
    'translation_key': 'active_power_w',
    'unique_id': 'aabbccddeeff_active_power_w',
    'unit_of_measurement': <UnitOfPower.WATT: 'W'>,
  })
# ---
# name: test_sensors[HWE-P1-entity_ids0][sensor.device_active_power:state]
  StateSnapshot({
    'attributes': ReadOnlyDict({
      'device_class': 'power',
      'friendly_name': 'Device Active power',
      'state_class': <SensorStateClass.MEASUREMENT: 'measurement'>,
      'unit_of_measurement': <UnitOfPower.WATT: 'W'>,
    }),
    'context': <ANY>,
    'entity_id': 'sensor.device_active_power',
    'last_changed': <ANY>,
    'last_updated': <ANY>,
    'state': '-123',
  })
# ---
# name: test_sensors[HWE-P1-entity_ids0][sensor.device_active_power_phase_1:device-registry]
  DeviceRegistryEntrySnapshot({
    'area_id': None,
    'config_entries': <ANY>,
    'configuration_url': None,
    'connections': set({
      tuple(
        'mac',
        '3c:39:e7:aa:bb:cc',
      ),
    }),
    'disabled_by': None,
    'entry_type': None,
    'hw_version': None,
    'id': <ANY>,
    'identifiers': set({
      tuple(
        'homewizard',
        '3c39e7aabbcc',
      ),
    }),
    'is_new': False,
    'manufacturer': 'HomeWizard',
    'model': 'HWE-P1',
    'name': 'Device',
    'name_by_user': None,
    'serial_number': None,
    'suggested_area': None,
    'sw_version': '4.19',
    'via_device_id': None,
  })
# ---
# name: test_sensors[HWE-P1-entity_ids0][sensor.device_active_power_phase_1:entity-registry]
  EntityRegistryEntrySnapshot({
    'aliases': set({
    }),
    'area_id': None,
    'capabilities': dict({
      'state_class': <SensorStateClass.MEASUREMENT: 'measurement'>,
    }),
    'config_entry_id': <ANY>,
    'device_class': None,
    'device_id': <ANY>,
    'disabled_by': None,
    'domain': 'sensor',
    'entity_category': None,
    'entity_id': 'sensor.device_active_power_phase_1',
    'has_entity_name': True,
    'hidden_by': None,
    'icon': None,
    'id': <ANY>,
    'name': None,
    'options': dict({
      'sensor': dict({
        'suggested_display_precision': 0,
      }),
    }),
    'original_device_class': <SensorDeviceClass.POWER: 'power'>,
    'original_icon': None,
    'original_name': 'Active power phase 1',
    'platform': 'homewizard',
    'previous_unique_id': None,
    'supported_features': 0,
    'translation_key': 'active_power_phase_w',
    'unique_id': 'aabbccddeeff_active_power_l1_w',
    'unit_of_measurement': <UnitOfPower.WATT: 'W'>,
  })
# ---
# name: test_sensors[HWE-P1-entity_ids0][sensor.device_active_power_phase_1:state]
  StateSnapshot({
    'attributes': ReadOnlyDict({
      'device_class': 'power',
      'friendly_name': 'Device Active power phase 1',
      'state_class': <SensorStateClass.MEASUREMENT: 'measurement'>,
      'unit_of_measurement': <UnitOfPower.WATT: 'W'>,
    }),
    'context': <ANY>,
    'entity_id': 'sensor.device_active_power_phase_1',
    'last_changed': <ANY>,
    'last_updated': <ANY>,
    'state': '-123',
  })
# ---
# name: test_sensors[HWE-P1-entity_ids0][sensor.device_active_power_phase_2:device-registry]
  DeviceRegistryEntrySnapshot({
    'area_id': None,
    'config_entries': <ANY>,
    'configuration_url': None,
    'connections': set({
      tuple(
        'mac',
        '3c:39:e7:aa:bb:cc',
      ),
    }),
    'disabled_by': None,
    'entry_type': None,
    'hw_version': None,
    'id': <ANY>,
    'identifiers': set({
      tuple(
        'homewizard',
        '3c39e7aabbcc',
      ),
    }),
    'is_new': False,
    'manufacturer': 'HomeWizard',
    'model': 'HWE-P1',
    'name': 'Device',
    'name_by_user': None,
    'serial_number': None,
    'suggested_area': None,
    'sw_version': '4.19',
    'via_device_id': None,
  })
# ---
# name: test_sensors[HWE-P1-entity_ids0][sensor.device_active_power_phase_2:entity-registry]
  EntityRegistryEntrySnapshot({
    'aliases': set({
    }),
    'area_id': None,
    'capabilities': dict({
      'state_class': <SensorStateClass.MEASUREMENT: 'measurement'>,
    }),
    'config_entry_id': <ANY>,
    'device_class': None,
    'device_id': <ANY>,
    'disabled_by': None,
    'domain': 'sensor',
    'entity_category': None,
    'entity_id': 'sensor.device_active_power_phase_2',
    'has_entity_name': True,
    'hidden_by': None,
    'icon': None,
    'id': <ANY>,
    'name': None,
    'options': dict({
      'sensor': dict({
        'suggested_display_precision': 0,
      }),
    }),
    'original_device_class': <SensorDeviceClass.POWER: 'power'>,
    'original_icon': None,
    'original_name': 'Active power phase 2',
    'platform': 'homewizard',
    'previous_unique_id': None,
    'supported_features': 0,
    'translation_key': 'active_power_phase_w',
    'unique_id': 'aabbccddeeff_active_power_l2_w',
    'unit_of_measurement': <UnitOfPower.WATT: 'W'>,
  })
# ---
# name: test_sensors[HWE-P1-entity_ids0][sensor.device_active_power_phase_2:state]
  StateSnapshot({
    'attributes': ReadOnlyDict({
      'device_class': 'power',
      'friendly_name': 'Device Active power phase 2',
      'state_class': <SensorStateClass.MEASUREMENT: 'measurement'>,
      'unit_of_measurement': <UnitOfPower.WATT: 'W'>,
    }),
    'context': <ANY>,
    'entity_id': 'sensor.device_active_power_phase_2',
    'last_changed': <ANY>,
    'last_updated': <ANY>,
    'state': '456',
  })
# ---
# name: test_sensors[HWE-P1-entity_ids0][sensor.device_active_power_phase_3:device-registry]
  DeviceRegistryEntrySnapshot({
    'area_id': None,
    'config_entries': <ANY>,
    'configuration_url': None,
    'connections': set({
      tuple(
        'mac',
        '3c:39:e7:aa:bb:cc',
      ),
    }),
    'disabled_by': None,
    'entry_type': None,
    'hw_version': None,
    'id': <ANY>,
    'identifiers': set({
      tuple(
        'homewizard',
        '3c39e7aabbcc',
      ),
    }),
    'is_new': False,
    'manufacturer': 'HomeWizard',
    'model': 'HWE-P1',
    'name': 'Device',
    'name_by_user': None,
    'serial_number': None,
    'suggested_area': None,
    'sw_version': '4.19',
    'via_device_id': None,
  })
# ---
# name: test_sensors[HWE-P1-entity_ids0][sensor.device_active_power_phase_3:entity-registry]
  EntityRegistryEntrySnapshot({
    'aliases': set({
    }),
    'area_id': None,
    'capabilities': dict({
      'state_class': <SensorStateClass.MEASUREMENT: 'measurement'>,
    }),
    'config_entry_id': <ANY>,
    'device_class': None,
    'device_id': <ANY>,
    'disabled_by': None,
    'domain': 'sensor',
    'entity_category': None,
    'entity_id': 'sensor.device_active_power_phase_3',
    'has_entity_name': True,
    'hidden_by': None,
    'icon': None,
    'id': <ANY>,
    'name': None,
    'options': dict({
      'sensor': dict({
        'suggested_display_precision': 0,
      }),
    }),
    'original_device_class': <SensorDeviceClass.POWER: 'power'>,
    'original_icon': None,
    'original_name': 'Active power phase 3',
    'platform': 'homewizard',
    'previous_unique_id': None,
    'supported_features': 0,
    'translation_key': 'active_power_phase_w',
    'unique_id': 'aabbccddeeff_active_power_l3_w',
    'unit_of_measurement': <UnitOfPower.WATT: 'W'>,
  })
# ---
# name: test_sensors[HWE-P1-entity_ids0][sensor.device_active_power_phase_3:state]
  StateSnapshot({
    'attributes': ReadOnlyDict({
      'device_class': 'power',
      'friendly_name': 'Device Active power phase 3',
      'state_class': <SensorStateClass.MEASUREMENT: 'measurement'>,
      'unit_of_measurement': <UnitOfPower.WATT: 'W'>,
    }),
    'context': <ANY>,
    'entity_id': 'sensor.device_active_power_phase_3',
    'last_changed': <ANY>,
    'last_updated': <ANY>,
    'state': '123.456',
  })
# ---
# name: test_sensors[HWE-P1-entity_ids0][sensor.device_active_tariff:device-registry]
  DeviceRegistryEntrySnapshot({
    'area_id': None,
    'config_entries': <ANY>,
    'configuration_url': None,
    'connections': set({
      tuple(
        'mac',
        '3c:39:e7:aa:bb:cc',
      ),
    }),
    'disabled_by': None,
    'entry_type': None,
    'hw_version': None,
    'id': <ANY>,
    'identifiers': set({
      tuple(
        'homewizard',
        '3c39e7aabbcc',
      ),
    }),
    'is_new': False,
    'manufacturer': 'HomeWizard',
    'model': 'HWE-P1',
    'name': 'Device',
    'name_by_user': None,
    'serial_number': None,
    'suggested_area': None,
    'sw_version': '4.19',
    'via_device_id': None,
  })
# ---
# name: test_sensors[HWE-P1-entity_ids0][sensor.device_active_tariff:entity-registry]
  EntityRegistryEntrySnapshot({
    'aliases': set({
    }),
    'area_id': None,
    'capabilities': dict({
      'options': list([
        '1',
        '2',
        '3',
        '4',
      ]),
    }),
    'config_entry_id': <ANY>,
    'device_class': None,
    'device_id': <ANY>,
    'disabled_by': None,
    'domain': 'sensor',
    'entity_category': None,
    'entity_id': 'sensor.device_active_tariff',
    'has_entity_name': True,
    'hidden_by': None,
    'icon': None,
    'id': <ANY>,
    'name': None,
    'options': dict({
    }),
    'original_device_class': <SensorDeviceClass.ENUM: 'enum'>,
    'original_icon': None,
    'original_name': 'Active tariff',
    'platform': 'homewizard',
    'previous_unique_id': None,
    'supported_features': 0,
    'translation_key': 'active_tariff',
    'unique_id': 'aabbccddeeff_active_tariff',
    'unit_of_measurement': None,
  })
# ---
# name: test_sensors[HWE-P1-entity_ids0][sensor.device_active_tariff:state]
  StateSnapshot({
    'attributes': ReadOnlyDict({
      'device_class': 'enum',
      'friendly_name': 'Device Active tariff',
      'options': list([
        '1',
        '2',
        '3',
        '4',
      ]),
    }),
    'context': <ANY>,
    'entity_id': 'sensor.device_active_tariff',
    'last_changed': <ANY>,
    'last_updated': <ANY>,
    'state': '2',
  })
# ---
# name: test_sensors[HWE-P1-entity_ids0][sensor.device_active_voltage_phase_1:device-registry]
  DeviceRegistryEntrySnapshot({
    'area_id': None,
    'config_entries': <ANY>,
    'configuration_url': None,
    'connections': set({
      tuple(
        'mac',
        '3c:39:e7:aa:bb:cc',
      ),
    }),
    'disabled_by': None,
    'entry_type': None,
    'hw_version': None,
    'id': <ANY>,
    'identifiers': set({
      tuple(
        'homewizard',
        '3c39e7aabbcc',
      ),
    }),
    'is_new': False,
    'manufacturer': 'HomeWizard',
    'model': 'HWE-P1',
    'name': 'Device',
    'name_by_user': None,
    'serial_number': None,
    'suggested_area': None,
    'sw_version': '4.19',
    'via_device_id': None,
  })
# ---
# name: test_sensors[HWE-P1-entity_ids0][sensor.device_active_voltage_phase_1:entity-registry]
  EntityRegistryEntrySnapshot({
    'aliases': set({
    }),
    'area_id': None,
    'capabilities': dict({
      'state_class': <SensorStateClass.MEASUREMENT: 'measurement'>,
    }),
    'config_entry_id': <ANY>,
    'device_class': None,
    'device_id': <ANY>,
    'disabled_by': None,
    'domain': 'sensor',
    'entity_category': None,
    'entity_id': 'sensor.device_active_voltage_phase_1',
    'has_entity_name': True,
    'hidden_by': None,
    'icon': None,
    'id': <ANY>,
    'name': None,
    'options': dict({
    }),
    'original_device_class': <SensorDeviceClass.VOLTAGE: 'voltage'>,
    'original_icon': None,
    'original_name': 'Active voltage phase 1',
    'platform': 'homewizard',
    'previous_unique_id': None,
    'supported_features': 0,
    'translation_key': 'active_voltage_phase_v',
    'unique_id': 'aabbccddeeff_active_voltage_l1_v',
    'unit_of_measurement': <UnitOfElectricPotential.VOLT: 'V'>,
  })
# ---
# name: test_sensors[HWE-P1-entity_ids0][sensor.device_active_voltage_phase_1:state]
  StateSnapshot({
    'attributes': ReadOnlyDict({
      'device_class': 'voltage',
      'friendly_name': 'Device Active voltage phase 1',
      'state_class': <SensorStateClass.MEASUREMENT: 'measurement'>,
      'unit_of_measurement': <UnitOfElectricPotential.VOLT: 'V'>,
    }),
    'context': <ANY>,
    'entity_id': 'sensor.device_active_voltage_phase_1',
    'last_changed': <ANY>,
    'last_updated': <ANY>,
    'state': '230.111',
  })
# ---
# name: test_sensors[HWE-P1-entity_ids0][sensor.device_active_voltage_phase_2:device-registry]
  DeviceRegistryEntrySnapshot({
    'area_id': None,
    'config_entries': <ANY>,
    'configuration_url': None,
    'connections': set({
      tuple(
        'mac',
        '3c:39:e7:aa:bb:cc',
      ),
    }),
    'disabled_by': None,
    'entry_type': None,
    'hw_version': None,
    'id': <ANY>,
    'identifiers': set({
      tuple(
        'homewizard',
        '3c39e7aabbcc',
      ),
    }),
    'is_new': False,
    'manufacturer': 'HomeWizard',
    'model': 'HWE-P1',
    'name': 'Device',
    'name_by_user': None,
    'serial_number': None,
    'suggested_area': None,
    'sw_version': '4.19',
    'via_device_id': None,
  })
# ---
# name: test_sensors[HWE-P1-entity_ids0][sensor.device_active_voltage_phase_2:entity-registry]
  EntityRegistryEntrySnapshot({
    'aliases': set({
    }),
    'area_id': None,
    'capabilities': dict({
      'state_class': <SensorStateClass.MEASUREMENT: 'measurement'>,
    }),
    'config_entry_id': <ANY>,
    'device_class': None,
    'device_id': <ANY>,
    'disabled_by': None,
    'domain': 'sensor',
    'entity_category': None,
    'entity_id': 'sensor.device_active_voltage_phase_2',
    'has_entity_name': True,
    'hidden_by': None,
    'icon': None,
    'id': <ANY>,
    'name': None,
    'options': dict({
    }),
    'original_device_class': <SensorDeviceClass.VOLTAGE: 'voltage'>,
    'original_icon': None,
    'original_name': 'Active voltage phase 2',
    'platform': 'homewizard',
    'previous_unique_id': None,
    'supported_features': 0,
    'translation_key': 'active_voltage_phase_v',
    'unique_id': 'aabbccddeeff_active_voltage_l2_v',
    'unit_of_measurement': <UnitOfElectricPotential.VOLT: 'V'>,
  })
# ---
# name: test_sensors[HWE-P1-entity_ids0][sensor.device_active_voltage_phase_2:state]
  StateSnapshot({
    'attributes': ReadOnlyDict({
      'device_class': 'voltage',
      'friendly_name': 'Device Active voltage phase 2',
      'state_class': <SensorStateClass.MEASUREMENT: 'measurement'>,
      'unit_of_measurement': <UnitOfElectricPotential.VOLT: 'V'>,
    }),
    'context': <ANY>,
    'entity_id': 'sensor.device_active_voltage_phase_2',
    'last_changed': <ANY>,
    'last_updated': <ANY>,
    'state': '230.222',
  })
# ---
# name: test_sensors[HWE-P1-entity_ids0][sensor.device_active_voltage_phase_3:device-registry]
  DeviceRegistryEntrySnapshot({
    'area_id': None,
    'config_entries': <ANY>,
    'configuration_url': None,
    'connections': set({
      tuple(
        'mac',
        '3c:39:e7:aa:bb:cc',
      ),
    }),
    'disabled_by': None,
    'entry_type': None,
    'hw_version': None,
    'id': <ANY>,
    'identifiers': set({
      tuple(
        'homewizard',
        '3c39e7aabbcc',
      ),
    }),
    'is_new': False,
    'manufacturer': 'HomeWizard',
    'model': 'HWE-P1',
    'name': 'Device',
    'name_by_user': None,
    'serial_number': None,
    'suggested_area': None,
    'sw_version': '4.19',
    'via_device_id': None,
  })
# ---
# name: test_sensors[HWE-P1-entity_ids0][sensor.device_active_voltage_phase_3:entity-registry]
  EntityRegistryEntrySnapshot({
    'aliases': set({
    }),
    'area_id': None,
    'capabilities': dict({
      'state_class': <SensorStateClass.MEASUREMENT: 'measurement'>,
    }),
    'config_entry_id': <ANY>,
    'device_class': None,
    'device_id': <ANY>,
    'disabled_by': None,
    'domain': 'sensor',
    'entity_category': None,
    'entity_id': 'sensor.device_active_voltage_phase_3',
    'has_entity_name': True,
    'hidden_by': None,
    'icon': None,
    'id': <ANY>,
    'name': None,
    'options': dict({
    }),
    'original_device_class': <SensorDeviceClass.VOLTAGE: 'voltage'>,
    'original_icon': None,
    'original_name': 'Active voltage phase 3',
    'platform': 'homewizard',
    'previous_unique_id': None,
    'supported_features': 0,
    'translation_key': 'active_voltage_phase_v',
    'unique_id': 'aabbccddeeff_active_voltage_l3_v',
    'unit_of_measurement': <UnitOfElectricPotential.VOLT: 'V'>,
  })
# ---
# name: test_sensors[HWE-P1-entity_ids0][sensor.device_active_voltage_phase_3:state]
  StateSnapshot({
    'attributes': ReadOnlyDict({
      'device_class': 'voltage',
      'friendly_name': 'Device Active voltage phase 3',
      'state_class': <SensorStateClass.MEASUREMENT: 'measurement'>,
      'unit_of_measurement': <UnitOfElectricPotential.VOLT: 'V'>,
    }),
    'context': <ANY>,
    'entity_id': 'sensor.device_active_voltage_phase_3',
    'last_changed': <ANY>,
    'last_updated': <ANY>,
    'state': '230.333',
  })
# ---
# name: test_sensors[HWE-P1-entity_ids0][sensor.device_active_water_usage:device-registry]
  DeviceRegistryEntrySnapshot({
    'area_id': None,
    'config_entries': <ANY>,
    'configuration_url': None,
    'connections': set({
      tuple(
        'mac',
        '3c:39:e7:aa:bb:cc',
      ),
    }),
    'disabled_by': None,
    'entry_type': None,
    'hw_version': None,
    'id': <ANY>,
    'identifiers': set({
      tuple(
        'homewizard',
        '3c39e7aabbcc',
      ),
    }),
    'is_new': False,
    'manufacturer': 'HomeWizard',
    'model': 'HWE-P1',
    'name': 'Device',
    'name_by_user': None,
    'serial_number': None,
    'suggested_area': None,
    'sw_version': '4.19',
    'via_device_id': None,
  })
# ---
# name: test_sensors[HWE-P1-entity_ids0][sensor.device_active_water_usage:entity-registry]
  EntityRegistryEntrySnapshot({
    'aliases': set({
    }),
    'area_id': None,
    'capabilities': dict({
      'state_class': <SensorStateClass.MEASUREMENT: 'measurement'>,
    }),
    'config_entry_id': <ANY>,
    'device_class': None,
    'device_id': <ANY>,
    'disabled_by': None,
    'domain': 'sensor',
    'entity_category': None,
    'entity_id': 'sensor.device_active_water_usage',
    'has_entity_name': True,
    'hidden_by': None,
    'icon': None,
    'id': <ANY>,
    'name': None,
    'options': dict({
    }),
    'original_device_class': None,
    'original_icon': None,
    'original_name': 'Active water usage',
    'platform': 'homewizard',
    'previous_unique_id': None,
    'supported_features': 0,
    'translation_key': 'active_liter_lpm',
    'unique_id': 'aabbccddeeff_active_liter_lpm',
    'unit_of_measurement': 'l/min',
  })
# ---
# name: test_sensors[HWE-P1-entity_ids0][sensor.device_active_water_usage:state]
  StateSnapshot({
    'attributes': ReadOnlyDict({
      'friendly_name': 'Device Active water usage',
      'state_class': <SensorStateClass.MEASUREMENT: 'measurement'>,
      'unit_of_measurement': 'l/min',
    }),
    'context': <ANY>,
    'entity_id': 'sensor.device_active_water_usage',
    'last_changed': <ANY>,
    'last_updated': <ANY>,
    'state': '12.345',
  })
# ---
# name: test_sensors[HWE-P1-entity_ids0][sensor.device_dsmr_version:device-registry]
  DeviceRegistryEntrySnapshot({
    'area_id': None,
    'config_entries': <ANY>,
    'configuration_url': None,
    'connections': set({
      tuple(
        'mac',
        '3c:39:e7:aa:bb:cc',
      ),
    }),
    'disabled_by': None,
    'entry_type': None,
    'hw_version': None,
    'id': <ANY>,
    'identifiers': set({
      tuple(
        'homewizard',
        '3c39e7aabbcc',
      ),
    }),
    'is_new': False,
    'manufacturer': 'HomeWizard',
    'model': 'HWE-P1',
    'name': 'Device',
    'name_by_user': None,
    'serial_number': None,
    'suggested_area': None,
    'sw_version': '4.19',
    'via_device_id': None,
  })
# ---
# name: test_sensors[HWE-P1-entity_ids0][sensor.device_dsmr_version:entity-registry]
  EntityRegistryEntrySnapshot({
    'aliases': set({
    }),
    'area_id': None,
    'capabilities': None,
    'config_entry_id': <ANY>,
    'device_class': None,
    'device_id': <ANY>,
    'disabled_by': None,
    'domain': 'sensor',
    'entity_category': <EntityCategory.DIAGNOSTIC: 'diagnostic'>,
    'entity_id': 'sensor.device_dsmr_version',
    'has_entity_name': True,
    'hidden_by': None,
    'icon': None,
    'id': <ANY>,
    'name': None,
    'options': dict({
    }),
    'original_device_class': None,
    'original_icon': None,
    'original_name': 'DSMR version',
    'platform': 'homewizard',
    'previous_unique_id': None,
    'supported_features': 0,
    'translation_key': 'dsmr_version',
    'unique_id': 'aabbccddeeff_smr_version',
    'unit_of_measurement': None,
  })
# ---
# name: test_sensors[HWE-P1-entity_ids0][sensor.device_dsmr_version:state]
  StateSnapshot({
    'attributes': ReadOnlyDict({
      'friendly_name': 'Device DSMR version',
    }),
    'context': <ANY>,
    'entity_id': 'sensor.device_dsmr_version',
    'last_changed': <ANY>,
    'last_updated': <ANY>,
    'state': '50',
  })
# ---
# name: test_sensors[HWE-P1-entity_ids0][sensor.device_gas_meter_identifier:device-registry]
  DeviceRegistryEntrySnapshot({
    'area_id': None,
    'config_entries': <ANY>,
    'configuration_url': None,
    'connections': set({
      tuple(
        'mac',
        '3c:39:e7:aa:bb:cc',
      ),
    }),
    'disabled_by': None,
    'entry_type': None,
    'hw_version': None,
    'id': <ANY>,
    'identifiers': set({
      tuple(
        'homewizard',
        '3c39e7aabbcc',
      ),
    }),
    'is_new': False,
    'manufacturer': 'HomeWizard',
    'model': 'HWE-P1',
    'name': 'Device',
    'name_by_user': None,
    'serial_number': None,
    'suggested_area': None,
    'sw_version': '4.19',
    'via_device_id': None,
  })
# ---
# name: test_sensors[HWE-P1-entity_ids0][sensor.device_gas_meter_identifier:entity-registry]
  EntityRegistryEntrySnapshot({
    'aliases': set({
    }),
    'area_id': None,
    'capabilities': None,
    'config_entry_id': <ANY>,
    'device_class': None,
    'device_id': <ANY>,
    'disabled_by': None,
    'domain': 'sensor',
    'entity_category': <EntityCategory.DIAGNOSTIC: 'diagnostic'>,
    'entity_id': 'sensor.device_gas_meter_identifier',
    'has_entity_name': True,
    'hidden_by': None,
    'icon': None,
    'id': <ANY>,
    'name': None,
    'options': dict({
    }),
    'original_device_class': None,
    'original_icon': None,
    'original_name': 'Gas meter identifier',
    'platform': 'homewizard',
    'previous_unique_id': None,
    'supported_features': 0,
    'translation_key': 'gas_unique_id',
    'unique_id': 'aabbccddeeff_gas_unique_id',
    'unit_of_measurement': None,
  })
# ---
# name: test_sensors[HWE-P1-entity_ids0][sensor.device_gas_meter_identifier:state]
  StateSnapshot({
    'attributes': ReadOnlyDict({
      'friendly_name': 'Device Gas meter identifier',
    }),
    'context': <ANY>,
    'entity_id': 'sensor.device_gas_meter_identifier',
    'last_changed': <ANY>,
    'last_updated': <ANY>,
    'state': '01FFEEDDCCBBAA99887766554433221100',
  })
# ---
# name: test_sensors[HWE-P1-entity_ids0][sensor.device_long_power_failures_detected:device-registry]
  DeviceRegistryEntrySnapshot({
    'area_id': None,
    'config_entries': <ANY>,
    'configuration_url': None,
    'connections': set({
      tuple(
        'mac',
        '3c:39:e7:aa:bb:cc',
      ),
    }),
    'disabled_by': None,
    'entry_type': None,
    'hw_version': None,
    'id': <ANY>,
    'identifiers': set({
      tuple(
        'homewizard',
        '3c39e7aabbcc',
      ),
    }),
    'is_new': False,
    'manufacturer': 'HomeWizard',
    'model': 'HWE-P1',
    'name': 'Device',
    'name_by_user': None,
    'serial_number': None,
    'suggested_area': None,
    'sw_version': '4.19',
    'via_device_id': None,
  })
# ---
# name: test_sensors[HWE-P1-entity_ids0][sensor.device_long_power_failures_detected:entity-registry]
  EntityRegistryEntrySnapshot({
    'aliases': set({
    }),
    'area_id': None,
    'capabilities': None,
    'config_entry_id': <ANY>,
    'device_class': None,
    'device_id': <ANY>,
    'disabled_by': None,
    'domain': 'sensor',
    'entity_category': <EntityCategory.DIAGNOSTIC: 'diagnostic'>,
    'entity_id': 'sensor.device_long_power_failures_detected',
    'has_entity_name': True,
    'hidden_by': None,
    'icon': None,
    'id': <ANY>,
    'name': None,
    'options': dict({
    }),
    'original_device_class': None,
    'original_icon': None,
    'original_name': 'Long power failures detected',
    'platform': 'homewizard',
    'previous_unique_id': None,
    'supported_features': 0,
    'translation_key': 'long_power_fail_count',
    'unique_id': 'aabbccddeeff_long_power_fail_count',
    'unit_of_measurement': None,
  })
# ---
# name: test_sensors[HWE-P1-entity_ids0][sensor.device_long_power_failures_detected:state]
  StateSnapshot({
    'attributes': ReadOnlyDict({
      'friendly_name': 'Device Long power failures detected',
    }),
    'context': <ANY>,
    'entity_id': 'sensor.device_long_power_failures_detected',
    'last_changed': <ANY>,
    'last_updated': <ANY>,
    'state': '5',
  })
# ---
# name: test_sensors[HWE-P1-entity_ids0][sensor.device_peak_demand_current_month:device-registry]
  DeviceRegistryEntrySnapshot({
    'area_id': None,
    'config_entries': <ANY>,
    'configuration_url': None,
    'connections': set({
      tuple(
        'mac',
        '3c:39:e7:aa:bb:cc',
      ),
    }),
    'disabled_by': None,
    'entry_type': None,
    'hw_version': None,
    'id': <ANY>,
    'identifiers': set({
      tuple(
        'homewizard',
        '3c39e7aabbcc',
      ),
    }),
    'is_new': False,
    'manufacturer': 'HomeWizard',
    'model': 'HWE-P1',
    'name': 'Device',
    'name_by_user': None,
    'serial_number': None,
    'suggested_area': None,
    'sw_version': '4.19',
    'via_device_id': None,
  })
# ---
# name: test_sensors[HWE-P1-entity_ids0][sensor.device_peak_demand_current_month:entity-registry]
  EntityRegistryEntrySnapshot({
    'aliases': set({
    }),
    'area_id': None,
    'capabilities': None,
    'config_entry_id': <ANY>,
    'device_class': None,
    'device_id': <ANY>,
    'disabled_by': None,
    'domain': 'sensor',
    'entity_category': None,
    'entity_id': 'sensor.device_peak_demand_current_month',
    'has_entity_name': True,
    'hidden_by': None,
    'icon': None,
    'id': <ANY>,
    'name': None,
    'options': dict({
    }),
    'original_device_class': <SensorDeviceClass.POWER: 'power'>,
    'original_icon': None,
    'original_name': 'Peak demand current month',
    'platform': 'homewizard',
    'previous_unique_id': None,
    'supported_features': 0,
    'translation_key': 'monthly_power_peak_w',
    'unique_id': 'aabbccddeeff_monthly_power_peak_w',
    'unit_of_measurement': <UnitOfPower.WATT: 'W'>,
  })
# ---
# name: test_sensors[HWE-P1-entity_ids0][sensor.device_peak_demand_current_month:state]
  StateSnapshot({
    'attributes': ReadOnlyDict({
      'device_class': 'power',
      'friendly_name': 'Device Peak demand current month',
      'unit_of_measurement': <UnitOfPower.WATT: 'W'>,
    }),
    'context': <ANY>,
    'entity_id': 'sensor.device_peak_demand_current_month',
    'last_changed': <ANY>,
    'last_updated': <ANY>,
    'state': '1111.0',
  })
# ---
# name: test_sensors[HWE-P1-entity_ids0][sensor.device_power_failures_detected:device-registry]
  DeviceRegistryEntrySnapshot({
    'area_id': None,
    'config_entries': <ANY>,
    'configuration_url': None,
    'connections': set({
      tuple(
        'mac',
        '3c:39:e7:aa:bb:cc',
      ),
    }),
    'disabled_by': None,
    'entry_type': None,
    'hw_version': None,
    'id': <ANY>,
    'identifiers': set({
      tuple(
        'homewizard',
        '3c39e7aabbcc',
      ),
    }),
    'is_new': False,
    'manufacturer': 'HomeWizard',
    'model': 'HWE-P1',
    'name': 'Device',
    'name_by_user': None,
    'serial_number': None,
    'suggested_area': None,
    'sw_version': '4.19',
    'via_device_id': None,
  })
# ---
# name: test_sensors[HWE-P1-entity_ids0][sensor.device_power_failures_detected:entity-registry]
  EntityRegistryEntrySnapshot({
    'aliases': set({
    }),
    'area_id': None,
    'capabilities': None,
    'config_entry_id': <ANY>,
    'device_class': None,
    'device_id': <ANY>,
    'disabled_by': None,
    'domain': 'sensor',
    'entity_category': <EntityCategory.DIAGNOSTIC: 'diagnostic'>,
    'entity_id': 'sensor.device_power_failures_detected',
    'has_entity_name': True,
    'hidden_by': None,
    'icon': None,
    'id': <ANY>,
    'name': None,
    'options': dict({
    }),
    'original_device_class': None,
    'original_icon': None,
    'original_name': 'Power failures detected',
    'platform': 'homewizard',
    'previous_unique_id': None,
    'supported_features': 0,
    'translation_key': 'any_power_fail_count',
    'unique_id': 'aabbccddeeff_any_power_fail_count',
    'unit_of_measurement': None,
  })
# ---
# name: test_sensors[HWE-P1-entity_ids0][sensor.device_power_failures_detected:state]
  StateSnapshot({
    'attributes': ReadOnlyDict({
      'friendly_name': 'Device Power failures detected',
    }),
    'context': <ANY>,
    'entity_id': 'sensor.device_power_failures_detected',
    'last_changed': <ANY>,
    'last_updated': <ANY>,
    'state': '4',
  })
# ---
# name: test_sensors[HWE-P1-entity_ids0][sensor.device_smart_meter_identifier:device-registry]
  DeviceRegistryEntrySnapshot({
    'area_id': None,
    'config_entries': <ANY>,
    'configuration_url': None,
    'connections': set({
      tuple(
        'mac',
        '3c:39:e7:aa:bb:cc',
      ),
    }),
    'disabled_by': None,
    'entry_type': None,
    'hw_version': None,
    'id': <ANY>,
    'identifiers': set({
      tuple(
        'homewizard',
        '3c39e7aabbcc',
      ),
    }),
    'is_new': False,
    'manufacturer': 'HomeWizard',
    'model': 'HWE-P1',
    'name': 'Device',
    'name_by_user': None,
    'serial_number': None,
    'suggested_area': None,
    'sw_version': '4.19',
    'via_device_id': None,
  })
# ---
# name: test_sensors[HWE-P1-entity_ids0][sensor.device_smart_meter_identifier:entity-registry]
  EntityRegistryEntrySnapshot({
    'aliases': set({
    }),
    'area_id': None,
    'capabilities': None,
    'config_entry_id': <ANY>,
    'device_class': None,
    'device_id': <ANY>,
    'disabled_by': None,
    'domain': 'sensor',
    'entity_category': <EntityCategory.DIAGNOSTIC: 'diagnostic'>,
    'entity_id': 'sensor.device_smart_meter_identifier',
    'has_entity_name': True,
    'hidden_by': None,
    'icon': None,
    'id': <ANY>,
    'name': None,
    'options': dict({
    }),
    'original_device_class': None,
    'original_icon': None,
    'original_name': 'Smart meter identifier',
    'platform': 'homewizard',
    'previous_unique_id': None,
    'supported_features': 0,
    'translation_key': 'unique_meter_id',
    'unique_id': 'aabbccddeeff_unique_meter_id',
    'unit_of_measurement': None,
  })
# ---
# name: test_sensors[HWE-P1-entity_ids0][sensor.device_smart_meter_identifier:state]
  StateSnapshot({
    'attributes': ReadOnlyDict({
      'friendly_name': 'Device Smart meter identifier',
    }),
    'context': <ANY>,
    'entity_id': 'sensor.device_smart_meter_identifier',
    'last_changed': <ANY>,
    'last_updated': <ANY>,
    'state': '00112233445566778899AABBCCDDEEFF',
  })
# ---
# name: test_sensors[HWE-P1-entity_ids0][sensor.device_smart_meter_model:device-registry]
  DeviceRegistryEntrySnapshot({
    'area_id': None,
    'config_entries': <ANY>,
    'configuration_url': None,
    'connections': set({
      tuple(
        'mac',
        '3c:39:e7:aa:bb:cc',
      ),
    }),
    'disabled_by': None,
    'entry_type': None,
    'hw_version': None,
    'id': <ANY>,
    'identifiers': set({
      tuple(
        'homewizard',
        '3c39e7aabbcc',
      ),
    }),
    'is_new': False,
    'manufacturer': 'HomeWizard',
    'model': 'HWE-P1',
    'name': 'Device',
    'name_by_user': None,
    'serial_number': None,
    'suggested_area': None,
    'sw_version': '4.19',
    'via_device_id': None,
  })
# ---
# name: test_sensors[HWE-P1-entity_ids0][sensor.device_smart_meter_model:entity-registry]
  EntityRegistryEntrySnapshot({
    'aliases': set({
    }),
    'area_id': None,
    'capabilities': None,
    'config_entry_id': <ANY>,
    'device_class': None,
    'device_id': <ANY>,
    'disabled_by': None,
    'domain': 'sensor',
    'entity_category': <EntityCategory.DIAGNOSTIC: 'diagnostic'>,
    'entity_id': 'sensor.device_smart_meter_model',
    'has_entity_name': True,
    'hidden_by': None,
    'icon': None,
    'id': <ANY>,
    'name': None,
    'options': dict({
    }),
    'original_device_class': None,
    'original_icon': None,
    'original_name': 'Smart meter model',
    'platform': 'homewizard',
    'previous_unique_id': None,
    'supported_features': 0,
    'translation_key': 'meter_model',
    'unique_id': 'aabbccddeeff_meter_model',
    'unit_of_measurement': None,
  })
# ---
# name: test_sensors[HWE-P1-entity_ids0][sensor.device_smart_meter_model:state]
  StateSnapshot({
    'attributes': ReadOnlyDict({
      'friendly_name': 'Device Smart meter model',
    }),
    'context': <ANY>,
    'entity_id': 'sensor.device_smart_meter_model',
    'last_changed': <ANY>,
    'last_updated': <ANY>,
    'state': 'ISKRA  2M550T-101',
  })
# ---
# name: test_sensors[HWE-P1-entity_ids0][sensor.device_total_energy_export:device-registry]
  DeviceRegistryEntrySnapshot({
    'area_id': None,
    'config_entries': <ANY>,
    'configuration_url': None,
    'connections': set({
      tuple(
        'mac',
        '3c:39:e7:aa:bb:cc',
      ),
    }),
    'disabled_by': None,
    'entry_type': None,
    'hw_version': None,
    'id': <ANY>,
    'identifiers': set({
      tuple(
        'homewizard',
        '3c39e7aabbcc',
      ),
    }),
    'is_new': False,
    'manufacturer': 'HomeWizard',
    'model': 'HWE-P1',
    'name': 'Device',
    'name_by_user': None,
    'serial_number': None,
    'suggested_area': None,
    'sw_version': '4.19',
    'via_device_id': None,
  })
# ---
# name: test_sensors[HWE-P1-entity_ids0][sensor.device_total_energy_export:entity-registry]
  EntityRegistryEntrySnapshot({
    'aliases': set({
    }),
    'area_id': None,
    'capabilities': dict({
      'state_class': <SensorStateClass.TOTAL_INCREASING: 'total_increasing'>,
    }),
    'config_entry_id': <ANY>,
    'device_class': None,
    'device_id': <ANY>,
    'disabled_by': None,
    'domain': 'sensor',
    'entity_category': None,
    'entity_id': 'sensor.device_total_energy_export',
    'has_entity_name': True,
    'hidden_by': None,
    'icon': None,
    'id': <ANY>,
    'name': None,
    'options': dict({
    }),
    'original_device_class': <SensorDeviceClass.ENERGY: 'energy'>,
    'original_icon': None,
    'original_name': 'Total energy export',
    'platform': 'homewizard',
    'previous_unique_id': None,
    'supported_features': 0,
    'translation_key': 'total_energy_export_kwh',
    'unique_id': 'aabbccddeeff_total_power_export_kwh',
    'unit_of_measurement': <UnitOfEnergy.KILO_WATT_HOUR: 'kWh'>,
  })
# ---
# name: test_sensors[HWE-P1-entity_ids0][sensor.device_total_energy_export:state]
  StateSnapshot({
    'attributes': ReadOnlyDict({
      'device_class': 'energy',
      'friendly_name': 'Device Total energy export',
      'state_class': <SensorStateClass.TOTAL_INCREASING: 'total_increasing'>,
      'unit_of_measurement': <UnitOfEnergy.KILO_WATT_HOUR: 'kWh'>,
    }),
    'context': <ANY>,
    'entity_id': 'sensor.device_total_energy_export',
    'last_changed': <ANY>,
    'last_updated': <ANY>,
    'state': '13086.777',
  })
# ---
# name: test_sensors[HWE-P1-entity_ids0][sensor.device_total_energy_export_tariff_1:device-registry]
  DeviceRegistryEntrySnapshot({
    'area_id': None,
    'config_entries': <ANY>,
    'configuration_url': None,
    'connections': set({
      tuple(
        'mac',
        '3c:39:e7:aa:bb:cc',
      ),
    }),
    'disabled_by': None,
    'entry_type': None,
    'hw_version': None,
    'id': <ANY>,
    'identifiers': set({
      tuple(
        'homewizard',
        '3c39e7aabbcc',
      ),
    }),
    'is_new': False,
    'manufacturer': 'HomeWizard',
    'model': 'HWE-P1',
    'name': 'Device',
    'name_by_user': None,
    'serial_number': None,
    'suggested_area': None,
    'sw_version': '4.19',
    'via_device_id': None,
  })
# ---
# name: test_sensors[HWE-P1-entity_ids0][sensor.device_total_energy_export_tariff_1:entity-registry]
  EntityRegistryEntrySnapshot({
    'aliases': set({
    }),
    'area_id': None,
    'capabilities': dict({
      'state_class': <SensorStateClass.TOTAL_INCREASING: 'total_increasing'>,
    }),
    'config_entry_id': <ANY>,
    'device_class': None,
    'device_id': <ANY>,
    'disabled_by': None,
    'domain': 'sensor',
    'entity_category': None,
    'entity_id': 'sensor.device_total_energy_export_tariff_1',
    'has_entity_name': True,
    'hidden_by': None,
    'icon': None,
    'id': <ANY>,
    'name': None,
    'options': dict({
    }),
    'original_device_class': <SensorDeviceClass.ENERGY: 'energy'>,
    'original_icon': None,
    'original_name': 'Total energy export tariff 1',
    'platform': 'homewizard',
    'previous_unique_id': None,
    'supported_features': 0,
    'translation_key': 'total_energy_export_tariff_kwh',
    'unique_id': 'aabbccddeeff_total_power_export_t1_kwh',
    'unit_of_measurement': <UnitOfEnergy.KILO_WATT_HOUR: 'kWh'>,
  })
# ---
# name: test_sensors[HWE-P1-entity_ids0][sensor.device_total_energy_export_tariff_1:state]
  StateSnapshot({
    'attributes': ReadOnlyDict({
      'device_class': 'energy',
      'friendly_name': 'Device Total energy export tariff 1',
      'state_class': <SensorStateClass.TOTAL_INCREASING: 'total_increasing'>,
      'unit_of_measurement': <UnitOfEnergy.KILO_WATT_HOUR: 'kWh'>,
    }),
    'context': <ANY>,
    'entity_id': 'sensor.device_total_energy_export_tariff_1',
    'last_changed': <ANY>,
    'last_updated': <ANY>,
    'state': '4321.333',
  })
# ---
# name: test_sensors[HWE-P1-entity_ids0][sensor.device_total_energy_export_tariff_2:device-registry]
  DeviceRegistryEntrySnapshot({
    'area_id': None,
    'config_entries': <ANY>,
    'configuration_url': None,
    'connections': set({
      tuple(
        'mac',
        '3c:39:e7:aa:bb:cc',
      ),
    }),
    'disabled_by': None,
    'entry_type': None,
    'hw_version': None,
    'id': <ANY>,
    'identifiers': set({
      tuple(
        'homewizard',
        '3c39e7aabbcc',
      ),
    }),
    'is_new': False,
    'manufacturer': 'HomeWizard',
    'model': 'HWE-P1',
    'name': 'Device',
    'name_by_user': None,
    'serial_number': None,
    'suggested_area': None,
    'sw_version': '4.19',
    'via_device_id': None,
  })
# ---
# name: test_sensors[HWE-P1-entity_ids0][sensor.device_total_energy_export_tariff_2:entity-registry]
  EntityRegistryEntrySnapshot({
    'aliases': set({
    }),
    'area_id': None,
    'capabilities': dict({
      'state_class': <SensorStateClass.TOTAL_INCREASING: 'total_increasing'>,
    }),
    'config_entry_id': <ANY>,
    'device_class': None,
    'device_id': <ANY>,
    'disabled_by': None,
    'domain': 'sensor',
    'entity_category': None,
    'entity_id': 'sensor.device_total_energy_export_tariff_2',
    'has_entity_name': True,
    'hidden_by': None,
    'icon': None,
    'id': <ANY>,
    'name': None,
    'options': dict({
    }),
    'original_device_class': <SensorDeviceClass.ENERGY: 'energy'>,
    'original_icon': None,
    'original_name': 'Total energy export tariff 2',
    'platform': 'homewizard',
    'previous_unique_id': None,
    'supported_features': 0,
    'translation_key': 'total_energy_export_tariff_kwh',
    'unique_id': 'aabbccddeeff_total_power_export_t2_kwh',
    'unit_of_measurement': <UnitOfEnergy.KILO_WATT_HOUR: 'kWh'>,
  })
# ---
# name: test_sensors[HWE-P1-entity_ids0][sensor.device_total_energy_export_tariff_2:state]
  StateSnapshot({
    'attributes': ReadOnlyDict({
      'device_class': 'energy',
      'friendly_name': 'Device Total energy export tariff 2',
      'state_class': <SensorStateClass.TOTAL_INCREASING: 'total_increasing'>,
      'unit_of_measurement': <UnitOfEnergy.KILO_WATT_HOUR: 'kWh'>,
    }),
    'context': <ANY>,
    'entity_id': 'sensor.device_total_energy_export_tariff_2',
    'last_changed': <ANY>,
    'last_updated': <ANY>,
    'state': '8765.444',
  })
# ---
# name: test_sensors[HWE-P1-entity_ids0][sensor.device_total_energy_export_tariff_3:device-registry]
  DeviceRegistryEntrySnapshot({
    'area_id': None,
    'config_entries': <ANY>,
    'configuration_url': None,
    'connections': set({
      tuple(
        'mac',
        '3c:39:e7:aa:bb:cc',
      ),
    }),
    'disabled_by': None,
    'entry_type': None,
    'hw_version': None,
    'id': <ANY>,
    'identifiers': set({
      tuple(
        'homewizard',
        '3c39e7aabbcc',
      ),
    }),
    'is_new': False,
    'manufacturer': 'HomeWizard',
    'model': 'HWE-P1',
    'name': 'Device',
    'name_by_user': None,
    'serial_number': None,
    'suggested_area': None,
    'sw_version': '4.19',
    'via_device_id': None,
  })
# ---
# name: test_sensors[HWE-P1-entity_ids0][sensor.device_total_energy_export_tariff_3:entity-registry]
  EntityRegistryEntrySnapshot({
    'aliases': set({
    }),
    'area_id': None,
    'capabilities': dict({
      'state_class': <SensorStateClass.TOTAL_INCREASING: 'total_increasing'>,
    }),
    'config_entry_id': <ANY>,
    'device_class': None,
    'device_id': <ANY>,
    'disabled_by': None,
    'domain': 'sensor',
    'entity_category': None,
    'entity_id': 'sensor.device_total_energy_export_tariff_3',
    'has_entity_name': True,
    'hidden_by': None,
    'icon': None,
    'id': <ANY>,
    'name': None,
    'options': dict({
    }),
    'original_device_class': <SensorDeviceClass.ENERGY: 'energy'>,
    'original_icon': None,
    'original_name': 'Total energy export tariff 3',
    'platform': 'homewizard',
    'previous_unique_id': None,
    'supported_features': 0,
    'translation_key': 'total_energy_export_tariff_kwh',
    'unique_id': 'aabbccddeeff_total_power_export_t3_kwh',
    'unit_of_measurement': <UnitOfEnergy.KILO_WATT_HOUR: 'kWh'>,
  })
# ---
# name: test_sensors[HWE-P1-entity_ids0][sensor.device_total_energy_export_tariff_3:state]
  StateSnapshot({
    'attributes': ReadOnlyDict({
      'device_class': 'energy',
      'friendly_name': 'Device Total energy export tariff 3',
      'state_class': <SensorStateClass.TOTAL_INCREASING: 'total_increasing'>,
      'unit_of_measurement': <UnitOfEnergy.KILO_WATT_HOUR: 'kWh'>,
    }),
    'context': <ANY>,
    'entity_id': 'sensor.device_total_energy_export_tariff_3',
    'last_changed': <ANY>,
    'last_updated': <ANY>,
    'state': '8765.444',
  })
# ---
# name: test_sensors[HWE-P1-entity_ids0][sensor.device_total_energy_export_tariff_4:device-registry]
  DeviceRegistryEntrySnapshot({
    'area_id': None,
    'config_entries': <ANY>,
    'configuration_url': None,
    'connections': set({
      tuple(
        'mac',
        '3c:39:e7:aa:bb:cc',
      ),
    }),
    'disabled_by': None,
    'entry_type': None,
    'hw_version': None,
    'id': <ANY>,
    'identifiers': set({
      tuple(
        'homewizard',
        '3c39e7aabbcc',
      ),
    }),
    'is_new': False,
    'manufacturer': 'HomeWizard',
    'model': 'HWE-P1',
    'name': 'Device',
    'name_by_user': None,
    'serial_number': None,
    'suggested_area': None,
    'sw_version': '4.19',
    'via_device_id': None,
  })
# ---
# name: test_sensors[HWE-P1-entity_ids0][sensor.device_total_energy_export_tariff_4:entity-registry]
  EntityRegistryEntrySnapshot({
    'aliases': set({
    }),
    'area_id': None,
    'capabilities': dict({
      'state_class': <SensorStateClass.TOTAL_INCREASING: 'total_increasing'>,
    }),
    'config_entry_id': <ANY>,
    'device_class': None,
    'device_id': <ANY>,
    'disabled_by': None,
    'domain': 'sensor',
    'entity_category': None,
    'entity_id': 'sensor.device_total_energy_export_tariff_4',
    'has_entity_name': True,
    'hidden_by': None,
    'icon': None,
    'id': <ANY>,
    'name': None,
    'options': dict({
    }),
    'original_device_class': <SensorDeviceClass.ENERGY: 'energy'>,
    'original_icon': None,
    'original_name': 'Total energy export tariff 4',
    'platform': 'homewizard',
    'previous_unique_id': None,
    'supported_features': 0,
    'translation_key': 'total_energy_export_tariff_kwh',
    'unique_id': 'aabbccddeeff_total_power_export_t4_kwh',
    'unit_of_measurement': <UnitOfEnergy.KILO_WATT_HOUR: 'kWh'>,
  })
# ---
# name: test_sensors[HWE-P1-entity_ids0][sensor.device_total_energy_export_tariff_4:state]
  StateSnapshot({
    'attributes': ReadOnlyDict({
      'device_class': 'energy',
      'friendly_name': 'Device Total energy export tariff 4',
      'state_class': <SensorStateClass.TOTAL_INCREASING: 'total_increasing'>,
      'unit_of_measurement': <UnitOfEnergy.KILO_WATT_HOUR: 'kWh'>,
    }),
    'context': <ANY>,
    'entity_id': 'sensor.device_total_energy_export_tariff_4',
    'last_changed': <ANY>,
    'last_updated': <ANY>,
    'state': '8765.444',
  })
# ---
# name: test_sensors[HWE-P1-entity_ids0][sensor.device_total_energy_import:device-registry]
  DeviceRegistryEntrySnapshot({
    'area_id': None,
    'config_entries': <ANY>,
    'configuration_url': None,
    'connections': set({
      tuple(
        'mac',
        '3c:39:e7:aa:bb:cc',
      ),
    }),
    'disabled_by': None,
    'entry_type': None,
    'hw_version': None,
    'id': <ANY>,
    'identifiers': set({
      tuple(
        'homewizard',
        '3c39e7aabbcc',
      ),
    }),
    'is_new': False,
    'manufacturer': 'HomeWizard',
    'model': 'HWE-P1',
    'name': 'Device',
    'name_by_user': None,
    'serial_number': None,
    'suggested_area': None,
    'sw_version': '4.19',
    'via_device_id': None,
  })
# ---
# name: test_sensors[HWE-P1-entity_ids0][sensor.device_total_energy_import:entity-registry]
  EntityRegistryEntrySnapshot({
    'aliases': set({
    }),
    'area_id': None,
    'capabilities': dict({
      'state_class': <SensorStateClass.TOTAL_INCREASING: 'total_increasing'>,
    }),
    'config_entry_id': <ANY>,
    'device_class': None,
    'device_id': <ANY>,
    'disabled_by': None,
    'domain': 'sensor',
    'entity_category': None,
    'entity_id': 'sensor.device_total_energy_import',
    'has_entity_name': True,
    'hidden_by': None,
    'icon': None,
    'id': <ANY>,
    'name': None,
    'options': dict({
    }),
    'original_device_class': <SensorDeviceClass.ENERGY: 'energy'>,
    'original_icon': None,
    'original_name': 'Total energy import',
    'platform': 'homewizard',
    'previous_unique_id': None,
    'supported_features': 0,
    'translation_key': 'total_energy_import_kwh',
    'unique_id': 'aabbccddeeff_total_power_import_kwh',
    'unit_of_measurement': <UnitOfEnergy.KILO_WATT_HOUR: 'kWh'>,
  })
# ---
# name: test_sensors[HWE-P1-entity_ids0][sensor.device_total_energy_import:state]
  StateSnapshot({
    'attributes': ReadOnlyDict({
      'device_class': 'energy',
      'friendly_name': 'Device Total energy import',
      'state_class': <SensorStateClass.TOTAL_INCREASING: 'total_increasing'>,
      'unit_of_measurement': <UnitOfEnergy.KILO_WATT_HOUR: 'kWh'>,
    }),
    'context': <ANY>,
    'entity_id': 'sensor.device_total_energy_import',
    'last_changed': <ANY>,
    'last_updated': <ANY>,
    'state': '13779.338',
  })
# ---
# name: test_sensors[HWE-P1-entity_ids0][sensor.device_total_energy_import_tariff_1:device-registry]
  DeviceRegistryEntrySnapshot({
    'area_id': None,
    'config_entries': <ANY>,
    'configuration_url': None,
    'connections': set({
      tuple(
        'mac',
        '3c:39:e7:aa:bb:cc',
      ),
    }),
    'disabled_by': None,
    'entry_type': None,
    'hw_version': None,
    'id': <ANY>,
    'identifiers': set({
      tuple(
        'homewizard',
        '3c39e7aabbcc',
      ),
    }),
    'is_new': False,
    'manufacturer': 'HomeWizard',
    'model': 'HWE-P1',
    'name': 'Device',
    'name_by_user': None,
    'serial_number': None,
    'suggested_area': None,
    'sw_version': '4.19',
    'via_device_id': None,
  })
# ---
# name: test_sensors[HWE-P1-entity_ids0][sensor.device_total_energy_import_tariff_1:entity-registry]
  EntityRegistryEntrySnapshot({
    'aliases': set({
    }),
    'area_id': None,
    'capabilities': dict({
      'state_class': <SensorStateClass.TOTAL_INCREASING: 'total_increasing'>,
    }),
    'config_entry_id': <ANY>,
    'device_class': None,
    'device_id': <ANY>,
    'disabled_by': None,
    'domain': 'sensor',
    'entity_category': None,
    'entity_id': 'sensor.device_total_energy_import_tariff_1',
    'has_entity_name': True,
    'hidden_by': None,
    'icon': None,
    'id': <ANY>,
    'name': None,
    'options': dict({
    }),
    'original_device_class': <SensorDeviceClass.ENERGY: 'energy'>,
    'original_icon': None,
    'original_name': 'Total energy import tariff 1',
    'platform': 'homewizard',
    'previous_unique_id': None,
    'supported_features': 0,
    'translation_key': 'total_energy_import_tariff_kwh',
    'unique_id': 'aabbccddeeff_total_power_import_t1_kwh',
    'unit_of_measurement': <UnitOfEnergy.KILO_WATT_HOUR: 'kWh'>,
  })
# ---
# name: test_sensors[HWE-P1-entity_ids0][sensor.device_total_energy_import_tariff_1:state]
  StateSnapshot({
    'attributes': ReadOnlyDict({
      'device_class': 'energy',
      'friendly_name': 'Device Total energy import tariff 1',
      'state_class': <SensorStateClass.TOTAL_INCREASING: 'total_increasing'>,
      'unit_of_measurement': <UnitOfEnergy.KILO_WATT_HOUR: 'kWh'>,
    }),
    'context': <ANY>,
    'entity_id': 'sensor.device_total_energy_import_tariff_1',
    'last_changed': <ANY>,
    'last_updated': <ANY>,
    'state': '10830.511',
  })
# ---
# name: test_sensors[HWE-P1-entity_ids0][sensor.device_total_energy_import_tariff_2:device-registry]
  DeviceRegistryEntrySnapshot({
    'area_id': None,
    'config_entries': <ANY>,
    'configuration_url': None,
    'connections': set({
      tuple(
        'mac',
        '3c:39:e7:aa:bb:cc',
      ),
    }),
    'disabled_by': None,
    'entry_type': None,
    'hw_version': None,
    'id': <ANY>,
    'identifiers': set({
      tuple(
        'homewizard',
        '3c39e7aabbcc',
      ),
    }),
    'is_new': False,
    'manufacturer': 'HomeWizard',
    'model': 'HWE-P1',
    'name': 'Device',
    'name_by_user': None,
    'serial_number': None,
    'suggested_area': None,
    'sw_version': '4.19',
    'via_device_id': None,
  })
# ---
# name: test_sensors[HWE-P1-entity_ids0][sensor.device_total_energy_import_tariff_2:entity-registry]
  EntityRegistryEntrySnapshot({
    'aliases': set({
    }),
    'area_id': None,
    'capabilities': dict({
      'state_class': <SensorStateClass.TOTAL_INCREASING: 'total_increasing'>,
    }),
    'config_entry_id': <ANY>,
    'device_class': None,
    'device_id': <ANY>,
    'disabled_by': None,
    'domain': 'sensor',
    'entity_category': None,
    'entity_id': 'sensor.device_total_energy_import_tariff_2',
    'has_entity_name': True,
    'hidden_by': None,
    'icon': None,
    'id': <ANY>,
    'name': None,
    'options': dict({
    }),
    'original_device_class': <SensorDeviceClass.ENERGY: 'energy'>,
    'original_icon': None,
    'original_name': 'Total energy import tariff 2',
    'platform': 'homewizard',
    'previous_unique_id': None,
    'supported_features': 0,
    'translation_key': 'total_energy_import_tariff_kwh',
    'unique_id': 'aabbccddeeff_total_power_import_t2_kwh',
    'unit_of_measurement': <UnitOfEnergy.KILO_WATT_HOUR: 'kWh'>,
  })
# ---
# name: test_sensors[HWE-P1-entity_ids0][sensor.device_total_energy_import_tariff_2:state]
  StateSnapshot({
    'attributes': ReadOnlyDict({
      'device_class': 'energy',
      'friendly_name': 'Device Total energy import tariff 2',
      'state_class': <SensorStateClass.TOTAL_INCREASING: 'total_increasing'>,
      'unit_of_measurement': <UnitOfEnergy.KILO_WATT_HOUR: 'kWh'>,
    }),
    'context': <ANY>,
    'entity_id': 'sensor.device_total_energy_import_tariff_2',
    'last_changed': <ANY>,
    'last_updated': <ANY>,
    'state': '2948.827',
  })
# ---
# name: test_sensors[HWE-P1-entity_ids0][sensor.device_total_energy_import_tariff_3:device-registry]
  DeviceRegistryEntrySnapshot({
    'area_id': None,
    'config_entries': <ANY>,
    'configuration_url': None,
    'connections': set({
      tuple(
        'mac',
        '3c:39:e7:aa:bb:cc',
      ),
    }),
    'disabled_by': None,
    'entry_type': None,
    'hw_version': None,
    'id': <ANY>,
    'identifiers': set({
      tuple(
        'homewizard',
        '3c39e7aabbcc',
      ),
    }),
    'is_new': False,
    'manufacturer': 'HomeWizard',
    'model': 'HWE-P1',
    'name': 'Device',
    'name_by_user': None,
    'serial_number': None,
    'suggested_area': None,
    'sw_version': '4.19',
    'via_device_id': None,
  })
# ---
# name: test_sensors[HWE-P1-entity_ids0][sensor.device_total_energy_import_tariff_3:entity-registry]
  EntityRegistryEntrySnapshot({
    'aliases': set({
    }),
    'area_id': None,
    'capabilities': dict({
      'state_class': <SensorStateClass.TOTAL_INCREASING: 'total_increasing'>,
    }),
    'config_entry_id': <ANY>,
    'device_class': None,
    'device_id': <ANY>,
    'disabled_by': None,
    'domain': 'sensor',
    'entity_category': None,
    'entity_id': 'sensor.device_total_energy_import_tariff_3',
    'has_entity_name': True,
    'hidden_by': None,
    'icon': None,
    'id': <ANY>,
    'name': None,
    'options': dict({
    }),
    'original_device_class': <SensorDeviceClass.ENERGY: 'energy'>,
    'original_icon': None,
    'original_name': 'Total energy import tariff 3',
    'platform': 'homewizard',
    'previous_unique_id': None,
    'supported_features': 0,
    'translation_key': 'total_energy_import_tariff_kwh',
    'unique_id': 'aabbccddeeff_total_power_import_t3_kwh',
    'unit_of_measurement': <UnitOfEnergy.KILO_WATT_HOUR: 'kWh'>,
  })
# ---
# name: test_sensors[HWE-P1-entity_ids0][sensor.device_total_energy_import_tariff_3:state]
  StateSnapshot({
    'attributes': ReadOnlyDict({
      'device_class': 'energy',
      'friendly_name': 'Device Total energy import tariff 3',
      'state_class': <SensorStateClass.TOTAL_INCREASING: 'total_increasing'>,
      'unit_of_measurement': <UnitOfEnergy.KILO_WATT_HOUR: 'kWh'>,
    }),
    'context': <ANY>,
    'entity_id': 'sensor.device_total_energy_import_tariff_3',
    'last_changed': <ANY>,
    'last_updated': <ANY>,
    'state': '2948.827',
  })
# ---
# name: test_sensors[HWE-P1-entity_ids0][sensor.device_total_energy_import_tariff_4:device-registry]
  DeviceRegistryEntrySnapshot({
    'area_id': None,
    'config_entries': <ANY>,
    'configuration_url': None,
    'connections': set({
      tuple(
        'mac',
        '3c:39:e7:aa:bb:cc',
      ),
    }),
    'disabled_by': None,
    'entry_type': None,
    'hw_version': None,
    'id': <ANY>,
    'identifiers': set({
      tuple(
        'homewizard',
        '3c39e7aabbcc',
      ),
    }),
    'is_new': False,
    'manufacturer': 'HomeWizard',
    'model': 'HWE-P1',
    'name': 'Device',
    'name_by_user': None,
    'serial_number': None,
    'suggested_area': None,
    'sw_version': '4.19',
    'via_device_id': None,
  })
# ---
# name: test_sensors[HWE-P1-entity_ids0][sensor.device_total_energy_import_tariff_4:entity-registry]
  EntityRegistryEntrySnapshot({
    'aliases': set({
    }),
    'area_id': None,
    'capabilities': dict({
      'state_class': <SensorStateClass.TOTAL_INCREASING: 'total_increasing'>,
    }),
    'config_entry_id': <ANY>,
    'device_class': None,
    'device_id': <ANY>,
    'disabled_by': None,
    'domain': 'sensor',
    'entity_category': None,
    'entity_id': 'sensor.device_total_energy_import_tariff_4',
    'has_entity_name': True,
    'hidden_by': None,
    'icon': None,
    'id': <ANY>,
    'name': None,
    'options': dict({
    }),
    'original_device_class': <SensorDeviceClass.ENERGY: 'energy'>,
    'original_icon': None,
    'original_name': 'Total energy import tariff 4',
    'platform': 'homewizard',
    'previous_unique_id': None,
    'supported_features': 0,
    'translation_key': 'total_energy_import_tariff_kwh',
    'unique_id': 'aabbccddeeff_total_power_import_t4_kwh',
    'unit_of_measurement': <UnitOfEnergy.KILO_WATT_HOUR: 'kWh'>,
  })
# ---
# name: test_sensors[HWE-P1-entity_ids0][sensor.device_total_energy_import_tariff_4:state]
  StateSnapshot({
    'attributes': ReadOnlyDict({
      'device_class': 'energy',
      'friendly_name': 'Device Total energy import tariff 4',
      'state_class': <SensorStateClass.TOTAL_INCREASING: 'total_increasing'>,
      'unit_of_measurement': <UnitOfEnergy.KILO_WATT_HOUR: 'kWh'>,
    }),
    'context': <ANY>,
    'entity_id': 'sensor.device_total_energy_import_tariff_4',
    'last_changed': <ANY>,
    'last_updated': <ANY>,
    'state': '2948.827',
  })
# ---
# name: test_sensors[HWE-P1-entity_ids0][sensor.device_total_gas:device-registry]
  DeviceRegistryEntrySnapshot({
    'area_id': None,
    'config_entries': <ANY>,
    'configuration_url': None,
    'connections': set({
      tuple(
        'mac',
        '3c:39:e7:aa:bb:cc',
      ),
    }),
    'disabled_by': None,
    'entry_type': None,
    'hw_version': None,
    'id': <ANY>,
    'identifiers': set({
      tuple(
        'homewizard',
        '3c39e7aabbcc',
      ),
    }),
    'is_new': False,
    'manufacturer': 'HomeWizard',
    'model': 'HWE-P1',
    'name': 'Device',
    'name_by_user': None,
    'serial_number': None,
    'suggested_area': None,
    'sw_version': '4.19',
    'via_device_id': None,
  })
# ---
# name: test_sensors[HWE-P1-entity_ids0][sensor.device_total_gas:entity-registry]
  EntityRegistryEntrySnapshot({
    'aliases': set({
    }),
    'area_id': None,
    'capabilities': dict({
      'state_class': <SensorStateClass.TOTAL_INCREASING: 'total_increasing'>,
    }),
    'config_entry_id': <ANY>,
    'device_class': None,
    'device_id': <ANY>,
    'disabled_by': None,
    'domain': 'sensor',
    'entity_category': None,
    'entity_id': 'sensor.device_total_gas',
    'has_entity_name': True,
    'hidden_by': None,
    'icon': None,
    'id': <ANY>,
    'name': None,
    'options': dict({
    }),
    'original_device_class': <SensorDeviceClass.GAS: 'gas'>,
    'original_icon': None,
    'original_name': 'Total gas',
    'platform': 'homewizard',
    'previous_unique_id': None,
    'supported_features': 0,
    'translation_key': 'total_gas_m3',
    'unique_id': 'aabbccddeeff_total_gas_m3',
    'unit_of_measurement': <UnitOfVolume.CUBIC_METERS: 'm³'>,
  })
# ---
# name: test_sensors[HWE-P1-entity_ids0][sensor.device_total_gas:state]
  StateSnapshot({
    'attributes': ReadOnlyDict({
      'device_class': 'gas',
      'friendly_name': 'Device Total gas',
      'state_class': <SensorStateClass.TOTAL_INCREASING: 'total_increasing'>,
      'unit_of_measurement': <UnitOfVolume.CUBIC_METERS: 'm³'>,
    }),
    'context': <ANY>,
    'entity_id': 'sensor.device_total_gas',
    'last_changed': <ANY>,
    'last_updated': <ANY>,
    'state': '1122.333',
  })
# ---
# name: test_sensors[HWE-P1-entity_ids0][sensor.device_total_water_usage:device-registry]
  DeviceRegistryEntrySnapshot({
    'area_id': None,
    'config_entries': <ANY>,
    'configuration_url': None,
    'connections': set({
      tuple(
        'mac',
        '3c:39:e7:aa:bb:cc',
      ),
    }),
    'disabled_by': None,
    'entry_type': None,
    'hw_version': None,
    'id': <ANY>,
    'identifiers': set({
      tuple(
        'homewizard',
        '3c39e7aabbcc',
      ),
    }),
    'is_new': False,
    'manufacturer': 'HomeWizard',
    'model': 'HWE-P1',
    'name': 'Device',
    'name_by_user': None,
    'serial_number': None,
    'suggested_area': None,
    'sw_version': '4.19',
    'via_device_id': None,
  })
# ---
# name: test_sensors[HWE-P1-entity_ids0][sensor.device_total_water_usage:entity-registry]
  EntityRegistryEntrySnapshot({
    'aliases': set({
    }),
    'area_id': None,
    'capabilities': dict({
      'state_class': <SensorStateClass.TOTAL_INCREASING: 'total_increasing'>,
    }),
    'config_entry_id': <ANY>,
    'device_class': None,
    'device_id': <ANY>,
    'disabled_by': None,
    'domain': 'sensor',
    'entity_category': None,
    'entity_id': 'sensor.device_total_water_usage',
    'has_entity_name': True,
    'hidden_by': None,
    'icon': None,
    'id': <ANY>,
    'name': None,
    'options': dict({
    }),
    'original_device_class': <SensorDeviceClass.WATER: 'water'>,
    'original_icon': None,
    'original_name': 'Total water usage',
    'platform': 'homewizard',
    'previous_unique_id': None,
    'supported_features': 0,
    'translation_key': 'total_liter_m3',
    'unique_id': 'aabbccddeeff_total_liter_m3',
    'unit_of_measurement': <UnitOfVolume.CUBIC_METERS: 'm³'>,
  })
# ---
# name: test_sensors[HWE-P1-entity_ids0][sensor.device_total_water_usage:state]
  StateSnapshot({
    'attributes': ReadOnlyDict({
      'device_class': 'water',
      'friendly_name': 'Device Total water usage',
      'state_class': <SensorStateClass.TOTAL_INCREASING: 'total_increasing'>,
      'unit_of_measurement': <UnitOfVolume.CUBIC_METERS: 'm³'>,
    }),
    'context': <ANY>,
    'entity_id': 'sensor.device_total_water_usage',
    'last_changed': <ANY>,
    'last_updated': <ANY>,
    'state': '1234.567',
  })
# ---
# name: test_sensors[HWE-P1-entity_ids0][sensor.device_voltage_sags_detected_phase_1:device-registry]
  DeviceRegistryEntrySnapshot({
    'area_id': None,
    'config_entries': <ANY>,
    'configuration_url': None,
    'connections': set({
      tuple(
        'mac',
        '3c:39:e7:aa:bb:cc',
      ),
    }),
    'disabled_by': None,
    'entry_type': None,
    'hw_version': None,
    'id': <ANY>,
    'identifiers': set({
      tuple(
        'homewizard',
        '3c39e7aabbcc',
      ),
    }),
    'is_new': False,
    'manufacturer': 'HomeWizard',
    'model': 'HWE-P1',
    'name': 'Device',
    'name_by_user': None,
    'serial_number': None,
    'suggested_area': None,
    'sw_version': '4.19',
    'via_device_id': None,
  })
# ---
# name: test_sensors[HWE-P1-entity_ids0][sensor.device_voltage_sags_detected_phase_1:entity-registry]
  EntityRegistryEntrySnapshot({
    'aliases': set({
    }),
    'area_id': None,
    'capabilities': None,
    'config_entry_id': <ANY>,
    'device_class': None,
    'device_id': <ANY>,
    'disabled_by': None,
    'domain': 'sensor',
    'entity_category': <EntityCategory.DIAGNOSTIC: 'diagnostic'>,
    'entity_id': 'sensor.device_voltage_sags_detected_phase_1',
    'has_entity_name': True,
    'hidden_by': None,
    'icon': None,
    'id': <ANY>,
    'name': None,
    'options': dict({
    }),
    'original_device_class': None,
    'original_icon': None,
    'original_name': 'Voltage sags detected phase 1',
    'platform': 'homewizard',
    'previous_unique_id': None,
    'supported_features': 0,
    'translation_key': 'voltage_sag_phase_count',
    'unique_id': 'aabbccddeeff_voltage_sag_l1_count',
    'unit_of_measurement': None,
  })
# ---
# name: test_sensors[HWE-P1-entity_ids0][sensor.device_voltage_sags_detected_phase_1:state]
  StateSnapshot({
    'attributes': ReadOnlyDict({
      'friendly_name': 'Device Voltage sags detected phase 1',
    }),
    'context': <ANY>,
    'entity_id': 'sensor.device_voltage_sags_detected_phase_1',
    'last_changed': <ANY>,
    'last_updated': <ANY>,
    'state': '1',
  })
# ---
# name: test_sensors[HWE-P1-entity_ids0][sensor.device_voltage_sags_detected_phase_2:device-registry]
  DeviceRegistryEntrySnapshot({
    'area_id': None,
    'config_entries': <ANY>,
    'configuration_url': None,
    'connections': set({
      tuple(
        'mac',
        '3c:39:e7:aa:bb:cc',
      ),
    }),
    'disabled_by': None,
    'entry_type': None,
    'hw_version': None,
    'id': <ANY>,
    'identifiers': set({
      tuple(
        'homewizard',
        '3c39e7aabbcc',
      ),
    }),
    'is_new': False,
    'manufacturer': 'HomeWizard',
    'model': 'HWE-P1',
    'name': 'Device',
    'name_by_user': None,
    'serial_number': None,
    'suggested_area': None,
    'sw_version': '4.19',
    'via_device_id': None,
  })
# ---
# name: test_sensors[HWE-P1-entity_ids0][sensor.device_voltage_sags_detected_phase_2:entity-registry]
  EntityRegistryEntrySnapshot({
    'aliases': set({
    }),
    'area_id': None,
    'capabilities': None,
    'config_entry_id': <ANY>,
    'device_class': None,
    'device_id': <ANY>,
    'disabled_by': None,
    'domain': 'sensor',
    'entity_category': <EntityCategory.DIAGNOSTIC: 'diagnostic'>,
    'entity_id': 'sensor.device_voltage_sags_detected_phase_2',
    'has_entity_name': True,
    'hidden_by': None,
    'icon': None,
    'id': <ANY>,
    'name': None,
    'options': dict({
    }),
    'original_device_class': None,
    'original_icon': None,
    'original_name': 'Voltage sags detected phase 2',
    'platform': 'homewizard',
    'previous_unique_id': None,
    'supported_features': 0,
    'translation_key': 'voltage_sag_phase_count',
    'unique_id': 'aabbccddeeff_voltage_sag_l2_count',
    'unit_of_measurement': None,
  })
# ---
# name: test_sensors[HWE-P1-entity_ids0][sensor.device_voltage_sags_detected_phase_2:state]
  StateSnapshot({
    'attributes': ReadOnlyDict({
      'friendly_name': 'Device Voltage sags detected phase 2',
    }),
    'context': <ANY>,
    'entity_id': 'sensor.device_voltage_sags_detected_phase_2',
    'last_changed': <ANY>,
    'last_updated': <ANY>,
    'state': '2',
  })
# ---
# name: test_sensors[HWE-P1-entity_ids0][sensor.device_voltage_sags_detected_phase_3:device-registry]
  DeviceRegistryEntrySnapshot({
    'area_id': None,
    'config_entries': <ANY>,
    'configuration_url': None,
    'connections': set({
      tuple(
        'mac',
        '3c:39:e7:aa:bb:cc',
      ),
    }),
    'disabled_by': None,
    'entry_type': None,
    'hw_version': None,
    'id': <ANY>,
    'identifiers': set({
      tuple(
        'homewizard',
        '3c39e7aabbcc',
      ),
    }),
    'is_new': False,
    'manufacturer': 'HomeWizard',
    'model': 'HWE-P1',
    'name': 'Device',
    'name_by_user': None,
    'serial_number': None,
    'suggested_area': None,
    'sw_version': '4.19',
    'via_device_id': None,
  })
# ---
# name: test_sensors[HWE-P1-entity_ids0][sensor.device_voltage_sags_detected_phase_3:entity-registry]
  EntityRegistryEntrySnapshot({
    'aliases': set({
    }),
    'area_id': None,
    'capabilities': None,
    'config_entry_id': <ANY>,
    'device_class': None,
    'device_id': <ANY>,
    'disabled_by': None,
    'domain': 'sensor',
    'entity_category': <EntityCategory.DIAGNOSTIC: 'diagnostic'>,
    'entity_id': 'sensor.device_voltage_sags_detected_phase_3',
    'has_entity_name': True,
    'hidden_by': None,
    'icon': None,
    'id': <ANY>,
    'name': None,
    'options': dict({
    }),
    'original_device_class': None,
    'original_icon': None,
    'original_name': 'Voltage sags detected phase 3',
    'platform': 'homewizard',
    'previous_unique_id': None,
    'supported_features': 0,
    'translation_key': 'voltage_sag_phase_count',
    'unique_id': 'aabbccddeeff_voltage_sag_l3_count',
    'unit_of_measurement': None,
  })
# ---
# name: test_sensors[HWE-P1-entity_ids0][sensor.device_voltage_sags_detected_phase_3:state]
  StateSnapshot({
    'attributes': ReadOnlyDict({
      'friendly_name': 'Device Voltage sags detected phase 3',
    }),
    'context': <ANY>,
    'entity_id': 'sensor.device_voltage_sags_detected_phase_3',
    'last_changed': <ANY>,
    'last_updated': <ANY>,
    'state': '3',
  })
# ---
# name: test_sensors[HWE-P1-entity_ids0][sensor.device_voltage_swells_detected_phase_1:device-registry]
  DeviceRegistryEntrySnapshot({
    'area_id': None,
    'config_entries': <ANY>,
    'configuration_url': None,
    'connections': set({
      tuple(
        'mac',
        '3c:39:e7:aa:bb:cc',
      ),
    }),
    'disabled_by': None,
    'entry_type': None,
    'hw_version': None,
    'id': <ANY>,
    'identifiers': set({
      tuple(
        'homewizard',
        '3c39e7aabbcc',
      ),
    }),
    'is_new': False,
    'manufacturer': 'HomeWizard',
    'model': 'HWE-P1',
    'name': 'Device',
    'name_by_user': None,
    'serial_number': None,
    'suggested_area': None,
    'sw_version': '4.19',
    'via_device_id': None,
  })
# ---
# name: test_sensors[HWE-P1-entity_ids0][sensor.device_voltage_swells_detected_phase_1:entity-registry]
  EntityRegistryEntrySnapshot({
    'aliases': set({
    }),
    'area_id': None,
    'capabilities': None,
    'config_entry_id': <ANY>,
    'device_class': None,
    'device_id': <ANY>,
    'disabled_by': None,
    'domain': 'sensor',
    'entity_category': <EntityCategory.DIAGNOSTIC: 'diagnostic'>,
    'entity_id': 'sensor.device_voltage_swells_detected_phase_1',
    'has_entity_name': True,
    'hidden_by': None,
    'icon': None,
    'id': <ANY>,
    'name': None,
    'options': dict({
    }),
    'original_device_class': None,
    'original_icon': None,
    'original_name': 'Voltage swells detected phase 1',
    'platform': 'homewizard',
    'previous_unique_id': None,
    'supported_features': 0,
    'translation_key': 'voltage_swell_phase_count',
    'unique_id': 'aabbccddeeff_voltage_swell_l1_count',
    'unit_of_measurement': None,
  })
# ---
# name: test_sensors[HWE-P1-entity_ids0][sensor.device_voltage_swells_detected_phase_1:state]
  StateSnapshot({
    'attributes': ReadOnlyDict({
      'friendly_name': 'Device Voltage swells detected phase 1',
    }),
    'context': <ANY>,
    'entity_id': 'sensor.device_voltage_swells_detected_phase_1',
    'last_changed': <ANY>,
    'last_updated': <ANY>,
    'state': '4',
  })
# ---
# name: test_sensors[HWE-P1-entity_ids0][sensor.device_voltage_swells_detected_phase_2:device-registry]
  DeviceRegistryEntrySnapshot({
    'area_id': None,
    'config_entries': <ANY>,
    'configuration_url': None,
    'connections': set({
      tuple(
        'mac',
        '3c:39:e7:aa:bb:cc',
      ),
    }),
    'disabled_by': None,
    'entry_type': None,
    'hw_version': None,
    'id': <ANY>,
    'identifiers': set({
      tuple(
        'homewizard',
        '3c39e7aabbcc',
      ),
    }),
    'is_new': False,
    'manufacturer': 'HomeWizard',
    'model': 'HWE-P1',
    'name': 'Device',
    'name_by_user': None,
    'serial_number': None,
    'suggested_area': None,
    'sw_version': '4.19',
    'via_device_id': None,
  })
# ---
# name: test_sensors[HWE-P1-entity_ids0][sensor.device_voltage_swells_detected_phase_2:entity-registry]
  EntityRegistryEntrySnapshot({
    'aliases': set({
    }),
    'area_id': None,
    'capabilities': None,
    'config_entry_id': <ANY>,
    'device_class': None,
    'device_id': <ANY>,
    'disabled_by': None,
    'domain': 'sensor',
    'entity_category': <EntityCategory.DIAGNOSTIC: 'diagnostic'>,
    'entity_id': 'sensor.device_voltage_swells_detected_phase_2',
    'has_entity_name': True,
    'hidden_by': None,
    'icon': None,
    'id': <ANY>,
    'name': None,
    'options': dict({
    }),
    'original_device_class': None,
    'original_icon': None,
    'original_name': 'Voltage swells detected phase 2',
    'platform': 'homewizard',
    'previous_unique_id': None,
    'supported_features': 0,
    'translation_key': 'voltage_swell_phase_count',
    'unique_id': 'aabbccddeeff_voltage_swell_l2_count',
    'unit_of_measurement': None,
  })
# ---
# name: test_sensors[HWE-P1-entity_ids0][sensor.device_voltage_swells_detected_phase_2:state]
  StateSnapshot({
    'attributes': ReadOnlyDict({
      'friendly_name': 'Device Voltage swells detected phase 2',
    }),
    'context': <ANY>,
    'entity_id': 'sensor.device_voltage_swells_detected_phase_2',
    'last_changed': <ANY>,
    'last_updated': <ANY>,
    'state': '5',
  })
# ---
# name: test_sensors[HWE-P1-entity_ids0][sensor.device_voltage_swells_detected_phase_3:device-registry]
  DeviceRegistryEntrySnapshot({
    'area_id': None,
    'config_entries': <ANY>,
    'configuration_url': None,
    'connections': set({
      tuple(
        'mac',
        '3c:39:e7:aa:bb:cc',
      ),
    }),
    'disabled_by': None,
    'entry_type': None,
    'hw_version': None,
    'id': <ANY>,
    'identifiers': set({
      tuple(
        'homewizard',
        '3c39e7aabbcc',
      ),
    }),
    'is_new': False,
    'manufacturer': 'HomeWizard',
    'model': 'HWE-P1',
    'name': 'Device',
    'name_by_user': None,
    'serial_number': None,
    'suggested_area': None,
    'sw_version': '4.19',
    'via_device_id': None,
  })
# ---
# name: test_sensors[HWE-P1-entity_ids0][sensor.device_voltage_swells_detected_phase_3:entity-registry]
  EntityRegistryEntrySnapshot({
    'aliases': set({
    }),
    'area_id': None,
    'capabilities': None,
    'config_entry_id': <ANY>,
    'device_class': None,
    'device_id': <ANY>,
    'disabled_by': None,
    'domain': 'sensor',
    'entity_category': <EntityCategory.DIAGNOSTIC: 'diagnostic'>,
    'entity_id': 'sensor.device_voltage_swells_detected_phase_3',
    'has_entity_name': True,
    'hidden_by': None,
    'icon': None,
    'id': <ANY>,
    'name': None,
    'options': dict({
    }),
    'original_device_class': None,
    'original_icon': None,
    'original_name': 'Voltage swells detected phase 3',
    'platform': 'homewizard',
    'previous_unique_id': None,
    'supported_features': 0,
    'translation_key': 'voltage_swell_phase_count',
    'unique_id': 'aabbccddeeff_voltage_swell_l3_count',
    'unit_of_measurement': None,
  })
# ---
# name: test_sensors[HWE-P1-entity_ids0][sensor.device_voltage_swells_detected_phase_3:state]
  StateSnapshot({
    'attributes': ReadOnlyDict({
      'friendly_name': 'Device Voltage swells detected phase 3',
    }),
    'context': <ANY>,
    'entity_id': 'sensor.device_voltage_swells_detected_phase_3',
    'last_changed': <ANY>,
    'last_updated': <ANY>,
    'state': '6',
  })
# ---
# name: test_sensors[HWE-P1-entity_ids0][sensor.device_wi_fi_ssid:device-registry]
  DeviceRegistryEntrySnapshot({
    'area_id': None,
    'config_entries': <ANY>,
    'configuration_url': None,
    'connections': set({
      tuple(
        'mac',
        '3c:39:e7:aa:bb:cc',
      ),
    }),
    'disabled_by': None,
    'entry_type': None,
    'hw_version': None,
    'id': <ANY>,
    'identifiers': set({
      tuple(
        'homewizard',
        '3c39e7aabbcc',
      ),
    }),
    'is_new': False,
    'manufacturer': 'HomeWizard',
    'model': 'HWE-P1',
    'name': 'Device',
    'name_by_user': None,
    'serial_number': None,
    'suggested_area': None,
    'sw_version': '4.19',
    'via_device_id': None,
  })
# ---
# name: test_sensors[HWE-P1-entity_ids0][sensor.device_wi_fi_ssid:entity-registry]
  EntityRegistryEntrySnapshot({
    'aliases': set({
    }),
    'area_id': None,
    'capabilities': None,
    'config_entry_id': <ANY>,
    'device_class': None,
    'device_id': <ANY>,
    'disabled_by': None,
    'domain': 'sensor',
    'entity_category': <EntityCategory.DIAGNOSTIC: 'diagnostic'>,
    'entity_id': 'sensor.device_wi_fi_ssid',
    'has_entity_name': True,
    'hidden_by': None,
    'icon': None,
    'id': <ANY>,
    'name': None,
    'options': dict({
    }),
    'original_device_class': None,
    'original_icon': None,
    'original_name': 'Wi-Fi SSID',
    'platform': 'homewizard',
    'previous_unique_id': None,
    'supported_features': 0,
    'translation_key': 'wifi_ssid',
    'unique_id': 'aabbccddeeff_wifi_ssid',
    'unit_of_measurement': None,
  })
# ---
# name: test_sensors[HWE-P1-entity_ids0][sensor.device_wi_fi_ssid:state]
  StateSnapshot({
    'attributes': ReadOnlyDict({
      'friendly_name': 'Device Wi-Fi SSID',
    }),
    'context': <ANY>,
    'entity_id': 'sensor.device_wi_fi_ssid',
    'last_changed': <ANY>,
    'last_updated': <ANY>,
    'state': 'My Wi-Fi',
  })
# ---
# name: test_sensors[HWE-P1-entity_ids0][sensor.device_wi_fi_strength:device-registry]
  DeviceRegistryEntrySnapshot({
    'area_id': None,
    'config_entries': <ANY>,
    'configuration_url': None,
    'connections': set({
      tuple(
        'mac',
        '3c:39:e7:aa:bb:cc',
      ),
    }),
    'disabled_by': None,
    'entry_type': None,
    'hw_version': None,
    'id': <ANY>,
    'identifiers': set({
      tuple(
        'homewizard',
        '3c39e7aabbcc',
      ),
    }),
    'is_new': False,
    'manufacturer': 'HomeWizard',
    'model': 'HWE-P1',
    'name': 'Device',
    'name_by_user': None,
    'serial_number': None,
    'suggested_area': None,
    'sw_version': '4.19',
    'via_device_id': None,
  })
# ---
# name: test_sensors[HWE-P1-entity_ids0][sensor.device_wi_fi_strength:entity-registry]
  EntityRegistryEntrySnapshot({
    'aliases': set({
    }),
    'area_id': None,
    'capabilities': dict({
      'state_class': <SensorStateClass.MEASUREMENT: 'measurement'>,
    }),
    'config_entry_id': <ANY>,
    'device_class': None,
    'device_id': <ANY>,
    'disabled_by': None,
    'domain': 'sensor',
    'entity_category': <EntityCategory.DIAGNOSTIC: 'diagnostic'>,
    'entity_id': 'sensor.device_wi_fi_strength',
    'has_entity_name': True,
    'hidden_by': None,
    'icon': None,
    'id': <ANY>,
    'name': None,
    'options': dict({
    }),
    'original_device_class': None,
    'original_icon': None,
    'original_name': 'Wi-Fi strength',
    'platform': 'homewizard',
    'previous_unique_id': None,
    'supported_features': 0,
    'translation_key': 'wifi_strength',
    'unique_id': 'aabbccddeeff_wifi_strength',
    'unit_of_measurement': '%',
  })
# ---
# name: test_sensors[HWE-P1-entity_ids0][sensor.device_wi_fi_strength:state]
  StateSnapshot({
    'attributes': ReadOnlyDict({
      'friendly_name': 'Device Wi-Fi strength',
      'state_class': <SensorStateClass.MEASUREMENT: 'measurement'>,
      'unit_of_measurement': '%',
    }),
    'context': <ANY>,
    'entity_id': 'sensor.device_wi_fi_strength',
    'last_changed': <ANY>,
    'last_updated': <ANY>,
    'state': '100',
  })
# ---
# name: test_sensors[HWE-P1-entity_ids0][sensor.gas_meter:device-registry]
  DeviceRegistryEntrySnapshot({
    'area_id': None,
    'config_entries': <ANY>,
    'configuration_url': None,
    'connections': set({
    }),
    'disabled_by': None,
    'entry_type': None,
    'hw_version': None,
    'id': <ANY>,
    'identifiers': set({
      tuple(
        'homewizard',
        'G001',
      ),
    }),
    'is_new': False,
    'manufacturer': 'HomeWizard',
    'model': 'HWE-P1',
    'name': 'Gas meter',
    'name_by_user': None,
    'serial_number': None,
    'suggested_area': None,
    'sw_version': None,
    'via_device_id': <ANY>,
  })
# ---
# name: test_sensors[HWE-P1-entity_ids0][sensor.gas_meter:entity-registry]
  EntityRegistryEntrySnapshot({
    'aliases': set({
    }),
    'area_id': None,
    'capabilities': None,
    'config_entry_id': <ANY>,
    'device_class': None,
    'device_id': <ANY>,
    'disabled_by': None,
    'domain': 'sensor',
    'entity_category': <EntityCategory.DIAGNOSTIC: 'diagnostic'>,
    'entity_id': 'sensor.gas_meter',
    'has_entity_name': True,
    'hidden_by': None,
    'icon': None,
    'id': <ANY>,
    'name': None,
    'options': dict({
    }),
    'original_device_class': None,
    'original_icon': 'mdi:alphabetical-variant',
    'original_name': None,
    'platform': 'homewizard',
    'previous_unique_id': None,
    'supported_features': 0,
    'translation_key': 'meter_identifier',
    'unique_id': 'homewizard_G001_meter_identifier',
    'unit_of_measurement': None,
  })
# ---
# name: test_sensors[HWE-P1-entity_ids0][sensor.gas_meter:state]
  StateSnapshot({
    'attributes': ReadOnlyDict({
      'friendly_name': 'Gas meter',
      'icon': 'mdi:alphabetical-variant',
    }),
    'context': <ANY>,
    'entity_id': 'sensor.gas_meter',
    'last_changed': <ANY>,
    'last_updated': <ANY>,
    'state': 'G001',
  })
# ---
# name: test_sensors[HWE-P1-entity_ids0][sensor.gas_meter_total_gas:device-registry]
  DeviceRegistryEntrySnapshot({
    'area_id': None,
    'config_entries': <ANY>,
    'configuration_url': None,
    'connections': set({
    }),
    'disabled_by': None,
    'entry_type': None,
    'hw_version': None,
    'id': <ANY>,
    'identifiers': set({
      tuple(
        'homewizard',
        'G001',
      ),
    }),
    'is_new': False,
    'manufacturer': 'HomeWizard',
    'model': 'HWE-P1',
    'name': 'Gas meter',
    'name_by_user': None,
    'serial_number': 'G001',
    'suggested_area': None,
    'sw_version': None,
    'via_device_id': <ANY>,
  })
# ---
# name: test_sensors[HWE-P1-entity_ids0][sensor.gas_meter_total_gas:entity-registry]
  EntityRegistryEntrySnapshot({
    'aliases': set({
    }),
    'area_id': None,
    'capabilities': dict({
      'state_class': <SensorStateClass.TOTAL_INCREASING: 'total_increasing'>,
    }),
    'config_entry_id': <ANY>,
    'device_class': None,
    'device_id': <ANY>,
    'disabled_by': None,
    'domain': 'sensor',
    'entity_category': None,
    'entity_id': 'sensor.gas_meter_total_gas',
    'has_entity_name': True,
    'hidden_by': None,
    'icon': None,
    'id': <ANY>,
    'name': None,
    'options': dict({
    }),
    'original_device_class': <SensorDeviceClass.GAS: 'gas'>,
    'original_icon': None,
    'original_name': 'Total gas',
    'platform': 'homewizard',
    'previous_unique_id': None,
    'supported_features': 0,
<<<<<<< HEAD
    'translation_key': 'active_current_phase_a',
    'unique_id': 'aabbccddeeff_active_current_l1_a',
    'unit_of_measurement': <UnitOfElectricCurrent.AMPERE: 'A'>,
=======
    'translation_key': 'total_gas_m3',
    'unique_id': 'homewizard_G001',
    'unit_of_measurement': <UnitOfVolume.CUBIC_METERS: 'm³'>,
>>>>>>> 0c9a30ab
  })
# ---
# name: test_sensors[HWE-P1-entity_ids0][sensor.gas_meter_total_gas:state]
  StateSnapshot({
    'attributes': ReadOnlyDict({
      'device_class': 'gas',
      'friendly_name': 'Gas meter Total gas',
      'state_class': <SensorStateClass.TOTAL_INCREASING: 'total_increasing'>,
      'unit_of_measurement': <UnitOfVolume.CUBIC_METERS: 'm³'>,
    }),
    'context': <ANY>,
    'entity_id': 'sensor.gas_meter_total_gas',
    'last_changed': <ANY>,
    'last_updated': <ANY>,
    'state': '111.111',
  })
# ---
# name: test_sensors[HWE-P1-entity_ids0][sensor.heat_meter:device-registry]
  DeviceRegistryEntrySnapshot({
    'area_id': None,
    'config_entries': <ANY>,
    'configuration_url': None,
    'connections': set({
    }),
    'disabled_by': None,
    'entry_type': None,
    'hw_version': None,
    'id': <ANY>,
    'identifiers': set({
      tuple(
        'homewizard',
        'H001',
      ),
    }),
    'is_new': False,
    'manufacturer': 'HomeWizard',
    'model': 'HWE-P1',
    'name': 'Heat meter',
    'name_by_user': None,
    'serial_number': None,
    'suggested_area': None,
    'sw_version': None,
    'via_device_id': <ANY>,
  })
# ---
# name: test_sensors[HWE-P1-entity_ids0][sensor.heat_meter:entity-registry]
  EntityRegistryEntrySnapshot({
    'aliases': set({
    }),
    'area_id': None,
    'capabilities': None,
    'config_entry_id': <ANY>,
    'device_class': None,
    'device_id': <ANY>,
    'disabled_by': None,
    'domain': 'sensor',
    'entity_category': <EntityCategory.DIAGNOSTIC: 'diagnostic'>,
    'entity_id': 'sensor.heat_meter',
    'has_entity_name': True,
    'hidden_by': None,
    'icon': None,
    'id': <ANY>,
    'name': None,
    'options': dict({
    }),
    'original_device_class': None,
    'original_icon': 'mdi:alphabetical-variant',
    'original_name': None,
    'platform': 'homewizard',
    'previous_unique_id': None,
    'supported_features': 0,
<<<<<<< HEAD
    'translation_key': 'active_current_phase_a',
    'unique_id': 'aabbccddeeff_active_current_l2_a',
    'unit_of_measurement': <UnitOfElectricCurrent.AMPERE: 'A'>,
=======
    'translation_key': 'meter_identifier',
    'unique_id': 'homewizard_H001_meter_identifier',
    'unit_of_measurement': None,
>>>>>>> 0c9a30ab
  })
# ---
# name: test_sensors[HWE-P1-entity_ids0][sensor.heat_meter:state]
  StateSnapshot({
    'attributes': ReadOnlyDict({
      'friendly_name': 'Heat meter',
      'icon': 'mdi:alphabetical-variant',
    }),
    'context': <ANY>,
    'entity_id': 'sensor.heat_meter',
    'last_changed': <ANY>,
    'last_updated': <ANY>,
    'state': 'H001',
  })
# ---
# name: test_sensors[HWE-P1-entity_ids0][sensor.heat_meter_total_heat_energy:device-registry]
  DeviceRegistryEntrySnapshot({
    'area_id': None,
    'config_entries': <ANY>,
    'configuration_url': None,
    'connections': set({
    }),
    'disabled_by': None,
    'entry_type': None,
    'hw_version': None,
    'id': <ANY>,
    'identifiers': set({
      tuple(
        'homewizard',
        'H001',
      ),
    }),
    'is_new': False,
    'manufacturer': 'HomeWizard',
    'model': 'HWE-P1',
    'name': 'Heat meter',
    'name_by_user': None,
    'serial_number': 'H001',
    'suggested_area': None,
    'sw_version': None,
    'via_device_id': <ANY>,
  })
# ---
# name: test_sensors[HWE-P1-entity_ids0][sensor.heat_meter_total_heat_energy:entity-registry]
  EntityRegistryEntrySnapshot({
    'aliases': set({
    }),
    'area_id': None,
    'capabilities': dict({
      'state_class': <SensorStateClass.TOTAL_INCREASING: 'total_increasing'>,
    }),
    'config_entry_id': <ANY>,
    'device_class': None,
    'device_id': <ANY>,
    'disabled_by': None,
    'domain': 'sensor',
    'entity_category': None,
    'entity_id': 'sensor.heat_meter_total_heat_energy',
    'has_entity_name': True,
    'hidden_by': None,
    'icon': None,
    'id': <ANY>,
    'name': None,
    'options': dict({
    }),
    'original_device_class': <SensorDeviceClass.ENERGY: 'energy'>,
    'original_icon': None,
    'original_name': 'Total heat energy',
    'platform': 'homewizard',
    'previous_unique_id': None,
    'supported_features': 0,
<<<<<<< HEAD
    'translation_key': 'active_current_phase_a',
    'unique_id': 'aabbccddeeff_active_current_l3_a',
    'unit_of_measurement': <UnitOfElectricCurrent.AMPERE: 'A'>,
=======
    'translation_key': 'total_energy_gj',
    'unique_id': 'homewizard_H001',
    'unit_of_measurement': 'GJ',
>>>>>>> 0c9a30ab
  })
# ---
# name: test_sensors[HWE-P1-entity_ids0][sensor.heat_meter_total_heat_energy:state]
  StateSnapshot({
    'attributes': ReadOnlyDict({
      'device_class': 'energy',
      'friendly_name': 'Heat meter Total heat energy',
      'state_class': <SensorStateClass.TOTAL_INCREASING: 'total_increasing'>,
      'unit_of_measurement': 'GJ',
    }),
    'context': <ANY>,
    'entity_id': 'sensor.heat_meter_total_heat_energy',
    'last_changed': <ANY>,
    'last_updated': <ANY>,
    'state': '444.444',
  })
# ---
# name: test_sensors[HWE-P1-entity_ids0][sensor.inlet_heat_meter:device-registry]
  DeviceRegistryEntrySnapshot({
    'area_id': None,
    'config_entries': <ANY>,
    'configuration_url': None,
    'connections': set({
    }),
    'disabled_by': None,
    'entry_type': None,
    'hw_version': None,
    'id': <ANY>,
    'identifiers': set({
      tuple(
        'homewizard',
        'IH001',
      ),
    }),
    'is_new': False,
    'manufacturer': 'HomeWizard',
    'model': 'HWE-P1',
    'name': 'Inlet heat meter',
    'name_by_user': None,
    'serial_number': None,
    'suggested_area': None,
    'sw_version': None,
    'via_device_id': <ANY>,
  })
# ---
# name: test_sensors[HWE-P1-entity_ids0][sensor.inlet_heat_meter:entity-registry]
  EntityRegistryEntrySnapshot({
    'aliases': set({
    }),
    'area_id': None,
    'capabilities': None,
    'config_entry_id': <ANY>,
    'device_class': None,
    'device_id': <ANY>,
    'disabled_by': None,
    'domain': 'sensor',
    'entity_category': <EntityCategory.DIAGNOSTIC: 'diagnostic'>,
    'entity_id': 'sensor.inlet_heat_meter',
    'has_entity_name': True,
    'hidden_by': None,
    'icon': None,
    'id': <ANY>,
    'name': None,
    'options': dict({
    }),
    'original_device_class': None,
    'original_icon': 'mdi:alphabetical-variant',
    'original_name': None,
    'platform': 'homewizard',
    'previous_unique_id': None,
    'supported_features': 0,
    'translation_key': 'meter_identifier',
    'unique_id': 'homewizard_IH001_meter_identifier',
    'unit_of_measurement': None,
  })
# ---
# name: test_sensors[HWE-P1-entity_ids0][sensor.inlet_heat_meter:state]
  StateSnapshot({
    'attributes': ReadOnlyDict({
      'friendly_name': 'Inlet heat meter',
      'icon': 'mdi:alphabetical-variant',
    }),
    'context': <ANY>,
    'entity_id': 'sensor.inlet_heat_meter',
    'last_changed': <ANY>,
    'last_updated': <ANY>,
    'state': 'IH001',
  })
# ---
# name: test_sensors[HWE-P1-entity_ids0][sensor.inlet_heat_meter_total_heat_energy:device-registry]
  DeviceRegistryEntrySnapshot({
    'area_id': None,
    'config_entries': <ANY>,
    'configuration_url': None,
    'connections': set({
    }),
    'disabled_by': None,
    'entry_type': None,
    'hw_version': None,
    'id': <ANY>,
    'identifiers': set({
      tuple(
        'homewizard',
        'IH001',
      ),
    }),
    'is_new': False,
    'manufacturer': 'HomeWizard',
    'model': 'HWE-P1',
    'name': 'Inlet heat meter',
    'name_by_user': None,
    'serial_number': 'IH001',
    'suggested_area': None,
    'sw_version': None,
    'via_device_id': <ANY>,
  })
# ---
# name: test_sensors[HWE-P1-entity_ids0][sensor.inlet_heat_meter_total_heat_energy:entity-registry]
  EntityRegistryEntrySnapshot({
    'aliases': set({
    }),
    'area_id': None,
    'capabilities': dict({
      'state_class': <SensorStateClass.TOTAL_INCREASING: 'total_increasing'>,
    }),
    'config_entry_id': <ANY>,
    'device_class': None,
    'device_id': <ANY>,
    'disabled_by': None,
    'domain': 'sensor',
    'entity_category': None,
    'entity_id': 'sensor.inlet_heat_meter_total_heat_energy',
    'has_entity_name': True,
    'hidden_by': None,
    'icon': None,
    'id': <ANY>,
    'name': None,
    'options': dict({
    }),
    'original_device_class': None,
    'original_icon': None,
    'original_name': 'Total heat energy',
    'platform': 'homewizard',
    'previous_unique_id': None,
    'supported_features': 0,
    'translation_key': 'total_energy_gj',
    'unique_id': 'homewizard_IH001',
    'unit_of_measurement': <UnitOfVolume.CUBIC_METERS: 'm³'>,
  })
# ---
# name: test_sensors[HWE-P1-entity_ids0][sensor.inlet_heat_meter_total_heat_energy:state]
  StateSnapshot({
    'attributes': ReadOnlyDict({
      'friendly_name': 'Inlet heat meter Total heat energy',
      'state_class': <SensorStateClass.TOTAL_INCREASING: 'total_increasing'>,
      'unit_of_measurement': <UnitOfVolume.CUBIC_METERS: 'm³'>,
    }),
    'context': <ANY>,
    'entity_id': 'sensor.inlet_heat_meter_total_heat_energy',
    'last_changed': <ANY>,
    'last_updated': <ANY>,
    'state': '555.555',
  })
# ---
# name: test_sensors[HWE-P1-entity_ids0][sensor.warm_water_meter:device-registry]
  DeviceRegistryEntrySnapshot({
    'area_id': None,
    'config_entries': <ANY>,
    'configuration_url': None,
    'connections': set({
    }),
    'disabled_by': None,
    'entry_type': None,
    'hw_version': None,
    'id': <ANY>,
    'identifiers': set({
      tuple(
        'homewizard',
        'WW001',
      ),
    }),
    'is_new': False,
    'manufacturer': 'HomeWizard',
    'model': 'HWE-P1',
    'name': 'Warm water meter',
    'name_by_user': None,
    'serial_number': None,
    'suggested_area': None,
    'sw_version': None,
    'via_device_id': <ANY>,
  })
# ---
# name: test_sensors[HWE-P1-entity_ids0][sensor.warm_water_meter:entity-registry]
  EntityRegistryEntrySnapshot({
    'aliases': set({
    }),
    'area_id': None,
    'capabilities': None,
    'config_entry_id': <ANY>,
    'device_class': None,
    'device_id': <ANY>,
    'disabled_by': None,
    'domain': 'sensor',
    'entity_category': <EntityCategory.DIAGNOSTIC: 'diagnostic'>,
    'entity_id': 'sensor.warm_water_meter',
    'has_entity_name': True,
    'hidden_by': None,
    'icon': None,
    'id': <ANY>,
    'name': None,
    'options': dict({
    }),
    'original_device_class': None,
    'original_icon': 'mdi:alphabetical-variant',
    'original_name': None,
    'platform': 'homewizard',
    'previous_unique_id': None,
    'supported_features': 0,
<<<<<<< HEAD
    'translation_key': 'active_power_phase_w',
    'unique_id': 'aabbccddeeff_active_power_l1_w',
    'unit_of_measurement': <UnitOfPower.WATT: 'W'>,
=======
    'translation_key': 'meter_identifier',
    'unique_id': 'homewizard_WW001_meter_identifier',
    'unit_of_measurement': None,
>>>>>>> 0c9a30ab
  })
# ---
# name: test_sensors[HWE-P1-entity_ids0][sensor.warm_water_meter:state]
  StateSnapshot({
    'attributes': ReadOnlyDict({
      'friendly_name': 'Warm water meter',
      'icon': 'mdi:alphabetical-variant',
    }),
    'context': <ANY>,
    'entity_id': 'sensor.warm_water_meter',
    'last_changed': <ANY>,
    'last_updated': <ANY>,
    'state': 'WW001',
  })
# ---
# name: test_sensors[HWE-P1-entity_ids0][sensor.warm_water_meter_total_water_usage:device-registry]
  DeviceRegistryEntrySnapshot({
    'area_id': None,
    'config_entries': <ANY>,
    'configuration_url': None,
    'connections': set({
    }),
    'disabled_by': None,
    'entry_type': None,
    'hw_version': None,
    'id': <ANY>,
    'identifiers': set({
      tuple(
        'homewizard',
        'WW001',
      ),
    }),
    'is_new': False,
    'manufacturer': 'HomeWizard',
    'model': 'HWE-P1',
    'name': 'Warm water meter',
    'name_by_user': None,
    'serial_number': 'WW001',
    'suggested_area': None,
    'sw_version': None,
    'via_device_id': <ANY>,
  })
# ---
# name: test_sensors[HWE-P1-entity_ids0][sensor.warm_water_meter_total_water_usage:entity-registry]
  EntityRegistryEntrySnapshot({
    'aliases': set({
    }),
    'area_id': None,
    'capabilities': dict({
      'state_class': <SensorStateClass.TOTAL_INCREASING: 'total_increasing'>,
    }),
    'config_entry_id': <ANY>,
    'device_class': None,
    'device_id': <ANY>,
    'disabled_by': None,
    'domain': 'sensor',
    'entity_category': None,
    'entity_id': 'sensor.warm_water_meter_total_water_usage',
    'has_entity_name': True,
    'hidden_by': None,
    'icon': None,
    'id': <ANY>,
    'name': None,
    'options': dict({
    }),
    'original_device_class': <SensorDeviceClass.WATER: 'water'>,
    'original_icon': None,
    'original_name': 'Total water usage',
    'platform': 'homewizard',
    'previous_unique_id': None,
    'supported_features': 0,
<<<<<<< HEAD
    'translation_key': 'active_power_phase_w',
    'unique_id': 'aabbccddeeff_active_power_l2_w',
    'unit_of_measurement': <UnitOfPower.WATT: 'W'>,
=======
    'translation_key': 'total_liter_m3',
    'unique_id': 'homewizard_WW001',
    'unit_of_measurement': <UnitOfVolume.CUBIC_METERS: 'm³'>,
>>>>>>> 0c9a30ab
  })
# ---
# name: test_sensors[HWE-P1-entity_ids0][sensor.warm_water_meter_total_water_usage:state]
  StateSnapshot({
    'attributes': ReadOnlyDict({
      'device_class': 'water',
      'friendly_name': 'Warm water meter Total water usage',
      'state_class': <SensorStateClass.TOTAL_INCREASING: 'total_increasing'>,
      'unit_of_measurement': <UnitOfVolume.CUBIC_METERS: 'm³'>,
    }),
    'context': <ANY>,
    'entity_id': 'sensor.warm_water_meter_total_water_usage',
    'last_changed': <ANY>,
    'last_updated': <ANY>,
    'state': '333.333',
  })
# ---
# name: test_sensors[HWE-P1-entity_ids0][sensor.water_meter:device-registry]
  DeviceRegistryEntrySnapshot({
    'area_id': None,
    'config_entries': <ANY>,
    'configuration_url': None,
    'connections': set({
    }),
    'disabled_by': None,
    'entry_type': None,
    'hw_version': None,
    'id': <ANY>,
    'identifiers': set({
      tuple(
        'homewizard',
        'W001',
      ),
    }),
    'is_new': False,
    'manufacturer': 'HomeWizard',
    'model': 'HWE-P1',
    'name': 'Water meter',
    'name_by_user': None,
    'serial_number': None,
    'suggested_area': None,
    'sw_version': None,
    'via_device_id': <ANY>,
  })
# ---
# name: test_sensors[HWE-P1-entity_ids0][sensor.water_meter:entity-registry]
  EntityRegistryEntrySnapshot({
    'aliases': set({
    }),
    'area_id': None,
    'capabilities': None,
    'config_entry_id': <ANY>,
    'device_class': None,
    'device_id': <ANY>,
    'disabled_by': None,
    'domain': 'sensor',
    'entity_category': <EntityCategory.DIAGNOSTIC: 'diagnostic'>,
    'entity_id': 'sensor.water_meter',
    'has_entity_name': True,
    'hidden_by': None,
    'icon': None,
    'id': <ANY>,
    'name': None,
    'options': dict({
    }),
    'original_device_class': None,
    'original_icon': 'mdi:alphabetical-variant',
    'original_name': None,
    'platform': 'homewizard',
    'previous_unique_id': None,
    'supported_features': 0,
<<<<<<< HEAD
    'translation_key': 'active_power_phase_w',
    'unique_id': 'aabbccddeeff_active_power_l3_w',
    'unit_of_measurement': <UnitOfPower.WATT: 'W'>,
=======
    'translation_key': 'meter_identifier',
    'unique_id': 'homewizard_W001_meter_identifier',
    'unit_of_measurement': None,
>>>>>>> 0c9a30ab
  })
# ---
# name: test_sensors[HWE-P1-entity_ids0][sensor.water_meter:state]
  StateSnapshot({
    'attributes': ReadOnlyDict({
      'friendly_name': 'Water meter',
      'icon': 'mdi:alphabetical-variant',
    }),
    'context': <ANY>,
    'entity_id': 'sensor.water_meter',
    'last_changed': <ANY>,
    'last_updated': <ANY>,
    'state': 'W001',
  })
# ---
# name: test_sensors[HWE-P1-entity_ids0][sensor.water_meter_total_water_usage:device-registry]
  DeviceRegistryEntrySnapshot({
    'area_id': None,
    'config_entries': <ANY>,
    'configuration_url': None,
    'connections': set({
    }),
    'disabled_by': None,
    'entry_type': None,
    'hw_version': None,
    'id': <ANY>,
    'identifiers': set({
      tuple(
        'homewizard',
        'W001',
      ),
    }),
    'is_new': False,
    'manufacturer': 'HomeWizard',
    'model': 'HWE-P1',
    'name': 'Water meter',
    'name_by_user': None,
    'serial_number': 'W001',
    'suggested_area': None,
    'sw_version': None,
    'via_device_id': <ANY>,
  })
# ---
# name: test_sensors[HWE-P1-entity_ids0][sensor.water_meter_total_water_usage:entity-registry]
  EntityRegistryEntrySnapshot({
    'aliases': set({
    }),
    'area_id': None,
    'capabilities': dict({
      'state_class': <SensorStateClass.TOTAL_INCREASING: 'total_increasing'>,
    }),
    'config_entry_id': <ANY>,
    'device_class': None,
    'device_id': <ANY>,
    'disabled_by': None,
    'domain': 'sensor',
    'entity_category': None,
    'entity_id': 'sensor.water_meter_total_water_usage',
    'has_entity_name': True,
    'hidden_by': None,
    'icon': None,
    'id': <ANY>,
    'name': None,
    'options': dict({
    }),
    'original_device_class': <SensorDeviceClass.WATER: 'water'>,
    'original_icon': None,
    'original_name': 'Total water usage',
    'platform': 'homewizard',
    'previous_unique_id': None,
    'supported_features': 0,
<<<<<<< HEAD
    'translation_key': 'active_voltage_phase_v',
    'unique_id': 'aabbccddeeff_active_voltage_l1_v',
    'unit_of_measurement': <UnitOfElectricPotential.VOLT: 'V'>,
=======
    'translation_key': 'total_liter_m3',
    'unique_id': 'homewizard_W001',
    'unit_of_measurement': <UnitOfVolume.CUBIC_METERS: 'm³'>,
>>>>>>> 0c9a30ab
  })
# ---
# name: test_sensors[HWE-P1-entity_ids0][sensor.water_meter_total_water_usage:state]
  StateSnapshot({
    'attributes': ReadOnlyDict({
      'device_class': 'water',
      'friendly_name': 'Water meter Total water usage',
      'state_class': <SensorStateClass.TOTAL_INCREASING: 'total_increasing'>,
      'unit_of_measurement': <UnitOfVolume.CUBIC_METERS: 'm³'>,
    }),
    'context': <ANY>,
    'entity_id': 'sensor.water_meter_total_water_usage',
    'last_changed': <ANY>,
    'last_updated': <ANY>,
    'state': '222.222',
  })
# ---
# name: test_sensors[HWE-P1-zero-values-entity_ids1][sensor.device_active_average_demand:device-registry]
  DeviceRegistryEntrySnapshot({
    'area_id': None,
    'config_entries': <ANY>,
    'configuration_url': None,
    'connections': set({
      tuple(
        'mac',
        '3c:39:e7:aa:bb:cc',
      ),
    }),
    'disabled_by': None,
    'entry_type': None,
    'hw_version': None,
    'id': <ANY>,
    'identifiers': set({
      tuple(
        'homewizard',
        '3c39e7aabbcc',
      ),
    }),
    'is_new': False,
    'manufacturer': 'HomeWizard',
    'model': 'HWE-P1',
    'name': 'Device',
    'name_by_user': None,
    'serial_number': None,
    'suggested_area': None,
    'sw_version': '4.19',
    'via_device_id': None,
  })
# ---
# name: test_sensors[HWE-P1-zero-values-entity_ids1][sensor.device_active_average_demand:entity-registry]
  EntityRegistryEntrySnapshot({
    'aliases': set({
    }),
    'area_id': None,
    'capabilities': None,
    'config_entry_id': <ANY>,
    'device_class': None,
    'device_id': <ANY>,
    'disabled_by': None,
    'domain': 'sensor',
    'entity_category': None,
    'entity_id': 'sensor.device_active_average_demand',
    'has_entity_name': True,
    'hidden_by': None,
    'icon': None,
    'id': <ANY>,
    'name': None,
    'options': dict({
    }),
    'original_device_class': <SensorDeviceClass.POWER: 'power'>,
    'original_icon': None,
    'original_name': 'Active average demand',
    'platform': 'homewizard',
    'previous_unique_id': None,
    'supported_features': 0,
<<<<<<< HEAD
    'translation_key': 'active_voltage_phase_v',
    'unique_id': 'aabbccddeeff_active_voltage_l2_v',
    'unit_of_measurement': <UnitOfElectricPotential.VOLT: 'V'>,
=======
    'translation_key': 'active_power_average_w',
    'unique_id': 'aabbccddeeff_active_power_average_w',
    'unit_of_measurement': <UnitOfPower.WATT: 'W'>,
>>>>>>> 0c9a30ab
  })
# ---
# name: test_sensors[HWE-P1-zero-values-entity_ids1][sensor.device_active_average_demand:state]
  StateSnapshot({
    'attributes': ReadOnlyDict({
      'device_class': 'power',
      'friendly_name': 'Device Active average demand',
      'unit_of_measurement': <UnitOfPower.WATT: 'W'>,
    }),
    'context': <ANY>,
    'entity_id': 'sensor.device_active_average_demand',
    'last_changed': <ANY>,
    'last_updated': <ANY>,
    'state': '0',
  })
# ---
# name: test_sensors[HWE-P1-zero-values-entity_ids1][sensor.device_active_current_phase_1:device-registry]
  DeviceRegistryEntrySnapshot({
    'area_id': None,
    'config_entries': <ANY>,
    'configuration_url': None,
    'connections': set({
      tuple(
        'mac',
        '3c:39:e7:aa:bb:cc',
      ),
    }),
    'disabled_by': None,
    'entry_type': None,
    'hw_version': None,
    'id': <ANY>,
    'identifiers': set({
      tuple(
        'homewizard',
        '3c39e7aabbcc',
      ),
    }),
    'is_new': False,
    'manufacturer': 'HomeWizard',
    'model': 'HWE-P1',
    'name': 'Device',
    'name_by_user': None,
    'serial_number': None,
    'suggested_area': None,
    'sw_version': '4.19',
    'via_device_id': None,
  })
# ---
# name: test_sensors[HWE-P1-zero-values-entity_ids1][sensor.device_active_current_phase_1:entity-registry]
  EntityRegistryEntrySnapshot({
    'aliases': set({
    }),
    'area_id': None,
    'capabilities': dict({
      'state_class': <SensorStateClass.MEASUREMENT: 'measurement'>,
    }),
    'config_entry_id': <ANY>,
    'device_class': None,
    'device_id': <ANY>,
    'disabled_by': None,
    'domain': 'sensor',
    'entity_category': None,
    'entity_id': 'sensor.device_active_current_phase_1',
    'has_entity_name': True,
    'hidden_by': None,
    'icon': None,
    'id': <ANY>,
    'name': None,
    'options': dict({
    }),
    'original_device_class': <SensorDeviceClass.CURRENT: 'current'>,
    'original_icon': None,
    'original_name': 'Active current phase 1',
    'platform': 'homewizard',
    'previous_unique_id': None,
    'supported_features': 0,
<<<<<<< HEAD
    'translation_key': 'active_voltage_phase_v',
    'unique_id': 'aabbccddeeff_active_voltage_l3_v',
    'unit_of_measurement': <UnitOfElectricPotential.VOLT: 'V'>,
=======
    'translation_key': 'active_current_l1_a',
    'unique_id': 'aabbccddeeff_active_current_l1_a',
    'unit_of_measurement': <UnitOfElectricCurrent.AMPERE: 'A'>,
>>>>>>> 0c9a30ab
  })
# ---
# name: test_sensors[HWE-P1-zero-values-entity_ids1][sensor.device_active_current_phase_1:state]
  StateSnapshot({
    'attributes': ReadOnlyDict({
      'device_class': 'current',
      'friendly_name': 'Device Active current phase 1',
      'state_class': <SensorStateClass.MEASUREMENT: 'measurement'>,
      'unit_of_measurement': <UnitOfElectricCurrent.AMPERE: 'A'>,
    }),
    'context': <ANY>,
    'entity_id': 'sensor.device_active_current_phase_1',
    'last_changed': <ANY>,
    'last_updated': <ANY>,
    'state': '0',
  })
# ---
# name: test_sensors[HWE-P1-zero-values-entity_ids1][sensor.device_active_current_phase_2:device-registry]
  DeviceRegistryEntrySnapshot({
    'area_id': None,
    'config_entries': <ANY>,
    'configuration_url': None,
    'connections': set({
      tuple(
        'mac',
        '3c:39:e7:aa:bb:cc',
      ),
    }),
    'disabled_by': None,
    'entry_type': None,
    'hw_version': None,
    'id': <ANY>,
    'identifiers': set({
      tuple(
        'homewizard',
        '3c39e7aabbcc',
      ),
    }),
    'is_new': False,
    'manufacturer': 'HomeWizard',
    'model': 'HWE-P1',
    'name': 'Device',
    'name_by_user': None,
    'serial_number': None,
    'suggested_area': None,
    'sw_version': '4.19',
    'via_device_id': None,
  })
# ---
# name: test_sensors[HWE-P1-zero-values-entity_ids1][sensor.device_active_current_phase_2:entity-registry]
  EntityRegistryEntrySnapshot({
    'aliases': set({
    }),
    'area_id': None,
    'capabilities': dict({
      'state_class': <SensorStateClass.MEASUREMENT: 'measurement'>,
    }),
    'config_entry_id': <ANY>,
    'device_class': None,
    'device_id': <ANY>,
    'disabled_by': None,
    'domain': 'sensor',
    'entity_category': None,
    'entity_id': 'sensor.device_active_current_phase_2',
    'has_entity_name': True,
    'hidden_by': None,
    'icon': None,
    'id': <ANY>,
    'name': None,
    'options': dict({
    }),
    'original_device_class': <SensorDeviceClass.CURRENT: 'current'>,
    'original_icon': None,
    'original_name': 'Active current phase 2',
    'platform': 'homewizard',
    'previous_unique_id': None,
    'supported_features': 0,
    'translation_key': 'active_current_l2_a',
    'unique_id': 'aabbccddeeff_active_current_l2_a',
    'unit_of_measurement': <UnitOfElectricCurrent.AMPERE: 'A'>,
  })
# ---
# name: test_sensors[HWE-P1-zero-values-entity_ids1][sensor.device_active_current_phase_2:state]
  StateSnapshot({
    'attributes': ReadOnlyDict({
      'device_class': 'current',
      'friendly_name': 'Device Active current phase 2',
      'state_class': <SensorStateClass.MEASUREMENT: 'measurement'>,
      'unit_of_measurement': <UnitOfElectricCurrent.AMPERE: 'A'>,
    }),
    'context': <ANY>,
    'entity_id': 'sensor.device_active_current_phase_2',
    'last_changed': <ANY>,
    'last_updated': <ANY>,
    'state': '0',
  })
# ---
# name: test_sensors[HWE-P1-zero-values-entity_ids1][sensor.device_active_current_phase_3:device-registry]
  DeviceRegistryEntrySnapshot({
    'area_id': None,
    'config_entries': <ANY>,
    'configuration_url': None,
    'connections': set({
      tuple(
        'mac',
        '3c:39:e7:aa:bb:cc',
      ),
    }),
    'disabled_by': None,
    'entry_type': None,
    'hw_version': None,
    'id': <ANY>,
    'identifiers': set({
      tuple(
        'homewizard',
        '3c39e7aabbcc',
      ),
    }),
    'is_new': False,
    'manufacturer': 'HomeWizard',
    'model': 'HWE-P1',
    'name': 'Device',
    'name_by_user': None,
    'serial_number': None,
    'suggested_area': None,
    'sw_version': '4.19',
    'via_device_id': None,
  })
# ---
# name: test_sensors[HWE-P1-zero-values-entity_ids1][sensor.device_active_current_phase_3:entity-registry]
  EntityRegistryEntrySnapshot({
    'aliases': set({
    }),
    'area_id': None,
    'capabilities': dict({
      'state_class': <SensorStateClass.MEASUREMENT: 'measurement'>,
    }),
    'config_entry_id': <ANY>,
    'device_class': None,
    'device_id': <ANY>,
    'disabled_by': None,
    'domain': 'sensor',
    'entity_category': None,
    'entity_id': 'sensor.device_active_current_phase_3',
    'has_entity_name': True,
    'hidden_by': None,
    'icon': None,
    'id': <ANY>,
    'name': None,
    'options': dict({
    }),
    'original_device_class': <SensorDeviceClass.CURRENT: 'current'>,
    'original_icon': None,
    'original_name': 'Active current phase 3',
    'platform': 'homewizard',
    'previous_unique_id': None,
    'supported_features': 0,
    'translation_key': 'active_current_l3_a',
    'unique_id': 'aabbccddeeff_active_current_l3_a',
    'unit_of_measurement': <UnitOfElectricCurrent.AMPERE: 'A'>,
  })
# ---
# name: test_sensors[HWE-P1-zero-values-entity_ids1][sensor.device_active_current_phase_3:state]
  StateSnapshot({
    'attributes': ReadOnlyDict({
      'device_class': 'current',
      'friendly_name': 'Device Active current phase 3',
      'state_class': <SensorStateClass.MEASUREMENT: 'measurement'>,
      'unit_of_measurement': <UnitOfElectricCurrent.AMPERE: 'A'>,
    }),
    'context': <ANY>,
    'entity_id': 'sensor.device_active_current_phase_3',
    'last_changed': <ANY>,
    'last_updated': <ANY>,
    'state': '0',
  })
# ---
# name: test_sensors[HWE-P1-zero-values-entity_ids1][sensor.device_active_frequency:device-registry]
  DeviceRegistryEntrySnapshot({
    'area_id': None,
    'config_entries': <ANY>,
    'configuration_url': None,
    'connections': set({
      tuple(
        'mac',
        '3c:39:e7:aa:bb:cc',
      ),
    }),
    'disabled_by': None,
    'entry_type': None,
    'hw_version': None,
    'id': <ANY>,
    'identifiers': set({
      tuple(
        'homewizard',
        '3c39e7aabbcc',
      ),
    }),
    'is_new': False,
    'manufacturer': 'HomeWizard',
    'model': 'HWE-P1',
    'name': 'Device',
    'name_by_user': None,
    'serial_number': None,
    'suggested_area': None,
    'sw_version': '4.19',
    'via_device_id': None,
  })
# ---
# name: test_sensors[HWE-P1-zero-values-entity_ids1][sensor.device_active_frequency:entity-registry]
  EntityRegistryEntrySnapshot({
    'aliases': set({
    }),
    'area_id': None,
    'capabilities': dict({
      'state_class': <SensorStateClass.MEASUREMENT: 'measurement'>,
    }),
    'config_entry_id': <ANY>,
    'device_class': None,
    'device_id': <ANY>,
    'disabled_by': None,
    'domain': 'sensor',
    'entity_category': None,
    'entity_id': 'sensor.device_active_frequency',
    'has_entity_name': True,
    'hidden_by': None,
    'icon': None,
    'id': <ANY>,
    'name': None,
    'options': dict({
    }),
    'original_device_class': <SensorDeviceClass.FREQUENCY: 'frequency'>,
    'original_icon': None,
    'original_name': 'Active frequency',
    'platform': 'homewizard',
    'previous_unique_id': None,
    'supported_features': 0,
    'translation_key': 'active_frequency_hz',
    'unique_id': 'aabbccddeeff_active_frequency_hz',
    'unit_of_measurement': <UnitOfFrequency.HERTZ: 'Hz'>,
  })
# ---
# name: test_sensors[HWE-P1-zero-values-entity_ids1][sensor.device_active_frequency:state]
  StateSnapshot({
    'attributes': ReadOnlyDict({
      'device_class': 'frequency',
      'friendly_name': 'Device Active frequency',
      'state_class': <SensorStateClass.MEASUREMENT: 'measurement'>,
      'unit_of_measurement': <UnitOfFrequency.HERTZ: 'Hz'>,
    }),
    'context': <ANY>,
    'entity_id': 'sensor.device_active_frequency',
    'last_changed': <ANY>,
    'last_updated': <ANY>,
    'state': '0',
  })
# ---
# name: test_sensors[HWE-P1-zero-values-entity_ids1][sensor.device_active_power:device-registry]
  DeviceRegistryEntrySnapshot({
    'area_id': None,
    'config_entries': <ANY>,
    'configuration_url': None,
    'connections': set({
      tuple(
        'mac',
        '3c:39:e7:aa:bb:cc',
      ),
    }),
    'disabled_by': None,
    'entry_type': None,
    'hw_version': None,
    'id': <ANY>,
    'identifiers': set({
      tuple(
        'homewizard',
        '3c39e7aabbcc',
      ),
    }),
    'is_new': False,
    'manufacturer': 'HomeWizard',
    'model': 'HWE-P1',
    'name': 'Device',
    'name_by_user': None,
    'serial_number': None,
    'suggested_area': None,
    'sw_version': '4.19',
    'via_device_id': None,
  })
# ---
# name: test_sensors[HWE-P1-zero-values-entity_ids1][sensor.device_active_power:entity-registry]
  EntityRegistryEntrySnapshot({
    'aliases': set({
    }),
    'area_id': None,
    'capabilities': dict({
      'state_class': <SensorStateClass.MEASUREMENT: 'measurement'>,
    }),
    'config_entry_id': <ANY>,
    'device_class': None,
    'device_id': <ANY>,
    'disabled_by': None,
    'domain': 'sensor',
    'entity_category': None,
    'entity_id': 'sensor.device_active_power',
    'has_entity_name': True,
    'hidden_by': None,
    'icon': None,
    'id': <ANY>,
    'name': None,
    'options': dict({
      'sensor': dict({
        'suggested_display_precision': 0,
      }),
    }),
    'original_device_class': <SensorDeviceClass.POWER: 'power'>,
    'original_icon': None,
    'original_name': 'Active power',
    'platform': 'homewizard',
    'previous_unique_id': None,
    'supported_features': 0,
    'translation_key': 'active_power_w',
    'unique_id': 'aabbccddeeff_active_power_w',
    'unit_of_measurement': <UnitOfPower.WATT: 'W'>,
  })
# ---
# name: test_sensors[HWE-P1-zero-values-entity_ids1][sensor.device_active_power:state]
  StateSnapshot({
    'attributes': ReadOnlyDict({
      'device_class': 'power',
      'friendly_name': 'Device Active power',
      'state_class': <SensorStateClass.MEASUREMENT: 'measurement'>,
      'unit_of_measurement': <UnitOfPower.WATT: 'W'>,
    }),
    'context': <ANY>,
    'entity_id': 'sensor.device_active_power',
    'last_changed': <ANY>,
    'last_updated': <ANY>,
    'state': '0.0',
  })
# ---
# name: test_sensors[HWE-P1-zero-values-entity_ids1][sensor.device_active_power_phase_1:device-registry]
  DeviceRegistryEntrySnapshot({
    'area_id': None,
    'config_entries': <ANY>,
    'configuration_url': None,
    'connections': set({
      tuple(
        'mac',
        '3c:39:e7:aa:bb:cc',
      ),
    }),
    'disabled_by': None,
    'entry_type': None,
    'hw_version': None,
    'id': <ANY>,
    'identifiers': set({
      tuple(
        'homewizard',
        '3c39e7aabbcc',
      ),
    }),
    'is_new': False,
    'manufacturer': 'HomeWizard',
    'model': 'HWE-P1',
    'name': 'Device',
    'name_by_user': None,
    'serial_number': None,
    'suggested_area': None,
    'sw_version': '4.19',
    'via_device_id': None,
  })
# ---
# name: test_sensors[HWE-P1-zero-values-entity_ids1][sensor.device_active_power_phase_1:entity-registry]
  EntityRegistryEntrySnapshot({
    'aliases': set({
    }),
    'area_id': None,
    'capabilities': dict({
      'state_class': <SensorStateClass.MEASUREMENT: 'measurement'>,
    }),
    'config_entry_id': <ANY>,
    'device_class': None,
    'device_id': <ANY>,
    'disabled_by': None,
    'domain': 'sensor',
    'entity_category': None,
    'entity_id': 'sensor.device_active_power_phase_1',
    'has_entity_name': True,
    'hidden_by': None,
    'icon': None,
    'id': <ANY>,
    'name': None,
    'options': dict({
      'sensor': dict({
        'suggested_display_precision': 0,
      }),
    }),
    'original_device_class': <SensorDeviceClass.POWER: 'power'>,
    'original_icon': None,
    'original_name': 'Active power phase 1',
    'platform': 'homewizard',
    'previous_unique_id': None,
    'supported_features': 0,
    'translation_key': 'active_power_l1_w',
    'unique_id': 'aabbccddeeff_active_power_l1_w',
    'unit_of_measurement': <UnitOfPower.WATT: 'W'>,
  })
# ---
# name: test_sensors[HWE-P1-zero-values-entity_ids1][sensor.device_active_power_phase_1:state]
  StateSnapshot({
    'attributes': ReadOnlyDict({
      'device_class': 'power',
      'friendly_name': 'Device Active power phase 1',
      'state_class': <SensorStateClass.MEASUREMENT: 'measurement'>,
      'unit_of_measurement': <UnitOfPower.WATT: 'W'>,
    }),
    'context': <ANY>,
    'entity_id': 'sensor.device_active_power_phase_1',
    'last_changed': <ANY>,
    'last_updated': <ANY>,
    'state': '0.0',
  })
# ---
# name: test_sensors[HWE-P1-zero-values-entity_ids1][sensor.device_active_power_phase_2:device-registry]
  DeviceRegistryEntrySnapshot({
    'area_id': None,
    'config_entries': <ANY>,
    'configuration_url': None,
    'connections': set({
      tuple(
        'mac',
        '3c:39:e7:aa:bb:cc',
      ),
    }),
    'disabled_by': None,
    'entry_type': None,
    'hw_version': None,
    'id': <ANY>,
    'identifiers': set({
      tuple(
        'homewizard',
        '3c39e7aabbcc',
      ),
    }),
    'is_new': False,
    'manufacturer': 'HomeWizard',
    'model': 'HWE-P1',
    'name': 'Device',
    'name_by_user': None,
    'serial_number': None,
    'suggested_area': None,
    'sw_version': '4.19',
    'via_device_id': None,
  })
# ---
# name: test_sensors[HWE-P1-zero-values-entity_ids1][sensor.device_active_power_phase_2:entity-registry]
  EntityRegistryEntrySnapshot({
    'aliases': set({
    }),
    'area_id': None,
    'capabilities': dict({
      'state_class': <SensorStateClass.MEASUREMENT: 'measurement'>,
    }),
    'config_entry_id': <ANY>,
    'device_class': None,
    'device_id': <ANY>,
    'disabled_by': None,
    'domain': 'sensor',
    'entity_category': None,
    'entity_id': 'sensor.device_active_power_phase_2',
    'has_entity_name': True,
    'hidden_by': None,
    'icon': None,
    'id': <ANY>,
    'name': None,
    'options': dict({
      'sensor': dict({
        'suggested_display_precision': 0,
      }),
    }),
    'original_device_class': <SensorDeviceClass.POWER: 'power'>,
    'original_icon': None,
    'original_name': 'Active power phase 2',
    'platform': 'homewizard',
    'previous_unique_id': None,
    'supported_features': 0,
<<<<<<< HEAD
    'translation_key': 'total_energy_export_tariff_kwh',
    'unique_id': 'aabbccddeeff_total_power_export_t1_kwh',
    'unit_of_measurement': <UnitOfEnergy.KILO_WATT_HOUR: 'kWh'>,
=======
    'translation_key': 'active_power_l2_w',
    'unique_id': 'aabbccddeeff_active_power_l2_w',
    'unit_of_measurement': <UnitOfPower.WATT: 'W'>,
>>>>>>> 0c9a30ab
  })
# ---
# name: test_sensors[HWE-P1-zero-values-entity_ids1][sensor.device_active_power_phase_2:state]
  StateSnapshot({
    'attributes': ReadOnlyDict({
      'device_class': 'power',
      'friendly_name': 'Device Active power phase 2',
      'state_class': <SensorStateClass.MEASUREMENT: 'measurement'>,
      'unit_of_measurement': <UnitOfPower.WATT: 'W'>,
    }),
    'context': <ANY>,
    'entity_id': 'sensor.device_active_power_phase_2',
    'last_changed': <ANY>,
    'last_updated': <ANY>,
    'state': '0.0',
  })
# ---
# name: test_sensors[HWE-P1-zero-values-entity_ids1][sensor.device_active_power_phase_3:device-registry]
  DeviceRegistryEntrySnapshot({
    'area_id': None,
    'config_entries': <ANY>,
    'configuration_url': None,
    'connections': set({
      tuple(
        'mac',
        '3c:39:e7:aa:bb:cc',
      ),
    }),
    'disabled_by': None,
    'entry_type': None,
    'hw_version': None,
    'id': <ANY>,
    'identifiers': set({
      tuple(
        'homewizard',
        '3c39e7aabbcc',
      ),
    }),
    'is_new': False,
    'manufacturer': 'HomeWizard',
    'model': 'HWE-P1',
    'name': 'Device',
    'name_by_user': None,
    'serial_number': None,
    'suggested_area': None,
    'sw_version': '4.19',
    'via_device_id': None,
  })
# ---
# name: test_sensors[HWE-P1-zero-values-entity_ids1][sensor.device_active_power_phase_3:entity-registry]
  EntityRegistryEntrySnapshot({
    'aliases': set({
    }),
    'area_id': None,
    'capabilities': dict({
      'state_class': <SensorStateClass.MEASUREMENT: 'measurement'>,
    }),
    'config_entry_id': <ANY>,
    'device_class': None,
    'device_id': <ANY>,
    'disabled_by': None,
    'domain': 'sensor',
    'entity_category': None,
    'entity_id': 'sensor.device_active_power_phase_3',
    'has_entity_name': True,
    'hidden_by': None,
    'icon': None,
    'id': <ANY>,
    'name': None,
    'options': dict({
      'sensor': dict({
        'suggested_display_precision': 0,
      }),
    }),
    'original_device_class': <SensorDeviceClass.POWER: 'power'>,
    'original_icon': None,
    'original_name': 'Active power phase 3',
    'platform': 'homewizard',
    'previous_unique_id': None,
    'supported_features': 0,
<<<<<<< HEAD
    'translation_key': 'total_energy_export_tariff_kwh',
    'unique_id': 'aabbccddeeff_total_power_export_t2_kwh',
    'unit_of_measurement': <UnitOfEnergy.KILO_WATT_HOUR: 'kWh'>,
=======
    'translation_key': 'active_power_l3_w',
    'unique_id': 'aabbccddeeff_active_power_l3_w',
    'unit_of_measurement': <UnitOfPower.WATT: 'W'>,
>>>>>>> 0c9a30ab
  })
# ---
# name: test_sensors[HWE-P1-zero-values-entity_ids1][sensor.device_active_power_phase_3:state]
  StateSnapshot({
    'attributes': ReadOnlyDict({
      'device_class': 'power',
      'friendly_name': 'Device Active power phase 3',
      'state_class': <SensorStateClass.MEASUREMENT: 'measurement'>,
      'unit_of_measurement': <UnitOfPower.WATT: 'W'>,
    }),
    'context': <ANY>,
    'entity_id': 'sensor.device_active_power_phase_3',
    'last_changed': <ANY>,
    'last_updated': <ANY>,
    'state': '0.0',
  })
# ---
# name: test_sensors[HWE-P1-zero-values-entity_ids1][sensor.device_active_voltage_phase_1:device-registry]
  DeviceRegistryEntrySnapshot({
    'area_id': None,
    'config_entries': <ANY>,
    'configuration_url': None,
    'connections': set({
      tuple(
        'mac',
        '3c:39:e7:aa:bb:cc',
      ),
    }),
    'disabled_by': None,
    'entry_type': None,
    'hw_version': None,
    'id': <ANY>,
    'identifiers': set({
      tuple(
        'homewizard',
        '3c39e7aabbcc',
      ),
    }),
    'is_new': False,
    'manufacturer': 'HomeWizard',
    'model': 'HWE-P1',
    'name': 'Device',
    'name_by_user': None,
    'serial_number': None,
    'suggested_area': None,
    'sw_version': '4.19',
    'via_device_id': None,
  })
# ---
# name: test_sensors[HWE-P1-zero-values-entity_ids1][sensor.device_active_voltage_phase_1:entity-registry]
  EntityRegistryEntrySnapshot({
    'aliases': set({
    }),
    'area_id': None,
    'capabilities': dict({
      'state_class': <SensorStateClass.MEASUREMENT: 'measurement'>,
    }),
    'config_entry_id': <ANY>,
    'device_class': None,
    'device_id': <ANY>,
    'disabled_by': None,
    'domain': 'sensor',
    'entity_category': None,
    'entity_id': 'sensor.device_active_voltage_phase_1',
    'has_entity_name': True,
    'hidden_by': None,
    'icon': None,
    'id': <ANY>,
    'name': None,
    'options': dict({
    }),
    'original_device_class': <SensorDeviceClass.VOLTAGE: 'voltage'>,
    'original_icon': None,
    'original_name': 'Active voltage phase 1',
    'platform': 'homewizard',
    'previous_unique_id': None,
    'supported_features': 0,
<<<<<<< HEAD
    'translation_key': 'total_energy_export_tariff_kwh',
    'unique_id': 'aabbccddeeff_total_power_export_t3_kwh',
    'unit_of_measurement': <UnitOfEnergy.KILO_WATT_HOUR: 'kWh'>,
=======
    'translation_key': 'active_voltage_l1_v',
    'unique_id': 'aabbccddeeff_active_voltage_l1_v',
    'unit_of_measurement': <UnitOfElectricPotential.VOLT: 'V'>,
>>>>>>> 0c9a30ab
  })
# ---
# name: test_sensors[HWE-P1-zero-values-entity_ids1][sensor.device_active_voltage_phase_1:state]
  StateSnapshot({
    'attributes': ReadOnlyDict({
      'device_class': 'voltage',
      'friendly_name': 'Device Active voltage phase 1',
      'state_class': <SensorStateClass.MEASUREMENT: 'measurement'>,
      'unit_of_measurement': <UnitOfElectricPotential.VOLT: 'V'>,
    }),
    'context': <ANY>,
    'entity_id': 'sensor.device_active_voltage_phase_1',
    'last_changed': <ANY>,
    'last_updated': <ANY>,
    'state': '0.0',
  })
# ---
# name: test_sensors[HWE-P1-zero-values-entity_ids1][sensor.device_active_voltage_phase_2:device-registry]
  DeviceRegistryEntrySnapshot({
    'area_id': None,
    'config_entries': <ANY>,
    'configuration_url': None,
    'connections': set({
      tuple(
        'mac',
        '3c:39:e7:aa:bb:cc',
      ),
    }),
    'disabled_by': None,
    'entry_type': None,
    'hw_version': None,
    'id': <ANY>,
    'identifiers': set({
      tuple(
        'homewizard',
        '3c39e7aabbcc',
      ),
    }),
    'is_new': False,
    'manufacturer': 'HomeWizard',
    'model': 'HWE-P1',
    'name': 'Device',
    'name_by_user': None,
    'serial_number': None,
    'suggested_area': None,
    'sw_version': '4.19',
    'via_device_id': None,
  })
# ---
# name: test_sensors[HWE-P1-zero-values-entity_ids1][sensor.device_active_voltage_phase_2:entity-registry]
  EntityRegistryEntrySnapshot({
    'aliases': set({
    }),
    'area_id': None,
    'capabilities': dict({
      'state_class': <SensorStateClass.MEASUREMENT: 'measurement'>,
    }),
    'config_entry_id': <ANY>,
    'device_class': None,
    'device_id': <ANY>,
    'disabled_by': None,
    'domain': 'sensor',
    'entity_category': None,
    'entity_id': 'sensor.device_active_voltage_phase_2',
    'has_entity_name': True,
    'hidden_by': None,
    'icon': None,
    'id': <ANY>,
    'name': None,
    'options': dict({
    }),
    'original_device_class': <SensorDeviceClass.VOLTAGE: 'voltage'>,
    'original_icon': None,
    'original_name': 'Active voltage phase 2',
    'platform': 'homewizard',
    'previous_unique_id': None,
    'supported_features': 0,
<<<<<<< HEAD
    'translation_key': 'total_energy_export_tariff_kwh',
    'unique_id': 'aabbccddeeff_total_power_export_t4_kwh',
    'unit_of_measurement': <UnitOfEnergy.KILO_WATT_HOUR: 'kWh'>,
=======
    'translation_key': 'active_voltage_l2_v',
    'unique_id': 'aabbccddeeff_active_voltage_l2_v',
    'unit_of_measurement': <UnitOfElectricPotential.VOLT: 'V'>,
>>>>>>> 0c9a30ab
  })
# ---
# name: test_sensors[HWE-P1-zero-values-entity_ids1][sensor.device_active_voltage_phase_2:state]
  StateSnapshot({
    'attributes': ReadOnlyDict({
      'device_class': 'voltage',
      'friendly_name': 'Device Active voltage phase 2',
      'state_class': <SensorStateClass.MEASUREMENT: 'measurement'>,
      'unit_of_measurement': <UnitOfElectricPotential.VOLT: 'V'>,
    }),
    'context': <ANY>,
    'entity_id': 'sensor.device_active_voltage_phase_2',
    'last_changed': <ANY>,
    'last_updated': <ANY>,
    'state': '0.0',
  })
# ---
# name: test_sensors[HWE-P1-zero-values-entity_ids1][sensor.device_active_voltage_phase_3:device-registry]
  DeviceRegistryEntrySnapshot({
    'area_id': None,
    'config_entries': <ANY>,
    'configuration_url': None,
    'connections': set({
      tuple(
        'mac',
        '3c:39:e7:aa:bb:cc',
      ),
    }),
    'disabled_by': None,
    'entry_type': None,
    'hw_version': None,
    'id': <ANY>,
    'identifiers': set({
      tuple(
        'homewizard',
        '3c39e7aabbcc',
      ),
    }),
    'is_new': False,
    'manufacturer': 'HomeWizard',
    'model': 'HWE-P1',
    'name': 'Device',
    'name_by_user': None,
    'serial_number': None,
    'suggested_area': None,
    'sw_version': '4.19',
    'via_device_id': None,
  })
# ---
# name: test_sensors[HWE-P1-zero-values-entity_ids1][sensor.device_active_voltage_phase_3:entity-registry]
  EntityRegistryEntrySnapshot({
    'aliases': set({
    }),
    'area_id': None,
    'capabilities': dict({
      'state_class': <SensorStateClass.MEASUREMENT: 'measurement'>,
    }),
    'config_entry_id': <ANY>,
    'device_class': None,
    'device_id': <ANY>,
    'disabled_by': None,
    'domain': 'sensor',
    'entity_category': None,
    'entity_id': 'sensor.device_active_voltage_phase_3',
    'has_entity_name': True,
    'hidden_by': None,
    'icon': None,
    'id': <ANY>,
    'name': None,
    'options': dict({
    }),
    'original_device_class': <SensorDeviceClass.VOLTAGE: 'voltage'>,
    'original_icon': None,
    'original_name': 'Active voltage phase 3',
    'platform': 'homewizard',
    'previous_unique_id': None,
    'supported_features': 0,
    'translation_key': 'active_voltage_l3_v',
    'unique_id': 'aabbccddeeff_active_voltage_l3_v',
    'unit_of_measurement': <UnitOfElectricPotential.VOLT: 'V'>,
  })
# ---
# name: test_sensors[HWE-P1-zero-values-entity_ids1][sensor.device_active_voltage_phase_3:state]
  StateSnapshot({
    'attributes': ReadOnlyDict({
      'device_class': 'voltage',
      'friendly_name': 'Device Active voltage phase 3',
      'state_class': <SensorStateClass.MEASUREMENT: 'measurement'>,
      'unit_of_measurement': <UnitOfElectricPotential.VOLT: 'V'>,
    }),
    'context': <ANY>,
    'entity_id': 'sensor.device_active_voltage_phase_3',
    'last_changed': <ANY>,
    'last_updated': <ANY>,
    'state': '0.0',
  })
# ---
# name: test_sensors[HWE-P1-zero-values-entity_ids1][sensor.device_active_water_usage:device-registry]
  DeviceRegistryEntrySnapshot({
    'area_id': None,
    'config_entries': <ANY>,
    'configuration_url': None,
    'connections': set({
      tuple(
        'mac',
        '3c:39:e7:aa:bb:cc',
      ),
    }),
    'disabled_by': None,
    'entry_type': None,
    'hw_version': None,
    'id': <ANY>,
    'identifiers': set({
      tuple(
        'homewizard',
        '3c39e7aabbcc',
      ),
    }),
    'is_new': False,
    'manufacturer': 'HomeWizard',
    'model': 'HWE-P1',
    'name': 'Device',
    'name_by_user': None,
    'serial_number': None,
    'suggested_area': None,
    'sw_version': '4.19',
    'via_device_id': None,
  })
# ---
# name: test_sensors[HWE-P1-zero-values-entity_ids1][sensor.device_active_water_usage:entity-registry]
  EntityRegistryEntrySnapshot({
    'aliases': set({
    }),
    'area_id': None,
    'capabilities': dict({
      'state_class': <SensorStateClass.MEASUREMENT: 'measurement'>,
    }),
    'config_entry_id': <ANY>,
    'device_class': None,
    'device_id': <ANY>,
    'disabled_by': None,
    'domain': 'sensor',
    'entity_category': None,
    'entity_id': 'sensor.device_active_water_usage',
    'has_entity_name': True,
    'hidden_by': None,
    'icon': None,
    'id': <ANY>,
    'name': None,
    'options': dict({
    }),
    'original_device_class': None,
    'original_icon': None,
    'original_name': 'Active water usage',
    'platform': 'homewizard',
    'previous_unique_id': None,
    'supported_features': 0,
<<<<<<< HEAD
    'translation_key': 'total_energy_import_tariff_kwh',
    'unique_id': 'aabbccddeeff_total_power_import_t1_kwh',
    'unit_of_measurement': <UnitOfEnergy.KILO_WATT_HOUR: 'kWh'>,
=======
    'translation_key': 'active_liter_lpm',
    'unique_id': 'aabbccddeeff_active_liter_lpm',
    'unit_of_measurement': 'l/min',
>>>>>>> 0c9a30ab
  })
# ---
# name: test_sensors[HWE-P1-zero-values-entity_ids1][sensor.device_active_water_usage:state]
  StateSnapshot({
    'attributes': ReadOnlyDict({
      'friendly_name': 'Device Active water usage',
      'state_class': <SensorStateClass.MEASUREMENT: 'measurement'>,
      'unit_of_measurement': 'l/min',
    }),
    'context': <ANY>,
    'entity_id': 'sensor.device_active_water_usage',
    'last_changed': <ANY>,
    'last_updated': <ANY>,
    'state': '0.0',
  })
# ---
# name: test_sensors[HWE-P1-zero-values-entity_ids1][sensor.device_long_power_failures_detected:device-registry]
  DeviceRegistryEntrySnapshot({
    'area_id': None,
    'config_entries': <ANY>,
    'configuration_url': None,
    'connections': set({
      tuple(
        'mac',
        '3c:39:e7:aa:bb:cc',
      ),
    }),
    'disabled_by': None,
    'entry_type': None,
    'hw_version': None,
    'id': <ANY>,
    'identifiers': set({
      tuple(
        'homewizard',
        '3c39e7aabbcc',
      ),
    }),
    'is_new': False,
    'manufacturer': 'HomeWizard',
    'model': 'HWE-P1',
    'name': 'Device',
    'name_by_user': None,
    'serial_number': None,
    'suggested_area': None,
    'sw_version': '4.19',
    'via_device_id': None,
  })
# ---
# name: test_sensors[HWE-P1-zero-values-entity_ids1][sensor.device_long_power_failures_detected:entity-registry]
  EntityRegistryEntrySnapshot({
    'aliases': set({
    }),
    'area_id': None,
    'capabilities': None,
    'config_entry_id': <ANY>,
    'device_class': None,
    'device_id': <ANY>,
    'disabled_by': None,
    'domain': 'sensor',
    'entity_category': <EntityCategory.DIAGNOSTIC: 'diagnostic'>,
    'entity_id': 'sensor.device_long_power_failures_detected',
    'has_entity_name': True,
    'hidden_by': None,
    'icon': None,
    'id': <ANY>,
    'name': None,
    'options': dict({
    }),
    'original_device_class': None,
    'original_icon': None,
    'original_name': 'Long power failures detected',
    'platform': 'homewizard',
    'previous_unique_id': None,
    'supported_features': 0,
<<<<<<< HEAD
    'translation_key': 'total_energy_import_tariff_kwh',
    'unique_id': 'aabbccddeeff_total_power_import_t2_kwh',
    'unit_of_measurement': <UnitOfEnergy.KILO_WATT_HOUR: 'kWh'>,
=======
    'translation_key': 'long_power_fail_count',
    'unique_id': 'aabbccddeeff_long_power_fail_count',
    'unit_of_measurement': None,
>>>>>>> 0c9a30ab
  })
# ---
# name: test_sensors[HWE-P1-zero-values-entity_ids1][sensor.device_long_power_failures_detected:state]
  StateSnapshot({
    'attributes': ReadOnlyDict({
      'friendly_name': 'Device Long power failures detected',
    }),
    'context': <ANY>,
    'entity_id': 'sensor.device_long_power_failures_detected',
    'last_changed': <ANY>,
    'last_updated': <ANY>,
    'state': '0',
  })
# ---
# name: test_sensors[HWE-P1-zero-values-entity_ids1][sensor.device_peak_demand_current_month:device-registry]
  DeviceRegistryEntrySnapshot({
    'area_id': None,
    'config_entries': <ANY>,
    'configuration_url': None,
    'connections': set({
      tuple(
        'mac',
        '3c:39:e7:aa:bb:cc',
      ),
    }),
    'disabled_by': None,
    'entry_type': None,
    'hw_version': None,
    'id': <ANY>,
    'identifiers': set({
      tuple(
        'homewizard',
        '3c39e7aabbcc',
      ),
    }),
    'is_new': False,
    'manufacturer': 'HomeWizard',
    'model': 'HWE-P1',
    'name': 'Device',
    'name_by_user': None,
    'serial_number': None,
    'suggested_area': None,
    'sw_version': '4.19',
    'via_device_id': None,
  })
# ---
# name: test_sensors[HWE-P1-zero-values-entity_ids1][sensor.device_peak_demand_current_month:entity-registry]
  EntityRegistryEntrySnapshot({
    'aliases': set({
    }),
    'area_id': None,
    'capabilities': None,
    'config_entry_id': <ANY>,
    'device_class': None,
    'device_id': <ANY>,
    'disabled_by': None,
    'domain': 'sensor',
    'entity_category': None,
    'entity_id': 'sensor.device_peak_demand_current_month',
    'has_entity_name': True,
    'hidden_by': None,
    'icon': None,
    'id': <ANY>,
    'name': None,
    'options': dict({
    }),
    'original_device_class': <SensorDeviceClass.POWER: 'power'>,
    'original_icon': None,
    'original_name': 'Peak demand current month',
    'platform': 'homewizard',
    'previous_unique_id': None,
    'supported_features': 0,
<<<<<<< HEAD
    'translation_key': 'total_energy_import_tariff_kwh',
    'unique_id': 'aabbccddeeff_total_power_import_t3_kwh',
    'unit_of_measurement': <UnitOfEnergy.KILO_WATT_HOUR: 'kWh'>,
=======
    'translation_key': 'monthly_power_peak_w',
    'unique_id': 'aabbccddeeff_monthly_power_peak_w',
    'unit_of_measurement': <UnitOfPower.WATT: 'W'>,
>>>>>>> 0c9a30ab
  })
# ---
# name: test_sensors[HWE-P1-zero-values-entity_ids1][sensor.device_peak_demand_current_month:state]
  StateSnapshot({
    'attributes': ReadOnlyDict({
      'device_class': 'power',
      'friendly_name': 'Device Peak demand current month',
      'unit_of_measurement': <UnitOfPower.WATT: 'W'>,
    }),
    'context': <ANY>,
    'entity_id': 'sensor.device_peak_demand_current_month',
    'last_changed': <ANY>,
    'last_updated': <ANY>,
    'state': '0.0',
  })
# ---
# name: test_sensors[HWE-P1-zero-values-entity_ids1][sensor.device_power_failures_detected:device-registry]
  DeviceRegistryEntrySnapshot({
    'area_id': None,
    'config_entries': <ANY>,
    'configuration_url': None,
    'connections': set({
      tuple(
        'mac',
        '3c:39:e7:aa:bb:cc',
      ),
    }),
    'disabled_by': None,
    'entry_type': None,
    'hw_version': None,
    'id': <ANY>,
    'identifiers': set({
      tuple(
        'homewizard',
        '3c39e7aabbcc',
      ),
    }),
    'is_new': False,
    'manufacturer': 'HomeWizard',
    'model': 'HWE-P1',
    'name': 'Device',
    'name_by_user': None,
    'serial_number': None,
    'suggested_area': None,
    'sw_version': '4.19',
    'via_device_id': None,
  })
# ---
# name: test_sensors[HWE-P1-zero-values-entity_ids1][sensor.device_power_failures_detected:entity-registry]
  EntityRegistryEntrySnapshot({
    'aliases': set({
    }),
    'area_id': None,
    'capabilities': None,
    'config_entry_id': <ANY>,
    'device_class': None,
    'device_id': <ANY>,
    'disabled_by': None,
    'domain': 'sensor',
    'entity_category': <EntityCategory.DIAGNOSTIC: 'diagnostic'>,
    'entity_id': 'sensor.device_power_failures_detected',
    'has_entity_name': True,
    'hidden_by': None,
    'icon': None,
    'id': <ANY>,
    'name': None,
    'options': dict({
    }),
    'original_device_class': None,
    'original_icon': None,
    'original_name': 'Power failures detected',
    'platform': 'homewizard',
    'previous_unique_id': None,
    'supported_features': 0,
<<<<<<< HEAD
    'translation_key': 'total_energy_import_tariff_kwh',
    'unique_id': 'aabbccddeeff_total_power_import_t4_kwh',
    'unit_of_measurement': <UnitOfEnergy.KILO_WATT_HOUR: 'kWh'>,
=======
    'translation_key': 'any_power_fail_count',
    'unique_id': 'aabbccddeeff_any_power_fail_count',
    'unit_of_measurement': None,
>>>>>>> 0c9a30ab
  })
# ---
# name: test_sensors[HWE-P1-zero-values-entity_ids1][sensor.device_power_failures_detected:state]
  StateSnapshot({
    'attributes': ReadOnlyDict({
      'friendly_name': 'Device Power failures detected',
    }),
    'context': <ANY>,
    'entity_id': 'sensor.device_power_failures_detected',
    'last_changed': <ANY>,
    'last_updated': <ANY>,
    'state': '0',
  })
# ---
# name: test_sensors[HWE-P1-zero-values-entity_ids1][sensor.device_total_energy_export:device-registry]
  DeviceRegistryEntrySnapshot({
    'area_id': None,
    'config_entries': <ANY>,
    'configuration_url': None,
    'connections': set({
      tuple(
        'mac',
        '3c:39:e7:aa:bb:cc',
      ),
    }),
    'disabled_by': None,
    'entry_type': None,
    'hw_version': None,
    'id': <ANY>,
    'identifiers': set({
      tuple(
        'homewizard',
        '3c39e7aabbcc',
      ),
    }),
    'is_new': False,
    'manufacturer': 'HomeWizard',
    'model': 'HWE-P1',
    'name': 'Device',
    'name_by_user': None,
    'serial_number': None,
    'suggested_area': None,
    'sw_version': '4.19',
    'via_device_id': None,
  })
# ---
# name: test_sensors[HWE-P1-zero-values-entity_ids1][sensor.device_total_energy_export:entity-registry]
  EntityRegistryEntrySnapshot({
    'aliases': set({
    }),
    'area_id': None,
    'capabilities': dict({
      'state_class': <SensorStateClass.TOTAL_INCREASING: 'total_increasing'>,
    }),
    'config_entry_id': <ANY>,
    'device_class': None,
    'device_id': <ANY>,
    'disabled_by': None,
    'domain': 'sensor',
    'entity_category': None,
    'entity_id': 'sensor.device_total_energy_export',
    'has_entity_name': True,
    'hidden_by': None,
    'icon': None,
    'id': <ANY>,
    'name': None,
    'options': dict({
    }),
    'original_device_class': <SensorDeviceClass.ENERGY: 'energy'>,
    'original_icon': None,
    'original_name': 'Total energy export',
    'platform': 'homewizard',
    'previous_unique_id': None,
    'supported_features': 0,
    'translation_key': 'total_energy_export_kwh',
    'unique_id': 'aabbccddeeff_total_power_export_kwh',
    'unit_of_measurement': <UnitOfEnergy.KILO_WATT_HOUR: 'kWh'>,
  })
# ---
# name: test_sensors[HWE-P1-zero-values-entity_ids1][sensor.device_total_energy_export:state]
  StateSnapshot({
    'attributes': ReadOnlyDict({
      'device_class': 'energy',
      'friendly_name': 'Device Total energy export',
      'state_class': <SensorStateClass.TOTAL_INCREASING: 'total_increasing'>,
      'unit_of_measurement': <UnitOfEnergy.KILO_WATT_HOUR: 'kWh'>,
    }),
    'context': <ANY>,
    'entity_id': 'sensor.device_total_energy_export',
    'last_changed': <ANY>,
    'last_updated': <ANY>,
    'state': '0.0',
  })
# ---
# name: test_sensors[HWE-P1-zero-values-entity_ids1][sensor.device_total_energy_export_tariff_1:device-registry]
  DeviceRegistryEntrySnapshot({
    'area_id': None,
    'config_entries': <ANY>,
    'configuration_url': None,
    'connections': set({
      tuple(
        'mac',
        '3c:39:e7:aa:bb:cc',
      ),
    }),
    'disabled_by': None,
    'entry_type': None,
    'hw_version': None,
    'id': <ANY>,
    'identifiers': set({
      tuple(
        'homewizard',
        '3c39e7aabbcc',
      ),
    }),
    'is_new': False,
    'manufacturer': 'HomeWizard',
    'model': 'HWE-P1',
    'name': 'Device',
    'name_by_user': None,
    'serial_number': None,
    'suggested_area': None,
    'sw_version': '4.19',
    'via_device_id': None,
  })
# ---
# name: test_sensors[HWE-P1-zero-values-entity_ids1][sensor.device_total_energy_export_tariff_1:entity-registry]
  EntityRegistryEntrySnapshot({
    'aliases': set({
    }),
    'area_id': None,
    'capabilities': dict({
      'state_class': <SensorStateClass.TOTAL_INCREASING: 'total_increasing'>,
    }),
    'config_entry_id': <ANY>,
    'device_class': None,
    'device_id': <ANY>,
    'disabled_by': None,
    'domain': 'sensor',
    'entity_category': None,
    'entity_id': 'sensor.device_total_energy_export_tariff_1',
    'has_entity_name': True,
    'hidden_by': None,
    'icon': None,
    'id': <ANY>,
    'name': None,
    'options': dict({
    }),
    'original_device_class': <SensorDeviceClass.ENERGY: 'energy'>,
    'original_icon': None,
    'original_name': 'Total energy export tariff 1',
    'platform': 'homewizard',
    'previous_unique_id': None,
    'supported_features': 0,
    'translation_key': 'total_energy_export_t1_kwh',
    'unique_id': 'aabbccddeeff_total_power_export_t1_kwh',
    'unit_of_measurement': <UnitOfEnergy.KILO_WATT_HOUR: 'kWh'>,
  })
# ---
# name: test_sensors[HWE-P1-zero-values-entity_ids1][sensor.device_total_energy_export_tariff_1:state]
  StateSnapshot({
    'attributes': ReadOnlyDict({
      'device_class': 'energy',
      'friendly_name': 'Device Total energy export tariff 1',
      'state_class': <SensorStateClass.TOTAL_INCREASING: 'total_increasing'>,
      'unit_of_measurement': <UnitOfEnergy.KILO_WATT_HOUR: 'kWh'>,
    }),
    'context': <ANY>,
    'entity_id': 'sensor.device_total_energy_export_tariff_1',
    'last_changed': <ANY>,
    'last_updated': <ANY>,
    'state': '0.0',
  })
# ---
# name: test_sensors[HWE-P1-zero-values-entity_ids1][sensor.device_total_energy_export_tariff_2:device-registry]
  DeviceRegistryEntrySnapshot({
    'area_id': None,
    'config_entries': <ANY>,
    'configuration_url': None,
    'connections': set({
      tuple(
        'mac',
        '3c:39:e7:aa:bb:cc',
      ),
    }),
    'disabled_by': None,
    'entry_type': None,
    'hw_version': None,
    'id': <ANY>,
    'identifiers': set({
      tuple(
        'homewizard',
        '3c39e7aabbcc',
      ),
    }),
    'is_new': False,
    'manufacturer': 'HomeWizard',
    'model': 'HWE-P1',
    'name': 'Device',
    'name_by_user': None,
    'serial_number': None,
    'suggested_area': None,
    'sw_version': '4.19',
    'via_device_id': None,
  })
# ---
# name: test_sensors[HWE-P1-zero-values-entity_ids1][sensor.device_total_energy_export_tariff_2:entity-registry]
  EntityRegistryEntrySnapshot({
    'aliases': set({
    }),
    'area_id': None,
    'capabilities': dict({
      'state_class': <SensorStateClass.TOTAL_INCREASING: 'total_increasing'>,
    }),
    'config_entry_id': <ANY>,
    'device_class': None,
    'device_id': <ANY>,
    'disabled_by': None,
    'domain': 'sensor',
    'entity_category': None,
    'entity_id': 'sensor.device_total_energy_export_tariff_2',
    'has_entity_name': True,
    'hidden_by': None,
    'icon': None,
    'id': <ANY>,
    'name': None,
    'options': dict({
    }),
    'original_device_class': <SensorDeviceClass.ENERGY: 'energy'>,
    'original_icon': None,
    'original_name': 'Total energy export tariff 2',
    'platform': 'homewizard',
    'previous_unique_id': None,
    'supported_features': 0,
<<<<<<< HEAD
    'translation_key': 'voltage_sag_phase_count',
    'unique_id': 'aabbccddeeff_voltage_sag_l1_count',
    'unit_of_measurement': None,
=======
    'translation_key': 'total_energy_export_t2_kwh',
    'unique_id': 'aabbccddeeff_total_power_export_t2_kwh',
    'unit_of_measurement': <UnitOfEnergy.KILO_WATT_HOUR: 'kWh'>,
>>>>>>> 0c9a30ab
  })
# ---
# name: test_sensors[HWE-P1-zero-values-entity_ids1][sensor.device_total_energy_export_tariff_2:state]
  StateSnapshot({
    'attributes': ReadOnlyDict({
      'device_class': 'energy',
      'friendly_name': 'Device Total energy export tariff 2',
      'state_class': <SensorStateClass.TOTAL_INCREASING: 'total_increasing'>,
      'unit_of_measurement': <UnitOfEnergy.KILO_WATT_HOUR: 'kWh'>,
    }),
    'context': <ANY>,
    'entity_id': 'sensor.device_total_energy_export_tariff_2',
    'last_changed': <ANY>,
    'last_updated': <ANY>,
    'state': '0.0',
  })
# ---
# name: test_sensors[HWE-P1-zero-values-entity_ids1][sensor.device_total_energy_export_tariff_3:device-registry]
  DeviceRegistryEntrySnapshot({
    'area_id': None,
    'config_entries': <ANY>,
    'configuration_url': None,
    'connections': set({
      tuple(
        'mac',
        '3c:39:e7:aa:bb:cc',
      ),
    }),
    'disabled_by': None,
    'entry_type': None,
    'hw_version': None,
    'id': <ANY>,
    'identifiers': set({
      tuple(
        'homewizard',
        '3c39e7aabbcc',
      ),
    }),
    'is_new': False,
    'manufacturer': 'HomeWizard',
    'model': 'HWE-P1',
    'name': 'Device',
    'name_by_user': None,
    'serial_number': None,
    'suggested_area': None,
    'sw_version': '4.19',
    'via_device_id': None,
  })
# ---
# name: test_sensors[HWE-P1-zero-values-entity_ids1][sensor.device_total_energy_export_tariff_3:entity-registry]
  EntityRegistryEntrySnapshot({
    'aliases': set({
    }),
    'area_id': None,
    'capabilities': dict({
      'state_class': <SensorStateClass.TOTAL_INCREASING: 'total_increasing'>,
    }),
    'config_entry_id': <ANY>,
    'device_class': None,
    'device_id': <ANY>,
    'disabled_by': None,
    'domain': 'sensor',
    'entity_category': None,
    'entity_id': 'sensor.device_total_energy_export_tariff_3',
    'has_entity_name': True,
    'hidden_by': None,
    'icon': None,
    'id': <ANY>,
    'name': None,
    'options': dict({
    }),
    'original_device_class': <SensorDeviceClass.ENERGY: 'energy'>,
    'original_icon': None,
    'original_name': 'Total energy export tariff 3',
    'platform': 'homewizard',
    'previous_unique_id': None,
    'supported_features': 0,
<<<<<<< HEAD
    'translation_key': 'voltage_sag_phase_count',
    'unique_id': 'aabbccddeeff_voltage_sag_l2_count',
    'unit_of_measurement': None,
=======
    'translation_key': 'total_energy_export_t3_kwh',
    'unique_id': 'aabbccddeeff_total_power_export_t3_kwh',
    'unit_of_measurement': <UnitOfEnergy.KILO_WATT_HOUR: 'kWh'>,
>>>>>>> 0c9a30ab
  })
# ---
# name: test_sensors[HWE-P1-zero-values-entity_ids1][sensor.device_total_energy_export_tariff_3:state]
  StateSnapshot({
    'attributes': ReadOnlyDict({
      'device_class': 'energy',
      'friendly_name': 'Device Total energy export tariff 3',
      'state_class': <SensorStateClass.TOTAL_INCREASING: 'total_increasing'>,
      'unit_of_measurement': <UnitOfEnergy.KILO_WATT_HOUR: 'kWh'>,
    }),
    'context': <ANY>,
    'entity_id': 'sensor.device_total_energy_export_tariff_3',
    'last_changed': <ANY>,
    'last_updated': <ANY>,
    'state': '0.0',
  })
# ---
# name: test_sensors[HWE-P1-zero-values-entity_ids1][sensor.device_total_energy_export_tariff_4:device-registry]
  DeviceRegistryEntrySnapshot({
    'area_id': None,
    'config_entries': <ANY>,
    'configuration_url': None,
    'connections': set({
      tuple(
        'mac',
        '3c:39:e7:aa:bb:cc',
      ),
    }),
    'disabled_by': None,
    'entry_type': None,
    'hw_version': None,
    'id': <ANY>,
    'identifiers': set({
      tuple(
        'homewizard',
        '3c39e7aabbcc',
      ),
    }),
    'is_new': False,
    'manufacturer': 'HomeWizard',
    'model': 'HWE-P1',
    'name': 'Device',
    'name_by_user': None,
    'serial_number': None,
    'suggested_area': None,
    'sw_version': '4.19',
    'via_device_id': None,
  })
# ---
# name: test_sensors[HWE-P1-zero-values-entity_ids1][sensor.device_total_energy_export_tariff_4:entity-registry]
  EntityRegistryEntrySnapshot({
    'aliases': set({
    }),
    'area_id': None,
    'capabilities': dict({
      'state_class': <SensorStateClass.TOTAL_INCREASING: 'total_increasing'>,
    }),
    'config_entry_id': <ANY>,
    'device_class': None,
    'device_id': <ANY>,
    'disabled_by': None,
    'domain': 'sensor',
    'entity_category': None,
    'entity_id': 'sensor.device_total_energy_export_tariff_4',
    'has_entity_name': True,
    'hidden_by': None,
    'icon': None,
    'id': <ANY>,
    'name': None,
    'options': dict({
    }),
    'original_device_class': <SensorDeviceClass.ENERGY: 'energy'>,
    'original_icon': None,
    'original_name': 'Total energy export tariff 4',
    'platform': 'homewizard',
    'previous_unique_id': None,
    'supported_features': 0,
<<<<<<< HEAD
    'translation_key': 'voltage_sag_phase_count',
    'unique_id': 'aabbccddeeff_voltage_sag_l3_count',
    'unit_of_measurement': None,
=======
    'translation_key': 'total_energy_export_t4_kwh',
    'unique_id': 'aabbccddeeff_total_power_export_t4_kwh',
    'unit_of_measurement': <UnitOfEnergy.KILO_WATT_HOUR: 'kWh'>,
>>>>>>> 0c9a30ab
  })
# ---
# name: test_sensors[HWE-P1-zero-values-entity_ids1][sensor.device_total_energy_export_tariff_4:state]
  StateSnapshot({
    'attributes': ReadOnlyDict({
      'device_class': 'energy',
      'friendly_name': 'Device Total energy export tariff 4',
      'state_class': <SensorStateClass.TOTAL_INCREASING: 'total_increasing'>,
      'unit_of_measurement': <UnitOfEnergy.KILO_WATT_HOUR: 'kWh'>,
    }),
    'context': <ANY>,
    'entity_id': 'sensor.device_total_energy_export_tariff_4',
    'last_changed': <ANY>,
    'last_updated': <ANY>,
    'state': '0.0',
  })
# ---
# name: test_sensors[HWE-P1-zero-values-entity_ids1][sensor.device_total_energy_import:device-registry]
  DeviceRegistryEntrySnapshot({
    'area_id': None,
    'config_entries': <ANY>,
    'configuration_url': None,
    'connections': set({
      tuple(
        'mac',
        '3c:39:e7:aa:bb:cc',
      ),
    }),
    'disabled_by': None,
    'entry_type': None,
    'hw_version': None,
    'id': <ANY>,
    'identifiers': set({
      tuple(
        'homewizard',
        '3c39e7aabbcc',
      ),
    }),
    'is_new': False,
    'manufacturer': 'HomeWizard',
    'model': 'HWE-P1',
    'name': 'Device',
    'name_by_user': None,
    'serial_number': None,
    'suggested_area': None,
    'sw_version': '4.19',
    'via_device_id': None,
  })
# ---
# name: test_sensors[HWE-P1-zero-values-entity_ids1][sensor.device_total_energy_import:entity-registry]
  EntityRegistryEntrySnapshot({
    'aliases': set({
    }),
    'area_id': None,
    'capabilities': dict({
      'state_class': <SensorStateClass.TOTAL_INCREASING: 'total_increasing'>,
    }),
    'config_entry_id': <ANY>,
    'device_class': None,
    'device_id': <ANY>,
    'disabled_by': None,
    'domain': 'sensor',
    'entity_category': None,
    'entity_id': 'sensor.device_total_energy_import',
    'has_entity_name': True,
    'hidden_by': None,
    'icon': None,
    'id': <ANY>,
    'name': None,
    'options': dict({
    }),
    'original_device_class': <SensorDeviceClass.ENERGY: 'energy'>,
    'original_icon': None,
    'original_name': 'Total energy import',
    'platform': 'homewizard',
    'previous_unique_id': None,
    'supported_features': 0,
<<<<<<< HEAD
    'translation_key': 'voltage_swell_phase_count',
    'unique_id': 'aabbccddeeff_voltage_swell_l1_count',
    'unit_of_measurement': None,
=======
    'translation_key': 'total_energy_import_kwh',
    'unique_id': 'aabbccddeeff_total_power_import_kwh',
    'unit_of_measurement': <UnitOfEnergy.KILO_WATT_HOUR: 'kWh'>,
>>>>>>> 0c9a30ab
  })
# ---
# name: test_sensors[HWE-P1-zero-values-entity_ids1][sensor.device_total_energy_import:state]
  StateSnapshot({
    'attributes': ReadOnlyDict({
      'device_class': 'energy',
      'friendly_name': 'Device Total energy import',
      'state_class': <SensorStateClass.TOTAL_INCREASING: 'total_increasing'>,
      'unit_of_measurement': <UnitOfEnergy.KILO_WATT_HOUR: 'kWh'>,
    }),
    'context': <ANY>,
    'entity_id': 'sensor.device_total_energy_import',
    'last_changed': <ANY>,
    'last_updated': <ANY>,
    'state': '0.0',
  })
# ---
# name: test_sensors[HWE-P1-zero-values-entity_ids1][sensor.device_total_energy_import_tariff_1:device-registry]
  DeviceRegistryEntrySnapshot({
    'area_id': None,
    'config_entries': <ANY>,
    'configuration_url': None,
    'connections': set({
      tuple(
        'mac',
        '3c:39:e7:aa:bb:cc',
      ),
    }),
    'disabled_by': None,
    'entry_type': None,
    'hw_version': None,
    'id': <ANY>,
    'identifiers': set({
      tuple(
        'homewizard',
        '3c39e7aabbcc',
      ),
    }),
    'is_new': False,
    'manufacturer': 'HomeWizard',
    'model': 'HWE-P1',
    'name': 'Device',
    'name_by_user': None,
    'serial_number': None,
    'suggested_area': None,
    'sw_version': '4.19',
    'via_device_id': None,
  })
# ---
# name: test_sensors[HWE-P1-zero-values-entity_ids1][sensor.device_total_energy_import_tariff_1:entity-registry]
  EntityRegistryEntrySnapshot({
    'aliases': set({
    }),
    'area_id': None,
    'capabilities': dict({
      'state_class': <SensorStateClass.TOTAL_INCREASING: 'total_increasing'>,
    }),
    'config_entry_id': <ANY>,
    'device_class': None,
    'device_id': <ANY>,
    'disabled_by': None,
    'domain': 'sensor',
    'entity_category': None,
    'entity_id': 'sensor.device_total_energy_import_tariff_1',
    'has_entity_name': True,
    'hidden_by': None,
    'icon': None,
    'id': <ANY>,
    'name': None,
    'options': dict({
    }),
    'original_device_class': <SensorDeviceClass.ENERGY: 'energy'>,
    'original_icon': None,
    'original_name': 'Total energy import tariff 1',
    'platform': 'homewizard',
    'previous_unique_id': None,
    'supported_features': 0,
<<<<<<< HEAD
    'translation_key': 'voltage_swell_phase_count',
    'unique_id': 'aabbccddeeff_voltage_swell_l2_count',
    'unit_of_measurement': None,
=======
    'translation_key': 'total_energy_import_t1_kwh',
    'unique_id': 'aabbccddeeff_total_power_import_t1_kwh',
    'unit_of_measurement': <UnitOfEnergy.KILO_WATT_HOUR: 'kWh'>,
>>>>>>> 0c9a30ab
  })
# ---
# name: test_sensors[HWE-P1-zero-values-entity_ids1][sensor.device_total_energy_import_tariff_1:state]
  StateSnapshot({
    'attributes': ReadOnlyDict({
      'device_class': 'energy',
      'friendly_name': 'Device Total energy import tariff 1',
      'state_class': <SensorStateClass.TOTAL_INCREASING: 'total_increasing'>,
      'unit_of_measurement': <UnitOfEnergy.KILO_WATT_HOUR: 'kWh'>,
    }),
    'context': <ANY>,
    'entity_id': 'sensor.device_total_energy_import_tariff_1',
    'last_changed': <ANY>,
    'last_updated': <ANY>,
    'state': '0.0',
  })
# ---
# name: test_sensors[HWE-P1-zero-values-entity_ids1][sensor.device_total_energy_import_tariff_2:device-registry]
  DeviceRegistryEntrySnapshot({
    'area_id': None,
    'config_entries': <ANY>,
    'configuration_url': None,
    'connections': set({
      tuple(
        'mac',
        '3c:39:e7:aa:bb:cc',
      ),
    }),
    'disabled_by': None,
    'entry_type': None,
    'hw_version': None,
    'id': <ANY>,
    'identifiers': set({
      tuple(
        'homewizard',
        '3c39e7aabbcc',
      ),
    }),
    'is_new': False,
    'manufacturer': 'HomeWizard',
    'model': 'HWE-P1',
    'name': 'Device',
    'name_by_user': None,
    'serial_number': None,
    'suggested_area': None,
    'sw_version': '4.19',
    'via_device_id': None,
  })
# ---
# name: test_sensors[HWE-P1-zero-values-entity_ids1][sensor.device_total_energy_import_tariff_2:entity-registry]
  EntityRegistryEntrySnapshot({
    'aliases': set({
    }),
    'area_id': None,
    'capabilities': dict({
      'state_class': <SensorStateClass.TOTAL_INCREASING: 'total_increasing'>,
    }),
    'config_entry_id': <ANY>,
    'device_class': None,
    'device_id': <ANY>,
    'disabled_by': None,
    'domain': 'sensor',
    'entity_category': None,
    'entity_id': 'sensor.device_total_energy_import_tariff_2',
    'has_entity_name': True,
    'hidden_by': None,
    'icon': None,
    'id': <ANY>,
    'name': None,
    'options': dict({
    }),
    'original_device_class': <SensorDeviceClass.ENERGY: 'energy'>,
    'original_icon': None,
    'original_name': 'Total energy import tariff 2',
    'platform': 'homewizard',
    'previous_unique_id': None,
    'supported_features': 0,
<<<<<<< HEAD
    'translation_key': 'voltage_swell_phase_count',
    'unique_id': 'aabbccddeeff_voltage_swell_l3_count',
    'unit_of_measurement': None,
=======
    'translation_key': 'total_energy_import_t2_kwh',
    'unique_id': 'aabbccddeeff_total_power_import_t2_kwh',
    'unit_of_measurement': <UnitOfEnergy.KILO_WATT_HOUR: 'kWh'>,
>>>>>>> 0c9a30ab
  })
# ---
# name: test_sensors[HWE-P1-zero-values-entity_ids1][sensor.device_total_energy_import_tariff_2:state]
  StateSnapshot({
    'attributes': ReadOnlyDict({
      'device_class': 'energy',
      'friendly_name': 'Device Total energy import tariff 2',
      'state_class': <SensorStateClass.TOTAL_INCREASING: 'total_increasing'>,
      'unit_of_measurement': <UnitOfEnergy.KILO_WATT_HOUR: 'kWh'>,
    }),
    'context': <ANY>,
    'entity_id': 'sensor.device_total_energy_import_tariff_2',
    'last_changed': <ANY>,
    'last_updated': <ANY>,
    'state': '0.0',
  })
# ---
# name: test_sensors[HWE-P1-zero-values-entity_ids1][sensor.device_total_energy_import_tariff_3:device-registry]
  DeviceRegistryEntrySnapshot({
    'area_id': None,
    'config_entries': <ANY>,
    'configuration_url': None,
    'connections': set({
      tuple(
        'mac',
        '3c:39:e7:aa:bb:cc',
      ),
    }),
    'disabled_by': None,
    'entry_type': None,
    'hw_version': None,
    'id': <ANY>,
    'identifiers': set({
      tuple(
        'homewizard',
        '3c39e7aabbcc',
      ),
    }),
    'is_new': False,
    'manufacturer': 'HomeWizard',
    'model': 'HWE-P1',
    'name': 'Device',
    'name_by_user': None,
    'serial_number': None,
    'suggested_area': None,
    'sw_version': '4.19',
    'via_device_id': None,
  })
# ---
# name: test_sensors[HWE-P1-zero-values-entity_ids1][sensor.device_total_energy_import_tariff_3:entity-registry]
  EntityRegistryEntrySnapshot({
    'aliases': set({
    }),
    'area_id': None,
    'capabilities': dict({
      'state_class': <SensorStateClass.TOTAL_INCREASING: 'total_increasing'>,
    }),
    'config_entry_id': <ANY>,
    'device_class': None,
    'device_id': <ANY>,
    'disabled_by': None,
    'domain': 'sensor',
    'entity_category': None,
    'entity_id': 'sensor.device_total_energy_import_tariff_3',
    'has_entity_name': True,
    'hidden_by': None,
    'icon': None,
    'id': <ANY>,
    'name': None,
    'options': dict({
    }),
    'original_device_class': <SensorDeviceClass.ENERGY: 'energy'>,
    'original_icon': None,
    'original_name': 'Total energy import tariff 3',
    'platform': 'homewizard',
    'previous_unique_id': None,
    'supported_features': 0,
    'translation_key': 'total_energy_import_t3_kwh',
    'unique_id': 'aabbccddeeff_total_power_import_t3_kwh',
    'unit_of_measurement': <UnitOfEnergy.KILO_WATT_HOUR: 'kWh'>,
  })
# ---
# name: test_sensors[HWE-P1-zero-values-entity_ids1][sensor.device_total_energy_import_tariff_3:state]
  StateSnapshot({
    'attributes': ReadOnlyDict({
      'device_class': 'energy',
      'friendly_name': 'Device Total energy import tariff 3',
      'state_class': <SensorStateClass.TOTAL_INCREASING: 'total_increasing'>,
      'unit_of_measurement': <UnitOfEnergy.KILO_WATT_HOUR: 'kWh'>,
    }),
    'context': <ANY>,
    'entity_id': 'sensor.device_total_energy_import_tariff_3',
    'last_changed': <ANY>,
    'last_updated': <ANY>,
    'state': '0.0',
  })
# ---
# name: test_sensors[HWE-P1-zero-values-entity_ids1][sensor.device_total_energy_import_tariff_4:device-registry]
  DeviceRegistryEntrySnapshot({
    'area_id': None,
    'config_entries': <ANY>,
    'configuration_url': None,
    'connections': set({
      tuple(
        'mac',
        '3c:39:e7:aa:bb:cc',
      ),
    }),
    'disabled_by': None,
    'entry_type': None,
    'hw_version': None,
    'id': <ANY>,
    'identifiers': set({
      tuple(
        'homewizard',
        '3c39e7aabbcc',
      ),
    }),
    'is_new': False,
    'manufacturer': 'HomeWizard',
    'model': 'HWE-P1',
    'name': 'Device',
    'name_by_user': None,
    'serial_number': None,
    'suggested_area': None,
    'sw_version': '4.19',
    'via_device_id': None,
  })
# ---
# name: test_sensors[HWE-P1-zero-values-entity_ids1][sensor.device_total_energy_import_tariff_4:entity-registry]
  EntityRegistryEntrySnapshot({
    'aliases': set({
    }),
    'area_id': None,
    'capabilities': dict({
      'state_class': <SensorStateClass.TOTAL_INCREASING: 'total_increasing'>,
    }),
    'config_entry_id': <ANY>,
    'device_class': None,
    'device_id': <ANY>,
    'disabled_by': None,
    'domain': 'sensor',
    'entity_category': None,
    'entity_id': 'sensor.device_total_energy_import_tariff_4',
    'has_entity_name': True,
    'hidden_by': None,
    'icon': None,
    'id': <ANY>,
    'name': None,
    'options': dict({
    }),
    'original_device_class': <SensorDeviceClass.ENERGY: 'energy'>,
    'original_icon': None,
    'original_name': 'Total energy import tariff 4',
    'platform': 'homewizard',
    'previous_unique_id': None,
    'supported_features': 0,
<<<<<<< HEAD
    'translation_key': 'active_power_phase_w',
    'unique_id': 'aabbccddeeff_active_power_l1_w',
    'unit_of_measurement': <UnitOfPower.WATT: 'W'>,
=======
    'translation_key': 'total_energy_import_t4_kwh',
    'unique_id': 'aabbccddeeff_total_power_import_t4_kwh',
    'unit_of_measurement': <UnitOfEnergy.KILO_WATT_HOUR: 'kWh'>,
>>>>>>> 0c9a30ab
  })
# ---
# name: test_sensors[HWE-P1-zero-values-entity_ids1][sensor.device_total_energy_import_tariff_4:state]
  StateSnapshot({
    'attributes': ReadOnlyDict({
      'device_class': 'energy',
      'friendly_name': 'Device Total energy import tariff 4',
      'state_class': <SensorStateClass.TOTAL_INCREASING: 'total_increasing'>,
      'unit_of_measurement': <UnitOfEnergy.KILO_WATT_HOUR: 'kWh'>,
    }),
    'context': <ANY>,
    'entity_id': 'sensor.device_total_energy_import_tariff_4',
    'last_changed': <ANY>,
    'last_updated': <ANY>,
    'state': '0.0',
  })
# ---
# name: test_sensors[HWE-P1-zero-values-entity_ids1][sensor.device_total_gas:device-registry]
  DeviceRegistryEntrySnapshot({
    'area_id': None,
    'config_entries': <ANY>,
    'configuration_url': None,
    'connections': set({
      tuple(
        'mac',
        '3c:39:e7:aa:bb:cc',
      ),
    }),
    'disabled_by': None,
    'entry_type': None,
    'hw_version': None,
    'id': <ANY>,
    'identifiers': set({
      tuple(
        'homewizard',
        '3c39e7aabbcc',
      ),
    }),
    'is_new': False,
    'manufacturer': 'HomeWizard',
    'model': 'HWE-P1',
    'name': 'Device',
    'name_by_user': None,
    'serial_number': None,
    'suggested_area': None,
    'sw_version': '4.19',
    'via_device_id': None,
  })
# ---
# name: test_sensors[HWE-P1-zero-values-entity_ids1][sensor.device_total_gas:entity-registry]
  EntityRegistryEntrySnapshot({
    'aliases': set({
    }),
    'area_id': None,
    'capabilities': dict({
      'state_class': <SensorStateClass.TOTAL_INCREASING: 'total_increasing'>,
    }),
    'config_entry_id': <ANY>,
    'device_class': None,
    'device_id': <ANY>,
    'disabled_by': None,
    'domain': 'sensor',
    'entity_category': None,
    'entity_id': 'sensor.device_total_gas',
    'has_entity_name': True,
    'hidden_by': None,
    'icon': None,
    'id': <ANY>,
    'name': None,
    'options': dict({
    }),
    'original_device_class': <SensorDeviceClass.GAS: 'gas'>,
    'original_icon': None,
    'original_name': 'Total gas',
    'platform': 'homewizard',
    'previous_unique_id': None,
    'supported_features': 0,
    'translation_key': 'total_gas_m3',
    'unique_id': 'aabbccddeeff_total_gas_m3',
    'unit_of_measurement': <UnitOfVolume.CUBIC_METERS: 'm³'>,
  })
# ---
# name: test_sensors[HWE-P1-zero-values-entity_ids1][sensor.device_total_gas:state]
  StateSnapshot({
    'attributes': ReadOnlyDict({
      'device_class': 'gas',
      'friendly_name': 'Device Total gas',
      'state_class': <SensorStateClass.TOTAL_INCREASING: 'total_increasing'>,
      'unit_of_measurement': <UnitOfVolume.CUBIC_METERS: 'm³'>,
    }),
    'context': <ANY>,
    'entity_id': 'sensor.device_total_gas',
    'last_changed': <ANY>,
    'last_updated': <ANY>,
    'state': '0.0',
  })
# ---
# name: test_sensors[HWE-P1-zero-values-entity_ids1][sensor.device_total_water_usage:device-registry]
  DeviceRegistryEntrySnapshot({
    'area_id': None,
    'config_entries': <ANY>,
    'configuration_url': None,
    'connections': set({
      tuple(
        'mac',
        '3c:39:e7:aa:bb:cc',
      ),
    }),
    'disabled_by': None,
    'entry_type': None,
    'hw_version': None,
    'id': <ANY>,
    'identifiers': set({
      tuple(
        'homewizard',
        '3c39e7aabbcc',
      ),
    }),
    'is_new': False,
    'manufacturer': 'HomeWizard',
    'model': 'HWE-P1',
    'name': 'Device',
    'name_by_user': None,
    'serial_number': None,
    'suggested_area': None,
    'sw_version': '4.19',
    'via_device_id': None,
  })
# ---
# name: test_sensors[HWE-P1-zero-values-entity_ids1][sensor.device_total_water_usage:entity-registry]
  EntityRegistryEntrySnapshot({
    'aliases': set({
    }),
    'area_id': None,
    'capabilities': dict({
      'state_class': <SensorStateClass.TOTAL_INCREASING: 'total_increasing'>,
    }),
    'config_entry_id': <ANY>,
    'device_class': None,
    'device_id': <ANY>,
    'disabled_by': None,
    'domain': 'sensor',
    'entity_category': None,
    'entity_id': 'sensor.device_total_water_usage',
    'has_entity_name': True,
    'hidden_by': None,
    'icon': None,
    'id': <ANY>,
    'name': None,
    'options': dict({
    }),
    'original_device_class': <SensorDeviceClass.WATER: 'water'>,
    'original_icon': None,
    'original_name': 'Total water usage',
    'platform': 'homewizard',
    'previous_unique_id': None,
    'supported_features': 0,
    'translation_key': 'total_liter_m3',
    'unique_id': 'aabbccddeeff_total_liter_m3',
    'unit_of_measurement': <UnitOfVolume.CUBIC_METERS: 'm³'>,
  })
# ---
# name: test_sensors[HWE-P1-zero-values-entity_ids1][sensor.device_total_water_usage:state]
  StateSnapshot({
    'attributes': ReadOnlyDict({
      'device_class': 'water',
      'friendly_name': 'Device Total water usage',
      'state_class': <SensorStateClass.TOTAL_INCREASING: 'total_increasing'>,
      'unit_of_measurement': <UnitOfVolume.CUBIC_METERS: 'm³'>,
    }),
    'context': <ANY>,
    'entity_id': 'sensor.device_total_water_usage',
    'last_changed': <ANY>,
    'last_updated': <ANY>,
    'state': '0.0',
  })
# ---
# name: test_sensors[HWE-P1-zero-values-entity_ids1][sensor.device_voltage_sags_detected_phase_1:device-registry]
  DeviceRegistryEntrySnapshot({
    'area_id': None,
    'config_entries': <ANY>,
    'configuration_url': None,
    'connections': set({
      tuple(
        'mac',
        '3c:39:e7:aa:bb:cc',
      ),
    }),
    'disabled_by': None,
    'entry_type': None,
    'hw_version': None,
    'id': <ANY>,
    'identifiers': set({
      tuple(
        'homewizard',
        '3c39e7aabbcc',
      ),
    }),
    'is_new': False,
    'manufacturer': 'HomeWizard',
    'model': 'HWE-P1',
    'name': 'Device',
    'name_by_user': None,
    'serial_number': None,
    'suggested_area': None,
    'sw_version': '4.19',
    'via_device_id': None,
  })
# ---
# name: test_sensors[HWE-P1-zero-values-entity_ids1][sensor.device_voltage_sags_detected_phase_1:entity-registry]
  EntityRegistryEntrySnapshot({
    'aliases': set({
    }),
    'area_id': None,
    'capabilities': None,
    'config_entry_id': <ANY>,
    'device_class': None,
    'device_id': <ANY>,
    'disabled_by': None,
    'domain': 'sensor',
    'entity_category': <EntityCategory.DIAGNOSTIC: 'diagnostic'>,
    'entity_id': 'sensor.device_voltage_sags_detected_phase_1',
    'has_entity_name': True,
    'hidden_by': None,
    'icon': None,
    'id': <ANY>,
    'name': None,
    'options': dict({
    }),
    'original_device_class': None,
    'original_icon': None,
    'original_name': 'Voltage sags detected phase 1',
    'platform': 'homewizard',
    'previous_unique_id': None,
    'supported_features': 0,
    'translation_key': 'voltage_sag_l1_count',
    'unique_id': 'aabbccddeeff_voltage_sag_l1_count',
    'unit_of_measurement': None,
  })
# ---
# name: test_sensors[HWE-P1-zero-values-entity_ids1][sensor.device_voltage_sags_detected_phase_1:state]
  StateSnapshot({
    'attributes': ReadOnlyDict({
      'friendly_name': 'Device Voltage sags detected phase 1',
    }),
    'context': <ANY>,
    'entity_id': 'sensor.device_voltage_sags_detected_phase_1',
    'last_changed': <ANY>,
    'last_updated': <ANY>,
    'state': '0',
  })
# ---
# name: test_sensors[HWE-P1-zero-values-entity_ids1][sensor.device_voltage_sags_detected_phase_2:device-registry]
  DeviceRegistryEntrySnapshot({
    'area_id': None,
    'config_entries': <ANY>,
    'configuration_url': None,
    'connections': set({
      tuple(
        'mac',
        '3c:39:e7:aa:bb:cc',
      ),
    }),
    'disabled_by': None,
    'entry_type': None,
    'hw_version': None,
    'id': <ANY>,
    'identifiers': set({
      tuple(
        'homewizard',
        '3c39e7aabbcc',
      ),
    }),
    'is_new': False,
    'manufacturer': 'HomeWizard',
    'model': 'HWE-P1',
    'name': 'Device',
    'name_by_user': None,
    'serial_number': None,
    'suggested_area': None,
    'sw_version': '4.19',
    'via_device_id': None,
  })
# ---
# name: test_sensors[HWE-P1-zero-values-entity_ids1][sensor.device_voltage_sags_detected_phase_2:entity-registry]
  EntityRegistryEntrySnapshot({
    'aliases': set({
    }),
    'area_id': None,
    'capabilities': None,
    'config_entry_id': <ANY>,
    'device_class': None,
    'device_id': <ANY>,
    'disabled_by': None,
    'domain': 'sensor',
    'entity_category': <EntityCategory.DIAGNOSTIC: 'diagnostic'>,
    'entity_id': 'sensor.device_voltage_sags_detected_phase_2',
    'has_entity_name': True,
    'hidden_by': None,
    'icon': None,
    'id': <ANY>,
    'name': None,
    'options': dict({
    }),
    'original_device_class': None,
    'original_icon': None,
    'original_name': 'Voltage sags detected phase 2',
    'platform': 'homewizard',
    'previous_unique_id': None,
    'supported_features': 0,
    'translation_key': 'voltage_sag_l2_count',
    'unique_id': 'aabbccddeeff_voltage_sag_l2_count',
    'unit_of_measurement': None,
  })
# ---
# name: test_sensors[HWE-P1-zero-values-entity_ids1][sensor.device_voltage_sags_detected_phase_2:state]
  StateSnapshot({
    'attributes': ReadOnlyDict({
      'friendly_name': 'Device Voltage sags detected phase 2',
    }),
    'context': <ANY>,
    'entity_id': 'sensor.device_voltage_sags_detected_phase_2',
    'last_changed': <ANY>,
    'last_updated': <ANY>,
    'state': '0',
  })
# ---
# name: test_sensors[HWE-P1-zero-values-entity_ids1][sensor.device_voltage_sags_detected_phase_3:device-registry]
  DeviceRegistryEntrySnapshot({
    'area_id': None,
    'config_entries': <ANY>,
    'configuration_url': None,
    'connections': set({
      tuple(
        'mac',
        '3c:39:e7:aa:bb:cc',
      ),
    }),
    'disabled_by': None,
    'entry_type': None,
    'hw_version': None,
    'id': <ANY>,
    'identifiers': set({
      tuple(
        'homewizard',
        '3c39e7aabbcc',
      ),
    }),
    'is_new': False,
    'manufacturer': 'HomeWizard',
    'model': 'HWE-P1',
    'name': 'Device',
    'name_by_user': None,
    'serial_number': None,
    'suggested_area': None,
    'sw_version': '4.19',
    'via_device_id': None,
  })
# ---
# name: test_sensors[HWE-P1-zero-values-entity_ids1][sensor.device_voltage_sags_detected_phase_3:entity-registry]
  EntityRegistryEntrySnapshot({
    'aliases': set({
    }),
    'area_id': None,
    'capabilities': None,
    'config_entry_id': <ANY>,
    'device_class': None,
    'device_id': <ANY>,
    'disabled_by': None,
    'domain': 'sensor',
    'entity_category': <EntityCategory.DIAGNOSTIC: 'diagnostic'>,
    'entity_id': 'sensor.device_voltage_sags_detected_phase_3',
    'has_entity_name': True,
    'hidden_by': None,
    'icon': None,
    'id': <ANY>,
    'name': None,
    'options': dict({
    }),
    'original_device_class': None,
    'original_icon': None,
    'original_name': 'Voltage sags detected phase 3',
    'platform': 'homewizard',
    'previous_unique_id': None,
    'supported_features': 0,
    'translation_key': 'voltage_sag_l3_count',
    'unique_id': 'aabbccddeeff_voltage_sag_l3_count',
    'unit_of_measurement': None,
  })
# ---
# name: test_sensors[HWE-P1-zero-values-entity_ids1][sensor.device_voltage_sags_detected_phase_3:state]
  StateSnapshot({
    'attributes': ReadOnlyDict({
      'friendly_name': 'Device Voltage sags detected phase 3',
    }),
    'context': <ANY>,
    'entity_id': 'sensor.device_voltage_sags_detected_phase_3',
    'last_changed': <ANY>,
    'last_updated': <ANY>,
    'state': '0',
  })
# ---
# name: test_sensors[HWE-P1-zero-values-entity_ids1][sensor.device_voltage_swells_detected_phase_1:device-registry]
  DeviceRegistryEntrySnapshot({
    'area_id': None,
    'config_entries': <ANY>,
    'configuration_url': None,
    'connections': set({
      tuple(
        'mac',
        '3c:39:e7:aa:bb:cc',
      ),
    }),
    'disabled_by': None,
    'entry_type': None,
    'hw_version': None,
    'id': <ANY>,
    'identifiers': set({
      tuple(
        'homewizard',
        '3c39e7aabbcc',
      ),
    }),
    'is_new': False,
    'manufacturer': 'HomeWizard',
    'model': 'HWE-P1',
    'name': 'Device',
    'name_by_user': None,
    'serial_number': None,
    'suggested_area': None,
    'sw_version': '4.19',
    'via_device_id': None,
  })
# ---
# name: test_sensors[HWE-P1-zero-values-entity_ids1][sensor.device_voltage_swells_detected_phase_1:entity-registry]
  EntityRegistryEntrySnapshot({
    'aliases': set({
    }),
    'area_id': None,
    'capabilities': None,
    'config_entry_id': <ANY>,
    'device_class': None,
    'device_id': <ANY>,
    'disabled_by': None,
    'domain': 'sensor',
    'entity_category': <EntityCategory.DIAGNOSTIC: 'diagnostic'>,
    'entity_id': 'sensor.device_voltage_swells_detected_phase_1',
    'has_entity_name': True,
    'hidden_by': None,
    'icon': None,
    'id': <ANY>,
    'name': None,
    'options': dict({
    }),
    'original_device_class': None,
    'original_icon': None,
    'original_name': 'Voltage swells detected phase 1',
    'platform': 'homewizard',
    'previous_unique_id': None,
    'supported_features': 0,
    'translation_key': 'voltage_swell_l1_count',
    'unique_id': 'aabbccddeeff_voltage_swell_l1_count',
    'unit_of_measurement': None,
  })
# ---
# name: test_sensors[HWE-P1-zero-values-entity_ids1][sensor.device_voltage_swells_detected_phase_1:state]
  StateSnapshot({
    'attributes': ReadOnlyDict({
      'friendly_name': 'Device Voltage swells detected phase 1',
    }),
    'context': <ANY>,
    'entity_id': 'sensor.device_voltage_swells_detected_phase_1',
    'last_changed': <ANY>,
    'last_updated': <ANY>,
    'state': '0',
  })
# ---
# name: test_sensors[HWE-P1-zero-values-entity_ids1][sensor.device_voltage_swells_detected_phase_2:device-registry]
  DeviceRegistryEntrySnapshot({
    'area_id': None,
    'config_entries': <ANY>,
    'configuration_url': None,
    'connections': set({
      tuple(
        'mac',
        '3c:39:e7:aa:bb:cc',
      ),
    }),
    'disabled_by': None,
    'entry_type': None,
    'hw_version': None,
    'id': <ANY>,
    'identifiers': set({
      tuple(
        'homewizard',
        '3c39e7aabbcc',
      ),
    }),
    'is_new': False,
    'manufacturer': 'HomeWizard',
    'model': 'HWE-P1',
    'name': 'Device',
    'name_by_user': None,
    'serial_number': None,
    'suggested_area': None,
    'sw_version': '4.19',
    'via_device_id': None,
  })
# ---
# name: test_sensors[HWE-P1-zero-values-entity_ids1][sensor.device_voltage_swells_detected_phase_2:entity-registry]
  EntityRegistryEntrySnapshot({
    'aliases': set({
    }),
    'area_id': None,
    'capabilities': None,
    'config_entry_id': <ANY>,
    'device_class': None,
    'device_id': <ANY>,
    'disabled_by': None,
    'domain': 'sensor',
    'entity_category': <EntityCategory.DIAGNOSTIC: 'diagnostic'>,
    'entity_id': 'sensor.device_voltage_swells_detected_phase_2',
    'has_entity_name': True,
    'hidden_by': None,
    'icon': None,
    'id': <ANY>,
    'name': None,
    'options': dict({
    }),
    'original_device_class': None,
    'original_icon': None,
    'original_name': 'Voltage swells detected phase 2',
    'platform': 'homewizard',
    'previous_unique_id': None,
    'supported_features': 0,
    'translation_key': 'voltage_swell_l2_count',
    'unique_id': 'aabbccddeeff_voltage_swell_l2_count',
    'unit_of_measurement': None,
  })
# ---
# name: test_sensors[HWE-P1-zero-values-entity_ids1][sensor.device_voltage_swells_detected_phase_2:state]
  StateSnapshot({
    'attributes': ReadOnlyDict({
      'friendly_name': 'Device Voltage swells detected phase 2',
    }),
    'context': <ANY>,
    'entity_id': 'sensor.device_voltage_swells_detected_phase_2',
    'last_changed': <ANY>,
    'last_updated': <ANY>,
    'state': '0',
  })
# ---
# name: test_sensors[HWE-P1-zero-values-entity_ids1][sensor.device_voltage_swells_detected_phase_3:device-registry]
  DeviceRegistryEntrySnapshot({
    'area_id': None,
    'config_entries': <ANY>,
    'configuration_url': None,
    'connections': set({
      tuple(
        'mac',
        '3c:39:e7:aa:bb:cc',
      ),
    }),
    'disabled_by': None,
    'entry_type': None,
    'hw_version': None,
    'id': <ANY>,
    'identifiers': set({
      tuple(
        'homewizard',
        '3c39e7aabbcc',
      ),
    }),
    'is_new': False,
    'manufacturer': 'HomeWizard',
    'model': 'HWE-P1',
    'name': 'Device',
    'name_by_user': None,
    'serial_number': None,
    'suggested_area': None,
    'sw_version': '4.19',
    'via_device_id': None,
  })
# ---
# name: test_sensors[HWE-P1-zero-values-entity_ids1][sensor.device_voltage_swells_detected_phase_3:entity-registry]
  EntityRegistryEntrySnapshot({
    'aliases': set({
    }),
    'area_id': None,
    'capabilities': None,
    'config_entry_id': <ANY>,
    'device_class': None,
    'device_id': <ANY>,
    'disabled_by': None,
    'domain': 'sensor',
    'entity_category': <EntityCategory.DIAGNOSTIC: 'diagnostic'>,
    'entity_id': 'sensor.device_voltage_swells_detected_phase_3',
    'has_entity_name': True,
    'hidden_by': None,
    'icon': None,
    'id': <ANY>,
    'name': None,
    'options': dict({
    }),
    'original_device_class': None,
    'original_icon': None,
    'original_name': 'Voltage swells detected phase 3',
    'platform': 'homewizard',
    'previous_unique_id': None,
    'supported_features': 0,
    'translation_key': 'voltage_swell_l3_count',
    'unique_id': 'aabbccddeeff_voltage_swell_l3_count',
    'unit_of_measurement': None,
  })
# ---
# name: test_sensors[HWE-P1-zero-values-entity_ids1][sensor.device_voltage_swells_detected_phase_3:state]
  StateSnapshot({
    'attributes': ReadOnlyDict({
      'friendly_name': 'Device Voltage swells detected phase 3',
    }),
    'context': <ANY>,
    'entity_id': 'sensor.device_voltage_swells_detected_phase_3',
    'last_changed': <ANY>,
    'last_updated': <ANY>,
    'state': '0',
  })
# ---
# name: test_sensors[HWE-SKT-entity_ids2][sensor.device_active_power:device-registry]
  DeviceRegistryEntrySnapshot({
    'area_id': None,
    'config_entries': <ANY>,
    'configuration_url': None,
    'connections': set({
      tuple(
        'mac',
        '3c:39:e7:aa:bb:cc',
      ),
    }),
    'disabled_by': None,
    'entry_type': None,
    'hw_version': None,
    'id': <ANY>,
    'identifiers': set({
      tuple(
        'homewizard',
        '3c39e7aabbcc',
      ),
    }),
    'is_new': False,
    'manufacturer': 'HomeWizard',
    'model': 'HWE-SKT',
    'name': 'Device',
    'name_by_user': None,
    'serial_number': None,
    'suggested_area': None,
    'sw_version': '3.03',
    'via_device_id': None,
  })
# ---
# name: test_sensors[HWE-SKT-entity_ids2][sensor.device_active_power:entity-registry]
  EntityRegistryEntrySnapshot({
    'aliases': set({
    }),
    'area_id': None,
    'capabilities': dict({
      'state_class': <SensorStateClass.MEASUREMENT: 'measurement'>,
    }),
    'config_entry_id': <ANY>,
    'device_class': None,
    'device_id': <ANY>,
    'disabled_by': None,
    'domain': 'sensor',
    'entity_category': None,
    'entity_id': 'sensor.device_active_power',
    'has_entity_name': True,
    'hidden_by': None,
    'icon': None,
    'id': <ANY>,
    'name': None,
    'options': dict({
      'sensor': dict({
        'suggested_display_precision': 0,
      }),
    }),
    'original_device_class': <SensorDeviceClass.POWER: 'power'>,
    'original_icon': None,
    'original_name': 'Active power',
    'platform': 'homewizard',
    'previous_unique_id': None,
    'supported_features': 0,
    'translation_key': 'active_power_w',
    'unique_id': 'aabbccddeeff_active_power_w',
    'unit_of_measurement': <UnitOfPower.WATT: 'W'>,
  })
# ---
# name: test_sensors[HWE-SKT-entity_ids2][sensor.device_active_power:state]
  StateSnapshot({
    'attributes': ReadOnlyDict({
      'device_class': 'power',
      'friendly_name': 'Device Active power',
      'state_class': <SensorStateClass.MEASUREMENT: 'measurement'>,
      'unit_of_measurement': <UnitOfPower.WATT: 'W'>,
    }),
    'context': <ANY>,
    'entity_id': 'sensor.device_active_power',
    'last_changed': <ANY>,
    'last_updated': <ANY>,
    'state': '1457.277',
  })
# ---
# name: test_sensors[HWE-SKT-entity_ids2][sensor.device_active_power_phase_1:device-registry]
  DeviceRegistryEntrySnapshot({
    'area_id': None,
    'config_entries': <ANY>,
    'configuration_url': None,
    'connections': set({
      tuple(
        'mac',
        '3c:39:e7:aa:bb:cc',
      ),
    }),
    'disabled_by': None,
    'entry_type': None,
    'hw_version': None,
    'id': <ANY>,
    'identifiers': set({
      tuple(
        'homewizard',
        '3c39e7aabbcc',
      ),
    }),
    'is_new': False,
    'manufacturer': 'HomeWizard',
    'model': 'HWE-SKT',
    'name': 'Device',
    'name_by_user': None,
    'serial_number': None,
    'suggested_area': None,
    'sw_version': '3.03',
    'via_device_id': None,
  })
# ---
# name: test_sensors[HWE-SKT-entity_ids2][sensor.device_active_power_phase_1:entity-registry]
  EntityRegistryEntrySnapshot({
    'aliases': set({
    }),
    'area_id': None,
    'capabilities': dict({
      'state_class': <SensorStateClass.MEASUREMENT: 'measurement'>,
    }),
    'config_entry_id': <ANY>,
    'device_class': None,
    'device_id': <ANY>,
    'disabled_by': None,
    'domain': 'sensor',
    'entity_category': None,
    'entity_id': 'sensor.device_active_power_phase_1',
    'has_entity_name': True,
    'hidden_by': None,
    'icon': None,
    'id': <ANY>,
    'name': None,
    'options': dict({
      'sensor': dict({
        'suggested_display_precision': 0,
      }),
    }),
    'original_device_class': <SensorDeviceClass.POWER: 'power'>,
    'original_icon': None,
    'original_name': 'Active power phase 1',
    'platform': 'homewizard',
    'previous_unique_id': None,
    'supported_features': 0,
    'translation_key': 'active_power_phase_w',
    'unique_id': 'aabbccddeeff_active_power_l1_w',
    'unit_of_measurement': <UnitOfPower.WATT: 'W'>,
  })
# ---
# name: test_sensors[HWE-SKT-entity_ids2][sensor.device_active_power_phase_1:state]
  StateSnapshot({
    'attributes': ReadOnlyDict({
      'device_class': 'power',
      'friendly_name': 'Device Active power phase 1',
      'state_class': <SensorStateClass.MEASUREMENT: 'measurement'>,
      'unit_of_measurement': <UnitOfPower.WATT: 'W'>,
    }),
    'context': <ANY>,
    'entity_id': 'sensor.device_active_power_phase_1',
    'last_changed': <ANY>,
    'last_updated': <ANY>,
    'state': '1457.277',
  })
# ---
# name: test_sensors[HWE-SKT-entity_ids2][sensor.device_total_energy_export:device-registry]
  DeviceRegistryEntrySnapshot({
    'area_id': None,
    'config_entries': <ANY>,
    'configuration_url': None,
    'connections': set({
      tuple(
        'mac',
        '3c:39:e7:aa:bb:cc',
      ),
    }),
    'disabled_by': None,
    'entry_type': None,
    'hw_version': None,
    'id': <ANY>,
    'identifiers': set({
      tuple(
        'homewizard',
        '3c39e7aabbcc',
      ),
    }),
    'is_new': False,
    'manufacturer': 'HomeWizard',
    'model': 'HWE-SKT',
    'name': 'Device',
    'name_by_user': None,
    'serial_number': None,
    'suggested_area': None,
    'sw_version': '3.03',
    'via_device_id': None,
  })
# ---
# name: test_sensors[HWE-SKT-entity_ids2][sensor.device_total_energy_export:entity-registry]
  EntityRegistryEntrySnapshot({
    'aliases': set({
    }),
    'area_id': None,
    'capabilities': dict({
      'state_class': <SensorStateClass.TOTAL_INCREASING: 'total_increasing'>,
    }),
    'config_entry_id': <ANY>,
    'device_class': None,
    'device_id': <ANY>,
    'disabled_by': None,
    'domain': 'sensor',
    'entity_category': None,
    'entity_id': 'sensor.device_total_energy_export',
    'has_entity_name': True,
    'hidden_by': None,
    'icon': None,
    'id': <ANY>,
    'name': None,
    'options': dict({
    }),
    'original_device_class': <SensorDeviceClass.ENERGY: 'energy'>,
    'original_icon': None,
    'original_name': 'Total energy export',
    'platform': 'homewizard',
    'previous_unique_id': None,
    'supported_features': 0,
    'translation_key': 'total_energy_export_kwh',
    'unique_id': 'aabbccddeeff_total_power_export_kwh',
    'unit_of_measurement': <UnitOfEnergy.KILO_WATT_HOUR: 'kWh'>,
  })
# ---
# name: test_sensors[HWE-SKT-entity_ids2][sensor.device_total_energy_export:state]
  StateSnapshot({
    'attributes': ReadOnlyDict({
      'device_class': 'energy',
      'friendly_name': 'Device Total energy export',
      'state_class': <SensorStateClass.TOTAL_INCREASING: 'total_increasing'>,
      'unit_of_measurement': <UnitOfEnergy.KILO_WATT_HOUR: 'kWh'>,
    }),
    'context': <ANY>,
    'entity_id': 'sensor.device_total_energy_export',
    'last_changed': <ANY>,
    'last_updated': <ANY>,
    'state': '0',
  })
# ---
# name: test_sensors[HWE-SKT-entity_ids2][sensor.device_total_energy_import:device-registry]
  DeviceRegistryEntrySnapshot({
    'area_id': None,
    'config_entries': <ANY>,
    'configuration_url': None,
    'connections': set({
      tuple(
        'mac',
        '3c:39:e7:aa:bb:cc',
      ),
    }),
    'disabled_by': None,
    'entry_type': None,
    'hw_version': None,
    'id': <ANY>,
    'identifiers': set({
      tuple(
        'homewizard',
        '3c39e7aabbcc',
      ),
    }),
    'is_new': False,
    'manufacturer': 'HomeWizard',
    'model': 'HWE-SKT',
    'name': 'Device',
    'name_by_user': None,
    'serial_number': None,
    'suggested_area': None,
    'sw_version': '3.03',
    'via_device_id': None,
  })
# ---
# name: test_sensors[HWE-SKT-entity_ids2][sensor.device_total_energy_import:entity-registry]
  EntityRegistryEntrySnapshot({
    'aliases': set({
    }),
    'area_id': None,
    'capabilities': dict({
      'state_class': <SensorStateClass.TOTAL_INCREASING: 'total_increasing'>,
    }),
    'config_entry_id': <ANY>,
    'device_class': None,
    'device_id': <ANY>,
    'disabled_by': None,
    'domain': 'sensor',
    'entity_category': None,
    'entity_id': 'sensor.device_total_energy_import',
    'has_entity_name': True,
    'hidden_by': None,
    'icon': None,
    'id': <ANY>,
    'name': None,
    'options': dict({
    }),
    'original_device_class': <SensorDeviceClass.ENERGY: 'energy'>,
    'original_icon': None,
    'original_name': 'Total energy import',
    'platform': 'homewizard',
    'previous_unique_id': None,
    'supported_features': 0,
    'translation_key': 'total_energy_import_kwh',
    'unique_id': 'aabbccddeeff_total_power_import_kwh',
    'unit_of_measurement': <UnitOfEnergy.KILO_WATT_HOUR: 'kWh'>,
  })
# ---
# name: test_sensors[HWE-SKT-entity_ids2][sensor.device_total_energy_import:state]
  StateSnapshot({
    'attributes': ReadOnlyDict({
      'device_class': 'energy',
      'friendly_name': 'Device Total energy import',
      'state_class': <SensorStateClass.TOTAL_INCREASING: 'total_increasing'>,
      'unit_of_measurement': <UnitOfEnergy.KILO_WATT_HOUR: 'kWh'>,
    }),
    'context': <ANY>,
    'entity_id': 'sensor.device_total_energy_import',
    'last_changed': <ANY>,
    'last_updated': <ANY>,
    'state': '63.651',
  })
# ---
# name: test_sensors[HWE-SKT-entity_ids2][sensor.device_wi_fi_ssid:device-registry]
  DeviceRegistryEntrySnapshot({
    'area_id': None,
    'config_entries': <ANY>,
    'configuration_url': None,
    'connections': set({
      tuple(
        'mac',
        '3c:39:e7:aa:bb:cc',
      ),
    }),
    'disabled_by': None,
    'entry_type': None,
    'hw_version': None,
    'id': <ANY>,
    'identifiers': set({
      tuple(
        'homewizard',
        '3c39e7aabbcc',
      ),
    }),
    'is_new': False,
    'manufacturer': 'HomeWizard',
    'model': 'HWE-SKT',
    'name': 'Device',
    'name_by_user': None,
    'serial_number': None,
    'suggested_area': None,
    'sw_version': '3.03',
    'via_device_id': None,
  })
# ---
# name: test_sensors[HWE-SKT-entity_ids2][sensor.device_wi_fi_ssid:entity-registry]
  EntityRegistryEntrySnapshot({
    'aliases': set({
    }),
    'area_id': None,
    'capabilities': None,
    'config_entry_id': <ANY>,
    'device_class': None,
    'device_id': <ANY>,
    'disabled_by': None,
    'domain': 'sensor',
    'entity_category': <EntityCategory.DIAGNOSTIC: 'diagnostic'>,
    'entity_id': 'sensor.device_wi_fi_ssid',
    'has_entity_name': True,
    'hidden_by': None,
    'icon': None,
    'id': <ANY>,
    'name': None,
    'options': dict({
    }),
    'original_device_class': None,
    'original_icon': None,
    'original_name': 'Wi-Fi SSID',
    'platform': 'homewizard',
    'previous_unique_id': None,
    'supported_features': 0,
    'translation_key': 'wifi_ssid',
    'unique_id': 'aabbccddeeff_wifi_ssid',
    'unit_of_measurement': None,
  })
# ---
# name: test_sensors[HWE-SKT-entity_ids2][sensor.device_wi_fi_ssid:state]
  StateSnapshot({
    'attributes': ReadOnlyDict({
      'friendly_name': 'Device Wi-Fi SSID',
    }),
    'context': <ANY>,
    'entity_id': 'sensor.device_wi_fi_ssid',
    'last_changed': <ANY>,
    'last_updated': <ANY>,
    'state': 'My Wi-Fi',
  })
# ---
# name: test_sensors[HWE-SKT-entity_ids2][sensor.device_wi_fi_strength:device-registry]
  DeviceRegistryEntrySnapshot({
    'area_id': None,
    'config_entries': <ANY>,
    'configuration_url': None,
    'connections': set({
      tuple(
        'mac',
        '3c:39:e7:aa:bb:cc',
      ),
    }),
    'disabled_by': None,
    'entry_type': None,
    'hw_version': None,
    'id': <ANY>,
    'identifiers': set({
      tuple(
        'homewizard',
        '3c39e7aabbcc',
      ),
    }),
    'is_new': False,
    'manufacturer': 'HomeWizard',
    'model': 'HWE-SKT',
    'name': 'Device',
    'name_by_user': None,
    'serial_number': None,
    'suggested_area': None,
    'sw_version': '3.03',
    'via_device_id': None,
  })
# ---
# name: test_sensors[HWE-SKT-entity_ids2][sensor.device_wi_fi_strength:entity-registry]
  EntityRegistryEntrySnapshot({
    'aliases': set({
    }),
    'area_id': None,
    'capabilities': dict({
      'state_class': <SensorStateClass.MEASUREMENT: 'measurement'>,
    }),
    'config_entry_id': <ANY>,
    'device_class': None,
    'device_id': <ANY>,
    'disabled_by': None,
    'domain': 'sensor',
    'entity_category': <EntityCategory.DIAGNOSTIC: 'diagnostic'>,
    'entity_id': 'sensor.device_wi_fi_strength',
    'has_entity_name': True,
    'hidden_by': None,
    'icon': None,
    'id': <ANY>,
    'name': None,
    'options': dict({
    }),
    'original_device_class': None,
    'original_icon': None,
    'original_name': 'Wi-Fi strength',
    'platform': 'homewizard',
    'previous_unique_id': None,
    'supported_features': 0,
    'translation_key': 'wifi_strength',
    'unique_id': 'aabbccddeeff_wifi_strength',
    'unit_of_measurement': '%',
  })
# ---
# name: test_sensors[HWE-SKT-entity_ids2][sensor.device_wi_fi_strength:state]
  StateSnapshot({
    'attributes': ReadOnlyDict({
      'friendly_name': 'Device Wi-Fi strength',
      'state_class': <SensorStateClass.MEASUREMENT: 'measurement'>,
      'unit_of_measurement': '%',
    }),
    'context': <ANY>,
    'entity_id': 'sensor.device_wi_fi_strength',
    'last_changed': <ANY>,
    'last_updated': <ANY>,
    'state': '94',
  })
# ---
# name: test_sensors[HWE-WTR-entity_ids3][sensor.device_active_water_usage:device-registry]
  DeviceRegistryEntrySnapshot({
    'area_id': None,
    'config_entries': <ANY>,
    'configuration_url': None,
    'connections': set({
      tuple(
        'mac',
        '3c:39:e7:aa:bb:cc',
      ),
    }),
    'disabled_by': None,
    'entry_type': None,
    'hw_version': None,
    'id': <ANY>,
    'identifiers': set({
      tuple(
        'homewizard',
        '3c39e7aabbcc',
      ),
    }),
    'is_new': False,
    'manufacturer': 'HomeWizard',
    'model': 'HWE-WTR',
    'name': 'Device',
    'name_by_user': None,
    'serial_number': None,
    'suggested_area': None,
    'sw_version': '2.03',
    'via_device_id': None,
  })
# ---
# name: test_sensors[HWE-WTR-entity_ids3][sensor.device_active_water_usage:entity-registry]
  EntityRegistryEntrySnapshot({
    'aliases': set({
    }),
    'area_id': None,
    'capabilities': dict({
      'state_class': <SensorStateClass.MEASUREMENT: 'measurement'>,
    }),
    'config_entry_id': <ANY>,
    'device_class': None,
    'device_id': <ANY>,
    'disabled_by': None,
    'domain': 'sensor',
    'entity_category': None,
    'entity_id': 'sensor.device_active_water_usage',
    'has_entity_name': True,
    'hidden_by': None,
    'icon': None,
    'id': <ANY>,
    'name': None,
    'options': dict({
    }),
    'original_device_class': None,
    'original_icon': None,
    'original_name': 'Active water usage',
    'platform': 'homewizard',
    'previous_unique_id': None,
    'supported_features': 0,
    'translation_key': 'active_liter_lpm',
    'unique_id': 'aabbccddeeff_active_liter_lpm',
    'unit_of_measurement': 'l/min',
  })
# ---
# name: test_sensors[HWE-WTR-entity_ids3][sensor.device_active_water_usage:state]
  StateSnapshot({
    'attributes': ReadOnlyDict({
      'friendly_name': 'Device Active water usage',
      'state_class': <SensorStateClass.MEASUREMENT: 'measurement'>,
      'unit_of_measurement': 'l/min',
    }),
    'context': <ANY>,
    'entity_id': 'sensor.device_active_water_usage',
    'last_changed': <ANY>,
    'last_updated': <ANY>,
    'state': '0',
  })
# ---
# name: test_sensors[HWE-WTR-entity_ids3][sensor.device_total_water_usage:device-registry]
  DeviceRegistryEntrySnapshot({
    'area_id': None,
    'config_entries': <ANY>,
    'configuration_url': None,
    'connections': set({
      tuple(
        'mac',
        '3c:39:e7:aa:bb:cc',
      ),
    }),
    'disabled_by': None,
    'entry_type': None,
    'hw_version': None,
    'id': <ANY>,
    'identifiers': set({
      tuple(
        'homewizard',
        '3c39e7aabbcc',
      ),
    }),
    'is_new': False,
    'manufacturer': 'HomeWizard',
    'model': 'HWE-WTR',
    'name': 'Device',
    'name_by_user': None,
    'serial_number': None,
    'suggested_area': None,
    'sw_version': '2.03',
    'via_device_id': None,
  })
# ---
# name: test_sensors[HWE-WTR-entity_ids3][sensor.device_total_water_usage:entity-registry]
  EntityRegistryEntrySnapshot({
    'aliases': set({
    }),
    'area_id': None,
    'capabilities': dict({
      'state_class': <SensorStateClass.TOTAL_INCREASING: 'total_increasing'>,
    }),
    'config_entry_id': <ANY>,
    'device_class': None,
    'device_id': <ANY>,
    'disabled_by': None,
    'domain': 'sensor',
    'entity_category': None,
    'entity_id': 'sensor.device_total_water_usage',
    'has_entity_name': True,
    'hidden_by': None,
    'icon': None,
    'id': <ANY>,
    'name': None,
    'options': dict({
    }),
    'original_device_class': <SensorDeviceClass.WATER: 'water'>,
    'original_icon': None,
    'original_name': 'Total water usage',
    'platform': 'homewizard',
    'previous_unique_id': None,
    'supported_features': 0,
<<<<<<< HEAD
    'translation_key': 'active_power_phase_w',
    'unique_id': 'aabbccddeeff_active_power_l1_w',
    'unit_of_measurement': <UnitOfPower.WATT: 'W'>,
=======
    'translation_key': 'total_liter_m3',
    'unique_id': 'aabbccddeeff_total_liter_m3',
    'unit_of_measurement': <UnitOfVolume.CUBIC_METERS: 'm³'>,
>>>>>>> 0c9a30ab
  })
# ---
# name: test_sensors[HWE-WTR-entity_ids3][sensor.device_total_water_usage:state]
  StateSnapshot({
    'attributes': ReadOnlyDict({
      'device_class': 'water',
      'friendly_name': 'Device Total water usage',
      'state_class': <SensorStateClass.TOTAL_INCREASING: 'total_increasing'>,
      'unit_of_measurement': <UnitOfVolume.CUBIC_METERS: 'm³'>,
    }),
    'context': <ANY>,
    'entity_id': 'sensor.device_total_water_usage',
    'last_changed': <ANY>,
    'last_updated': <ANY>,
    'state': '17.014',
  })
# ---
# name: test_sensors[HWE-WTR-entity_ids3][sensor.device_wi_fi_ssid:device-registry]
  DeviceRegistryEntrySnapshot({
    'area_id': None,
    'config_entries': <ANY>,
    'configuration_url': None,
    'connections': set({
      tuple(
        'mac',
        '3c:39:e7:aa:bb:cc',
      ),
    }),
    'disabled_by': None,
    'entry_type': None,
    'hw_version': None,
    'id': <ANY>,
    'identifiers': set({
      tuple(
        'homewizard',
        '3c39e7aabbcc',
      ),
    }),
    'is_new': False,
    'manufacturer': 'HomeWizard',
    'model': 'HWE-WTR',
    'name': 'Device',
    'name_by_user': None,
    'serial_number': None,
    'suggested_area': None,
    'sw_version': '2.03',
    'via_device_id': None,
  })
# ---
# name: test_sensors[HWE-WTR-entity_ids3][sensor.device_wi_fi_ssid:entity-registry]
  EntityRegistryEntrySnapshot({
    'aliases': set({
    }),
    'area_id': None,
    'capabilities': None,
    'config_entry_id': <ANY>,
    'device_class': None,
    'device_id': <ANY>,
    'disabled_by': None,
    'domain': 'sensor',
    'entity_category': <EntityCategory.DIAGNOSTIC: 'diagnostic'>,
    'entity_id': 'sensor.device_wi_fi_ssid',
    'has_entity_name': True,
    'hidden_by': None,
    'icon': None,
    'id': <ANY>,
    'name': None,
    'options': dict({
    }),
    'original_device_class': None,
    'original_icon': None,
    'original_name': 'Wi-Fi SSID',
    'platform': 'homewizard',
    'previous_unique_id': None,
    'supported_features': 0,
<<<<<<< HEAD
    'translation_key': 'active_power_phase_w',
    'unique_id': 'aabbccddeeff_active_power_l2_w',
    'unit_of_measurement': <UnitOfPower.WATT: 'W'>,
=======
    'translation_key': 'wifi_ssid',
    'unique_id': 'aabbccddeeff_wifi_ssid',
    'unit_of_measurement': None,
>>>>>>> 0c9a30ab
  })
# ---
# name: test_sensors[HWE-WTR-entity_ids3][sensor.device_wi_fi_ssid:state]
  StateSnapshot({
    'attributes': ReadOnlyDict({
      'friendly_name': 'Device Wi-Fi SSID',
    }),
    'context': <ANY>,
    'entity_id': 'sensor.device_wi_fi_ssid',
    'last_changed': <ANY>,
    'last_updated': <ANY>,
    'state': 'My Wi-Fi',
  })
# ---
# name: test_sensors[HWE-WTR-entity_ids3][sensor.device_wi_fi_strength:device-registry]
  DeviceRegistryEntrySnapshot({
    'area_id': None,
    'config_entries': <ANY>,
    'configuration_url': None,
    'connections': set({
      tuple(
        'mac',
        '3c:39:e7:aa:bb:cc',
      ),
    }),
    'disabled_by': None,
    'entry_type': None,
    'hw_version': None,
    'id': <ANY>,
    'identifiers': set({
      tuple(
        'homewizard',
        '3c39e7aabbcc',
      ),
    }),
    'is_new': False,
    'manufacturer': 'HomeWizard',
    'model': 'HWE-WTR',
    'name': 'Device',
    'name_by_user': None,
    'serial_number': None,
    'suggested_area': None,
    'sw_version': '2.03',
    'via_device_id': None,
  })
# ---
# name: test_sensors[HWE-WTR-entity_ids3][sensor.device_wi_fi_strength:entity-registry]
  EntityRegistryEntrySnapshot({
    'aliases': set({
    }),
    'area_id': None,
    'capabilities': dict({
      'state_class': <SensorStateClass.MEASUREMENT: 'measurement'>,
    }),
    'config_entry_id': <ANY>,
    'device_class': None,
    'device_id': <ANY>,
    'disabled_by': None,
    'domain': 'sensor',
    'entity_category': <EntityCategory.DIAGNOSTIC: 'diagnostic'>,
    'entity_id': 'sensor.device_wi_fi_strength',
    'has_entity_name': True,
    'hidden_by': None,
    'icon': None,
    'id': <ANY>,
    'name': None,
    'options': dict({
    }),
    'original_device_class': None,
    'original_icon': None,
    'original_name': 'Wi-Fi strength',
    'platform': 'homewizard',
    'previous_unique_id': None,
    'supported_features': 0,
<<<<<<< HEAD
    'translation_key': 'active_power_phase_w',
    'unique_id': 'aabbccddeeff_active_power_l3_w',
    'unit_of_measurement': <UnitOfPower.WATT: 'W'>,
=======
    'translation_key': 'wifi_strength',
    'unique_id': 'aabbccddeeff_wifi_strength',
    'unit_of_measurement': '%',
>>>>>>> 0c9a30ab
  })
# ---
# name: test_sensors[HWE-WTR-entity_ids3][sensor.device_wi_fi_strength:state]
  StateSnapshot({
    'attributes': ReadOnlyDict({
      'friendly_name': 'Device Wi-Fi strength',
      'state_class': <SensorStateClass.MEASUREMENT: 'measurement'>,
      'unit_of_measurement': '%',
    }),
    'context': <ANY>,
    'entity_id': 'sensor.device_wi_fi_strength',
    'last_changed': <ANY>,
    'last_updated': <ANY>,
    'state': '84',
  })
# ---
# name: test_sensors[SDM230-entity_ids4][sensor.device_active_power:device-registry]
  DeviceRegistryEntrySnapshot({
    'area_id': None,
    'config_entries': <ANY>,
    'configuration_url': None,
    'connections': set({
      tuple(
        'mac',
        '3c:39:e7:aa:bb:cc',
      ),
    }),
    'disabled_by': None,
    'entry_type': None,
    'hw_version': None,
    'id': <ANY>,
    'identifiers': set({
      tuple(
        'homewizard',
        '3c39e7aabbcc',
      ),
    }),
    'is_new': False,
    'manufacturer': 'HomeWizard',
    'model': 'SDM230-wifi',
    'name': 'Device',
    'name_by_user': None,
    'serial_number': None,
    'suggested_area': None,
    'sw_version': '3.06',
    'via_device_id': None,
  })
# ---
# name: test_sensors[SDM230-entity_ids4][sensor.device_active_power:entity-registry]
  EntityRegistryEntrySnapshot({
    'aliases': set({
    }),
    'area_id': None,
    'capabilities': dict({
      'state_class': <SensorStateClass.MEASUREMENT: 'measurement'>,
    }),
    'config_entry_id': <ANY>,
    'device_class': None,
    'device_id': <ANY>,
    'disabled_by': None,
    'domain': 'sensor',
    'entity_category': None,
    'entity_id': 'sensor.device_active_power',
    'has_entity_name': True,
    'hidden_by': None,
    'icon': None,
    'id': <ANY>,
    'name': None,
    'options': dict({
      'sensor': dict({
        'suggested_display_precision': 0,
      }),
    }),
    'original_device_class': <SensorDeviceClass.POWER: 'power'>,
    'original_icon': None,
    'original_name': 'Active power',
    'platform': 'homewizard',
    'previous_unique_id': None,
    'supported_features': 0,
    'translation_key': 'active_power_w',
    'unique_id': 'aabbccddeeff_active_power_w',
    'unit_of_measurement': <UnitOfPower.WATT: 'W'>,
  })
# ---
# name: test_sensors[SDM230-entity_ids4][sensor.device_active_power:state]
  StateSnapshot({
    'attributes': ReadOnlyDict({
      'device_class': 'power',
      'friendly_name': 'Device Active power',
      'state_class': <SensorStateClass.MEASUREMENT: 'measurement'>,
      'unit_of_measurement': <UnitOfPower.WATT: 'W'>,
    }),
    'context': <ANY>,
    'entity_id': 'sensor.device_active_power',
    'last_changed': <ANY>,
    'last_updated': <ANY>,
    'state': '-1058.296',
  })
# ---
# name: test_sensors[SDM230-entity_ids4][sensor.device_active_power_phase_1:device-registry]
  DeviceRegistryEntrySnapshot({
    'area_id': None,
    'config_entries': <ANY>,
    'configuration_url': None,
    'connections': set({
      tuple(
        'mac',
        '3c:39:e7:aa:bb:cc',
      ),
    }),
    'disabled_by': None,
    'entry_type': None,
    'hw_version': None,
    'id': <ANY>,
    'identifiers': set({
      tuple(
        'homewizard',
        '3c39e7aabbcc',
      ),
    }),
    'is_new': False,
    'manufacturer': 'HomeWizard',
    'model': 'SDM230-wifi',
    'name': 'Device',
    'name_by_user': None,
    'serial_number': None,
    'suggested_area': None,
    'sw_version': '3.06',
    'via_device_id': None,
  })
# ---
# name: test_sensors[SDM230-entity_ids4][sensor.device_active_power_phase_1:entity-registry]
  EntityRegistryEntrySnapshot({
    'aliases': set({
    }),
    'area_id': None,
    'capabilities': dict({
      'state_class': <SensorStateClass.MEASUREMENT: 'measurement'>,
    }),
    'config_entry_id': <ANY>,
    'device_class': None,
    'device_id': <ANY>,
    'disabled_by': None,
    'domain': 'sensor',
    'entity_category': None,
    'entity_id': 'sensor.device_active_power_phase_1',
    'has_entity_name': True,
    'hidden_by': None,
    'icon': None,
    'id': <ANY>,
    'name': None,
    'options': dict({
      'sensor': dict({
        'suggested_display_precision': 0,
      }),
    }),
    'original_device_class': <SensorDeviceClass.POWER: 'power'>,
    'original_icon': None,
    'original_name': 'Active power phase 1',
    'platform': 'homewizard',
    'previous_unique_id': None,
    'supported_features': 0,
    'translation_key': 'active_power_l1_w',
    'unique_id': 'aabbccddeeff_active_power_l1_w',
    'unit_of_measurement': <UnitOfPower.WATT: 'W'>,
  })
# ---
# name: test_sensors[SDM230-entity_ids4][sensor.device_active_power_phase_1:state]
  StateSnapshot({
    'attributes': ReadOnlyDict({
      'device_class': 'power',
      'friendly_name': 'Device Active power phase 1',
      'state_class': <SensorStateClass.MEASUREMENT: 'measurement'>,
      'unit_of_measurement': <UnitOfPower.WATT: 'W'>,
    }),
    'context': <ANY>,
    'entity_id': 'sensor.device_active_power_phase_1',
    'last_changed': <ANY>,
    'last_updated': <ANY>,
    'state': '-1058.296',
  })
# ---
# name: test_sensors[SDM230-entity_ids4][sensor.device_total_energy_export:device-registry]
  DeviceRegistryEntrySnapshot({
    'area_id': None,
    'config_entries': <ANY>,
    'configuration_url': None,
    'connections': set({
      tuple(
        'mac',
        '3c:39:e7:aa:bb:cc',
      ),
    }),
    'disabled_by': None,
    'entry_type': None,
    'hw_version': None,
    'id': <ANY>,
    'identifiers': set({
      tuple(
        'homewizard',
        '3c39e7aabbcc',
      ),
    }),
    'is_new': False,
    'manufacturer': 'HomeWizard',
    'model': 'SDM230-wifi',
    'name': 'Device',
    'name_by_user': None,
    'serial_number': None,
    'suggested_area': None,
    'sw_version': '3.06',
    'via_device_id': None,
  })
# ---
# name: test_sensors[SDM230-entity_ids4][sensor.device_total_energy_export:entity-registry]
  EntityRegistryEntrySnapshot({
    'aliases': set({
    }),
    'area_id': None,
    'capabilities': dict({
      'state_class': <SensorStateClass.TOTAL_INCREASING: 'total_increasing'>,
    }),
    'config_entry_id': <ANY>,
    'device_class': None,
    'device_id': <ANY>,
    'disabled_by': None,
    'domain': 'sensor',
    'entity_category': None,
    'entity_id': 'sensor.device_total_energy_export',
    'has_entity_name': True,
    'hidden_by': None,
    'icon': None,
    'id': <ANY>,
    'name': None,
    'options': dict({
    }),
    'original_device_class': <SensorDeviceClass.ENERGY: 'energy'>,
    'original_icon': None,
    'original_name': 'Total energy export',
    'platform': 'homewizard',
    'previous_unique_id': None,
    'supported_features': 0,
    'translation_key': 'total_energy_export_kwh',
    'unique_id': 'aabbccddeeff_total_power_export_kwh',
    'unit_of_measurement': <UnitOfEnergy.KILO_WATT_HOUR: 'kWh'>,
  })
# ---
# name: test_sensors[SDM230-entity_ids4][sensor.device_total_energy_export:state]
  StateSnapshot({
    'attributes': ReadOnlyDict({
      'device_class': 'energy',
      'friendly_name': 'Device Total energy export',
      'state_class': <SensorStateClass.TOTAL_INCREASING: 'total_increasing'>,
      'unit_of_measurement': <UnitOfEnergy.KILO_WATT_HOUR: 'kWh'>,
    }),
    'context': <ANY>,
    'entity_id': 'sensor.device_total_energy_export',
    'last_changed': <ANY>,
    'last_updated': <ANY>,
    'state': '255.551',
  })
# ---
# name: test_sensors[SDM230-entity_ids4][sensor.device_total_energy_import:device-registry]
  DeviceRegistryEntrySnapshot({
    'area_id': None,
    'config_entries': <ANY>,
    'configuration_url': None,
    'connections': set({
      tuple(
        'mac',
        '3c:39:e7:aa:bb:cc',
      ),
    }),
    'disabled_by': None,
    'entry_type': None,
    'hw_version': None,
    'id': <ANY>,
    'identifiers': set({
      tuple(
        'homewizard',
        '3c39e7aabbcc',
      ),
    }),
    'is_new': False,
    'manufacturer': 'HomeWizard',
    'model': 'SDM230-wifi',
    'name': 'Device',
    'name_by_user': None,
    'serial_number': None,
    'suggested_area': None,
    'sw_version': '3.06',
    'via_device_id': None,
  })
# ---
# name: test_sensors[SDM230-entity_ids4][sensor.device_total_energy_import:entity-registry]
  EntityRegistryEntrySnapshot({
    'aliases': set({
    }),
    'area_id': None,
    'capabilities': dict({
      'state_class': <SensorStateClass.TOTAL_INCREASING: 'total_increasing'>,
    }),
    'config_entry_id': <ANY>,
    'device_class': None,
    'device_id': <ANY>,
    'disabled_by': None,
    'domain': 'sensor',
    'entity_category': None,
    'entity_id': 'sensor.device_total_energy_import',
    'has_entity_name': True,
    'hidden_by': None,
    'icon': None,
    'id': <ANY>,
    'name': None,
    'options': dict({
    }),
    'original_device_class': <SensorDeviceClass.ENERGY: 'energy'>,
    'original_icon': None,
    'original_name': 'Total energy import',
    'platform': 'homewizard',
    'previous_unique_id': None,
    'supported_features': 0,
    'translation_key': 'total_energy_import_kwh',
    'unique_id': 'aabbccddeeff_total_power_import_kwh',
    'unit_of_measurement': <UnitOfEnergy.KILO_WATT_HOUR: 'kWh'>,
  })
# ---
# name: test_sensors[SDM230-entity_ids4][sensor.device_total_energy_import:state]
  StateSnapshot({
    'attributes': ReadOnlyDict({
      'device_class': 'energy',
      'friendly_name': 'Device Total energy import',
      'state_class': <SensorStateClass.TOTAL_INCREASING: 'total_increasing'>,
      'unit_of_measurement': <UnitOfEnergy.KILO_WATT_HOUR: 'kWh'>,
    }),
    'context': <ANY>,
    'entity_id': 'sensor.device_total_energy_import',
    'last_changed': <ANY>,
    'last_updated': <ANY>,
    'state': '2.705',
  })
# ---
# name: test_sensors[SDM230-entity_ids4][sensor.device_wi_fi_ssid:device-registry]
  DeviceRegistryEntrySnapshot({
    'area_id': None,
    'config_entries': <ANY>,
    'configuration_url': None,
    'connections': set({
      tuple(
        'mac',
        '3c:39:e7:aa:bb:cc',
      ),
    }),
    'disabled_by': None,
    'entry_type': None,
    'hw_version': None,
    'id': <ANY>,
    'identifiers': set({
      tuple(
        'homewizard',
        '3c39e7aabbcc',
      ),
    }),
    'is_new': False,
    'manufacturer': 'HomeWizard',
    'model': 'SDM230-wifi',
    'name': 'Device',
    'name_by_user': None,
    'serial_number': None,
    'suggested_area': None,
    'sw_version': '3.06',
    'via_device_id': None,
  })
# ---
# name: test_sensors[SDM230-entity_ids4][sensor.device_wi_fi_ssid:entity-registry]
  EntityRegistryEntrySnapshot({
    'aliases': set({
    }),
    'area_id': None,
    'capabilities': None,
    'config_entry_id': <ANY>,
    'device_class': None,
    'device_id': <ANY>,
    'disabled_by': None,
    'domain': 'sensor',
    'entity_category': <EntityCategory.DIAGNOSTIC: 'diagnostic'>,
    'entity_id': 'sensor.device_wi_fi_ssid',
    'has_entity_name': True,
    'hidden_by': None,
    'icon': None,
    'id': <ANY>,
    'name': None,
    'options': dict({
    }),
    'original_device_class': None,
    'original_icon': None,
    'original_name': 'Wi-Fi SSID',
    'platform': 'homewizard',
    'previous_unique_id': None,
    'supported_features': 0,
    'translation_key': 'wifi_ssid',
    'unique_id': 'aabbccddeeff_wifi_ssid',
    'unit_of_measurement': None,
  })
# ---
# name: test_sensors[SDM230-entity_ids4][sensor.device_wi_fi_ssid:state]
  StateSnapshot({
    'attributes': ReadOnlyDict({
      'friendly_name': 'Device Wi-Fi SSID',
    }),
    'context': <ANY>,
    'entity_id': 'sensor.device_wi_fi_ssid',
    'last_changed': <ANY>,
    'last_updated': <ANY>,
    'state': 'My Wi-Fi',
  })
# ---
# name: test_sensors[SDM230-entity_ids4][sensor.device_wi_fi_strength:device-registry]
  DeviceRegistryEntrySnapshot({
    'area_id': None,
    'config_entries': <ANY>,
    'configuration_url': None,
    'connections': set({
      tuple(
        'mac',
        '3c:39:e7:aa:bb:cc',
      ),
    }),
    'disabled_by': None,
    'entry_type': None,
    'hw_version': None,
    'id': <ANY>,
    'identifiers': set({
      tuple(
        'homewizard',
        '3c39e7aabbcc',
      ),
    }),
    'is_new': False,
    'manufacturer': 'HomeWizard',
    'model': 'SDM230-wifi',
    'name': 'Device',
    'name_by_user': None,
    'serial_number': None,
    'suggested_area': None,
    'sw_version': '3.06',
    'via_device_id': None,
  })
# ---
# name: test_sensors[SDM230-entity_ids4][sensor.device_wi_fi_strength:entity-registry]
  EntityRegistryEntrySnapshot({
    'aliases': set({
    }),
    'area_id': None,
    'capabilities': dict({
      'state_class': <SensorStateClass.MEASUREMENT: 'measurement'>,
    }),
    'config_entry_id': <ANY>,
    'device_class': None,
    'device_id': <ANY>,
    'disabled_by': None,
    'domain': 'sensor',
    'entity_category': <EntityCategory.DIAGNOSTIC: 'diagnostic'>,
    'entity_id': 'sensor.device_wi_fi_strength',
    'has_entity_name': True,
    'hidden_by': None,
    'icon': None,
    'id': <ANY>,
    'name': None,
    'options': dict({
    }),
    'original_device_class': None,
    'original_icon': None,
    'original_name': 'Wi-Fi strength',
    'platform': 'homewizard',
    'previous_unique_id': None,
    'supported_features': 0,
    'translation_key': 'wifi_strength',
    'unique_id': 'aabbccddeeff_wifi_strength',
    'unit_of_measurement': '%',
  })
# ---
# name: test_sensors[SDM230-entity_ids4][sensor.device_wi_fi_strength:state]
  StateSnapshot({
    'attributes': ReadOnlyDict({
      'friendly_name': 'Device Wi-Fi strength',
      'state_class': <SensorStateClass.MEASUREMENT: 'measurement'>,
      'unit_of_measurement': '%',
    }),
    'context': <ANY>,
    'entity_id': 'sensor.device_wi_fi_strength',
    'last_changed': <ANY>,
    'last_updated': <ANY>,
    'state': '92',
  })
# ---
# name: test_sensors[SDM630-entity_ids5][sensor.device_active_power:device-registry]
  DeviceRegistryEntrySnapshot({
    'area_id': None,
    'config_entries': <ANY>,
    'configuration_url': None,
    'connections': set({
      tuple(
        'mac',
        '3c:39:e7:aa:bb:cc',
      ),
    }),
    'disabled_by': None,
    'entry_type': None,
    'hw_version': None,
    'id': <ANY>,
    'identifiers': set({
      tuple(
        'homewizard',
        '3c39e7aabbcc',
      ),
    }),
    'is_new': False,
    'manufacturer': 'HomeWizard',
    'model': 'SDM630-wifi',
    'name': 'Device',
    'name_by_user': None,
    'serial_number': None,
    'suggested_area': None,
    'sw_version': '3.06',
    'via_device_id': None,
  })
# ---
# name: test_sensors[SDM630-entity_ids5][sensor.device_active_power:entity-registry]
  EntityRegistryEntrySnapshot({
    'aliases': set({
    }),
    'area_id': None,
    'capabilities': dict({
      'state_class': <SensorStateClass.MEASUREMENT: 'measurement'>,
    }),
    'config_entry_id': <ANY>,
    'device_class': None,
    'device_id': <ANY>,
    'disabled_by': None,
    'domain': 'sensor',
    'entity_category': None,
    'entity_id': 'sensor.device_active_power',
    'has_entity_name': True,
    'hidden_by': None,
    'icon': None,
    'id': <ANY>,
    'name': None,
    'options': dict({
      'sensor': dict({
        'suggested_display_precision': 0,
      }),
    }),
    'original_device_class': <SensorDeviceClass.POWER: 'power'>,
    'original_icon': None,
    'original_name': 'Active power',
    'platform': 'homewizard',
    'previous_unique_id': None,
    'supported_features': 0,
    'translation_key': 'active_power_w',
    'unique_id': 'aabbccddeeff_active_power_w',
    'unit_of_measurement': <UnitOfPower.WATT: 'W'>,
  })
# ---
# name: test_sensors[SDM630-entity_ids5][sensor.device_active_power:state]
  StateSnapshot({
    'attributes': ReadOnlyDict({
      'device_class': 'power',
      'friendly_name': 'Device Active power',
      'state_class': <SensorStateClass.MEASUREMENT: 'measurement'>,
      'unit_of_measurement': <UnitOfPower.WATT: 'W'>,
    }),
    'context': <ANY>,
    'entity_id': 'sensor.device_active_power',
    'last_changed': <ANY>,
    'last_updated': <ANY>,
    'state': '-900.194',
  })
# ---
# name: test_sensors[SDM630-entity_ids5][sensor.device_active_power_phase_1:device-registry]
  DeviceRegistryEntrySnapshot({
    'area_id': None,
    'config_entries': <ANY>,
    'configuration_url': None,
    'connections': set({
      tuple(
        'mac',
        '3c:39:e7:aa:bb:cc',
      ),
    }),
    'disabled_by': None,
    'entry_type': None,
    'hw_version': None,
    'id': <ANY>,
    'identifiers': set({
      tuple(
        'homewizard',
        '3c39e7aabbcc',
      ),
    }),
    'is_new': False,
    'manufacturer': 'HomeWizard',
    'model': 'SDM630-wifi',
    'name': 'Device',
    'name_by_user': None,
    'serial_number': None,
    'suggested_area': None,
    'sw_version': '3.06',
    'via_device_id': None,
  })
# ---
# name: test_sensors[SDM630-entity_ids5][sensor.device_active_power_phase_1:entity-registry]
  EntityRegistryEntrySnapshot({
    'aliases': set({
    }),
    'area_id': None,
    'capabilities': dict({
      'state_class': <SensorStateClass.MEASUREMENT: 'measurement'>,
    }),
    'config_entry_id': <ANY>,
    'device_class': None,
    'device_id': <ANY>,
    'disabled_by': None,
    'domain': 'sensor',
    'entity_category': None,
    'entity_id': 'sensor.device_active_power_phase_1',
    'has_entity_name': True,
    'hidden_by': None,
    'icon': None,
    'id': <ANY>,
    'name': None,
    'options': dict({
      'sensor': dict({
        'suggested_display_precision': 0,
      }),
    }),
    'original_device_class': <SensorDeviceClass.POWER: 'power'>,
    'original_icon': None,
    'original_name': 'Active power phase 1',
    'platform': 'homewizard',
    'previous_unique_id': None,
    'supported_features': 0,
    'translation_key': 'active_power_l1_w',
    'unique_id': 'aabbccddeeff_active_power_l1_w',
    'unit_of_measurement': <UnitOfPower.WATT: 'W'>,
  })
# ---
# name: test_sensors[SDM630-entity_ids5][sensor.device_active_power_phase_1:state]
  StateSnapshot({
    'attributes': ReadOnlyDict({
      'device_class': 'power',
      'friendly_name': 'Device Active power phase 1',
      'state_class': <SensorStateClass.MEASUREMENT: 'measurement'>,
      'unit_of_measurement': <UnitOfPower.WATT: 'W'>,
    }),
    'context': <ANY>,
    'entity_id': 'sensor.device_active_power_phase_1',
    'last_changed': <ANY>,
    'last_updated': <ANY>,
    'state': '-1058.296',
  })
# ---
# name: test_sensors[SDM630-entity_ids5][sensor.device_active_power_phase_2:device-registry]
  DeviceRegistryEntrySnapshot({
    'area_id': None,
    'config_entries': <ANY>,
    'configuration_url': None,
    'connections': set({
      tuple(
        'mac',
        '3c:39:e7:aa:bb:cc',
      ),
    }),
    'disabled_by': None,
    'entry_type': None,
    'hw_version': None,
    'id': <ANY>,
    'identifiers': set({
      tuple(
        'homewizard',
        '3c39e7aabbcc',
      ),
    }),
    'is_new': False,
    'manufacturer': 'HomeWizard',
    'model': 'SDM630-wifi',
    'name': 'Device',
    'name_by_user': None,
    'serial_number': None,
    'suggested_area': None,
    'sw_version': '3.06',
    'via_device_id': None,
  })
# ---
# name: test_sensors[SDM630-entity_ids5][sensor.device_active_power_phase_2:entity-registry]
  EntityRegistryEntrySnapshot({
    'aliases': set({
    }),
    'area_id': None,
    'capabilities': dict({
      'state_class': <SensorStateClass.MEASUREMENT: 'measurement'>,
    }),
    'config_entry_id': <ANY>,
    'device_class': None,
    'device_id': <ANY>,
    'disabled_by': None,
    'domain': 'sensor',
    'entity_category': None,
    'entity_id': 'sensor.device_active_power_phase_2',
    'has_entity_name': True,
    'hidden_by': None,
    'icon': None,
    'id': <ANY>,
    'name': None,
    'options': dict({
      'sensor': dict({
        'suggested_display_precision': 0,
      }),
    }),
    'original_device_class': <SensorDeviceClass.POWER: 'power'>,
    'original_icon': None,
    'original_name': 'Active power phase 2',
    'platform': 'homewizard',
    'previous_unique_id': None,
    'supported_features': 0,
    'translation_key': 'active_power_l2_w',
    'unique_id': 'aabbccddeeff_active_power_l2_w',
    'unit_of_measurement': <UnitOfPower.WATT: 'W'>,
  })
# ---
# name: test_sensors[SDM630-entity_ids5][sensor.device_active_power_phase_2:state]
  StateSnapshot({
    'attributes': ReadOnlyDict({
      'device_class': 'power',
      'friendly_name': 'Device Active power phase 2',
      'state_class': <SensorStateClass.MEASUREMENT: 'measurement'>,
      'unit_of_measurement': <UnitOfPower.WATT: 'W'>,
    }),
    'context': <ANY>,
    'entity_id': 'sensor.device_active_power_phase_2',
    'last_changed': <ANY>,
    'last_updated': <ANY>,
    'state': '158.102',
  })
# ---
# name: test_sensors[SDM630-entity_ids5][sensor.device_active_power_phase_3:device-registry]
  DeviceRegistryEntrySnapshot({
    'area_id': None,
    'config_entries': <ANY>,
    'configuration_url': None,
    'connections': set({
      tuple(
        'mac',
        '3c:39:e7:aa:bb:cc',
      ),
    }),
    'disabled_by': None,
    'entry_type': None,
    'hw_version': None,
    'id': <ANY>,
    'identifiers': set({
      tuple(
        'homewizard',
        '3c39e7aabbcc',
      ),
    }),
    'is_new': False,
    'manufacturer': 'HomeWizard',
    'model': 'SDM630-wifi',
    'name': 'Device',
    'name_by_user': None,
    'serial_number': None,
    'suggested_area': None,
    'sw_version': '3.06',
    'via_device_id': None,
  })
# ---
# name: test_sensors[SDM630-entity_ids5][sensor.device_active_power_phase_3:entity-registry]
  EntityRegistryEntrySnapshot({
    'aliases': set({
    }),
    'area_id': None,
    'capabilities': dict({
      'state_class': <SensorStateClass.MEASUREMENT: 'measurement'>,
    }),
    'config_entry_id': <ANY>,
    'device_class': None,
    'device_id': <ANY>,
    'disabled_by': None,
    'domain': 'sensor',
    'entity_category': None,
    'entity_id': 'sensor.device_active_power_phase_3',
    'has_entity_name': True,
    'hidden_by': None,
    'icon': None,
    'id': <ANY>,
    'name': None,
    'options': dict({
      'sensor': dict({
        'suggested_display_precision': 0,
      }),
    }),
    'original_device_class': <SensorDeviceClass.POWER: 'power'>,
    'original_icon': None,
    'original_name': 'Active power phase 3',
    'platform': 'homewizard',
    'previous_unique_id': None,
    'supported_features': 0,
    'translation_key': 'active_power_l3_w',
    'unique_id': 'aabbccddeeff_active_power_l3_w',
    'unit_of_measurement': <UnitOfPower.WATT: 'W'>,
  })
# ---
# name: test_sensors[SDM630-entity_ids5][sensor.device_active_power_phase_3:state]
  StateSnapshot({
    'attributes': ReadOnlyDict({
      'device_class': 'power',
      'friendly_name': 'Device Active power phase 3',
      'state_class': <SensorStateClass.MEASUREMENT: 'measurement'>,
      'unit_of_measurement': <UnitOfPower.WATT: 'W'>,
    }),
    'context': <ANY>,
    'entity_id': 'sensor.device_active_power_phase_3',
    'last_changed': <ANY>,
    'last_updated': <ANY>,
    'state': '0.0',
  })
# ---
# name: test_sensors[SDM630-entity_ids5][sensor.device_total_energy_export:device-registry]
  DeviceRegistryEntrySnapshot({
    'area_id': None,
    'config_entries': <ANY>,
    'configuration_url': None,
    'connections': set({
      tuple(
        'mac',
        '3c:39:e7:aa:bb:cc',
      ),
    }),
    'disabled_by': None,
    'entry_type': None,
    'hw_version': None,
    'id': <ANY>,
    'identifiers': set({
      tuple(
        'homewizard',
        '3c39e7aabbcc',
      ),
    }),
    'is_new': False,
    'manufacturer': 'HomeWizard',
    'model': 'SDM630-wifi',
    'name': 'Device',
    'name_by_user': None,
    'serial_number': None,
    'suggested_area': None,
    'sw_version': '3.06',
    'via_device_id': None,
  })
# ---
# name: test_sensors[SDM630-entity_ids5][sensor.device_total_energy_export:entity-registry]
  EntityRegistryEntrySnapshot({
    'aliases': set({
    }),
    'area_id': None,
    'capabilities': dict({
      'state_class': <SensorStateClass.TOTAL_INCREASING: 'total_increasing'>,
    }),
    'config_entry_id': <ANY>,
    'device_class': None,
    'device_id': <ANY>,
    'disabled_by': None,
    'domain': 'sensor',
    'entity_category': None,
    'entity_id': 'sensor.device_total_energy_export',
    'has_entity_name': True,
    'hidden_by': None,
    'icon': None,
    'id': <ANY>,
    'name': None,
    'options': dict({
    }),
    'original_device_class': <SensorDeviceClass.ENERGY: 'energy'>,
    'original_icon': None,
    'original_name': 'Total energy export',
    'platform': 'homewizard',
    'previous_unique_id': None,
    'supported_features': 0,
    'translation_key': 'total_energy_export_kwh',
    'unique_id': 'aabbccddeeff_total_power_export_kwh',
    'unit_of_measurement': <UnitOfEnergy.KILO_WATT_HOUR: 'kWh'>,
  })
# ---
# name: test_sensors[SDM630-entity_ids5][sensor.device_total_energy_export:state]
  StateSnapshot({
    'attributes': ReadOnlyDict({
      'device_class': 'energy',
      'friendly_name': 'Device Total energy export',
      'state_class': <SensorStateClass.TOTAL_INCREASING: 'total_increasing'>,
      'unit_of_measurement': <UnitOfEnergy.KILO_WATT_HOUR: 'kWh'>,
    }),
    'context': <ANY>,
    'entity_id': 'sensor.device_total_energy_export',
    'last_changed': <ANY>,
    'last_updated': <ANY>,
    'state': '0.523',
  })
# ---
# name: test_sensors[SDM630-entity_ids5][sensor.device_total_energy_import:device-registry]
  DeviceRegistryEntrySnapshot({
    'area_id': None,
    'config_entries': <ANY>,
    'configuration_url': None,
    'connections': set({
      tuple(
        'mac',
        '3c:39:e7:aa:bb:cc',
      ),
    }),
    'disabled_by': None,
    'entry_type': None,
    'hw_version': None,
    'id': <ANY>,
    'identifiers': set({
      tuple(
        'homewizard',
        '3c39e7aabbcc',
      ),
    }),
    'is_new': False,
    'manufacturer': 'HomeWizard',
    'model': 'SDM630-wifi',
    'name': 'Device',
    'name_by_user': None,
    'serial_number': None,
    'suggested_area': None,
    'sw_version': '3.06',
    'via_device_id': None,
  })
# ---
# name: test_sensors[SDM630-entity_ids5][sensor.device_total_energy_import:entity-registry]
  EntityRegistryEntrySnapshot({
    'aliases': set({
    }),
    'area_id': None,
    'capabilities': dict({
      'state_class': <SensorStateClass.TOTAL_INCREASING: 'total_increasing'>,
    }),
    'config_entry_id': <ANY>,
    'device_class': None,
    'device_id': <ANY>,
    'disabled_by': None,
    'domain': 'sensor',
    'entity_category': None,
    'entity_id': 'sensor.device_total_energy_import',
    'has_entity_name': True,
    'hidden_by': None,
    'icon': None,
    'id': <ANY>,
    'name': None,
    'options': dict({
    }),
    'original_device_class': <SensorDeviceClass.ENERGY: 'energy'>,
    'original_icon': None,
    'original_name': 'Total energy import',
    'platform': 'homewizard',
    'previous_unique_id': None,
    'supported_features': 0,
    'translation_key': 'total_energy_import_kwh',
    'unique_id': 'aabbccddeeff_total_power_import_kwh',
    'unit_of_measurement': <UnitOfEnergy.KILO_WATT_HOUR: 'kWh'>,
  })
# ---
# name: test_sensors[SDM630-entity_ids5][sensor.device_total_energy_import:state]
  StateSnapshot({
    'attributes': ReadOnlyDict({
      'device_class': 'energy',
      'friendly_name': 'Device Total energy import',
      'state_class': <SensorStateClass.TOTAL_INCREASING: 'total_increasing'>,
      'unit_of_measurement': <UnitOfEnergy.KILO_WATT_HOUR: 'kWh'>,
    }),
    'context': <ANY>,
    'entity_id': 'sensor.device_total_energy_import',
    'last_changed': <ANY>,
    'last_updated': <ANY>,
    'state': '0.101',
  })
# ---
# name: test_sensors[SDM630-entity_ids5][sensor.device_wi_fi_ssid:device-registry]
  DeviceRegistryEntrySnapshot({
    'area_id': None,
    'config_entries': <ANY>,
    'configuration_url': None,
    'connections': set({
      tuple(
        'mac',
        '3c:39:e7:aa:bb:cc',
      ),
    }),
    'disabled_by': None,
    'entry_type': None,
    'hw_version': None,
    'id': <ANY>,
    'identifiers': set({
      tuple(
        'homewizard',
        '3c39e7aabbcc',
      ),
    }),
    'is_new': False,
    'manufacturer': 'HomeWizard',
    'model': 'SDM630-wifi',
    'name': 'Device',
    'name_by_user': None,
    'serial_number': None,
    'suggested_area': None,
    'sw_version': '3.06',
    'via_device_id': None,
  })
# ---
# name: test_sensors[SDM630-entity_ids5][sensor.device_wi_fi_ssid:entity-registry]
  EntityRegistryEntrySnapshot({
    'aliases': set({
    }),
    'area_id': None,
    'capabilities': None,
    'config_entry_id': <ANY>,
    'device_class': None,
    'device_id': <ANY>,
    'disabled_by': None,
    'domain': 'sensor',
    'entity_category': <EntityCategory.DIAGNOSTIC: 'diagnostic'>,
    'entity_id': 'sensor.device_wi_fi_ssid',
    'has_entity_name': True,
    'hidden_by': None,
    'icon': None,
    'id': <ANY>,
    'name': None,
    'options': dict({
    }),
    'original_device_class': None,
    'original_icon': None,
    'original_name': 'Wi-Fi SSID',
    'platform': 'homewizard',
    'previous_unique_id': None,
    'supported_features': 0,
    'translation_key': 'wifi_ssid',
    'unique_id': 'aabbccddeeff_wifi_ssid',
    'unit_of_measurement': None,
  })
# ---
# name: test_sensors[SDM630-entity_ids5][sensor.device_wi_fi_ssid:state]
  StateSnapshot({
    'attributes': ReadOnlyDict({
      'friendly_name': 'Device Wi-Fi SSID',
    }),
    'context': <ANY>,
    'entity_id': 'sensor.device_wi_fi_ssid',
    'last_changed': <ANY>,
    'last_updated': <ANY>,
    'state': 'My Wi-Fi',
  })
# ---
# name: test_sensors[SDM630-entity_ids5][sensor.device_wi_fi_strength:device-registry]
  DeviceRegistryEntrySnapshot({
    'area_id': None,
    'config_entries': <ANY>,
    'configuration_url': None,
    'connections': set({
      tuple(
        'mac',
        '3c:39:e7:aa:bb:cc',
      ),
    }),
    'disabled_by': None,
    'entry_type': None,
    'hw_version': None,
    'id': <ANY>,
    'identifiers': set({
      tuple(
        'homewizard',
        '3c39e7aabbcc',
      ),
    }),
    'is_new': False,
    'manufacturer': 'HomeWizard',
    'model': 'SDM630-wifi',
    'name': 'Device',
    'name_by_user': None,
    'serial_number': None,
    'suggested_area': None,
    'sw_version': '3.06',
    'via_device_id': None,
  })
# ---
# name: test_sensors[SDM630-entity_ids5][sensor.device_wi_fi_strength:entity-registry]
  EntityRegistryEntrySnapshot({
    'aliases': set({
    }),
    'area_id': None,
    'capabilities': dict({
      'state_class': <SensorStateClass.MEASUREMENT: 'measurement'>,
    }),
    'config_entry_id': <ANY>,
    'device_class': None,
    'device_id': <ANY>,
    'disabled_by': None,
    'domain': 'sensor',
    'entity_category': <EntityCategory.DIAGNOSTIC: 'diagnostic'>,
    'entity_id': 'sensor.device_wi_fi_strength',
    'has_entity_name': True,
    'hidden_by': None,
    'icon': None,
    'id': <ANY>,
    'name': None,
    'options': dict({
    }),
    'original_device_class': None,
    'original_icon': None,
    'original_name': 'Wi-Fi strength',
    'platform': 'homewizard',
    'previous_unique_id': None,
    'supported_features': 0,
    'translation_key': 'wifi_strength',
    'unique_id': 'aabbccddeeff_wifi_strength',
    'unit_of_measurement': '%',
  })
# ---
# name: test_sensors[SDM630-entity_ids5][sensor.device_wi_fi_strength:state]
  StateSnapshot({
    'attributes': ReadOnlyDict({
      'friendly_name': 'Device Wi-Fi strength',
      'state_class': <SensorStateClass.MEASUREMENT: 'measurement'>,
      'unit_of_measurement': '%',
    }),
    'context': <ANY>,
    'entity_id': 'sensor.device_wi_fi_strength',
    'last_changed': <ANY>,
    'last_updated': <ANY>,
    'state': '92',
  })
# ---
# name: test_sensors_external_devices[HWE-P1-entity_ids0][sensor.gas_meter:device-registry]
  DeviceRegistryEntrySnapshot({
    'area_id': None,
    'config_entries': <ANY>,
    'configuration_url': None,
    'connections': set({
    }),
    'disabled_by': None,
    'entry_type': None,
    'hw_version': None,
    'id': <ANY>,
    'identifiers': set({
      tuple(
        'homewizard',
        'G001',
      ),
    }),
    'is_new': False,
    'manufacturer': 'HomeWizard',
    'model': 'HWE-P1',
    'name': 'Gas meter',
    'name_by_user': None,
    'serial_number': None,
    'suggested_area': None,
    'sw_version': None,
    'via_device_id': <ANY>,
  })
# ---
# name: test_sensors_external_devices[HWE-P1-entity_ids0][sensor.gas_meter:entity-registry]
  EntityRegistryEntrySnapshot({
    'aliases': set({
    }),
    'area_id': None,
    'capabilities': None,
    'config_entry_id': <ANY>,
    'device_class': None,
    'device_id': <ANY>,
    'disabled_by': None,
    'domain': 'sensor',
    'entity_category': <EntityCategory.DIAGNOSTIC: 'diagnostic'>,
    'entity_id': 'sensor.gas_meter',
    'has_entity_name': True,
    'hidden_by': None,
    'icon': None,
    'id': <ANY>,
    'name': None,
    'options': dict({
    }),
    'original_device_class': None,
    'original_icon': 'mdi:alphabetical-variant',
    'original_name': None,
    'platform': 'homewizard',
    'previous_unique_id': None,
    'supported_features': 0,
    'translation_key': 'meter_identifier',
    'unique_id': 'homewizard_G001_meter_identifier',
    'unit_of_measurement': None,
  })
# ---
# name: test_sensors_external_devices[HWE-P1-entity_ids0][sensor.gas_meter:state]
  StateSnapshot({
    'attributes': ReadOnlyDict({
      'friendly_name': 'Gas meter',
      'icon': 'mdi:alphabetical-variant',
    }),
    'context': <ANY>,
    'entity_id': 'sensor.gas_meter',
    'last_changed': <ANY>,
    'last_updated': <ANY>,
    'state': 'G001',
  })
# ---
# name: test_sensors_external_devices[HWE-P1-entity_ids0][sensor.gas_meter_2:device-registry]
  DeviceRegistryEntrySnapshot({
    'area_id': None,
    'config_entries': <ANY>,
    'configuration_url': None,
    'connections': set({
    }),
    'disabled_by': None,
    'entry_type': None,
    'hw_version': None,
    'id': <ANY>,
    'identifiers': set({
      tuple(
        'homewizard',
        'unknown_unit',
      ),
    }),
    'is_new': False,
    'manufacturer': 'HomeWizard',
    'model': 'HWE-P1',
    'name': 'Gas meter',
    'name_by_user': None,
    'serial_number': None,
    'suggested_area': None,
    'sw_version': None,
    'via_device_id': <ANY>,
  })
# ---
# name: test_sensors_external_devices[HWE-P1-entity_ids0][sensor.gas_meter_2:entity-registry]
  EntityRegistryEntrySnapshot({
    'aliases': set({
    }),
    'area_id': None,
    'capabilities': None,
    'config_entry_id': <ANY>,
    'device_class': None,
    'device_id': <ANY>,
    'disabled_by': None,
    'domain': 'sensor',
    'entity_category': <EntityCategory.DIAGNOSTIC: 'diagnostic'>,
    'entity_id': 'sensor.gas_meter_2',
    'has_entity_name': True,
    'hidden_by': None,
    'icon': None,
    'id': <ANY>,
    'name': None,
    'options': dict({
    }),
    'original_device_class': None,
    'original_icon': 'mdi:alphabetical-variant',
    'original_name': None,
    'platform': 'homewizard',
    'previous_unique_id': None,
    'supported_features': 0,
    'translation_key': 'meter_identifier',
    'unique_id': 'homewizard_unknown_unit_meter_identifier',
    'unit_of_measurement': None,
  })
# ---
# name: test_sensors_external_devices[HWE-P1-entity_ids0][sensor.gas_meter_2:state]
  StateSnapshot({
    'attributes': ReadOnlyDict({
      'friendly_name': 'Gas meter',
      'icon': 'mdi:alphabetical-variant',
    }),
    'context': <ANY>,
    'entity_id': 'sensor.gas_meter_2',
    'last_changed': <ANY>,
    'last_updated': <ANY>,
    'state': 'unknown_unit',
  })
# ---
# name: test_sensors_external_devices[HWE-P1-entity_ids0][sensor.gas_meter_total_gas:device-registry]
  DeviceRegistryEntrySnapshot({
    'area_id': None,
    'config_entries': <ANY>,
    'configuration_url': None,
    'connections': set({
    }),
    'disabled_by': None,
    'entry_type': None,
    'hw_version': None,
    'id': <ANY>,
    'identifiers': set({
      tuple(
        'homewizard',
        'G001',
      ),
    }),
    'is_new': False,
    'manufacturer': 'HomeWizard',
    'model': 'HWE-P1',
    'name': 'Gas meter',
    'name_by_user': None,
    'serial_number': None,
    'suggested_area': None,
    'sw_version': None,
    'via_device_id': <ANY>,
  })
# ---
# name: test_sensors_external_devices[HWE-P1-entity_ids0][sensor.gas_meter_total_gas:entity-registry]
  EntityRegistryEntrySnapshot({
    'aliases': set({
    }),
    'area_id': None,
    'capabilities': dict({
      'state_class': <SensorStateClass.TOTAL_INCREASING: 'total_increasing'>,
    }),
    'config_entry_id': <ANY>,
    'device_class': None,
    'device_id': <ANY>,
    'disabled_by': None,
    'domain': 'sensor',
    'entity_category': None,
    'entity_id': 'sensor.gas_meter_total_gas',
    'has_entity_name': True,
    'hidden_by': None,
    'icon': None,
    'id': <ANY>,
    'name': None,
    'options': dict({
    }),
    'original_device_class': <SensorDeviceClass.GAS: 'gas'>,
    'original_icon': None,
    'original_name': 'Total gas',
    'platform': 'homewizard',
    'previous_unique_id': None,
    'supported_features': 0,
    'translation_key': 'total_gas_m3',
    'unique_id': 'homewizard_G001',
    'unit_of_measurement': <UnitOfVolume.CUBIC_METERS: 'm³'>,
  })
# ---
# name: test_sensors_external_devices[HWE-P1-entity_ids0][sensor.gas_meter_total_gas:state]
  StateSnapshot({
    'attributes': ReadOnlyDict({
      'device_class': 'gas',
      'friendly_name': 'Gas meter Total gas',
      'state_class': <SensorStateClass.TOTAL_INCREASING: 'total_increasing'>,
      'unit_of_measurement': <UnitOfVolume.CUBIC_METERS: 'm³'>,
    }),
    'context': <ANY>,
    'entity_id': 'sensor.gas_meter_total_gas',
    'last_changed': <ANY>,
    'last_updated': <ANY>,
    'state': '111.111',
  })
# ---
# name: test_sensors_external_devices[HWE-P1-entity_ids0][sensor.gas_meter_total_gas_2:device-registry]
  DeviceRegistryEntrySnapshot({
    'area_id': None,
    'config_entries': <ANY>,
    'configuration_url': None,
    'connections': set({
    }),
    'disabled_by': None,
    'entry_type': None,
    'hw_version': None,
    'id': <ANY>,
    'identifiers': set({
      tuple(
        'homewizard',
        'unknown_unit',
      ),
    }),
    'is_new': False,
    'manufacturer': 'HomeWizard',
    'model': 'HWE-P1',
    'name': 'Gas meter',
    'name_by_user': None,
    'serial_number': None,
    'suggested_area': None,
    'sw_version': None,
    'via_device_id': <ANY>,
  })
# ---
# name: test_sensors_external_devices[HWE-P1-entity_ids0][sensor.gas_meter_total_gas_2:entity-registry]
  EntityRegistryEntrySnapshot({
    'aliases': set({
    }),
    'area_id': None,
    'capabilities': dict({
      'state_class': <SensorStateClass.TOTAL_INCREASING: 'total_increasing'>,
    }),
    'config_entry_id': <ANY>,
    'device_class': None,
    'device_id': <ANY>,
    'disabled_by': None,
    'domain': 'sensor',
    'entity_category': None,
    'entity_id': 'sensor.gas_meter_total_gas_2',
    'has_entity_name': True,
    'hidden_by': None,
    'icon': None,
    'id': <ANY>,
    'name': None,
    'options': dict({
    }),
    'original_device_class': None,
    'original_icon': None,
    'original_name': 'Total gas',
    'platform': 'homewizard',
    'previous_unique_id': None,
    'supported_features': 0,
    'translation_key': 'total_gas_m3',
    'unique_id': 'homewizard_unknown_unit',
    'unit_of_measurement': 'cats',
  })
# ---
# name: test_sensors_external_devices[HWE-P1-entity_ids0][sensor.gas_meter_total_gas_2:state]
  StateSnapshot({
    'attributes': ReadOnlyDict({
      'friendly_name': 'Gas meter Total gas',
      'state_class': <SensorStateClass.TOTAL_INCREASING: 'total_increasing'>,
      'unit_of_measurement': 'cats',
    }),
    'context': <ANY>,
    'entity_id': 'sensor.gas_meter_total_gas_2',
    'last_changed': <ANY>,
    'last_updated': <ANY>,
    'state': '666.666',
  })
# ---
# name: test_sensors_external_devices[HWE-P1-entity_ids0][sensor.heat_meter:device-registry]
  DeviceRegistryEntrySnapshot({
    'area_id': None,
    'config_entries': <ANY>,
    'configuration_url': None,
    'connections': set({
    }),
    'disabled_by': None,
    'entry_type': None,
    'hw_version': None,
    'id': <ANY>,
    'identifiers': set({
      tuple(
        'homewizard',
        'H001',
      ),
    }),
    'is_new': False,
    'manufacturer': 'HomeWizard',
    'model': 'HWE-P1',
    'name': 'Heat meter',
    'name_by_user': None,
    'serial_number': None,
    'suggested_area': None,
    'sw_version': None,
    'via_device_id': <ANY>,
  })
# ---
# name: test_sensors_external_devices[HWE-P1-entity_ids0][sensor.heat_meter:entity-registry]
  EntityRegistryEntrySnapshot({
    'aliases': set({
    }),
    'area_id': None,
    'capabilities': None,
    'config_entry_id': <ANY>,
    'device_class': None,
    'device_id': <ANY>,
    'disabled_by': None,
    'domain': 'sensor',
    'entity_category': <EntityCategory.DIAGNOSTIC: 'diagnostic'>,
    'entity_id': 'sensor.heat_meter',
    'has_entity_name': True,
    'hidden_by': None,
    'icon': None,
    'id': <ANY>,
    'name': None,
    'options': dict({
    }),
    'original_device_class': None,
    'original_icon': 'mdi:alphabetical-variant',
    'original_name': None,
    'platform': 'homewizard',
    'previous_unique_id': None,
    'supported_features': 0,
    'translation_key': 'meter_identifier',
    'unique_id': 'homewizard_H001_meter_identifier',
    'unit_of_measurement': None,
  })
# ---
# name: test_sensors_external_devices[HWE-P1-entity_ids0][sensor.heat_meter:state]
  StateSnapshot({
    'attributes': ReadOnlyDict({
      'friendly_name': 'Heat meter',
      'icon': 'mdi:alphabetical-variant',
    }),
    'context': <ANY>,
    'entity_id': 'sensor.heat_meter',
    'last_changed': <ANY>,
    'last_updated': <ANY>,
    'state': 'H001',
  })
# ---
# name: test_sensors_external_devices[HWE-P1-entity_ids0][sensor.heat_meter_total_heat_energy:device-registry]
  DeviceRegistryEntrySnapshot({
    'area_id': None,
    'config_entries': <ANY>,
    'configuration_url': None,
    'connections': set({
    }),
    'disabled_by': None,
    'entry_type': None,
    'hw_version': None,
    'id': <ANY>,
    'identifiers': set({
      tuple(
        'homewizard',
        'H001',
      ),
    }),
    'is_new': False,
    'manufacturer': 'HomeWizard',
    'model': 'HWE-P1',
    'name': 'Heat meter',
    'name_by_user': None,
    'serial_number': None,
    'suggested_area': None,
    'sw_version': None,
    'via_device_id': <ANY>,
  })
# ---
# name: test_sensors_external_devices[HWE-P1-entity_ids0][sensor.heat_meter_total_heat_energy:entity-registry]
  EntityRegistryEntrySnapshot({
    'aliases': set({
    }),
    'area_id': None,
    'capabilities': dict({
      'state_class': <SensorStateClass.TOTAL_INCREASING: 'total_increasing'>,
    }),
    'config_entry_id': <ANY>,
    'device_class': None,
    'device_id': <ANY>,
    'disabled_by': None,
    'domain': 'sensor',
    'entity_category': None,
    'entity_id': 'sensor.heat_meter_total_heat_energy',
    'has_entity_name': True,
    'hidden_by': None,
    'icon': None,
    'id': <ANY>,
    'name': None,
    'options': dict({
    }),
    'original_device_class': <SensorDeviceClass.ENERGY: 'energy'>,
    'original_icon': None,
    'original_name': 'Total heat energy',
    'platform': 'homewizard',
    'previous_unique_id': None,
    'supported_features': 0,
    'translation_key': 'total_energy_gj',
    'unique_id': 'homewizard_H001',
    'unit_of_measurement': 'GJ',
  })
# ---
# name: test_sensors_external_devices[HWE-P1-entity_ids0][sensor.heat_meter_total_heat_energy:state]
  StateSnapshot({
    'attributes': ReadOnlyDict({
      'device_class': 'energy',
      'friendly_name': 'Heat meter Total heat energy',
      'state_class': <SensorStateClass.TOTAL_INCREASING: 'total_increasing'>,
      'unit_of_measurement': 'GJ',
    }),
    'context': <ANY>,
    'entity_id': 'sensor.heat_meter_total_heat_energy',
    'last_changed': <ANY>,
    'last_updated': <ANY>,
    'state': '444.444',
  })
# ---
# name: test_sensors_external_devices[HWE-P1-entity_ids0][sensor.inlet_heat_meter:device-registry]
  DeviceRegistryEntrySnapshot({
    'area_id': None,
    'config_entries': <ANY>,
    'configuration_url': None,
    'connections': set({
    }),
    'disabled_by': None,
    'entry_type': None,
    'hw_version': None,
    'id': <ANY>,
    'identifiers': set({
      tuple(
        'homewizard',
        'IH001',
      ),
    }),
    'is_new': False,
    'manufacturer': 'HomeWizard',
    'model': 'HWE-P1',
    'name': 'Inlet heat meter',
    'name_by_user': None,
    'serial_number': None,
    'suggested_area': None,
    'sw_version': None,
    'via_device_id': <ANY>,
  })
# ---
# name: test_sensors_external_devices[HWE-P1-entity_ids0][sensor.inlet_heat_meter:entity-registry]
  EntityRegistryEntrySnapshot({
    'aliases': set({
    }),
    'area_id': None,
    'capabilities': None,
    'config_entry_id': <ANY>,
    'device_class': None,
    'device_id': <ANY>,
    'disabled_by': None,
    'domain': 'sensor',
    'entity_category': <EntityCategory.DIAGNOSTIC: 'diagnostic'>,
    'entity_id': 'sensor.inlet_heat_meter',
    'has_entity_name': True,
    'hidden_by': None,
    'icon': None,
    'id': <ANY>,
    'name': None,
    'options': dict({
    }),
    'original_device_class': None,
    'original_icon': 'mdi:alphabetical-variant',
    'original_name': None,
    'platform': 'homewizard',
    'previous_unique_id': None,
    'supported_features': 0,
    'translation_key': 'meter_identifier',
    'unique_id': 'homewizard_IH001_meter_identifier',
    'unit_of_measurement': None,
  })
# ---
# name: test_sensors_external_devices[HWE-P1-entity_ids0][sensor.inlet_heat_meter:state]
  StateSnapshot({
    'attributes': ReadOnlyDict({
      'friendly_name': 'Inlet heat meter',
      'icon': 'mdi:alphabetical-variant',
    }),
    'context': <ANY>,
    'entity_id': 'sensor.inlet_heat_meter',
    'last_changed': <ANY>,
    'last_updated': <ANY>,
    'state': 'IH001',
  })
# ---
# name: test_sensors_external_devices[HWE-P1-entity_ids0][sensor.inlet_heat_meter_total_heat_energy:device-registry]
  DeviceRegistryEntrySnapshot({
    'area_id': None,
    'config_entries': <ANY>,
    'configuration_url': None,
    'connections': set({
    }),
    'disabled_by': None,
    'entry_type': None,
    'hw_version': None,
    'id': <ANY>,
    'identifiers': set({
      tuple(
        'homewizard',
        'IH001',
      ),
    }),
    'is_new': False,
    'manufacturer': 'HomeWizard',
    'model': 'HWE-P1',
    'name': 'Inlet heat meter',
    'name_by_user': None,
    'serial_number': None,
    'suggested_area': None,
    'sw_version': None,
    'via_device_id': <ANY>,
  })
# ---
# name: test_sensors_external_devices[HWE-P1-entity_ids0][sensor.inlet_heat_meter_total_heat_energy:entity-registry]
  EntityRegistryEntrySnapshot({
    'aliases': set({
    }),
    'area_id': None,
    'capabilities': dict({
      'state_class': <SensorStateClass.TOTAL_INCREASING: 'total_increasing'>,
    }),
    'config_entry_id': <ANY>,
    'device_class': None,
    'device_id': <ANY>,
    'disabled_by': None,
    'domain': 'sensor',
    'entity_category': None,
    'entity_id': 'sensor.inlet_heat_meter_total_heat_energy',
    'has_entity_name': True,
    'hidden_by': None,
    'icon': None,
    'id': <ANY>,
    'name': None,
    'options': dict({
    }),
    'original_device_class': None,
    'original_icon': None,
    'original_name': 'Total heat energy',
    'platform': 'homewizard',
    'previous_unique_id': None,
    'supported_features': 0,
    'translation_key': 'total_energy_gj',
    'unique_id': 'homewizard_IH001',
    'unit_of_measurement': <UnitOfVolume.CUBIC_METERS: 'm³'>,
  })
# ---
# name: test_sensors_external_devices[HWE-P1-entity_ids0][sensor.inlet_heat_meter_total_heat_energy:state]
  StateSnapshot({
    'attributes': ReadOnlyDict({
      'friendly_name': 'Inlet heat meter Total heat energy',
      'state_class': <SensorStateClass.TOTAL_INCREASING: 'total_increasing'>,
      'unit_of_measurement': <UnitOfVolume.CUBIC_METERS: 'm³'>,
    }),
    'context': <ANY>,
    'entity_id': 'sensor.inlet_heat_meter_total_heat_energy',
    'last_changed': <ANY>,
    'last_updated': <ANY>,
    'state': '555.555',
  })
# ---
# name: test_sensors_external_devices[HWE-P1-entity_ids0][sensor.warm_water_meter:device-registry]
  DeviceRegistryEntrySnapshot({
    'area_id': None,
    'config_entries': <ANY>,
    'configuration_url': None,
    'connections': set({
    }),
    'disabled_by': None,
    'entry_type': None,
    'hw_version': None,
    'id': <ANY>,
    'identifiers': set({
      tuple(
        'homewizard',
        'WW001',
      ),
    }),
    'is_new': False,
    'manufacturer': 'HomeWizard',
    'model': 'HWE-P1',
    'name': 'Warm water meter',
    'name_by_user': None,
    'serial_number': None,
    'suggested_area': None,
    'sw_version': None,
    'via_device_id': <ANY>,
  })
# ---
# name: test_sensors_external_devices[HWE-P1-entity_ids0][sensor.warm_water_meter:entity-registry]
  EntityRegistryEntrySnapshot({
    'aliases': set({
    }),
    'area_id': None,
    'capabilities': None,
    'config_entry_id': <ANY>,
    'device_class': None,
    'device_id': <ANY>,
    'disabled_by': None,
    'domain': 'sensor',
    'entity_category': <EntityCategory.DIAGNOSTIC: 'diagnostic'>,
    'entity_id': 'sensor.warm_water_meter',
    'has_entity_name': True,
    'hidden_by': None,
    'icon': None,
    'id': <ANY>,
    'name': None,
    'options': dict({
    }),
    'original_device_class': None,
    'original_icon': 'mdi:alphabetical-variant',
    'original_name': None,
    'platform': 'homewizard',
    'previous_unique_id': None,
    'supported_features': 0,
    'translation_key': 'meter_identifier',
    'unique_id': 'homewizard_WW001_meter_identifier',
    'unit_of_measurement': None,
  })
# ---
# name: test_sensors_external_devices[HWE-P1-entity_ids0][sensor.warm_water_meter:state]
  StateSnapshot({
    'attributes': ReadOnlyDict({
      'friendly_name': 'Warm water meter',
      'icon': 'mdi:alphabetical-variant',
    }),
    'context': <ANY>,
    'entity_id': 'sensor.warm_water_meter',
    'last_changed': <ANY>,
    'last_updated': <ANY>,
    'state': 'WW001',
  })
# ---
# name: test_sensors_external_devices[HWE-P1-entity_ids0][sensor.warm_water_meter_total_water_usage:device-registry]
  DeviceRegistryEntrySnapshot({
    'area_id': None,
    'config_entries': <ANY>,
    'configuration_url': None,
    'connections': set({
    }),
    'disabled_by': None,
    'entry_type': None,
    'hw_version': None,
    'id': <ANY>,
    'identifiers': set({
      tuple(
        'homewizard',
        'WW001',
      ),
    }),
    'is_new': False,
    'manufacturer': 'HomeWizard',
    'model': 'HWE-P1',
    'name': 'Warm water meter',
    'name_by_user': None,
    'serial_number': None,
    'suggested_area': None,
    'sw_version': None,
    'via_device_id': <ANY>,
  })
# ---
# name: test_sensors_external_devices[HWE-P1-entity_ids0][sensor.warm_water_meter_total_water_usage:entity-registry]
  EntityRegistryEntrySnapshot({
    'aliases': set({
    }),
    'area_id': None,
    'capabilities': dict({
      'state_class': <SensorStateClass.TOTAL_INCREASING: 'total_increasing'>,
    }),
    'config_entry_id': <ANY>,
    'device_class': None,
    'device_id': <ANY>,
    'disabled_by': None,
    'domain': 'sensor',
    'entity_category': None,
    'entity_id': 'sensor.warm_water_meter_total_water_usage',
    'has_entity_name': True,
    'hidden_by': None,
    'icon': None,
    'id': <ANY>,
    'name': None,
    'options': dict({
    }),
    'original_device_class': <SensorDeviceClass.WATER: 'water'>,
    'original_icon': None,
    'original_name': 'Total water usage',
    'platform': 'homewizard',
    'previous_unique_id': None,
    'supported_features': 0,
    'translation_key': 'total_liter_m3',
    'unique_id': 'homewizard_WW001',
    'unit_of_measurement': <UnitOfVolume.CUBIC_METERS: 'm³'>,
  })
# ---
# name: test_sensors_external_devices[HWE-P1-entity_ids0][sensor.warm_water_meter_total_water_usage:state]
  StateSnapshot({
    'attributes': ReadOnlyDict({
      'device_class': 'water',
      'friendly_name': 'Warm water meter Total water usage',
      'state_class': <SensorStateClass.TOTAL_INCREASING: 'total_increasing'>,
      'unit_of_measurement': <UnitOfVolume.CUBIC_METERS: 'm³'>,
    }),
    'context': <ANY>,
    'entity_id': 'sensor.warm_water_meter_total_water_usage',
    'last_changed': <ANY>,
    'last_updated': <ANY>,
    'state': '333.333',
  })
# ---
# name: test_sensors_external_devices[HWE-P1-entity_ids0][sensor.water_meter:device-registry]
  DeviceRegistryEntrySnapshot({
    'area_id': None,
    'config_entries': <ANY>,
    'configuration_url': None,
    'connections': set({
    }),
    'disabled_by': None,
    'entry_type': None,
    'hw_version': None,
    'id': <ANY>,
    'identifiers': set({
      tuple(
        'homewizard',
        'W001',
      ),
    }),
    'is_new': False,
    'manufacturer': 'HomeWizard',
    'model': 'HWE-P1',
    'name': 'Water meter',
    'name_by_user': None,
    'serial_number': None,
    'suggested_area': None,
    'sw_version': None,
    'via_device_id': <ANY>,
  })
# ---
# name: test_sensors_external_devices[HWE-P1-entity_ids0][sensor.water_meter:entity-registry]
  EntityRegistryEntrySnapshot({
    'aliases': set({
    }),
    'area_id': None,
    'capabilities': None,
    'config_entry_id': <ANY>,
    'device_class': None,
    'device_id': <ANY>,
    'disabled_by': None,
    'domain': 'sensor',
    'entity_category': <EntityCategory.DIAGNOSTIC: 'diagnostic'>,
    'entity_id': 'sensor.water_meter',
    'has_entity_name': True,
    'hidden_by': None,
    'icon': None,
    'id': <ANY>,
    'name': None,
    'options': dict({
    }),
    'original_device_class': None,
    'original_icon': 'mdi:alphabetical-variant',
    'original_name': None,
    'platform': 'homewizard',
    'previous_unique_id': None,
    'supported_features': 0,
    'translation_key': 'meter_identifier',
    'unique_id': 'homewizard_W001_meter_identifier',
    'unit_of_measurement': None,
  })
# ---
# name: test_sensors_external_devices[HWE-P1-entity_ids0][sensor.water_meter:state]
  StateSnapshot({
    'attributes': ReadOnlyDict({
      'friendly_name': 'Water meter',
      'icon': 'mdi:alphabetical-variant',
    }),
    'context': <ANY>,
    'entity_id': 'sensor.water_meter',
    'last_changed': <ANY>,
    'last_updated': <ANY>,
    'state': 'W001',
  })
# ---
# name: test_sensors_external_devices[HWE-P1-entity_ids0][sensor.water_meter_total_water_usage:device-registry]
  DeviceRegistryEntrySnapshot({
    'area_id': None,
    'config_entries': <ANY>,
    'configuration_url': None,
    'connections': set({
    }),
    'disabled_by': None,
    'entry_type': None,
    'hw_version': None,
    'id': <ANY>,
    'identifiers': set({
      tuple(
        'homewizard',
        'W001',
      ),
    }),
    'is_new': False,
    'manufacturer': 'HomeWizard',
    'model': 'HWE-P1',
    'name': 'Water meter',
    'name_by_user': None,
    'serial_number': None,
    'suggested_area': None,
    'sw_version': None,
    'via_device_id': <ANY>,
  })
# ---
# name: test_sensors_external_devices[HWE-P1-entity_ids0][sensor.water_meter_total_water_usage:entity-registry]
  EntityRegistryEntrySnapshot({
    'aliases': set({
    }),
    'area_id': None,
    'capabilities': dict({
      'state_class': <SensorStateClass.TOTAL_INCREASING: 'total_increasing'>,
    }),
    'config_entry_id': <ANY>,
    'device_class': None,
    'device_id': <ANY>,
    'disabled_by': None,
    'domain': 'sensor',
    'entity_category': None,
    'entity_id': 'sensor.water_meter_total_water_usage',
    'has_entity_name': True,
    'hidden_by': None,
    'icon': None,
    'id': <ANY>,
    'name': None,
    'options': dict({
    }),
    'original_device_class': <SensorDeviceClass.WATER: 'water'>,
    'original_icon': None,
    'original_name': 'Total water usage',
    'platform': 'homewizard',
    'previous_unique_id': None,
    'supported_features': 0,
    'translation_key': 'total_liter_m3',
    'unique_id': 'homewizard_W001',
    'unit_of_measurement': <UnitOfVolume.CUBIC_METERS: 'm³'>,
  })
# ---
# name: test_sensors_external_devices[HWE-P1-entity_ids0][sensor.water_meter_total_water_usage:state]
  StateSnapshot({
    'attributes': ReadOnlyDict({
      'device_class': 'water',
      'friendly_name': 'Water meter Total water usage',
      'state_class': <SensorStateClass.TOTAL_INCREASING: 'total_increasing'>,
      'unit_of_measurement': <UnitOfVolume.CUBIC_METERS: 'm³'>,
    }),
    'context': <ANY>,
    'entity_id': 'sensor.water_meter_total_water_usage',
    'last_changed': <ANY>,
    'last_updated': <ANY>,
    'state': '222.222',
  })
# ---<|MERGE_RESOLUTION|>--- conflicted
+++ resolved
@@ -3572,15 +3572,9 @@
     'platform': 'homewizard',
     'previous_unique_id': None,
     'supported_features': 0,
-<<<<<<< HEAD
-    'translation_key': 'active_current_phase_a',
-    'unique_id': 'aabbccddeeff_active_current_l1_a',
-    'unit_of_measurement': <UnitOfElectricCurrent.AMPERE: 'A'>,
-=======
     'translation_key': 'total_gas_m3',
     'unique_id': 'homewizard_G001',
     'unit_of_measurement': <UnitOfVolume.CUBIC_METERS: 'm³'>,
->>>>>>> 0c9a30ab
   })
 # ---
 # name: test_sensors[HWE-P1-entity_ids0][sensor.gas_meter_total_gas:state]
@@ -3652,15 +3646,9 @@
     'platform': 'homewizard',
     'previous_unique_id': None,
     'supported_features': 0,
-<<<<<<< HEAD
-    'translation_key': 'active_current_phase_a',
-    'unique_id': 'aabbccddeeff_active_current_l2_a',
-    'unit_of_measurement': <UnitOfElectricCurrent.AMPERE: 'A'>,
-=======
     'translation_key': 'meter_identifier',
     'unique_id': 'homewizard_H001_meter_identifier',
     'unit_of_measurement': None,
->>>>>>> 0c9a30ab
   })
 # ---
 # name: test_sensors[HWE-P1-entity_ids0][sensor.heat_meter:state]
@@ -3732,15 +3720,9 @@
     'platform': 'homewizard',
     'previous_unique_id': None,
     'supported_features': 0,
-<<<<<<< HEAD
-    'translation_key': 'active_current_phase_a',
-    'unique_id': 'aabbccddeeff_active_current_l3_a',
-    'unit_of_measurement': <UnitOfElectricCurrent.AMPERE: 'A'>,
-=======
     'translation_key': 'total_energy_gj',
     'unique_id': 'homewizard_H001',
     'unit_of_measurement': 'GJ',
->>>>>>> 0c9a30ab
   })
 # ---
 # name: test_sensors[HWE-P1-entity_ids0][sensor.heat_meter_total_heat_energy:state]
@@ -3959,15 +3941,9 @@
     'platform': 'homewizard',
     'previous_unique_id': None,
     'supported_features': 0,
-<<<<<<< HEAD
-    'translation_key': 'active_power_phase_w',
-    'unique_id': 'aabbccddeeff_active_power_l1_w',
-    'unit_of_measurement': <UnitOfPower.WATT: 'W'>,
-=======
     'translation_key': 'meter_identifier',
     'unique_id': 'homewizard_WW001_meter_identifier',
     'unit_of_measurement': None,
->>>>>>> 0c9a30ab
   })
 # ---
 # name: test_sensors[HWE-P1-entity_ids0][sensor.warm_water_meter:state]
@@ -4039,15 +4015,9 @@
     'platform': 'homewizard',
     'previous_unique_id': None,
     'supported_features': 0,
-<<<<<<< HEAD
-    'translation_key': 'active_power_phase_w',
-    'unique_id': 'aabbccddeeff_active_power_l2_w',
-    'unit_of_measurement': <UnitOfPower.WATT: 'W'>,
-=======
     'translation_key': 'total_liter_m3',
     'unique_id': 'homewizard_WW001',
     'unit_of_measurement': <UnitOfVolume.CUBIC_METERS: 'm³'>,
->>>>>>> 0c9a30ab
   })
 # ---
 # name: test_sensors[HWE-P1-entity_ids0][sensor.warm_water_meter_total_water_usage:state]
@@ -4119,15 +4089,9 @@
     'platform': 'homewizard',
     'previous_unique_id': None,
     'supported_features': 0,
-<<<<<<< HEAD
-    'translation_key': 'active_power_phase_w',
-    'unique_id': 'aabbccddeeff_active_power_l3_w',
-    'unit_of_measurement': <UnitOfPower.WATT: 'W'>,
-=======
     'translation_key': 'meter_identifier',
     'unique_id': 'homewizard_W001_meter_identifier',
     'unit_of_measurement': None,
->>>>>>> 0c9a30ab
   })
 # ---
 # name: test_sensors[HWE-P1-entity_ids0][sensor.water_meter:state]
@@ -4199,15 +4163,9 @@
     'platform': 'homewizard',
     'previous_unique_id': None,
     'supported_features': 0,
-<<<<<<< HEAD
-    'translation_key': 'active_voltage_phase_v',
-    'unique_id': 'aabbccddeeff_active_voltage_l1_v',
-    'unit_of_measurement': <UnitOfElectricPotential.VOLT: 'V'>,
-=======
     'translation_key': 'total_liter_m3',
     'unique_id': 'homewizard_W001',
     'unit_of_measurement': <UnitOfVolume.CUBIC_METERS: 'm³'>,
->>>>>>> 0c9a30ab
   })
 # ---
 # name: test_sensors[HWE-P1-entity_ids0][sensor.water_meter_total_water_usage:state]
@@ -4283,15 +4241,9 @@
     'platform': 'homewizard',
     'previous_unique_id': None,
     'supported_features': 0,
-<<<<<<< HEAD
-    'translation_key': 'active_voltage_phase_v',
-    'unique_id': 'aabbccddeeff_active_voltage_l2_v',
-    'unit_of_measurement': <UnitOfElectricPotential.VOLT: 'V'>,
-=======
     'translation_key': 'active_power_average_w',
     'unique_id': 'aabbccddeeff_active_power_average_w',
     'unit_of_measurement': <UnitOfPower.WATT: 'W'>,
->>>>>>> 0c9a30ab
   })
 # ---
 # name: test_sensors[HWE-P1-zero-values-entity_ids1][sensor.device_active_average_demand:state]
@@ -4368,15 +4320,9 @@
     'platform': 'homewizard',
     'previous_unique_id': None,
     'supported_features': 0,
-<<<<<<< HEAD
-    'translation_key': 'active_voltage_phase_v',
-    'unique_id': 'aabbccddeeff_active_voltage_l3_v',
-    'unit_of_measurement': <UnitOfElectricPotential.VOLT: 'V'>,
-=======
-    'translation_key': 'active_current_l1_a',
+    'translation_key': 'active_current_phase_a',
     'unique_id': 'aabbccddeeff_active_current_l1_a',
     'unit_of_measurement': <UnitOfElectricCurrent.AMPERE: 'A'>,
->>>>>>> 0c9a30ab
   })
 # ---
 # name: test_sensors[HWE-P1-zero-values-entity_ids1][sensor.device_active_current_phase_1:state]
@@ -4454,7 +4400,7 @@
     'platform': 'homewizard',
     'previous_unique_id': None,
     'supported_features': 0,
-    'translation_key': 'active_current_l2_a',
+    'translation_key': 'active_current_phase_a',
     'unique_id': 'aabbccddeeff_active_current_l2_a',
     'unit_of_measurement': <UnitOfElectricCurrent.AMPERE: 'A'>,
   })
@@ -4534,7 +4480,7 @@
     'platform': 'homewizard',
     'previous_unique_id': None,
     'supported_features': 0,
-    'translation_key': 'active_current_l3_a',
+    'translation_key': 'active_current_phase_a',
     'unique_id': 'aabbccddeeff_active_current_l3_a',
     'unit_of_measurement': <UnitOfElectricCurrent.AMPERE: 'A'>,
   })
@@ -4780,7 +4726,7 @@
     'platform': 'homewizard',
     'previous_unique_id': None,
     'supported_features': 0,
-    'translation_key': 'active_power_l1_w',
+    'translation_key': 'active_power_phase_w',
     'unique_id': 'aabbccddeeff_active_power_l1_w',
     'unit_of_measurement': <UnitOfPower.WATT: 'W'>,
   })
@@ -4863,15 +4809,9 @@
     'platform': 'homewizard',
     'previous_unique_id': None,
     'supported_features': 0,
-<<<<<<< HEAD
-    'translation_key': 'total_energy_export_tariff_kwh',
-    'unique_id': 'aabbccddeeff_total_power_export_t1_kwh',
-    'unit_of_measurement': <UnitOfEnergy.KILO_WATT_HOUR: 'kWh'>,
-=======
-    'translation_key': 'active_power_l2_w',
+    'translation_key': 'active_power_phase_w',
     'unique_id': 'aabbccddeeff_active_power_l2_w',
     'unit_of_measurement': <UnitOfPower.WATT: 'W'>,
->>>>>>> 0c9a30ab
   })
 # ---
 # name: test_sensors[HWE-P1-zero-values-entity_ids1][sensor.device_active_power_phase_2:state]
@@ -4952,15 +4892,9 @@
     'platform': 'homewizard',
     'previous_unique_id': None,
     'supported_features': 0,
-<<<<<<< HEAD
-    'translation_key': 'total_energy_export_tariff_kwh',
-    'unique_id': 'aabbccddeeff_total_power_export_t2_kwh',
-    'unit_of_measurement': <UnitOfEnergy.KILO_WATT_HOUR: 'kWh'>,
-=======
-    'translation_key': 'active_power_l3_w',
+    'translation_key': 'active_power_phase_w',
     'unique_id': 'aabbccddeeff_active_power_l3_w',
     'unit_of_measurement': <UnitOfPower.WATT: 'W'>,
->>>>>>> 0c9a30ab
   })
 # ---
 # name: test_sensors[HWE-P1-zero-values-entity_ids1][sensor.device_active_power_phase_3:state]
@@ -5038,15 +4972,9 @@
     'platform': 'homewizard',
     'previous_unique_id': None,
     'supported_features': 0,
-<<<<<<< HEAD
-    'translation_key': 'total_energy_export_tariff_kwh',
-    'unique_id': 'aabbccddeeff_total_power_export_t3_kwh',
-    'unit_of_measurement': <UnitOfEnergy.KILO_WATT_HOUR: 'kWh'>,
-=======
-    'translation_key': 'active_voltage_l1_v',
+    'translation_key': 'active_voltage_phase_v',
     'unique_id': 'aabbccddeeff_active_voltage_l1_v',
     'unit_of_measurement': <UnitOfElectricPotential.VOLT: 'V'>,
->>>>>>> 0c9a30ab
   })
 # ---
 # name: test_sensors[HWE-P1-zero-values-entity_ids1][sensor.device_active_voltage_phase_1:state]
@@ -5124,15 +5052,9 @@
     'platform': 'homewizard',
     'previous_unique_id': None,
     'supported_features': 0,
-<<<<<<< HEAD
-    'translation_key': 'total_energy_export_tariff_kwh',
-    'unique_id': 'aabbccddeeff_total_power_export_t4_kwh',
-    'unit_of_measurement': <UnitOfEnergy.KILO_WATT_HOUR: 'kWh'>,
-=======
-    'translation_key': 'active_voltage_l2_v',
+    'translation_key': 'active_voltage_phase_v',
     'unique_id': 'aabbccddeeff_active_voltage_l2_v',
     'unit_of_measurement': <UnitOfElectricPotential.VOLT: 'V'>,
->>>>>>> 0c9a30ab
   })
 # ---
 # name: test_sensors[HWE-P1-zero-values-entity_ids1][sensor.device_active_voltage_phase_2:state]
@@ -5210,7 +5132,7 @@
     'platform': 'homewizard',
     'previous_unique_id': None,
     'supported_features': 0,
-    'translation_key': 'active_voltage_l3_v',
+    'translation_key': 'active_voltage_phase_v',
     'unique_id': 'aabbccddeeff_active_voltage_l3_v',
     'unit_of_measurement': <UnitOfElectricPotential.VOLT: 'V'>,
   })
@@ -5290,15 +5212,9 @@
     'platform': 'homewizard',
     'previous_unique_id': None,
     'supported_features': 0,
-<<<<<<< HEAD
-    'translation_key': 'total_energy_import_tariff_kwh',
-    'unique_id': 'aabbccddeeff_total_power_import_t1_kwh',
-    'unit_of_measurement': <UnitOfEnergy.KILO_WATT_HOUR: 'kWh'>,
-=======
     'translation_key': 'active_liter_lpm',
     'unique_id': 'aabbccddeeff_active_liter_lpm',
     'unit_of_measurement': 'l/min',
->>>>>>> 0c9a30ab
   })
 # ---
 # name: test_sensors[HWE-P1-zero-values-entity_ids1][sensor.device_active_water_usage:state]
@@ -5373,15 +5289,9 @@
     'platform': 'homewizard',
     'previous_unique_id': None,
     'supported_features': 0,
-<<<<<<< HEAD
-    'translation_key': 'total_energy_import_tariff_kwh',
-    'unique_id': 'aabbccddeeff_total_power_import_t2_kwh',
-    'unit_of_measurement': <UnitOfEnergy.KILO_WATT_HOUR: 'kWh'>,
-=======
     'translation_key': 'long_power_fail_count',
     'unique_id': 'aabbccddeeff_long_power_fail_count',
     'unit_of_measurement': None,
->>>>>>> 0c9a30ab
   })
 # ---
 # name: test_sensors[HWE-P1-zero-values-entity_ids1][sensor.device_long_power_failures_detected:state]
@@ -5454,15 +5364,9 @@
     'platform': 'homewizard',
     'previous_unique_id': None,
     'supported_features': 0,
-<<<<<<< HEAD
-    'translation_key': 'total_energy_import_tariff_kwh',
-    'unique_id': 'aabbccddeeff_total_power_import_t3_kwh',
-    'unit_of_measurement': <UnitOfEnergy.KILO_WATT_HOUR: 'kWh'>,
-=======
     'translation_key': 'monthly_power_peak_w',
     'unique_id': 'aabbccddeeff_monthly_power_peak_w',
     'unit_of_measurement': <UnitOfPower.WATT: 'W'>,
->>>>>>> 0c9a30ab
   })
 # ---
 # name: test_sensors[HWE-P1-zero-values-entity_ids1][sensor.device_peak_demand_current_month:state]
@@ -5537,15 +5441,9 @@
     'platform': 'homewizard',
     'previous_unique_id': None,
     'supported_features': 0,
-<<<<<<< HEAD
-    'translation_key': 'total_energy_import_tariff_kwh',
-    'unique_id': 'aabbccddeeff_total_power_import_t4_kwh',
-    'unit_of_measurement': <UnitOfEnergy.KILO_WATT_HOUR: 'kWh'>,
-=======
     'translation_key': 'any_power_fail_count',
     'unique_id': 'aabbccddeeff_any_power_fail_count',
     'unit_of_measurement': None,
->>>>>>> 0c9a30ab
   })
 # ---
 # name: test_sensors[HWE-P1-zero-values-entity_ids1][sensor.device_power_failures_detected:state]
@@ -5700,7 +5598,7 @@
     'platform': 'homewizard',
     'previous_unique_id': None,
     'supported_features': 0,
-    'translation_key': 'total_energy_export_t1_kwh',
+    'translation_key': 'total_energy_export_tariff_kwh',
     'unique_id': 'aabbccddeeff_total_power_export_t1_kwh',
     'unit_of_measurement': <UnitOfEnergy.KILO_WATT_HOUR: 'kWh'>,
   })
@@ -5780,15 +5678,9 @@
     'platform': 'homewizard',
     'previous_unique_id': None,
     'supported_features': 0,
-<<<<<<< HEAD
-    'translation_key': 'voltage_sag_phase_count',
-    'unique_id': 'aabbccddeeff_voltage_sag_l1_count',
-    'unit_of_measurement': None,
-=======
-    'translation_key': 'total_energy_export_t2_kwh',
+    'translation_key': 'total_energy_export_tariff_kwh',
     'unique_id': 'aabbccddeeff_total_power_export_t2_kwh',
     'unit_of_measurement': <UnitOfEnergy.KILO_WATT_HOUR: 'kWh'>,
->>>>>>> 0c9a30ab
   })
 # ---
 # name: test_sensors[HWE-P1-zero-values-entity_ids1][sensor.device_total_energy_export_tariff_2:state]
@@ -5866,15 +5758,9 @@
     'platform': 'homewizard',
     'previous_unique_id': None,
     'supported_features': 0,
-<<<<<<< HEAD
-    'translation_key': 'voltage_sag_phase_count',
-    'unique_id': 'aabbccddeeff_voltage_sag_l2_count',
-    'unit_of_measurement': None,
-=======
-    'translation_key': 'total_energy_export_t3_kwh',
+    'translation_key': 'total_energy_export_tariff_kwh',
     'unique_id': 'aabbccddeeff_total_power_export_t3_kwh',
     'unit_of_measurement': <UnitOfEnergy.KILO_WATT_HOUR: 'kWh'>,
->>>>>>> 0c9a30ab
   })
 # ---
 # name: test_sensors[HWE-P1-zero-values-entity_ids1][sensor.device_total_energy_export_tariff_3:state]
@@ -5952,15 +5838,9 @@
     'platform': 'homewizard',
     'previous_unique_id': None,
     'supported_features': 0,
-<<<<<<< HEAD
-    'translation_key': 'voltage_sag_phase_count',
-    'unique_id': 'aabbccddeeff_voltage_sag_l3_count',
-    'unit_of_measurement': None,
-=======
-    'translation_key': 'total_energy_export_t4_kwh',
+    'translation_key': 'total_energy_export_tariff_kwh',
     'unique_id': 'aabbccddeeff_total_power_export_t4_kwh',
     'unit_of_measurement': <UnitOfEnergy.KILO_WATT_HOUR: 'kWh'>,
->>>>>>> 0c9a30ab
   })
 # ---
 # name: test_sensors[HWE-P1-zero-values-entity_ids1][sensor.device_total_energy_export_tariff_4:state]
@@ -6038,15 +5918,9 @@
     'platform': 'homewizard',
     'previous_unique_id': None,
     'supported_features': 0,
-<<<<<<< HEAD
-    'translation_key': 'voltage_swell_phase_count',
-    'unique_id': 'aabbccddeeff_voltage_swell_l1_count',
-    'unit_of_measurement': None,
-=======
     'translation_key': 'total_energy_import_kwh',
     'unique_id': 'aabbccddeeff_total_power_import_kwh',
     'unit_of_measurement': <UnitOfEnergy.KILO_WATT_HOUR: 'kWh'>,
->>>>>>> 0c9a30ab
   })
 # ---
 # name: test_sensors[HWE-P1-zero-values-entity_ids1][sensor.device_total_energy_import:state]
@@ -6124,15 +5998,9 @@
     'platform': 'homewizard',
     'previous_unique_id': None,
     'supported_features': 0,
-<<<<<<< HEAD
-    'translation_key': 'voltage_swell_phase_count',
-    'unique_id': 'aabbccddeeff_voltage_swell_l2_count',
-    'unit_of_measurement': None,
-=======
-    'translation_key': 'total_energy_import_t1_kwh',
+    'translation_key': 'total_energy_import_tariff_kwh',
     'unique_id': 'aabbccddeeff_total_power_import_t1_kwh',
     'unit_of_measurement': <UnitOfEnergy.KILO_WATT_HOUR: 'kWh'>,
->>>>>>> 0c9a30ab
   })
 # ---
 # name: test_sensors[HWE-P1-zero-values-entity_ids1][sensor.device_total_energy_import_tariff_1:state]
@@ -6210,15 +6078,9 @@
     'platform': 'homewizard',
     'previous_unique_id': None,
     'supported_features': 0,
-<<<<<<< HEAD
-    'translation_key': 'voltage_swell_phase_count',
-    'unique_id': 'aabbccddeeff_voltage_swell_l3_count',
-    'unit_of_measurement': None,
-=======
-    'translation_key': 'total_energy_import_t2_kwh',
+    'translation_key': 'total_energy_import_tariff_kwh',
     'unique_id': 'aabbccddeeff_total_power_import_t2_kwh',
     'unit_of_measurement': <UnitOfEnergy.KILO_WATT_HOUR: 'kWh'>,
->>>>>>> 0c9a30ab
   })
 # ---
 # name: test_sensors[HWE-P1-zero-values-entity_ids1][sensor.device_total_energy_import_tariff_2:state]
@@ -6296,7 +6158,7 @@
     'platform': 'homewizard',
     'previous_unique_id': None,
     'supported_features': 0,
-    'translation_key': 'total_energy_import_t3_kwh',
+    'translation_key': 'total_energy_import_tariff_kwh',
     'unique_id': 'aabbccddeeff_total_power_import_t3_kwh',
     'unit_of_measurement': <UnitOfEnergy.KILO_WATT_HOUR: 'kWh'>,
   })
@@ -6376,15 +6238,9 @@
     'platform': 'homewizard',
     'previous_unique_id': None,
     'supported_features': 0,
-<<<<<<< HEAD
-    'translation_key': 'active_power_phase_w',
-    'unique_id': 'aabbccddeeff_active_power_l1_w',
-    'unit_of_measurement': <UnitOfPower.WATT: 'W'>,
-=======
-    'translation_key': 'total_energy_import_t4_kwh',
+    'translation_key': 'total_energy_import_tariff_kwh',
     'unique_id': 'aabbccddeeff_total_power_import_t4_kwh',
     'unit_of_measurement': <UnitOfEnergy.KILO_WATT_HOUR: 'kWh'>,
->>>>>>> 0c9a30ab
   })
 # ---
 # name: test_sensors[HWE-P1-zero-values-entity_ids1][sensor.device_total_energy_import_tariff_4:state]
@@ -6620,7 +6476,7 @@
     'platform': 'homewizard',
     'previous_unique_id': None,
     'supported_features': 0,
-    'translation_key': 'voltage_sag_l1_count',
+    'translation_key': 'voltage_sag_phase_count',
     'unique_id': 'aabbccddeeff_voltage_sag_l1_count',
     'unit_of_measurement': None,
   })
@@ -6695,7 +6551,7 @@
     'platform': 'homewizard',
     'previous_unique_id': None,
     'supported_features': 0,
-    'translation_key': 'voltage_sag_l2_count',
+    'translation_key': 'voltage_sag_phase_count',
     'unique_id': 'aabbccddeeff_voltage_sag_l2_count',
     'unit_of_measurement': None,
   })
@@ -6770,7 +6626,7 @@
     'platform': 'homewizard',
     'previous_unique_id': None,
     'supported_features': 0,
-    'translation_key': 'voltage_sag_l3_count',
+    'translation_key': 'voltage_sag_phase_count',
     'unique_id': 'aabbccddeeff_voltage_sag_l3_count',
     'unit_of_measurement': None,
   })
@@ -6845,7 +6701,7 @@
     'platform': 'homewizard',
     'previous_unique_id': None,
     'supported_features': 0,
-    'translation_key': 'voltage_swell_l1_count',
+    'translation_key': 'voltage_swell_phase_count',
     'unique_id': 'aabbccddeeff_voltage_swell_l1_count',
     'unit_of_measurement': None,
   })
@@ -6920,7 +6776,7 @@
     'platform': 'homewizard',
     'previous_unique_id': None,
     'supported_features': 0,
-    'translation_key': 'voltage_swell_l2_count',
+    'translation_key': 'voltage_swell_phase_count',
     'unique_id': 'aabbccddeeff_voltage_swell_l2_count',
     'unit_of_measurement': None,
   })
@@ -6995,7 +6851,7 @@
     'platform': 'homewizard',
     'previous_unique_id': None,
     'supported_features': 0,
-    'translation_key': 'voltage_swell_l3_count',
+    'translation_key': 'voltage_swell_phase_count',
     'unique_id': 'aabbccddeeff_voltage_swell_l3_count',
     'unit_of_measurement': None,
   })
@@ -7631,15 +7487,9 @@
     'platform': 'homewizard',
     'previous_unique_id': None,
     'supported_features': 0,
-<<<<<<< HEAD
-    'translation_key': 'active_power_phase_w',
-    'unique_id': 'aabbccddeeff_active_power_l1_w',
-    'unit_of_measurement': <UnitOfPower.WATT: 'W'>,
-=======
     'translation_key': 'total_liter_m3',
     'unique_id': 'aabbccddeeff_total_liter_m3',
     'unit_of_measurement': <UnitOfVolume.CUBIC_METERS: 'm³'>,
->>>>>>> 0c9a30ab
   })
 # ---
 # name: test_sensors[HWE-WTR-entity_ids3][sensor.device_total_water_usage:state]
@@ -7715,15 +7565,9 @@
     'platform': 'homewizard',
     'previous_unique_id': None,
     'supported_features': 0,
-<<<<<<< HEAD
-    'translation_key': 'active_power_phase_w',
-    'unique_id': 'aabbccddeeff_active_power_l2_w',
-    'unit_of_measurement': <UnitOfPower.WATT: 'W'>,
-=======
     'translation_key': 'wifi_ssid',
     'unique_id': 'aabbccddeeff_wifi_ssid',
     'unit_of_measurement': None,
->>>>>>> 0c9a30ab
   })
 # ---
 # name: test_sensors[HWE-WTR-entity_ids3][sensor.device_wi_fi_ssid:state]
@@ -7798,15 +7642,9 @@
     'platform': 'homewizard',
     'previous_unique_id': None,
     'supported_features': 0,
-<<<<<<< HEAD
-    'translation_key': 'active_power_phase_w',
-    'unique_id': 'aabbccddeeff_active_power_l3_w',
-    'unit_of_measurement': <UnitOfPower.WATT: 'W'>,
-=======
     'translation_key': 'wifi_strength',
     'unique_id': 'aabbccddeeff_wifi_strength',
     'unit_of_measurement': '%',
->>>>>>> 0c9a30ab
   })
 # ---
 # name: test_sensors[HWE-WTR-entity_ids3][sensor.device_wi_fi_strength:state]
@@ -7969,7 +7807,7 @@
     'platform': 'homewizard',
     'previous_unique_id': None,
     'supported_features': 0,
-    'translation_key': 'active_power_l1_w',
+    'translation_key': 'active_power_phase_w',
     'unique_id': 'aabbccddeeff_active_power_l1_w',
     'unit_of_measurement': <UnitOfPower.WATT: 'W'>,
   })
@@ -8449,7 +8287,7 @@
     'platform': 'homewizard',
     'previous_unique_id': None,
     'supported_features': 0,
-    'translation_key': 'active_power_l1_w',
+    'translation_key': 'active_power_phase_w',
     'unique_id': 'aabbccddeeff_active_power_l1_w',
     'unit_of_measurement': <UnitOfPower.WATT: 'W'>,
   })
@@ -8532,7 +8370,7 @@
     'platform': 'homewizard',
     'previous_unique_id': None,
     'supported_features': 0,
-    'translation_key': 'active_power_l2_w',
+    'translation_key': 'active_power_phase_w',
     'unique_id': 'aabbccddeeff_active_power_l2_w',
     'unit_of_measurement': <UnitOfPower.WATT: 'W'>,
   })
@@ -8615,7 +8453,7 @@
     'platform': 'homewizard',
     'previous_unique_id': None,
     'supported_features': 0,
-    'translation_key': 'active_power_l3_w',
+    'translation_key': 'active_power_phase_w',
     'unique_id': 'aabbccddeeff_active_power_l3_w',
     'unit_of_measurement': <UnitOfPower.WATT: 'W'>,
   })
