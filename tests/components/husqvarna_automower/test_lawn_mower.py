--- conflicted
+++ resolved
@@ -75,7 +75,6 @@
 ) -> None:
     """Test lawn_mower commands."""
     await setup_integration(hass, mock_config_entry)
-<<<<<<< HEAD
     mocked_method = getattr(mock_automower_client.commands, aioautomower_command)
     await hass.services.async_call(
         domain=domain,
@@ -89,25 +88,14 @@
     getattr(
         mock_automower_client.commands, aioautomower_command
     ).side_effect = ApiException("Test error")
-    with pytest.raises(HomeAssistantError) as exc_info:
-=======
-    getattr(
-        mock_automower_client.commands, aioautomower_command
-    ).side_effect = ApiException("Test error")
     with pytest.raises(
         HomeAssistantError,
         match="Command couldn't be sent to the command queue: Test error",
     ):
->>>>>>> e7d23d8b
         await hass.services.async_call(
             domain=domain,
             service=service,
             target={"entity_id": "lawn_mower.test_mower_1"},
             service_data=service_data,
             blocking=True,
-<<<<<<< HEAD
-        )
-    assert str(exc_info.value) == EXCEPTION_TEXT.format(exception="Test error")
-=======
-        )
->>>>>>> e7d23d8b
+        )