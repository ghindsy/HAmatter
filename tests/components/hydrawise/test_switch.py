--- conflicted
+++ resolved
@@ -50,17 +50,13 @@
         service_data={ATTR_ENTITY_ID: "switch.zone_one_manual_watering"},
         blocking=True,
     )
-<<<<<<< HEAD
     mock_pydrawise.start_zone.assert_called_once_with(
         zones[0], custom_run_duration=DEFAULT_WATERING_TIME
     )
-=======
-    mock_pydrawise.run_zone.assert_called_once_with(15, 1)
     state = hass.states.get("switch.zone_one_manual_watering")
     assert state is not None
     assert state.state == "on"
     mock_pydrawise.reset_mock()
->>>>>>> 50a65fc8
 
     await hass.services.async_call(
         SWITCH_DOMAIN,
@@ -68,14 +64,10 @@
         service_data={ATTR_ENTITY_ID: "switch.zone_one_manual_watering"},
         blocking=True,
     )
-<<<<<<< HEAD
     mock_pydrawise.stop_zone.assert_called_once_with(zones[0])
-=======
-    mock_pydrawise.run_zone.assert_called_once_with(0, 1)
     state = hass.states.get("switch.zone_one_manual_watering")
     assert state is not None
     assert state.state == "off"
->>>>>>> 50a65fc8
 
 
 @pytest.mark.freeze_time("2023-10-01 00:00:00+00:00")
@@ -92,16 +84,12 @@
         service_data={ATTR_ENTITY_ID: "switch.zone_one_automatic_watering"},
         blocking=True,
     )
-<<<<<<< HEAD
     mock_pydrawise.suspend_zone.assert_called_once_with(
         zones[0], dt_util.now() + timedelta(days=365)
     )
-=======
-    mock_pydrawise.suspend_zone.assert_called_once_with(365, 1)
     state = hass.states.get("switch.zone_one_automatic_watering")
     assert state is not None
     assert state.state == "off"
->>>>>>> 50a65fc8
     mock_pydrawise.reset_mock()
 
     await hass.services.async_call(
@@ -110,11 +98,7 @@
         service_data={ATTR_ENTITY_ID: "switch.zone_one_automatic_watering"},
         blocking=True,
     )
-<<<<<<< HEAD
     mock_pydrawise.resume_zone.assert_called_once_with(zones[0])
-=======
-    mock_pydrawise.suspend_zone.assert_called_once_with(0, 1)
     state = hass.states.get("switch.zone_one_automatic_watering")
     assert state is not None
-    assert state.state == "on"
->>>>>>> 50a65fc8
+    assert state.state == "on"