"""The tests for the InfluxDB sensor."""
from __future__ import annotations

from dataclasses import dataclass
from datetime import timedelta
from http import HTTPStatus
from unittest.mock import MagicMock, patch

from influxdb.exceptions import InfluxDBClientError, InfluxDBServerError
from influxdb_client.rest import ApiException
import pytest
from voluptuous import Invalid

from homeassistant.components.influxdb.const import (
    API_VERSION_2,
    DEFAULT_API_VERSION,
    DEFAULT_BUCKET,
    DEFAULT_DATABASE,
    DOMAIN,
    TEST_QUERY_V1,
    TEST_QUERY_V2,
)
from homeassistant.components.influxdb.sensor import PLATFORM_SCHEMA
import homeassistant.components.sensor as sensor
from homeassistant.const import STATE_UNKNOWN
from homeassistant.helpers.entity_platform import PLATFORM_NOT_READY_BASE_WAIT_TIME
from homeassistant.setup import async_setup_component
from homeassistant.util import dt as dt_util

from tests.common import async_fire_time_changed

INFLUXDB_PATH = "homeassistant.components.influxdb"
INFLUXDB_CLIENT_PATH = f"{INFLUXDB_PATH}.InfluxDBClient"
INFLUXDB_SENSOR_PATH = f"{INFLUXDB_PATH}.sensor"

BASE_V1_CONFIG = {}
BASE_V2_CONFIG = {
    "api_version": API_VERSION_2,
    "organization": "org",
    "token": "token",
}

BASE_V1_QUERY = {
    "queries": [
        {
            "name": "test",
            "unique_id": "unique_test_id",
            "measurement": "measurement",
            "where": "where",
            "field": "field",
        }
    ],
}
<<<<<<< HEAD
BASE_V1_QUERY_MIXED = {
    "queries": [
        {
            "name": "test",
            "measurement": "measurement",
            "where": "where",
        }
    ],
    "queries_raw": [{"name": "test_r", "query": "query"}],
}
BASE_V1_QUERY_RAW = {"queries_raw": [{"name": "test", "query": "query"}]}
BASE_V2_QUERY = {"queries_flux": [{"name": "test", "query": "query"}]}
BASE_V2_QUERY_MIXED = {
    "queries_flux": [{"name": "test", "query": "query"}],
    "queries_raw": [{"name": "test_r", "query": "query"}],
}
BASE_V2_QUERY_RAW = {"queries_raw": [{"name": "test", "query": "query"}]}
=======
BASE_V2_QUERY = {
    "queries_flux": [
        {
            "name": "test",
            "unique_id": "unique_test_id",
            "query": "query",
        }
    ]
}
>>>>>>> ce144bf6


@dataclass
class Record:
    """Record in a Table."""

    values: dict


@dataclass
class Table:
    """Table in an Influx 2 resultset."""

    records: list[type[Record]]


@pytest.fixture(name="mock_client")
def mock_client_fixture(request):
    """Patch the InfluxDBClient object with mock for version under test."""
    if request.param == API_VERSION_2:
        client_target = f"{INFLUXDB_CLIENT_PATH}V2"
    else:
        client_target = INFLUXDB_CLIENT_PATH

    with patch(client_target) as client:
        yield client


@pytest.fixture(autouse=True, scope="module")
def mock_client_close():
    """Mock close method of clients at module scope."""
    with patch(f"{INFLUXDB_CLIENT_PATH}.close") as close_v1, patch(
        f"{INFLUXDB_CLIENT_PATH}V2.close"
    ) as close_v2:
        yield (close_v1, close_v2)


def _make_v1_resultset(*args):
    """Create a mock V1 resultset."""
    for arg in args:
        yield {"value": arg}


def _make_v1_databases_resultset():
    """Create a mock V1 'show databases' resultset."""
    for name in [DEFAULT_DATABASE, "db2"]:
        yield {"name": name}


def _make_v2_resultset(*args):
    """Create a mock V2 resultset."""
    tables = []

    for arg in args:
        values = {"_value": arg}
        record = Record(values)
        tables.append(Table([record]))

    return tables


def _make_v2_buckets_resultset():
    """Create a mock V2 'buckets()' resultset."""
    records = []
    for name in [DEFAULT_BUCKET, "bucket2"]:
        records.append(Record({"name": name}))

    return [Table(records)]


def _set_query_mock_v1(
    mock_influx_client, return_value=None, query_exception=None, side_effect=None
):
    """Set return value or side effect for the V1 client."""
    query_api = mock_influx_client.return_value.query
    if side_effect:
        query_api.side_effect = side_effect

    else:
        if return_value is None:
            return_value = []

        def get_return_value(query, **kwargs):
            """Return mock for test query, return value otherwise."""
            if query == TEST_QUERY_V1:
                points = _make_v1_databases_resultset()
            else:
                if query_exception:
                    raise query_exception
                points = return_value

            query_output = MagicMock()
            query_output.get_points.return_value = points
            return query_output

        query_api.side_effect = get_return_value

    return query_api


def _set_query_mock_v2(
    mock_influx_client, return_value=None, query_exception=None, side_effect=None
):
    """Set return value or side effect for the V2 client."""
    query_api = mock_influx_client.return_value.query_api.return_value.query
    if side_effect:
        query_api.side_effect = side_effect
    else:
        if return_value is None:
            return_value = []

        def get_return_value(query):
            """Return buckets list for test query, return value otherwise."""
            if query == TEST_QUERY_V2:
                return _make_v2_buckets_resultset()

            if query_exception:
                raise query_exception

            return return_value

        query_api.side_effect = get_return_value

    return query_api


async def _setup(hass, config_ext, queries, expected_sensors):
    """Create client and test expected sensors."""
    config = {
        DOMAIN: config_ext,
        sensor.DOMAIN: {"platform": DOMAIN},
    }
    influx_config = config[sensor.DOMAIN]
    influx_config.update(config_ext)
    influx_config.update(queries)

    assert await async_setup_component(hass, sensor.DOMAIN, config)
    await hass.async_block_till_done()

    sensors = []
    for expected_sensor in expected_sensors:
        state = hass.states.get(expected_sensor)
        assert state is not None
        sensors.append(state)

    return sensors


@pytest.mark.parametrize(
    "mock_client, config_ext, queries, set_query_mock",
    [
        (DEFAULT_API_VERSION, BASE_V1_CONFIG, BASE_V1_QUERY, _set_query_mock_v1),
        (API_VERSION_2, BASE_V2_CONFIG, BASE_V2_QUERY, _set_query_mock_v2),
        (DEFAULT_API_VERSION, BASE_V1_CONFIG, BASE_V1_QUERY_RAW, _set_query_mock_v1),
        (API_VERSION_2, BASE_V2_CONFIG, BASE_V2_QUERY_RAW, _set_query_mock_v2),
    ],
    indirect=["mock_client"],
)
async def test_minimal_config(hass, mock_client, config_ext, queries, set_query_mock):
    """Test the minimal config and defaults."""
    set_query_mock(mock_client)
    await _setup(hass, config_ext, queries, ["sensor.test"])


@pytest.mark.parametrize(
    "mock_client, config_ext, queries, set_query_mock",
    [
        (
            DEFAULT_API_VERSION,
            {
                "ssl": "true",
                "host": "host",
                "port": "9000",
                "path": "path",
                "username": "user",
                "password": "pass",
                "database": "db",
                "verify_ssl": "true",
            },
            {
                "queries": [
                    {
                        "name": "test",
                        "unique_id": "unique_test_id",
                        "unit_of_measurement": "unit",
                        "measurement": "measurement",
                        "where": "where",
                        "value_template": "value",
                        "database": "db2",
                        "group_function": "fn",
                        "field": "field",
                    }
                ],
            },
            _set_query_mock_v1,
        ),
        (
            API_VERSION_2,
            {
                "api_version": "2",
                "ssl": "true",
                "host": "host",
                "port": "9000",
                "path": "path",
                "token": "token",
                "organization": "org",
                "bucket": "bucket",
            },
            {
                "queries_flux": [
                    {
                        "name": "test",
                        "unique_id": "unique_test_id",
                        "unit_of_measurement": "unit",
                        "range_start": "start",
                        "range_stop": "end",
                        "group_function": "fn",
                        "bucket": "bucket2",
                        "imports": "import",
                        "query": "query",
                    }
                ],
            },
            _set_query_mock_v2,
        ),
        (
            DEFAULT_API_VERSION,
            {
                "ssl": "true",
                "host": "host",
                "port": "9000",
                "path": "path",
                "username": "user",
                "password": "pass",
                "database": "db",
                "verify_ssl": "true",
            },
            {
                "queries_raw": [
                    {
                        "name": "test",
                        "unit_of_measurement": "unit",
                        "query": "query",
                        "value_template": "value",
                        "database": "db2",
                        "field": "field",
                    }
                ],
            },
            _set_query_mock_v1,
        ),
        (
            API_VERSION_2,
            {
                "api_version": "2",
                "ssl": "true",
                "host": "host",
                "port": "9000",
                "path": "path",
                "token": "token",
                "organization": "org",
                "bucket": "bucket",
            },
            {
                "queries_raw": [
                    {
                        "name": "test",
                        "unit_of_measurement": "unit",
                        "value_template": "value",
                        "query": "query",
                    }
                ],
            },
            _set_query_mock_v2,
        ),
    ],
    indirect=["mock_client"],
)
async def test_full_config(hass, mock_client, config_ext, queries, set_query_mock):
    """Test the full config."""
    set_query_mock(mock_client)
    await _setup(hass, config_ext, queries, ["sensor.test"])


@pytest.mark.parametrize(
    "mock_client, config_ext, queries, set_query_mock",
    [
        (DEFAULT_API_VERSION, BASE_V1_CONFIG, BASE_V1_QUERY_MIXED, _set_query_mock_v1),
        (API_VERSION_2, BASE_V2_CONFIG, BASE_V2_QUERY_MIXED, _set_query_mock_v2),
    ],
    indirect=["mock_client"],
)
async def test_queries_raw_combination(
    hass, mock_client, config_ext, queries, set_query_mock
):
    """Test minimal config of mixed configurations."""
    set_query_mock(mock_client)
    await _setup(hass, config_ext, queries, ["sensor.test", "sensor.test_r"])


@pytest.mark.parametrize(
    "config_ext",
    [
        (BASE_V1_CONFIG),
        (BASE_V2_CONFIG),
        {
            "api_version": "2",
            "token": "token",
            "organization": "org",
            "queries_raw": [{"name": "test", "query": "query", "field": "bad_config"}],
        },
        {
            "api_version": "2",
            "token": "token",
            "organization": "org",
            "queries_raw": [
                {
                    "name": "test",
                    "database": "bad_config",
                    "query": "query",
                }
            ],
        },
    ],
)
async def test_config_failure(hass, config_ext):
    """Test an invalid config."""
    config = {"platform": DOMAIN}
    config.update(config_ext)

    with pytest.raises(Invalid):
        PLATFORM_SCHEMA(config)


@pytest.mark.parametrize(
    "mock_client, config_ext, queries, set_query_mock",
    [
        (
            DEFAULT_API_VERSION,
            BASE_V1_CONFIG,
            {
                "queries_raw": [
                    {"name": "test", "query": "query", "field": "inconsistent_field"}
                ],
            },
            _set_query_mock_v1,
        ),
    ],
    indirect=["mock_client"],
)
async def test_state_for_inconsistent_field(
    hass, caplog, mock_client, config_ext, queries, set_query_mock
):
    """Test state of sensor if configuration field doesn't match query result field."""
    set_query_mock(mock_client)

    sensors = await _setup(hass, config_ext, queries, ["sensor.test"])
    assert sensors[0].state == STATE_UNKNOWN
    assert (
        len([record for record in caplog.records if record.levelname == "WARNING"]) == 1
    )


@pytest.mark.parametrize(
    "mock_client, config_ext, queries, set_query_mock, make_resultset",
    [
        (
            DEFAULT_API_VERSION,
            BASE_V1_CONFIG,
            BASE_V1_QUERY,
            _set_query_mock_v1,
            _make_v1_resultset,
        ),
        (
            API_VERSION_2,
            BASE_V2_CONFIG,
            BASE_V2_QUERY,
            _set_query_mock_v2,
            _make_v2_resultset,
        ),
        (
            DEFAULT_API_VERSION,
            BASE_V1_CONFIG,
            BASE_V1_QUERY_RAW,
            _set_query_mock_v1,
            _make_v1_resultset,
        ),
        (
            API_VERSION_2,
            BASE_V2_CONFIG,
            BASE_V2_QUERY_RAW,
            _set_query_mock_v2,
            _make_v2_resultset,
        ),
    ],
    indirect=["mock_client"],
)
async def test_state_matches_query_result(
    hass, mock_client, config_ext, queries, set_query_mock, make_resultset
):
    """Test state of sensor matches response from query api."""
    set_query_mock(mock_client, return_value=make_resultset(42))

    sensors = await _setup(hass, config_ext, queries, ["sensor.test"])

    assert sensors[0].state == "42"


@pytest.mark.parametrize(
    "mock_client, config_ext, queries, set_query_mock, make_resultset",
    [
        (
            DEFAULT_API_VERSION,
            BASE_V1_CONFIG,
            BASE_V1_QUERY,
            _set_query_mock_v1,
            _make_v1_resultset,
        ),
        (
            API_VERSION_2,
            BASE_V2_CONFIG,
            BASE_V2_QUERY,
            _set_query_mock_v2,
            _make_v2_resultset,
        ),
        (
            DEFAULT_API_VERSION,
            BASE_V1_CONFIG,
            BASE_V1_QUERY_RAW,
            _set_query_mock_v1,
            _make_v1_resultset,
        ),
        (
            API_VERSION_2,
            BASE_V2_CONFIG,
            BASE_V2_QUERY_RAW,
            _set_query_mock_v2,
            _make_v2_resultset,
        ),
    ],
    indirect=["mock_client"],
)
async def test_state_matches_first_query_result_for_multiple_return(
    hass, caplog, mock_client, config_ext, queries, set_query_mock, make_resultset
):
    """Test state of sensor matches response from query api."""
    set_query_mock(mock_client, return_value=make_resultset(42, "not used"))

    sensors = await _setup(hass, config_ext, queries, ["sensor.test"])
    assert sensors[0].state == "42"
    assert (
        len([record for record in caplog.records if record.levelname == "WARNING"]) == 1
    )


@pytest.mark.parametrize(
    "mock_client, config_ext, queries, set_query_mock",
    [
        (
            DEFAULT_API_VERSION,
            BASE_V1_CONFIG,
            BASE_V1_QUERY,
            _set_query_mock_v1,
        ),
        (
            API_VERSION_2,
            BASE_V2_CONFIG,
            BASE_V2_QUERY,
            _set_query_mock_v2,
        ),
        (
            DEFAULT_API_VERSION,
            BASE_V1_CONFIG,
            BASE_V1_QUERY_RAW,
            _set_query_mock_v1,
        ),
        (
            API_VERSION_2,
            BASE_V2_CONFIG,
            BASE_V2_QUERY_RAW,
            _set_query_mock_v2,
        ),
    ],
    indirect=["mock_client"],
)
async def test_state_for_no_results(
    hass, caplog, mock_client, config_ext, queries, set_query_mock
):
    """Test state of sensor matches response from query api."""
    set_query_mock(mock_client)

    sensors = await _setup(hass, config_ext, queries, ["sensor.test"])
    assert sensors[0].state == STATE_UNKNOWN
    assert (
        len([record for record in caplog.records if record.levelname == "WARNING"]) == 1
    )


@pytest.mark.parametrize(
    "mock_client, config_ext, queries, set_query_mock, query_exception",
    [
        (
            DEFAULT_API_VERSION,
            BASE_V1_CONFIG,
            BASE_V1_QUERY,
            _set_query_mock_v1,
            OSError("fail"),
        ),
        (
            DEFAULT_API_VERSION,
            BASE_V1_CONFIG,
            BASE_V1_QUERY,
            _set_query_mock_v1,
            InfluxDBClientError("fail"),
        ),
        (
            DEFAULT_API_VERSION,
            BASE_V1_CONFIG,
            BASE_V1_QUERY,
            _set_query_mock_v1,
            InfluxDBClientError("fail", code=400),
        ),
        (
            API_VERSION_2,
            BASE_V2_CONFIG,
            BASE_V2_QUERY,
            _set_query_mock_v2,
            OSError("fail"),
        ),
        (
            API_VERSION_2,
            BASE_V2_CONFIG,
            BASE_V2_QUERY,
            _set_query_mock_v2,
            ApiException(http_resp=MagicMock()),
        ),
        (
            API_VERSION_2,
            BASE_V2_CONFIG,
            BASE_V2_QUERY,
            _set_query_mock_v2,
            ApiException(status=HTTPStatus.BAD_REQUEST, http_resp=MagicMock()),
        ),
        (
            DEFAULT_API_VERSION,
            BASE_V1_CONFIG,
            BASE_V1_QUERY_RAW,
            _set_query_mock_v1,
            OSError("fail"),
        ),
        (
            DEFAULT_API_VERSION,
            BASE_V1_CONFIG,
            BASE_V1_QUERY_RAW,
            _set_query_mock_v1,
            InfluxDBClientError("fail"),
        ),
        (
            DEFAULT_API_VERSION,
            BASE_V1_CONFIG,
            BASE_V1_QUERY_RAW,
            _set_query_mock_v1,
            InfluxDBClientError("fail", code=400),
        ),
        (
            API_VERSION_2,
            BASE_V2_CONFIG,
            BASE_V2_QUERY_RAW,
            _set_query_mock_v2,
            OSError("fail"),
        ),
        (
            API_VERSION_2,
            BASE_V2_CONFIG,
            BASE_V2_QUERY_RAW,
            _set_query_mock_v2,
            ApiException(),
        ),
        (
            API_VERSION_2,
            BASE_V2_CONFIG,
            BASE_V2_QUERY_RAW,
            _set_query_mock_v2,
            ApiException(status=HTTPStatus.BAD_REQUEST),
        ),
    ],
    indirect=["mock_client"],
)
async def test_error_querying_influx(
    hass, caplog, mock_client, config_ext, queries, set_query_mock, query_exception
):
    """Test behavior of sensor when influx returns error."""
    set_query_mock(mock_client, query_exception=query_exception)

    sensors = await _setup(hass, config_ext, queries, ["sensor.test"])
    assert sensors[0].state == STATE_UNKNOWN
    assert (
        len([record for record in caplog.records if record.levelname == "ERROR"]) == 1
    )


@pytest.mark.parametrize(
    "mock_client, config_ext, queries, set_query_mock, make_resultset, key",
    [
        (
            DEFAULT_API_VERSION,
            BASE_V1_CONFIG,
            {
                "queries": [
                    {
                        "name": "test",
                        "unique_id": "unique_test_id",
                        "measurement": "measurement",
                        "where": "{{ illegal.template }}",
                        "field": "field",
                    }
                ]
            },
            _set_query_mock_v1,
            _make_v1_resultset,
            "where",
        ),
        (
            API_VERSION_2,
            BASE_V2_CONFIG,
            {
                "queries_flux": [
                    {
                        "name": "test",
                        "unique_id": "unique_test_id",
                        "query": "{{ illegal.template }}",
                    }
                ]
            },
            _set_query_mock_v2,
            _make_v2_resultset,
            "query",
        ),
    ],
    indirect=["mock_client"],
)
async def test_error_rendering_template(
    hass, caplog, mock_client, config_ext, queries, set_query_mock, make_resultset, key
):
    """Test behavior of sensor with error rendering template."""
    set_query_mock(mock_client, return_value=make_resultset(42))

    sensors = await _setup(hass, config_ext, queries, ["sensor.test"])
    assert sensors[0].state == STATE_UNKNOWN
    assert (
        len(
            [
                record
                for record in caplog.records
                if record.levelname == "ERROR"
                and f"Could not render {key} template" in record.msg
            ]
        )
        == 1
    )


@pytest.mark.parametrize(
    "mock_client, config_ext, queries, set_query_mock, test_exception, make_resultset",
    [
        (
            DEFAULT_API_VERSION,
            BASE_V1_CONFIG,
            BASE_V1_QUERY,
            _set_query_mock_v1,
            OSError("fail"),
            _make_v1_resultset,
        ),
        (
            DEFAULT_API_VERSION,
            BASE_V1_CONFIG,
            BASE_V1_QUERY,
            _set_query_mock_v1,
            InfluxDBClientError("fail"),
            _make_v1_resultset,
        ),
        (
            DEFAULT_API_VERSION,
            BASE_V1_CONFIG,
            BASE_V1_QUERY,
            _set_query_mock_v1,
            InfluxDBServerError("fail"),
            _make_v1_resultset,
        ),
        (
            API_VERSION_2,
            BASE_V2_CONFIG,
            BASE_V2_QUERY,
            _set_query_mock_v2,
            OSError("fail"),
            _make_v2_resultset,
        ),
        (
            API_VERSION_2,
            BASE_V2_CONFIG,
            BASE_V2_QUERY,
            _set_query_mock_v2,
            ApiException(http_resp=MagicMock()),
            _make_v2_resultset,
        ),
    ],
    indirect=["mock_client"],
)
async def test_connection_error_at_startup(
    hass,
    caplog,
    mock_client,
    config_ext,
    queries,
    set_query_mock,
    test_exception,
    make_resultset,
):
    """Test behavior of sensor when influx returns error."""
    query_api = set_query_mock(mock_client, side_effect=test_exception)
    expected_sensor = "sensor.test"

    # Test sensor is not setup first time due to connection error
    await _setup(hass, config_ext, queries, [])
    assert hass.states.get(expected_sensor) is None
    assert (
        len([record for record in caplog.records if record.levelname == "ERROR"]) == 1
    )

    # Stop throwing exception and advance time to test setup succeeds
    query_api.reset_mock(side_effect=True)
    set_query_mock(mock_client, return_value=make_resultset(42))
    new_time = dt_util.utcnow() + timedelta(seconds=PLATFORM_NOT_READY_BASE_WAIT_TIME)
    async_fire_time_changed(hass, new_time)
    await hass.async_block_till_done()
    assert hass.states.get(expected_sensor) is not None


@pytest.mark.parametrize(
    "mock_client, config_ext, queries, set_query_mock",
    [
        (
            DEFAULT_API_VERSION,
            {"database": "bad_db"},
            BASE_V1_QUERY,
            _set_query_mock_v1,
        ),
        (
            API_VERSION_2,
            {
                "api_version": API_VERSION_2,
                "organization": "org",
                "token": "token",
                "bucket": "bad_bucket",
            },
            BASE_V2_QUERY,
            _set_query_mock_v2,
        ),
    ],
    indirect=["mock_client"],
)
async def test_data_repository_not_found(
    hass,
    caplog,
    mock_client,
    config_ext,
    queries,
    set_query_mock,
):
    """Test sensor is not setup when bucket not available."""
    set_query_mock(mock_client)
    await _setup(hass, config_ext, queries, [])
    assert hass.states.get("sensor.test") is None
    assert (
        len([record for record in caplog.records if record.levelname == "ERROR"]) == 1
    )<|MERGE_RESOLUTION|>--- conflicted
+++ resolved
@@ -51,7 +51,6 @@
         }
     ],
 }
-<<<<<<< HEAD
 BASE_V1_QUERY_MIXED = {
     "queries": [
         {
@@ -63,13 +62,6 @@
     "queries_raw": [{"name": "test_r", "query": "query"}],
 }
 BASE_V1_QUERY_RAW = {"queries_raw": [{"name": "test", "query": "query"}]}
-BASE_V2_QUERY = {"queries_flux": [{"name": "test", "query": "query"}]}
-BASE_V2_QUERY_MIXED = {
-    "queries_flux": [{"name": "test", "query": "query"}],
-    "queries_raw": [{"name": "test_r", "query": "query"}],
-}
-BASE_V2_QUERY_RAW = {"queries_raw": [{"name": "test", "query": "query"}]}
-=======
 BASE_V2_QUERY = {
     "queries_flux": [
         {
@@ -79,7 +71,11 @@
         }
     ]
 }
->>>>>>> ce144bf6
+BASE_V2_QUERY_MIXED = {
+    "queries_flux": [{"name": "test", "query": "query"}],
+    "queries_raw": [{"name": "test_r", "query": "query"}],
+}
+BASE_V2_QUERY_RAW = {"queries_raw": [{"name": "test", "query": "query"}]}
 
 
 @dataclass
