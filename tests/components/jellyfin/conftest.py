"""Fixtures for Jellyfin integration tests."""
from __future__ import annotations

from collections.abc import Generator
from unittest.mock import AsyncMock, MagicMock, create_autospec, patch

from jellyfin_apiclient_python import JellyfinClient
from jellyfin_apiclient_python.api import API
from jellyfin_apiclient_python.configuration import Config
from jellyfin_apiclient_python.connection_manager import ConnectionManager
import pytest

<<<<<<< HEAD
from . import load_json_fixture
=======
from homeassistant.components.jellyfin.const import DOMAIN
from homeassistant.const import CONF_PASSWORD, CONF_URL, CONF_USERNAME

from . import load_json_fixture
from .const import TEST_PASSWORD, TEST_URL, TEST_USERNAME

from tests.common import MockConfigEntry


@pytest.fixture
def mock_config_entry() -> MockConfigEntry:
    """Return the default mocked config entry."""
    return MockConfigEntry(
        title="Jellyfin",
        domain=DOMAIN,
        data={
            CONF_URL: TEST_URL,
            CONF_USERNAME: TEST_USERNAME,
            CONF_PASSWORD: TEST_PASSWORD,
        },
        unique_id="USER-UUID",
    )
>>>>>>> 7fae85ee


@pytest.fixture
def mock_setup_entry() -> Generator[AsyncMock, None, None]:
    """Mock setting up a config entry."""
    with patch(
        "homeassistant.components.jellyfin.async_setup_entry", return_value=True
    ) as setup_mock:
        yield setup_mock


@pytest.fixture
def mock_client_device_id() -> Generator[None, MagicMock, None]:
    """Mock generating device id."""
    with patch(
        "homeassistant.components.jellyfin.config_flow._generate_client_device_id"
    ) as id_mock:
        id_mock.return_value = "TEST-UUID"
        yield id_mock


@pytest.fixture
def mock_auth() -> MagicMock:
    """Return a mocked ConnectionManager."""
    jf_auth = create_autospec(ConnectionManager)
    jf_auth.connect_to_address.return_value = load_json_fixture(
        "auth-connect-address.json"
    )
    jf_auth.login.return_value = load_json_fixture("auth-login.json")

    return jf_auth


@pytest.fixture
def mock_api() -> MagicMock:
    """Return a mocked API."""
    jf_api = create_autospec(API)
    jf_api.get_user_settings.return_value = load_json_fixture("get-user-settings.json")

    return jf_api


@pytest.fixture
def mock_config() -> MagicMock:
    """Return a mocked JellyfinClient."""
    jf_config = create_autospec(Config)
    jf_config.data = {}

    return jf_config


@pytest.fixture
def mock_client(
    mock_config: MagicMock, mock_auth: MagicMock, mock_api: MagicMock
) -> MagicMock:
    """Return a mocked JellyfinClient."""
    jf_client = create_autospec(JellyfinClient)
    jf_client.auth = mock_auth
    jf_client.config = mock_config
    jf_client.jellyfin = mock_api

    return jf_client


@pytest.fixture
def mock_jellyfin(mock_client: MagicMock) -> Generator[None, MagicMock, None]:
    """Return a mocked Jellyfin."""
    with patch(
        "homeassistant.components.jellyfin.client_wrapper.Jellyfin", autospec=True
    ) as jellyfin_mock:
        jf = jellyfin_mock.return_value
        jf.get_client.return_value = mock_client

        yield jf<|MERGE_RESOLUTION|>--- conflicted
+++ resolved
@@ -10,9 +10,6 @@
 from jellyfin_apiclient_python.connection_manager import ConnectionManager
 import pytest
 
-<<<<<<< HEAD
-from . import load_json_fixture
-=======
 from homeassistant.components.jellyfin.const import DOMAIN
 from homeassistant.const import CONF_PASSWORD, CONF_URL, CONF_USERNAME
 
@@ -35,7 +32,6 @@
         },
         unique_id="USER-UUID",
     )
->>>>>>> 7fae85ee
 
 
 @pytest.fixture
