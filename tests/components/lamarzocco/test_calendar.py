--- conflicted
+++ resolved
@@ -125,15 +125,10 @@
 ) -> None:
     """Assert no events when global auto on/off is disabled."""
 
-<<<<<<< HEAD
     wake_up_sleep_entry_id = WAKE_UP_SLEEP_ENTRY_IDS[0]
 
     mock_lamarzocco.config.wake_up_sleep_entries[wake_up_sleep_entry_id].enabled = False
-    test_time = datetime(2024, 1, 12, 11, tzinfo=dt_util.DEFAULT_TIME_ZONE)
-=======
-    mock_lamarzocco.current_status["global_auto"] = "Disabled"
     test_time = datetime(2024, 1, 12, 11, tzinfo=dt_util.get_default_time_zone())
->>>>>>> 87a1b8e8
     freezer.move_to(test_time)
 
     await async_init_integration(hass, mock_config_entry)
