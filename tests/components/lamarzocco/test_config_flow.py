--- conflicted
+++ resolved
@@ -16,11 +16,7 @@
     CONF_PASSWORD,
     CONF_TOKEN,
 )
-<<<<<<< HEAD
-=======
-from homeassistant.config_entries import SOURCE_REAUTH, ConfigEntryState
-from homeassistant.const import CONF_HOST, CONF_MAC, CONF_NAME, CONF_PASSWORD
->>>>>>> 87a1b8e8
+
 from homeassistant.core import HomeAssistant
 from homeassistant.data_entry_flow import FlowResult, FlowResultType
 
