"""Test the La Marzocco config flow."""

from unittest.mock import MagicMock, patch

from lmcloud.exceptions import AuthFail, RequestNotSuccessful
from lmcloud.models import LaMarzoccoDeviceInfo

from homeassistant import config_entries
from homeassistant.components.lamarzocco.config_flow import CONF_MACHINE
from homeassistant.components.lamarzocco.const import CONF_USE_BLUETOOTH, DOMAIN
from homeassistant.const import (
    CONF_HOST,
    CONF_MAC,
    CONF_MODEL,
    CONF_NAME,
    CONF_PASSWORD,
    CONF_TOKEN,
)
from homeassistant.core import HomeAssistant
from homeassistant.data_entry_flow import FlowResult, FlowResultType

from . import USER_INPUT, async_init_integration, get_bluetooth_service_info

from tests.common import MockConfigEntry


async def __do_successful_user_step(
    hass: HomeAssistant, result: FlowResult, mock_cloud_client: MagicMock
) -> FlowResult:
    """Successfully configure the user step."""
    result2 = await hass.config_entries.flow.async_configure(
        result["flow_id"],
        USER_INPUT,
    )
    await hass.async_block_till_done()

    assert result2["type"] is FlowResultType.FORM
    assert result2["step_id"] == "machine_selection"
    return result2


async def __do_sucessful_machine_selection_step(
    hass: HomeAssistant, result2: FlowResult, mock_device_info: LaMarzoccoDeviceInfo
) -> None:
    """Successfully configure the machine selection step."""

    with patch(
        "homeassistant.components.lamarzocco.config_flow.LaMarzoccoLocalClient.validate_connection",
        return_value=True,
    ):
        result3 = await hass.config_entries.flow.async_configure(
            result2["flow_id"],
            {
                CONF_HOST: "192.168.1.1",
                CONF_MACHINE: mock_device_info.serial_number,
            },
        )
    await hass.async_block_till_done()

    assert result3["type"] is FlowResultType.CREATE_ENTRY

    assert result3["title"] == mock_device_info.serial_number
    assert result3["data"] == {
        **USER_INPUT,
        CONF_HOST: "192.168.1.1",
        CONF_MODEL: mock_device_info.model,
        CONF_NAME: mock_device_info.name,
        CONF_TOKEN: mock_device_info.communication_key,
    }


async def test_form(
    hass: HomeAssistant,
    mock_cloud_client: MagicMock,
    mock_device_info: LaMarzoccoDeviceInfo,
) -> None:
    """Test we get the form."""
    result = await hass.config_entries.flow.async_init(
        DOMAIN, context={"source": config_entries.SOURCE_USER}
    )
    assert result["type"] is FlowResultType.FORM
    assert result["errors"] == {}
    assert result["step_id"] == "user"

    result2 = await __do_successful_user_step(hass, result, mock_cloud_client)
    await __do_sucessful_machine_selection_step(hass, result2, mock_device_info)

    # assert len(mock_cloud_client.check_local_connection.mock_calls) == 1


async def test_form_abort_already_configured(
    hass: HomeAssistant,
    mock_cloud_client: MagicMock,
    mock_device_info: LaMarzoccoDeviceInfo,
    mock_config_entry: MockConfigEntry,
) -> None:
    """Test we abort if already configured."""
    mock_config_entry.add_to_hass(hass)

    result = await hass.config_entries.flow.async_init(
        DOMAIN, context={"source": config_entries.SOURCE_USER}
    )
    assert result["type"] is FlowResultType.FORM
    assert result["errors"] == {}

    result2 = await hass.config_entries.flow.async_configure(
        result["flow_id"],
        USER_INPUT,
    )
    await hass.async_block_till_done()

    assert result2["type"] is FlowResultType.FORM
    assert result2["step_id"] == "machine_selection"

    result3 = await hass.config_entries.flow.async_configure(
        result2["flow_id"],
        {
            CONF_HOST: "192.168.1.1",
            CONF_MACHINE: mock_device_info.serial_number,
        },
    )
    await hass.async_block_till_done()

    assert result3["type"] is FlowResultType.ABORT
    assert result3["reason"] == "already_configured"


async def test_form_invalid_auth(
    hass: HomeAssistant,
    mock_device_info: LaMarzoccoDeviceInfo,
    mock_cloud_client: MagicMock,
) -> None:
    """Test invalid auth error."""

    mock_cloud_client.get_customer_fleet.side_effect = AuthFail("")
    result = await hass.config_entries.flow.async_init(
        DOMAIN, context={"source": config_entries.SOURCE_USER}
    )

    result2 = await hass.config_entries.flow.async_configure(
        result["flow_id"],
        USER_INPUT,
    )

    assert result2["type"] is FlowResultType.FORM
    assert result2["errors"] == {"base": "invalid_auth"}
    assert len(mock_cloud_client.get_customer_fleet.mock_calls) == 1

    # test recovery from failure
    mock_cloud_client.get_customer_fleet.side_effect = None
    result2 = await __do_successful_user_step(hass, result, mock_cloud_client)
    await __do_sucessful_machine_selection_step(hass, result2, mock_device_info)


async def test_form_invalid_host(
    hass: HomeAssistant,
    mock_cloud_client: MagicMock,
    mock_device_info: LaMarzoccoDeviceInfo,
) -> None:
    """Test invalid auth error."""
    result = await hass.config_entries.flow.async_init(
        DOMAIN, context={"source": config_entries.SOURCE_USER}
    )
    assert result["type"] is FlowResultType.FORM
    assert result["errors"] == {}

    result2 = await hass.config_entries.flow.async_configure(
        result["flow_id"],
        USER_INPUT,
    )
    await hass.async_block_till_done()

<<<<<<< HEAD
    assert result2["type"] == FlowResultType.FORM
=======
    mock_lamarzocco.check_local_connection.return_value = False

    assert result2["type"] is FlowResultType.FORM
>>>>>>> 4a879ce4
    assert result2["step_id"] == "machine_selection"

    with patch(
        "homeassistant.components.lamarzocco.config_flow.LaMarzoccoLocalClient.validate_connection",
        return_value=False,
    ):
        result3 = await hass.config_entries.flow.async_configure(
            result2["flow_id"],
            {
                CONF_HOST: "192.168.1.1",
                CONF_MACHINE: mock_device_info.serial_number,
            },
        )
    await hass.async_block_till_done()

    assert result3["type"] is FlowResultType.FORM
    assert result3["errors"] == {"host": "cannot_connect"}
    assert len(mock_cloud_client.get_customer_fleet.mock_calls) == 1

    # test recovery from failure
    await __do_sucessful_machine_selection_step(hass, result2, mock_device_info)


async def test_form_cannot_connect(
    hass: HomeAssistant,
    mock_cloud_client: MagicMock,
    mock_device_info: LaMarzoccoDeviceInfo,
) -> None:
    """Test cannot connect error."""

    mock_cloud_client.get_customer_fleet.return_value = {}

    result = await hass.config_entries.flow.async_init(
        DOMAIN, context={"source": config_entries.SOURCE_USER}
    )

    result2 = await hass.config_entries.flow.async_configure(
        result["flow_id"],
        USER_INPUT,
    )

    assert result2["type"] is FlowResultType.FORM
    assert result2["errors"] == {"base": "no_machines"}
    assert len(mock_cloud_client.get_customer_fleet.mock_calls) == 1

    mock_cloud_client.get_customer_fleet.side_effect = RequestNotSuccessful("")
    result2 = await hass.config_entries.flow.async_configure(
        result["flow_id"],
        USER_INPUT,
    )

    assert result2["type"] is FlowResultType.FORM
    assert result2["errors"] == {"base": "cannot_connect"}
    assert len(mock_cloud_client.get_customer_fleet.mock_calls) == 2

    # test recovery from failure
    mock_cloud_client.get_customer_fleet.side_effect = None
    mock_cloud_client.get_customer_fleet.return_value = {
        mock_device_info.serial_number: mock_device_info
    }
    result2 = await __do_successful_user_step(hass, result, mock_cloud_client)
    await __do_sucessful_machine_selection_step(hass, result2, mock_device_info)


async def test_reauth_flow(
    hass: HomeAssistant,
    mock_cloud_client: MagicMock,
    mock_config_entry: MockConfigEntry,
) -> None:
    """Test that the reauth flow."""

    mock_config_entry.add_to_hass(hass)

    result = await hass.config_entries.flow.async_init(
        DOMAIN,
        context={
            "source": config_entries.SOURCE_REAUTH,
            "unique_id": mock_config_entry.unique_id,
            "entry_id": mock_config_entry.entry_id,
        },
        data=mock_config_entry.data,
    )

    assert result["type"] is FlowResultType.FORM
    assert result["step_id"] == "reauth_confirm"

    result2 = await hass.config_entries.flow.async_configure(
        result["flow_id"],
        {CONF_PASSWORD: "new_password"},
    )

    assert result2["type"] is FlowResultType.ABORT
    await hass.async_block_till_done()
    assert result2["reason"] == "reauth_successful"
    assert len(mock_cloud_client.get_customer_fleet.mock_calls) == 1
    assert mock_config_entry.data[CONF_PASSWORD] == "new_password"


async def test_bluetooth_discovery(
    hass: HomeAssistant,
    mock_lamarzocco: MagicMock,
    mock_cloud_client: MagicMock,
) -> None:
    """Test bluetooth discovery."""
    service_info = get_bluetooth_service_info(
        mock_lamarzocco.model, mock_lamarzocco.serial_number
    )
    result = await hass.config_entries.flow.async_init(
        DOMAIN, context={"source": config_entries.SOURCE_BLUETOOTH}, data=service_info
    )

    assert result["type"] is FlowResultType.FORM
    assert result["step_id"] == "user"

    result2 = await hass.config_entries.flow.async_configure(
        result["flow_id"],
        USER_INPUT,
    )
    assert result2["type"] is FlowResultType.FORM
    assert result2["step_id"] == "machine_selection"

    assert len(mock_cloud_client.get_customer_fleet.mock_calls) == 1
    with patch(
        "homeassistant.components.lamarzocco.config_flow.LaMarzoccoLocalClient.validate_connection",
        return_value=True,
    ):
        result3 = await hass.config_entries.flow.async_configure(
            result2["flow_id"],
            {
                CONF_HOST: "192.168.1.1",
            },
        )
    await hass.async_block_till_done()

    assert result3["type"] is FlowResultType.CREATE_ENTRY

    assert result3["title"] == mock_lamarzocco.serial_number
    assert result3["data"] == {
        **USER_INPUT,
        CONF_HOST: "192.168.1.1",
        CONF_MACHINE: mock_lamarzocco.serial_number,
        CONF_NAME: "GS3",
        CONF_MAC: "aa:bb:cc:dd:ee:ff",
        CONF_MODEL: mock_lamarzocco.model,
        CONF_TOKEN: "token",
    }


async def test_bluetooth_discovery_errors(
    hass: HomeAssistant,
    mock_lamarzocco: MagicMock,
    mock_cloud_client: MagicMock,
    mock_device_info: LaMarzoccoDeviceInfo,
) -> None:
    """Test bluetooth discovery errors."""
    service_info = get_bluetooth_service_info(
        mock_lamarzocco.model, mock_lamarzocco.serial_number
    )
    result = await hass.config_entries.flow.async_init(
        DOMAIN,
        context={"source": config_entries.SOURCE_BLUETOOTH},
        data=service_info,
    )

    assert result["type"] is FlowResultType.FORM
    assert result["step_id"] == "user"

    mock_cloud_client.get_customer_fleet.return_value = {"GS98765", ""}
    result2 = await hass.config_entries.flow.async_configure(
        result["flow_id"],
        USER_INPUT,
    )
    assert result2["type"] is FlowResultType.FORM
    assert result2["errors"] == {"base": "machine_not_found"}
    assert len(mock_cloud_client.get_customer_fleet.mock_calls) == 1

    mock_cloud_client.get_customer_fleet.return_value = {
        mock_device_info.serial_number: mock_device_info
    }
    result2 = await hass.config_entries.flow.async_configure(
        result["flow_id"],
        USER_INPUT,
    )
    assert result2["type"] is FlowResultType.FORM
    assert result2["step_id"] == "machine_selection"
    assert len(mock_cloud_client.get_customer_fleet.mock_calls) == 2

    with patch(
        "homeassistant.components.lamarzocco.config_flow.LaMarzoccoLocalClient.validate_connection",
        return_value=True,
    ):
        result3 = await hass.config_entries.flow.async_configure(
            result2["flow_id"],
            {
                CONF_HOST: "192.168.1.1",
            },
        )
    await hass.async_block_till_done()

    assert result3["type"] is FlowResultType.CREATE_ENTRY

    assert result3["title"] == mock_lamarzocco.serial_number
    assert result3["data"] == {
        **USER_INPUT,
        CONF_HOST: "192.168.1.1",
        CONF_MACHINE: mock_lamarzocco.serial_number,
        CONF_NAME: "GS3",
        CONF_MAC: "aa:bb:cc:dd:ee:ff",
        CONF_MODEL: mock_lamarzocco.model,
        CONF_TOKEN: "token",
    }


async def test_options_flow(
    hass: HomeAssistant,
    mock_lamarzocco: MagicMock,
    mock_config_entry: MockConfigEntry,
) -> None:
    """Test options flow."""
    await async_init_integration(hass, mock_config_entry)
    assert mock_config_entry.state is config_entries.ConfigEntryState.LOADED

    result = await hass.config_entries.options.async_init(mock_config_entry.entry_id)

    assert result["type"] is FlowResultType.FORM
    assert result["step_id"] == "init"

    result2 = await hass.config_entries.options.async_configure(
        result["flow_id"],
        user_input={
            CONF_USE_BLUETOOTH: False,
        },
    )
    await hass.async_block_till_done()

    assert result2["type"] is FlowResultType.CREATE_ENTRY
    assert result2["data"] == {
        CONF_USE_BLUETOOTH: False,
    }<|MERGE_RESOLUTION|>--- conflicted
+++ resolved
@@ -170,13 +170,7 @@
     )
     await hass.async_block_till_done()
 
-<<<<<<< HEAD
     assert result2["type"] == FlowResultType.FORM
-=======
-    mock_lamarzocco.check_local_connection.return_value = False
-
-    assert result2["type"] is FlowResultType.FORM
->>>>>>> 4a879ce4
     assert result2["step_id"] == "machine_selection"
 
     with patch(
