"""The tests for lastfm."""
from unittest.mock import patch

from pylast import PyLastError, Track

from homeassistant.components.lastfm.const import CONF_MAIN_USER, CONF_USERS
from homeassistant.const import CONF_API_KEY

API_KEY = "asdasdasdasdasd"
USERNAME_1 = "testaccount1"
USERNAME_2 = "testaccount2"

CONF_DATA = {
    CONF_API_KEY: API_KEY,
    CONF_MAIN_USER: USERNAME_1,
    CONF_USERS: [USERNAME_1, USERNAME_2],
}
CONF_USER_DATA = {CONF_API_KEY: API_KEY, CONF_MAIN_USER: USERNAME_1}
CONF_FRIENDS_DATA = {CONF_USERS: [USERNAME_2]}


class MockNetwork:
    """Mock _Network object for pylast."""

    def __init__(self, username: str) -> None:
        """Initialize the mock."""
        self.username = username


class MockTopTrack:
    """Mock TopTrack object for pylast."""

    def __init__(self, item: Track) -> None:
        """Initialize the mock."""
        self.item = item


class MockLastTrack:
    """Mock LastTrack object for pylast."""

    def __init__(self, track: Track) -> None:
        """Initialize the mock."""
        self.track = track


class MockUser:
    """Mock User object for pylast."""

    def __init__(
        self,
        username: str = USERNAME_1,
        now_playing_result: Track | None = None,
        thrown_error: Exception | None = None,
        friends: list = [],
        recent_tracks: list[Track] = [],
        top_tracks: list[Track] = [],
    ) -> None:
        """Initialize the mock."""
        self._now_playing_result = now_playing_result
        self._thrown_error = thrown_error
        self._friends = friends
        self._recent_tracks = recent_tracks
        self._top_tracks = top_tracks
        self.name = username

    def get_name(self, capitalized: bool) -> str:
        """Get name of the user."""
        return self.name

    def get_playcount(self) -> int:
        """Get mock play count."""
        if self._thrown_error:
            raise self._thrown_error
        return len(self._recent_tracks)

    def get_image(self) -> str:
        """Get mock image."""
        return ""

    def get_recent_tracks(self, limit: int) -> list[MockLastTrack]:
        """Get mock recent tracks."""
        return [MockLastTrack(track) for track in self._recent_tracks]

    def get_top_tracks(self, limit: int) -> list[MockTopTrack]:
        """Get mock top tracks."""
        return [MockTopTrack(track) for track in self._recent_tracks]

    def get_now_playing(self) -> Track:
        """Get mock now playing."""
        return self._now_playing_result

    def get_friends(self) -> list[any]:
        """Get mock friends."""
<<<<<<< HEAD
        if len(self._friends) == 0:
            raise WSError("network", "status", "Page not found")
        return self._friends
=======
        if self._has_friends is False:
            raise PyLastError("network", "status", "Page not found")
        return [MockUser(None, None, True, USERNAME_2)]
>>>>>>> 20449d1f


def patch_user(user: MockUser) -> MockUser:
    """Patch interface."""
    return patch("pylast.User", return_value=user)


def patch_setup_entry() -> bool:
    """Patch interface."""
    return patch("homeassistant.components.lastfm.async_setup_entry", return_value=True)<|MERGE_RESOLUTION|>--- conflicted
+++ resolved
@@ -91,15 +91,9 @@
 
     def get_friends(self) -> list[any]:
         """Get mock friends."""
-<<<<<<< HEAD
         if len(self._friends) == 0:
-            raise WSError("network", "status", "Page not found")
+            raise PyLastError("network", "status", "Page not found")
         return self._friends
-=======
-        if self._has_friends is False:
-            raise PyLastError("network", "status", "Page not found")
-        return [MockUser(None, None, True, USERNAME_2)]
->>>>>>> 20449d1f
 
 
 def patch_user(user: MockUser) -> MockUser:
