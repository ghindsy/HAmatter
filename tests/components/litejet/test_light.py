"""The tests for the litejet component."""
from homeassistant.components import light
from homeassistant.components.light import ATTR_BRIGHTNESS, ATTR_TRANSITION
from homeassistant.components.litejet.const import CONF_DEFAULT_TRANSITION
<<<<<<< HEAD
from homeassistant.const import (
    ATTR_ENTITY_ID,
    SERVICE_TURN_OFF,
    SERVICE_TURN_ON,
    STATE_OFF,
    STATE_UNAVAILABLE,
)
=======
from homeassistant.const import ATTR_ENTITY_ID, SERVICE_TURN_OFF, SERVICE_TURN_ON
from homeassistant.core import HomeAssistant
>>>>>>> beaa36c3

from . import async_init_integration

ENTITY_LIGHT = "light.mock_load_1"
ENTITY_LIGHT_NUMBER = 1
ENTITY_OTHER_LIGHT = "light.mock_load_2"
ENTITY_OTHER_LIGHT_NUMBER = 2


async def test_on_brightness(hass: HomeAssistant, mock_litejet) -> None:
    """Test turning the light on with brightness."""
    await async_init_integration(hass)

    assert hass.states.get(ENTITY_LIGHT).state == "off"
    assert hass.states.get(ENTITY_OTHER_LIGHT).state == "off"

    assert not light.is_on(hass, ENTITY_LIGHT)

    await hass.services.async_call(
        light.DOMAIN,
        SERVICE_TURN_ON,
        {ATTR_ENTITY_ID: ENTITY_LIGHT, ATTR_BRIGHTNESS: 102},
        blocking=True,
    )
    mock_litejet.activate_load_at.assert_called_with(ENTITY_LIGHT_NUMBER, 39, 0)


async def test_default_transition(hass: HomeAssistant, mock_litejet) -> None:
    """Test turning the light on with the default transition option."""
    entry = await async_init_integration(hass)

    hass.config_entries.async_update_entry(entry, options={CONF_DEFAULT_TRANSITION: 12})
    await hass.async_block_till_done()

    assert hass.states.get(ENTITY_LIGHT).state == "off"
    assert hass.states.get(ENTITY_OTHER_LIGHT).state == "off"

    assert not light.is_on(hass, ENTITY_LIGHT)

    await hass.services.async_call(
        light.DOMAIN,
        SERVICE_TURN_ON,
        {ATTR_ENTITY_ID: ENTITY_LIGHT, ATTR_BRIGHTNESS: 102},
        blocking=True,
    )
    mock_litejet.activate_load_at.assert_called_with(ENTITY_LIGHT_NUMBER, 39, 12)


async def test_transition(hass: HomeAssistant, mock_litejet) -> None:
    """Test turning the light on with transition."""
    await async_init_integration(hass)

    assert hass.states.get(ENTITY_LIGHT).state == "off"
    assert hass.states.get(ENTITY_OTHER_LIGHT).state == "off"

    assert not light.is_on(hass, ENTITY_LIGHT)

    # On
    await hass.services.async_call(
        light.DOMAIN,
        SERVICE_TURN_ON,
        {ATTR_ENTITY_ID: ENTITY_LIGHT, ATTR_TRANSITION: 5},
        blocking=True,
    )
    mock_litejet.activate_load_at.assert_called_with(ENTITY_LIGHT_NUMBER, 99, 5)

    # Off
    await hass.services.async_call(
        light.DOMAIN,
        SERVICE_TURN_OFF,
        {ATTR_ENTITY_ID: ENTITY_LIGHT, ATTR_TRANSITION: 5},
        blocking=True,
    )
    mock_litejet.activate_load_at.assert_called_with(ENTITY_LIGHT_NUMBER, 0, 5)


async def test_on_off(hass: HomeAssistant, mock_litejet) -> None:
    """Test turning the light on and off."""
    await async_init_integration(hass)

    assert hass.states.get(ENTITY_LIGHT).state == "off"
    assert hass.states.get(ENTITY_OTHER_LIGHT).state == "off"

    assert not light.is_on(hass, ENTITY_LIGHT)

    await hass.services.async_call(
        light.DOMAIN,
        SERVICE_TURN_ON,
        {ATTR_ENTITY_ID: ENTITY_LIGHT},
        blocking=True,
    )
    mock_litejet.activate_load.assert_called_with(ENTITY_LIGHT_NUMBER)

    await hass.services.async_call(
        light.DOMAIN,
        SERVICE_TURN_OFF,
        {ATTR_ENTITY_ID: ENTITY_LIGHT},
        blocking=True,
    )
    mock_litejet.deactivate_load.assert_called_with(ENTITY_LIGHT_NUMBER)


async def test_activated_event(hass: HomeAssistant, mock_litejet) -> None:
    """Test handling an event from LiteJet."""

    await async_init_integration(hass)

    # Light 1
    mock_litejet.get_load_level.return_value = 99
    mock_litejet.get_load_level.reset_mock()
    mock_litejet.load_activated_callbacks[ENTITY_LIGHT_NUMBER](99)
    await hass.async_block_till_done()

    mock_litejet.get_load_level.assert_called_once_with(ENTITY_LIGHT_NUMBER)

    assert light.is_on(hass, ENTITY_LIGHT)
    assert not light.is_on(hass, ENTITY_OTHER_LIGHT)
    assert hass.states.get(ENTITY_LIGHT).state == "on"
    assert hass.states.get(ENTITY_OTHER_LIGHT).state == "off"
    assert hass.states.get(ENTITY_LIGHT).attributes.get(ATTR_BRIGHTNESS) == 255

    # Light 2

    mock_litejet.get_load_level.return_value = 40
    mock_litejet.get_load_level.reset_mock()
    mock_litejet.load_activated_callbacks[ENTITY_OTHER_LIGHT_NUMBER](40)
    await hass.async_block_till_done()

    mock_litejet.get_load_level.assert_called_once_with(ENTITY_OTHER_LIGHT_NUMBER)

    assert light.is_on(hass, ENTITY_LIGHT)
    assert light.is_on(hass, ENTITY_OTHER_LIGHT)
    assert hass.states.get(ENTITY_LIGHT).state == "on"
    assert hass.states.get(ENTITY_OTHER_LIGHT).state == "on"
    assert hass.states.get(ENTITY_OTHER_LIGHT).attributes.get(ATTR_BRIGHTNESS) == 103


async def test_deactivated_event(hass: HomeAssistant, mock_litejet) -> None:
    """Test handling an event from LiteJet."""
    await async_init_integration(hass)

    # Initial state is on.
    mock_litejet.get_load_level.return_value = 99

    mock_litejet.load_activated_callbacks[ENTITY_OTHER_LIGHT_NUMBER](99)
    await hass.async_block_till_done()

    assert light.is_on(hass, ENTITY_OTHER_LIGHT)

    # Event indicates it is off now.

    mock_litejet.get_load_level.reset_mock()
    mock_litejet.get_load_level.return_value = 0

    mock_litejet.load_deactivated_callbacks[ENTITY_OTHER_LIGHT_NUMBER](0)
    await hass.async_block_till_done()

    # (Requesting the level is not strictly needed with a deactivated
    # event but the implementation happens to do it. This could be
    # changed to an assert_not_called in the future.)
    mock_litejet.get_load_level.assert_called_with(ENTITY_OTHER_LIGHT_NUMBER)

    assert not light.is_on(hass, ENTITY_OTHER_LIGHT)
    assert not light.is_on(hass, ENTITY_LIGHT)
    assert hass.states.get(ENTITY_LIGHT).state == "off"
    assert hass.states.get(ENTITY_OTHER_LIGHT).state == "off"


async def test_connected_event(hass, mock_litejet):
    """Test handling an event from LiteJet."""

    await async_init_integration(hass)

    # Initial state is available.
    assert hass.states.get(ENTITY_LIGHT).state == STATE_OFF

    # Event indicates it is disconnected now.
    mock_litejet.connected_changed(False, "test")
    await hass.async_block_till_done()

    assert hass.states.get(ENTITY_LIGHT).state == STATE_UNAVAILABLE

    # Event indicates it is connected now.
    mock_litejet.connected_changed(True, None)
    await hass.async_block_till_done()

    assert hass.states.get(ENTITY_LIGHT).state == STATE_OFF<|MERGE_RESOLUTION|>--- conflicted
+++ resolved
@@ -2,7 +2,6 @@
 from homeassistant.components import light
 from homeassistant.components.light import ATTR_BRIGHTNESS, ATTR_TRANSITION
 from homeassistant.components.litejet.const import CONF_DEFAULT_TRANSITION
-<<<<<<< HEAD
 from homeassistant.const import (
     ATTR_ENTITY_ID,
     SERVICE_TURN_OFF,
@@ -10,10 +9,7 @@
     STATE_OFF,
     STATE_UNAVAILABLE,
 )
-=======
-from homeassistant.const import ATTR_ENTITY_ID, SERVICE_TURN_OFF, SERVICE_TURN_ON
 from homeassistant.core import HomeAssistant
->>>>>>> beaa36c3
 
 from . import async_init_integration
 
