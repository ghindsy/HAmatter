"""The tests for the logbook component."""
# pylint: disable=protected-access,invalid-name
import collections
from datetime import datetime, timedelta
from functools import partial
import json
import logging
import unittest

import pytest
import voluptuous as vol

from homeassistant.components import logbook, recorder, sun
from homeassistant.components.alexa.smart_home import EVENT_ALEXA_SMART_HOME
from homeassistant.components.automation import EVENT_AUTOMATION_TRIGGERED
from homeassistant.components.recorder.models import process_timestamp_to_utc_isoformat
from homeassistant.components.script import EVENT_SCRIPT_STARTED
from homeassistant.const import (
    ATTR_ENTITY_ID,
    ATTR_NAME,
    CONF_DOMAINS,
    CONF_ENTITIES,
    CONF_EXCLUDE,
    CONF_INCLUDE,
    EVENT_HOMEASSISTANT_START,
    EVENT_HOMEASSISTANT_STOP,
    EVENT_STATE_CHANGED,
    STATE_NOT_HOME,
    STATE_OFF,
    STATE_ON,
)
import homeassistant.core as ha
from homeassistant.helpers.entityfilter import (
    CONF_ENTITY_GLOBS,
    convert_include_exclude_filter,
)
from homeassistant.helpers.json import JSONEncoder
from homeassistant.setup import async_setup_component, setup_component
import homeassistant.util.dt as dt_util

from tests.async_mock import Mock, patch
from tests.common import get_test_home_assistant, init_recorder_component, mock_platform
from tests.components.recorder.common import trigger_db_commit

_LOGGER = logging.getLogger(__name__)


class TestComponentLogbook(unittest.TestCase):
    """Test the History component."""

    EMPTY_CONFIG = logbook.CONFIG_SCHEMA({logbook.DOMAIN: {}})

    def setUp(self):
        """Set up things to be run when tests are started."""
        self.hass = get_test_home_assistant()
        init_recorder_component(self.hass)  # Force an in memory DB
        with patch("homeassistant.components.http.start_http_server_and_save_config"):
            assert setup_component(self.hass, logbook.DOMAIN, self.EMPTY_CONFIG)
        self.addCleanup(self.hass.stop)

    def test_service_call_create_logbook_entry(self):
        """Test if service call create log book entry."""
        calls = []

        @ha.callback
        def event_listener(event):
            """Append on event."""
            calls.append(event)

        self.hass.bus.listen(logbook.EVENT_LOGBOOK_ENTRY, event_listener)
        self.hass.services.call(
            logbook.DOMAIN,
            "log",
            {
                logbook.ATTR_NAME: "Alarm",
                logbook.ATTR_MESSAGE: "is triggered",
                logbook.ATTR_DOMAIN: "switch",
                logbook.ATTR_ENTITY_ID: "switch.test_switch",
            },
            True,
        )
        self.hass.services.call(
            logbook.DOMAIN,
            "log",
            {
                logbook.ATTR_NAME: "This entry",
                logbook.ATTR_MESSAGE: "has no domain or entity_id",
            },
            True,
        )
        # Logbook entry service call results in firing an event.
        # Our service call will unblock when the event listeners have been
        # scheduled. This means that they may not have been processed yet.
        self.hass.block_till_done()
        self.hass.data[recorder.DATA_INSTANCE].block_till_done()

        events = list(
            logbook._get_events(
                self.hass,
                {},
                dt_util.utcnow() - timedelta(hours=1),
                dt_util.utcnow() + timedelta(hours=1),
            )
        )
        assert len(events) == 2

        assert len(calls) == 2
        first_call = calls[-2]

        assert first_call.data.get(logbook.ATTR_NAME) == "Alarm"
        assert first_call.data.get(logbook.ATTR_MESSAGE) == "is triggered"
        assert first_call.data.get(logbook.ATTR_DOMAIN) == "switch"
        assert first_call.data.get(logbook.ATTR_ENTITY_ID) == "switch.test_switch"

        last_call = calls[-1]

        assert last_call.data.get(logbook.ATTR_NAME) == "This entry"
        assert last_call.data.get(logbook.ATTR_MESSAGE) == "has no domain or entity_id"
        assert last_call.data.get(logbook.ATTR_DOMAIN) == "logbook"

    def test_service_call_create_log_book_entry_no_message(self):
        """Test if service call create log book entry without message."""
        calls = []

        @ha.callback
        def event_listener(event):
            """Append on event."""
            calls.append(event)

        self.hass.bus.listen(logbook.EVENT_LOGBOOK_ENTRY, event_listener)

        with pytest.raises(vol.Invalid):
            self.hass.services.call(logbook.DOMAIN, "log", {}, True)

        # Logbook entry service call results in firing an event.
        # Our service call will unblock when the event listeners have been
        # scheduled. This means that they may not have been processed yet.
        self.hass.block_till_done()

        assert len(calls) == 0

    def test_humanify_filter_sensor(self):
        """Test humanify filter too frequent sensor values."""
        entity_id = "sensor.bla"

        pointA = dt_util.utcnow().replace(minute=2)
        pointB = pointA.replace(minute=5)
        pointC = pointA + timedelta(minutes=logbook.GROUP_BY_MINUTES)
        entity_attr_cache = logbook.EntityAttributeCache(self.hass)

        eventA = self.create_state_changed_event(pointA, entity_id, 10)
        eventB = self.create_state_changed_event(pointB, entity_id, 20)
        eventC = self.create_state_changed_event(pointC, entity_id, 30)

        entries = list(
            logbook.humanify(self.hass, (eventA, eventB, eventC), entity_attr_cache)
        )

        assert len(entries) == 2
        self.assert_entry(
            entries[0], pointB, "bla", domain="sensor", entity_id=entity_id
        )

        self.assert_entry(
            entries[1], pointC, "bla", domain="sensor", entity_id=entity_id
        )

    def test_exclude_events_entity(self):
        """Test if events are filtered if entity is excluded in config."""
        entity_id = "sensor.bla"
        entity_id2 = "sensor.blu"
        pointA = dt_util.utcnow()
        pointB = pointA + timedelta(minutes=logbook.GROUP_BY_MINUTES)
        entity_attr_cache = logbook.EntityAttributeCache(self.hass)

        eventA = self.create_state_changed_event(pointA, entity_id, 10)
        eventB = self.create_state_changed_event(pointB, entity_id2, 20)

        config = logbook.CONFIG_SCHEMA(
            {
                ha.DOMAIN: {},
                logbook.DOMAIN: {CONF_EXCLUDE: {CONF_ENTITIES: [entity_id]}},
            }
        )
        entities_filter = convert_include_exclude_filter(config[logbook.DOMAIN])
        events = [
            e
            for e in (
                MockLazyEventPartialState(EVENT_HOMEASSISTANT_STOP),
                eventA,
                eventB,
            )
            if logbook._keep_event(self.hass, e, entities_filter)
        ]
        entries = list(logbook.humanify(self.hass, events, entity_attr_cache))

        assert len(entries) == 2
        self.assert_entry(
            entries[0], name="Home Assistant", message="stopped", domain=ha.DOMAIN
        )
        self.assert_entry(
            entries[1], pointB, "blu", domain="sensor", entity_id=entity_id2
        )

    def test_exclude_events_domain(self):
        """Test if events are filtered if domain is excluded in config."""
        entity_id = "switch.bla"
        entity_id2 = "sensor.blu"
        pointA = dt_util.utcnow()
        pointB = pointA + timedelta(minutes=logbook.GROUP_BY_MINUTES)
        entity_attr_cache = logbook.EntityAttributeCache(self.hass)

        eventA = self.create_state_changed_event(pointA, entity_id, 10)
        eventB = self.create_state_changed_event(pointB, entity_id2, 20)

        config = logbook.CONFIG_SCHEMA(
            {
                ha.DOMAIN: {},
                logbook.DOMAIN: {CONF_EXCLUDE: {CONF_DOMAINS: ["switch", "alexa"]}},
            }
        )
        entities_filter = convert_include_exclude_filter(config[logbook.DOMAIN])
        events = [
            e
            for e in (
                MockLazyEventPartialState(EVENT_HOMEASSISTANT_START),
                MockLazyEventPartialState(EVENT_ALEXA_SMART_HOME),
                eventA,
                eventB,
            )
            if logbook._keep_event(self.hass, e, entities_filter)
        ]
        entries = list(logbook.humanify(self.hass, events, entity_attr_cache))

        assert len(entries) == 2
        self.assert_entry(
            entries[0], name="Home Assistant", message="started", domain=ha.DOMAIN
        )
        self.assert_entry(
            entries[1], pointB, "blu", domain="sensor", entity_id=entity_id2
        )

    def test_exclude_events_domain_glob(self):
        """Test if events are filtered if domain or glob is excluded in config."""
        entity_id = "switch.bla"
        entity_id2 = "sensor.blu"
        entity_id3 = "sensor.excluded"
        pointA = dt_util.utcnow()
        pointB = pointA + timedelta(minutes=logbook.GROUP_BY_MINUTES)
        pointC = pointB + timedelta(minutes=logbook.GROUP_BY_MINUTES)
        entity_attr_cache = logbook.EntityAttributeCache(self.hass)

        eventA = self.create_state_changed_event(pointA, entity_id, 10)
        eventB = self.create_state_changed_event(pointB, entity_id2, 20)
        eventC = self.create_state_changed_event(pointC, entity_id3, 30)

        config = logbook.CONFIG_SCHEMA(
            {
                ha.DOMAIN: {},
                logbook.DOMAIN: {
                    CONF_EXCLUDE: {
                        CONF_DOMAINS: ["switch", "alexa"],
                        CONF_ENTITY_GLOBS: "*.excluded",
                    }
                },
            }
        )
        entities_filter = convert_include_exclude_filter(config[logbook.DOMAIN])
        events = [
            e
            for e in (
                MockLazyEventPartialState(EVENT_HOMEASSISTANT_START),
                MockLazyEventPartialState(EVENT_ALEXA_SMART_HOME),
                eventA,
                eventB,
                eventC,
            )
            if logbook._keep_event(self.hass, e, entities_filter)
        ]
        entries = list(logbook.humanify(self.hass, events, entity_attr_cache))

        assert len(entries) == 2
        self.assert_entry(
            entries[0], name="Home Assistant", message="started", domain=ha.DOMAIN
        )
        self.assert_entry(
            entries[1], pointB, "blu", domain="sensor", entity_id=entity_id2
        )

    def test_include_events_entity(self):
        """Test if events are filtered if entity is included in config."""
        entity_id = "sensor.bla"
        entity_id2 = "sensor.blu"
        pointA = dt_util.utcnow()
        pointB = pointA + timedelta(minutes=logbook.GROUP_BY_MINUTES)
        entity_attr_cache = logbook.EntityAttributeCache(self.hass)

        eventA = self.create_state_changed_event(pointA, entity_id, 10)
        eventB = self.create_state_changed_event(pointB, entity_id2, 20)

        config = logbook.CONFIG_SCHEMA(
            {
                ha.DOMAIN: {},
                logbook.DOMAIN: {
                    CONF_INCLUDE: {
                        CONF_DOMAINS: ["homeassistant"],
                        CONF_ENTITIES: [entity_id2],
                    }
                },
            }
        )
        entities_filter = convert_include_exclude_filter(config[logbook.DOMAIN])
        events = [
            e
            for e in (
                MockLazyEventPartialState(EVENT_HOMEASSISTANT_STOP),
                eventA,
                eventB,
            )
            if logbook._keep_event(self.hass, e, entities_filter)
        ]
        entries = list(logbook.humanify(self.hass, events, entity_attr_cache))

        assert len(entries) == 2
        self.assert_entry(
            entries[0], name="Home Assistant", message="stopped", domain=ha.DOMAIN
        )
        self.assert_entry(
            entries[1], pointB, "blu", domain="sensor", entity_id=entity_id2
        )

    def test_include_events_domain(self):
        """Test if events are filtered if domain is included in config."""
        assert setup_component(self.hass, "alexa", {})
        entity_id = "switch.bla"
        entity_id2 = "sensor.blu"
        pointA = dt_util.utcnow()
        pointB = pointA + timedelta(minutes=logbook.GROUP_BY_MINUTES)
        entity_attr_cache = logbook.EntityAttributeCache(self.hass)

        event_alexa = MockLazyEventPartialState(
            EVENT_ALEXA_SMART_HOME,
            {"request": {"namespace": "Alexa.Discovery", "name": "Discover"}},
        )

        eventA = self.create_state_changed_event(pointA, entity_id, 10)
        eventB = self.create_state_changed_event(pointB, entity_id2, 20)

        config = logbook.CONFIG_SCHEMA(
            {
                ha.DOMAIN: {},
                logbook.DOMAIN: {
                    CONF_INCLUDE: {CONF_DOMAINS: ["homeassistant", "sensor", "alexa"]}
                },
            }
        )
        entities_filter = convert_include_exclude_filter(config[logbook.DOMAIN])
        events = [
            e
            for e in (
                MockLazyEventPartialState(EVENT_HOMEASSISTANT_START),
                event_alexa,
                eventA,
                eventB,
            )
            if logbook._keep_event(self.hass, e, entities_filter)
        ]
        entries = list(logbook.humanify(self.hass, events, entity_attr_cache))

        assert len(entries) == 3
        self.assert_entry(
            entries[0], name="Home Assistant", message="started", domain=ha.DOMAIN
        )
        self.assert_entry(entries[1], name="Amazon Alexa", domain="alexa")
        self.assert_entry(
            entries[2], pointB, "blu", domain="sensor", entity_id=entity_id2
        )

    def test_include_events_domain_glob(self):
        """Test if events are filtered if domain or glob is included in config."""
        assert setup_component(self.hass, "alexa", {})
        entity_id = "switch.bla"
        entity_id2 = "sensor.blu"
        entity_id3 = "switch.included"
        pointA = dt_util.utcnow()
        pointB = pointA + timedelta(minutes=logbook.GROUP_BY_MINUTES)
        pointC = pointB + timedelta(minutes=logbook.GROUP_BY_MINUTES)
        entity_attr_cache = logbook.EntityAttributeCache(self.hass)

        event_alexa = MockLazyEventPartialState(
            EVENT_ALEXA_SMART_HOME,
            {"request": {"namespace": "Alexa.Discovery", "name": "Discover"}},
        )

        eventA = self.create_state_changed_event(pointA, entity_id, 10)
        eventB = self.create_state_changed_event(pointB, entity_id2, 20)
        eventC = self.create_state_changed_event(pointC, entity_id3, 30)

        config = logbook.CONFIG_SCHEMA(
            {
                ha.DOMAIN: {},
                logbook.DOMAIN: {
                    CONF_INCLUDE: {
                        CONF_DOMAINS: ["homeassistant", "sensor", "alexa"],
                        CONF_ENTITY_GLOBS: ["*.included"],
                    }
                },
            }
        )
        entities_filter = convert_include_exclude_filter(config[logbook.DOMAIN])
        events = [
            e
            for e in (
                MockLazyEventPartialState(EVENT_HOMEASSISTANT_START),
                event_alexa,
                eventA,
                eventB,
                eventC,
            )
            if logbook._keep_event(self.hass, e, entities_filter)
        ]
        entries = list(logbook.humanify(self.hass, events, entity_attr_cache))

        assert len(entries) == 4
        self.assert_entry(
            entries[0], name="Home Assistant", message="started", domain=ha.DOMAIN
        )
        self.assert_entry(entries[1], name="Amazon Alexa", domain="alexa")
        self.assert_entry(
            entries[2], pointB, "blu", domain="sensor", entity_id=entity_id2
        )
        self.assert_entry(
            entries[3], pointC, "included", domain="switch", entity_id=entity_id3
        )

    def test_include_exclude_events(self):
        """Test if events are filtered if include and exclude is configured."""
        entity_id = "switch.bla"
        entity_id2 = "sensor.blu"
        entity_id3 = "sensor.bli"
        pointA = dt_util.utcnow()
        pointB = pointA + timedelta(minutes=logbook.GROUP_BY_MINUTES)
        entity_attr_cache = logbook.EntityAttributeCache(self.hass)

        eventA1 = self.create_state_changed_event(pointA, entity_id, 10)
        eventA2 = self.create_state_changed_event(pointA, entity_id2, 10)
        eventA3 = self.create_state_changed_event(pointA, entity_id3, 10)
        eventB1 = self.create_state_changed_event(pointB, entity_id, 20)
        eventB2 = self.create_state_changed_event(pointB, entity_id2, 20)

        config = logbook.CONFIG_SCHEMA(
            {
                ha.DOMAIN: {},
                logbook.DOMAIN: {
                    CONF_INCLUDE: {
                        CONF_DOMAINS: ["sensor", "homeassistant"],
                        CONF_ENTITIES: ["switch.bla"],
                    },
                    CONF_EXCLUDE: {
                        CONF_DOMAINS: ["switch"],
                        CONF_ENTITIES: ["sensor.bli"],
                    },
                },
            }
        )
        entities_filter = convert_include_exclude_filter(config[logbook.DOMAIN])
        events = [
            e
            for e in (
                MockLazyEventPartialState(EVENT_HOMEASSISTANT_START),
                eventA1,
                eventA2,
                eventA3,
                eventB1,
                eventB2,
            )
            if logbook._keep_event(self.hass, e, entities_filter)
        ]
        entries = list(logbook.humanify(self.hass, events, entity_attr_cache))

        assert len(entries) == 5
        self.assert_entry(
            entries[0], name="Home Assistant", message="started", domain=ha.DOMAIN
        )
        self.assert_entry(
            entries[1], pointA, "bla", domain="switch", entity_id=entity_id
        )
        self.assert_entry(
            entries[2], pointA, "blu", domain="sensor", entity_id=entity_id2
        )
        self.assert_entry(
            entries[3], pointB, "bla", domain="switch", entity_id=entity_id
        )
        self.assert_entry(
            entries[4], pointB, "blu", domain="sensor", entity_id=entity_id2
        )

    def test_include_exclude_events_with_glob_filters(self):
        """Test if events are filtered if include and exclude is configured."""
        entity_id = "switch.bla"
        entity_id2 = "sensor.blu"
        entity_id3 = "sensor.bli"
        entity_id4 = "light.included"
        entity_id5 = "switch.included"
        entity_id6 = "sensor.excluded"
        pointA = dt_util.utcnow()
        pointB = pointA + timedelta(minutes=logbook.GROUP_BY_MINUTES)
        pointC = pointB + timedelta(minutes=logbook.GROUP_BY_MINUTES)
        entity_attr_cache = logbook.EntityAttributeCache(self.hass)

        eventA1 = self.create_state_changed_event(pointA, entity_id, 10)
        eventA2 = self.create_state_changed_event(pointA, entity_id2, 10)
        eventA3 = self.create_state_changed_event(pointA, entity_id3, 10)
        eventB1 = self.create_state_changed_event(pointB, entity_id, 20)
        eventB2 = self.create_state_changed_event(pointB, entity_id2, 20)
        eventC1 = self.create_state_changed_event(pointC, entity_id4, 30)
        eventC2 = self.create_state_changed_event(pointC, entity_id5, 30)
        eventC3 = self.create_state_changed_event(pointC, entity_id6, 30)

        config = logbook.CONFIG_SCHEMA(
            {
                ha.DOMAIN: {},
                logbook.DOMAIN: {
                    CONF_INCLUDE: {
                        CONF_DOMAINS: ["sensor", "homeassistant"],
                        CONF_ENTITIES: ["switch.bla"],
                        CONF_ENTITY_GLOBS: ["*.included"],
                    },
                    CONF_EXCLUDE: {
                        CONF_DOMAINS: ["switch"],
                        CONF_ENTITY_GLOBS: ["*.excluded"],
                        CONF_ENTITIES: ["sensor.bli"],
                    },
                },
            }
        )
        entities_filter = convert_include_exclude_filter(config[logbook.DOMAIN])
        events = [
            e
            for e in (
                MockLazyEventPartialState(EVENT_HOMEASSISTANT_START),
                eventA1,
                eventA2,
                eventA3,
                eventB1,
                eventB2,
                eventC1,
                eventC2,
                eventC3,
            )
            if logbook._keep_event(self.hass, e, entities_filter)
        ]
        entries = list(logbook.humanify(self.hass, events, entity_attr_cache))

        assert len(entries) == 6
        self.assert_entry(
            entries[0], name="Home Assistant", message="started", domain=ha.DOMAIN
        )
        self.assert_entry(
            entries[1], pointA, "bla", domain="switch", entity_id=entity_id
        )
        self.assert_entry(
            entries[2], pointA, "blu", domain="sensor", entity_id=entity_id2
        )
        self.assert_entry(
            entries[3], pointB, "bla", domain="switch", entity_id=entity_id
        )
        self.assert_entry(
            entries[4], pointB, "blu", domain="sensor", entity_id=entity_id2
        )
        self.assert_entry(
            entries[5], pointC, "included", domain="light", entity_id=entity_id4
        )

    def test_home_assistant_start_stop_grouped(self):
        """Test if HA start and stop events are grouped.

        Events that are occurring in the same minute.
        """
        entity_attr_cache = logbook.EntityAttributeCache(self.hass)
        entries = list(
            logbook.humanify(
                self.hass,
                (
                    MockLazyEventPartialState(EVENT_HOMEASSISTANT_STOP),
                    MockLazyEventPartialState(EVENT_HOMEASSISTANT_START),
                ),
                entity_attr_cache,
            ),
        )

        assert len(entries) == 1
        self.assert_entry(
            entries[0], name="Home Assistant", message="restarted", domain=ha.DOMAIN
        )

    def test_home_assistant_start(self):
        """Test if HA start is not filtered or converted into a restart."""
        entity_id = "switch.bla"
        pointA = dt_util.utcnow()
        entity_attr_cache = logbook.EntityAttributeCache(self.hass)

        entries = list(
            logbook.humanify(
                self.hass,
                (
                    MockLazyEventPartialState(EVENT_HOMEASSISTANT_START),
                    self.create_state_changed_event(pointA, entity_id, 10),
                ),
                entity_attr_cache,
            )
        )

        assert len(entries) == 2
        self.assert_entry(
            entries[0], name="Home Assistant", message="started", domain=ha.DOMAIN
        )
        self.assert_entry(
            entries[1], pointA, "bla", domain="switch", entity_id=entity_id
        )

    def test_entry_message_from_event_device(self):
        """Test if logbook message is correctly created for switches.

        Especially test if the special handling for turn on/off events is done.
        """
        pointA = dt_util.utcnow()
        entity_attr_cache = logbook.EntityAttributeCache(self.hass)
        # message for a device state change
        eventA = self.create_state_changed_event(pointA, "switch.bla", 10)
        message = logbook._entry_message_from_event(
            self.hass, eventA.entity_id, eventA.domain, eventA, entity_attr_cache
        )
        assert message == "changed to 10"

        # message for a switch turned on
        eventA = self.create_state_changed_event(pointA, "switch.bla", STATE_ON)
        message = logbook._entry_message_from_event(
            self.hass, eventA.entity_id, eventA.domain, eventA, entity_attr_cache
        )
        assert message == "turned on"

        # message for a switch turned off
        eventA = self.create_state_changed_event(pointA, "switch.bla", STATE_OFF)
        message = logbook._entry_message_from_event(
            self.hass, eventA.entity_id, eventA.domain, eventA, entity_attr_cache
        )
        assert message == "turned off"

    def test_entry_message_from_event_device_tracker(self):
        """Test if logbook message is correctly created for device tracker."""
        pointA = dt_util.utcnow()
        entity_attr_cache = logbook.EntityAttributeCache(self.hass)

        # message for a device tracker "not home" state
        eventA = self.create_state_changed_event(
            pointA, "device_tracker.john", STATE_NOT_HOME
        )
        message = logbook._entry_message_from_event(
            self.hass, eventA.entity_id, eventA.domain, eventA, entity_attr_cache
        )
        assert message == "is away"

        # message for a device tracker "home" state
        eventA = self.create_state_changed_event(pointA, "device_tracker.john", "work")
        message = logbook._entry_message_from_event(
            self.hass, eventA.entity_id, eventA.domain, eventA, entity_attr_cache
        )
        assert message == "is at work"

    def test_entry_message_from_event_person(self):
        """Test if logbook message is correctly created for a person."""
        pointA = dt_util.utcnow()
        entity_attr_cache = logbook.EntityAttributeCache(self.hass)

        # message for a device tracker "not home" state
        eventA = self.create_state_changed_event(pointA, "person.john", STATE_NOT_HOME)
        message = logbook._entry_message_from_event(
            self.hass, eventA.entity_id, eventA.domain, eventA, entity_attr_cache
        )
        assert message == "is away"

        # message for a device tracker "home" state
        eventA = self.create_state_changed_event(pointA, "person.john", "work")
        message = logbook._entry_message_from_event(
            self.hass, eventA.entity_id, eventA.domain, eventA, entity_attr_cache
        )
        assert message == "is at work"

    def test_entry_message_from_event_sun(self):
        """Test if logbook message is correctly created for sun."""
        pointA = dt_util.utcnow()
        entity_attr_cache = logbook.EntityAttributeCache(self.hass)

        # message for a sun rise
        eventA = self.create_state_changed_event(
            pointA, "sun.sun", sun.STATE_ABOVE_HORIZON
        )
        message = logbook._entry_message_from_event(
            self.hass, eventA.entity_id, eventA.domain, eventA, entity_attr_cache
        )
        assert message == "has risen"

        # message for a sun set
        eventA = self.create_state_changed_event(
            pointA, "sun.sun", sun.STATE_BELOW_HORIZON
        )
        message = logbook._entry_message_from_event(
            self.hass, eventA.entity_id, eventA.domain, eventA, entity_attr_cache
        )
        assert message == "has set"

    def test_entry_message_from_event_binary_sensor_battery(self):
        """Test if logbook message is correctly created for a binary_sensor."""
        pointA = dt_util.utcnow()
        attributes = {"device_class": "battery"}
        entity_attr_cache = logbook.EntityAttributeCache(self.hass)

        # message for a binary_sensor battery "low" state
        eventA = self.create_state_changed_event(
            pointA, "binary_sensor.battery", STATE_ON, attributes
        )
        message = logbook._entry_message_from_event(
            self.hass, eventA.entity_id, eventA.domain, eventA, entity_attr_cache
        )
        assert message == "is low"

        # message for a binary_sensor battery "normal" state
        eventA = self.create_state_changed_event(
            pointA, "binary_sensor.battery", STATE_OFF, attributes
        )
        message = logbook._entry_message_from_event(
            self.hass, eventA.entity_id, eventA.domain, eventA, entity_attr_cache
        )
        assert message == "is normal"

    def test_entry_message_from_event_binary_sensor_connectivity(self):
        """Test if logbook message is correctly created for a binary_sensor."""
        pointA = dt_util.utcnow()
        attributes = {"device_class": "connectivity"}
        entity_attr_cache = logbook.EntityAttributeCache(self.hass)

        # message for a binary_sensor connectivity "connected" state
        eventA = self.create_state_changed_event(
            pointA, "binary_sensor.connectivity", STATE_ON, attributes
        )
        message = logbook._entry_message_from_event(
            self.hass, eventA.entity_id, eventA.domain, eventA, entity_attr_cache
        )
        assert message == "is connected"

        # message for a binary_sensor connectivity "disconnected" state
        eventA = self.create_state_changed_event(
            pointA, "binary_sensor.connectivity", STATE_OFF, attributes
        )
        message = logbook._entry_message_from_event(
            self.hass, eventA.entity_id, eventA.domain, eventA, entity_attr_cache
        )
        assert message == "is disconnected"

    def test_entry_message_from_event_binary_sensor_door(self):
        """Test if logbook message is correctly created for a binary_sensor."""
        pointA = dt_util.utcnow()
        attributes = {"device_class": "door"}
        entity_attr_cache = logbook.EntityAttributeCache(self.hass)

        # message for a binary_sensor door "open" state
        eventA = self.create_state_changed_event(
            pointA, "binary_sensor.door", STATE_ON, attributes
        )
        message = logbook._entry_message_from_event(
            self.hass, eventA.entity_id, eventA.domain, eventA, entity_attr_cache
        )
        assert message == "is opened"

        # message for a binary_sensor door "closed" state
        eventA = self.create_state_changed_event(
            pointA, "binary_sensor.door", STATE_OFF, attributes
        )
        message = logbook._entry_message_from_event(
            self.hass, eventA.entity_id, eventA.domain, eventA, entity_attr_cache
        )
        assert message == "is closed"

    def test_entry_message_from_event_binary_sensor_garage_door(self):
        """Test if logbook message is correctly created for a binary_sensor."""
        pointA = dt_util.utcnow()
        attributes = {"device_class": "garage_door"}
        entity_attr_cache = logbook.EntityAttributeCache(self.hass)

        # message for a binary_sensor garage_door "open" state
        eventA = self.create_state_changed_event(
            pointA, "binary_sensor.garage_door", STATE_ON, attributes
        )
        message = logbook._entry_message_from_event(
            self.hass, eventA.entity_id, eventA.domain, eventA, entity_attr_cache
        )
        assert message == "is opened"

        # message for a binary_sensor garage_door "closed" state
        eventA = self.create_state_changed_event(
            pointA, "binary_sensor.garage_door", STATE_OFF, attributes
        )
        message = logbook._entry_message_from_event(
            self.hass, eventA.entity_id, eventA.domain, eventA, entity_attr_cache
        )
        assert message == "is closed"

    def test_entry_message_from_event_binary_sensor_opening(self):
        """Test if logbook message is correctly created for a binary_sensor."""
        pointA = dt_util.utcnow()
        attributes = {"device_class": "opening"}
        entity_attr_cache = logbook.EntityAttributeCache(self.hass)

        # message for a binary_sensor opening "open" state
        eventA = self.create_state_changed_event(
            pointA, "binary_sensor.opening", STATE_ON, attributes
        )
        message = logbook._entry_message_from_event(
            self.hass, eventA.entity_id, eventA.domain, eventA, entity_attr_cache
        )
        assert message == "is opened"

        # message for a binary_sensor opening "closed" state
        eventA = self.create_state_changed_event(
            pointA, "binary_sensor.opening", STATE_OFF, attributes
        )
        message = logbook._entry_message_from_event(
            self.hass, eventA.entity_id, eventA.domain, eventA, entity_attr_cache
        )
        assert message == "is closed"

    def test_entry_message_from_event_binary_sensor_window(self):
        """Test if logbook message is correctly created for a binary_sensor."""
        pointA = dt_util.utcnow()
        attributes = {"device_class": "window"}
        entity_attr_cache = logbook.EntityAttributeCache(self.hass)

        # message for a binary_sensor window "open" state
        eventA = self.create_state_changed_event(
            pointA, "binary_sensor.window", STATE_ON, attributes
        )
        message = logbook._entry_message_from_event(
            self.hass, eventA.entity_id, eventA.domain, eventA, entity_attr_cache
        )
        assert message == "is opened"

        # message for a binary_sensor window "closed" state
        eventA = self.create_state_changed_event(
            pointA, "binary_sensor.window", STATE_OFF, attributes
        )
        message = logbook._entry_message_from_event(
            self.hass, eventA.entity_id, eventA.domain, eventA, entity_attr_cache
        )
        assert message == "is closed"

    def test_entry_message_from_event_binary_sensor_lock(self):
        """Test if logbook message is correctly created for a binary_sensor."""
        pointA = dt_util.utcnow()
        attributes = {"device_class": "lock"}
        entity_attr_cache = logbook.EntityAttributeCache(self.hass)

        # message for a binary_sensor lock "unlocked" state
        eventA = self.create_state_changed_event(
            pointA, "binary_sensor.lock", STATE_ON, attributes
        )
        message = logbook._entry_message_from_event(
            self.hass, eventA.entity_id, eventA.domain, eventA, entity_attr_cache
        )
        assert message == "is unlocked"

        # message for a binary_sensor lock "locked" state
        eventA = self.create_state_changed_event(
            pointA, "binary_sensor.lock", STATE_OFF, attributes
        )
        message = logbook._entry_message_from_event(
            self.hass, eventA.entity_id, eventA.domain, eventA, entity_attr_cache
        )
        assert message == "is locked"

    def test_entry_message_from_event_binary_sensor_plug(self):
        """Test if logbook message is correctly created for a binary_sensor."""
        pointA = dt_util.utcnow()
        attributes = {"device_class": "plug"}
        entity_attr_cache = logbook.EntityAttributeCache(self.hass)

        # message for a binary_sensor plug "unpluged" state
        eventA = self.create_state_changed_event(
            pointA, "binary_sensor.plug", STATE_ON, attributes
        )
        message = logbook._entry_message_from_event(
            self.hass, eventA.entity_id, eventA.domain, eventA, entity_attr_cache
        )
        assert message == "is plugged in"

        # message for a binary_sensor plug "pluged" state
        eventA = self.create_state_changed_event(
            pointA, "binary_sensor.plug", STATE_OFF, attributes
        )
        message = logbook._entry_message_from_event(
            self.hass, eventA.entity_id, eventA.domain, eventA, entity_attr_cache
        )
        assert message == "is unplugged"

    def test_entry_message_from_event_binary_sensor_presence(self):
        """Test if logbook message is correctly created for a binary_sensor."""
        pointA = dt_util.utcnow()
        attributes = {"device_class": "presence"}
        entity_attr_cache = logbook.EntityAttributeCache(self.hass)

        # message for a binary_sensor presence "home" state
        eventA = self.create_state_changed_event(
            pointA, "binary_sensor.presence", STATE_ON, attributes
        )
        message = logbook._entry_message_from_event(
            self.hass, eventA.entity_id, eventA.domain, eventA, entity_attr_cache
        )
        assert message == "is at home"

        # message for a binary_sensor presence "away" state
        eventA = self.create_state_changed_event(
            pointA, "binary_sensor.presence", STATE_OFF, attributes
        )
        message = logbook._entry_message_from_event(
            self.hass, eventA.entity_id, eventA.domain, eventA, entity_attr_cache
        )
        assert message == "is away"

    def test_entry_message_from_event_binary_sensor_safety(self):
        """Test if logbook message is correctly created for a binary_sensor."""
        pointA = dt_util.utcnow()
        attributes = {"device_class": "safety"}
        entity_attr_cache = logbook.EntityAttributeCache(self.hass)

        # message for a binary_sensor safety "unsafe" state
        eventA = self.create_state_changed_event(
            pointA, "binary_sensor.safety", STATE_ON, attributes
        )
        message = logbook._entry_message_from_event(
            self.hass, eventA.entity_id, eventA.domain, eventA, entity_attr_cache
        )
        assert message == "is unsafe"

        # message for a binary_sensor safety "safe" state
        eventA = self.create_state_changed_event(
            pointA, "binary_sensor.safety", STATE_OFF, attributes
        )
        message = logbook._entry_message_from_event(
            self.hass, eventA.entity_id, eventA.domain, eventA, entity_attr_cache
        )
        assert message == "is safe"

    def test_entry_message_from_event_binary_sensor_cold(self):
        """Test if logbook message is correctly created for a binary_sensor."""
        pointA = dt_util.utcnow()
        attributes = {"device_class": "cold"}
        entity_attr_cache = logbook.EntityAttributeCache(self.hass)

        # message for a binary_sensor cold "detected" state
        eventA = self.create_state_changed_event(
            pointA, "binary_sensor.cold", STATE_ON, attributes
        )
        message = logbook._entry_message_from_event(
            self.hass, eventA.entity_id, eventA.domain, eventA, entity_attr_cache
        )
        assert message == "detected cold"

        # message for a binary_sensori cold "cleared" state
        eventA = self.create_state_changed_event(
            pointA, "binary_sensor.cold", STATE_OFF, attributes
        )
        message = logbook._entry_message_from_event(
            self.hass, eventA.entity_id, eventA.domain, eventA, entity_attr_cache
        )
        assert message == "cleared (no cold detected)"

    def test_entry_message_from_event_binary_sensor_gas(self):
        """Test if logbook message is correctly created for a binary_sensor."""
        pointA = dt_util.utcnow()
        attributes = {"device_class": "gas"}
        entity_attr_cache = logbook.EntityAttributeCache(self.hass)

        # message for a binary_sensor gas "detected" state
        eventA = self.create_state_changed_event(
            pointA, "binary_sensor.gas", STATE_ON, attributes
        )
        message = logbook._entry_message_from_event(
            self.hass, eventA.entity_id, eventA.domain, eventA, entity_attr_cache
        )
        assert message == "detected gas"

        # message for a binary_sensori gas "cleared" state
        eventA = self.create_state_changed_event(
            pointA, "binary_sensor.gas", STATE_OFF, attributes
        )
        message = logbook._entry_message_from_event(
            self.hass, eventA.entity_id, eventA.domain, eventA, entity_attr_cache
        )
        assert message == "cleared (no gas detected)"

    def test_entry_message_from_event_binary_sensor_heat(self):
        """Test if logbook message is correctly created for a binary_sensor."""
        pointA = dt_util.utcnow()
        attributes = {"device_class": "heat"}
        entity_attr_cache = logbook.EntityAttributeCache(self.hass)

        # message for a binary_sensor heat "detected" state
        eventA = self.create_state_changed_event(
            pointA, "binary_sensor.heat", STATE_ON, attributes
        )
        message = logbook._entry_message_from_event(
            self.hass, eventA.entity_id, eventA.domain, eventA, entity_attr_cache
        )
        assert message == "detected heat"

        # message for a binary_sensori heat "cleared" state
        eventA = self.create_state_changed_event(
            pointA, "binary_sensor.heat", STATE_OFF, attributes
        )
        message = logbook._entry_message_from_event(
            self.hass, eventA.entity_id, eventA.domain, eventA, entity_attr_cache
        )
        assert message == "cleared (no heat detected)"

    def test_entry_message_from_event_binary_sensor_light(self):
        """Test if logbook message is correctly created for a binary_sensor."""
        pointA = dt_util.utcnow()
        attributes = {"device_class": "light"}
        entity_attr_cache = logbook.EntityAttributeCache(self.hass)

        # message for a binary_sensor light "detected" state
        eventA = self.create_state_changed_event(
            pointA, "binary_sensor.light", STATE_ON, attributes
        )
        message = logbook._entry_message_from_event(
            self.hass, eventA.entity_id, eventA.domain, eventA, entity_attr_cache
        )
        assert message == "detected light"

        # message for a binary_sensori light "cleared" state
        eventA = self.create_state_changed_event(
            pointA, "binary_sensor.light", STATE_OFF, attributes
        )
        message = logbook._entry_message_from_event(
            self.hass, eventA.entity_id, eventA.domain, eventA, entity_attr_cache
        )
        assert message == "cleared (no light detected)"

    def test_entry_message_from_event_binary_sensor_moisture(self):
        """Test if logbook message is correctly created for a binary_sensor."""
        pointA = dt_util.utcnow()
        attributes = {"device_class": "moisture"}
        entity_attr_cache = logbook.EntityAttributeCache(self.hass)

        # message for a binary_sensor moisture "detected" state
        eventA = self.create_state_changed_event(
            pointA, "binary_sensor.moisture", STATE_ON, attributes
        )
        message = logbook._entry_message_from_event(
            self.hass, eventA.entity_id, eventA.domain, eventA, entity_attr_cache
        )
        assert message == "detected moisture"

        # message for a binary_sensori moisture "cleared" state
        eventA = self.create_state_changed_event(
            pointA, "binary_sensor.moisture", STATE_OFF, attributes
        )
        message = logbook._entry_message_from_event(
            self.hass, eventA.entity_id, eventA.domain, eventA, entity_attr_cache
        )
        assert message == "cleared (no moisture detected)"

    def test_entry_message_from_event_binary_sensor_motion(self):
        """Test if logbook message is correctly created for a binary_sensor."""
        pointA = dt_util.utcnow()
        attributes = {"device_class": "motion"}
        entity_attr_cache = logbook.EntityAttributeCache(self.hass)

        # message for a binary_sensor motion "detected" state
        eventA = self.create_state_changed_event(
            pointA, "binary_sensor.motion", STATE_ON, attributes
        )
        message = logbook._entry_message_from_event(
            self.hass, eventA.entity_id, eventA.domain, eventA, entity_attr_cache
        )
        assert message == "detected motion"

        # message for a binary_sensori motion "cleared" state
        eventA = self.create_state_changed_event(
            pointA, "binary_sensor.motion", STATE_OFF, attributes
        )
        message = logbook._entry_message_from_event(
            self.hass, eventA.entity_id, eventA.domain, eventA, entity_attr_cache
        )
        assert message == "cleared (no motion detected)"

    def test_entry_message_from_event_binary_sensor_occupancy(self):
        """Test if logbook message is correctly created for a binary_sensor."""
        pointA = dt_util.utcnow()
        attributes = {"device_class": "occupancy"}
        entity_attr_cache = logbook.EntityAttributeCache(self.hass)

        # message for a binary_sensor occupancy "detected" state
        eventA = self.create_state_changed_event(
            pointA, "binary_sensor.occupancy", STATE_ON, attributes
        )
        message = logbook._entry_message_from_event(
            self.hass, eventA.entity_id, eventA.domain, eventA, entity_attr_cache
        )
        assert message == "detected occupancy"

        # message for a binary_sensori occupancy "cleared" state
        eventA = self.create_state_changed_event(
            pointA, "binary_sensor.occupancy", STATE_OFF, attributes
        )
        message = logbook._entry_message_from_event(
            self.hass, eventA.entity_id, eventA.domain, eventA, entity_attr_cache
        )
        assert message == "cleared (no occupancy detected)"

    def test_entry_message_from_event_binary_sensor_power(self):
        """Test if logbook message is correctly created for a binary_sensor."""
        pointA = dt_util.utcnow()
        attributes = {"device_class": "power"}
        entity_attr_cache = logbook.EntityAttributeCache(self.hass)

        # message for a binary_sensor power "detected" state
        eventA = self.create_state_changed_event(
            pointA, "binary_sensor.power", STATE_ON, attributes
        )
        message = logbook._entry_message_from_event(
            self.hass, eventA.entity_id, eventA.domain, eventA, entity_attr_cache
        )
        assert message == "detected power"

        # message for a binary_sensori power "cleared" state
        eventA = self.create_state_changed_event(
            pointA, "binary_sensor.power", STATE_OFF, attributes
        )
        message = logbook._entry_message_from_event(
            self.hass, eventA.entity_id, eventA.domain, eventA, entity_attr_cache
        )
        assert message == "cleared (no power detected)"

    def test_entry_message_from_event_binary_sensor_problem(self):
        """Test if logbook message is correctly created for a binary_sensor."""
        pointA = dt_util.utcnow()
        attributes = {"device_class": "problem"}
        entity_attr_cache = logbook.EntityAttributeCache(self.hass)

        # message for a binary_sensor problem "detected" state
        eventA = self.create_state_changed_event(
            pointA, "binary_sensor.problem", STATE_ON, attributes
        )
        message = logbook._entry_message_from_event(
            self.hass, eventA.entity_id, eventA.domain, eventA, entity_attr_cache
        )
        assert message == "detected problem"

        # message for a binary_sensori problem "cleared" state
        eventA = self.create_state_changed_event(
            pointA, "binary_sensor.problem", STATE_OFF, attributes
        )
        message = logbook._entry_message_from_event(
            self.hass, eventA.entity_id, eventA.domain, eventA, entity_attr_cache
        )
        assert message == "cleared (no problem detected)"

    def test_entry_message_from_event_binary_sensor_smoke(self):
        """Test if logbook message is correctly created for a binary_sensor."""
        pointA = dt_util.utcnow()
        attributes = {"device_class": "smoke"}
        entity_attr_cache = logbook.EntityAttributeCache(self.hass)

        # message for a binary_sensor smoke "detected" state
        eventA = self.create_state_changed_event(
            pointA, "binary_sensor.smoke", STATE_ON, attributes
        )
        message = logbook._entry_message_from_event(
            self.hass, eventA.entity_id, eventA.domain, eventA, entity_attr_cache
        )
        assert message == "detected smoke"

        # message for a binary_sensori smoke "cleared" state
        eventA = self.create_state_changed_event(
            pointA, "binary_sensor.smoke", STATE_OFF, attributes
        )
        message = logbook._entry_message_from_event(
            self.hass, eventA.entity_id, eventA.domain, eventA, entity_attr_cache
        )
        assert message == "cleared (no smoke detected)"

    def test_entry_message_from_event_binary_sensor_sound(self):
        """Test if logbook message is correctly created for a binary_sensor."""
        pointA = dt_util.utcnow()
        attributes = {"device_class": "sound"}
        entity_attr_cache = logbook.EntityAttributeCache(self.hass)

        # message for a binary_sensor sound "detected" state
        eventA = self.create_state_changed_event(
            pointA, "binary_sensor.sound", STATE_ON, attributes
        )
        message = logbook._entry_message_from_event(
            self.hass, eventA.entity_id, eventA.domain, eventA, entity_attr_cache
        )
        assert message == "detected sound"

        # message for a binary_sensori sound "cleared" state
        eventA = self.create_state_changed_event(
            pointA, "binary_sensor.sound", STATE_OFF, attributes
        )
        message = logbook._entry_message_from_event(
            self.hass, eventA.entity_id, eventA.domain, eventA, entity_attr_cache
        )
        assert message == "cleared (no sound detected)"

    def test_entry_message_from_event_binary_sensor_vibration(self):
        """Test if logbook message is correctly created for a binary_sensor."""
        pointA = dt_util.utcnow()
        attributes = {"device_class": "vibration"}
        entity_attr_cache = logbook.EntityAttributeCache(self.hass)

        # message for a binary_sensor vibration "detected" state
        eventA = self.create_state_changed_event(
            pointA, "binary_sensor.vibration", STATE_ON, attributes
        )
        message = logbook._entry_message_from_event(
            self.hass, eventA.entity_id, eventA.domain, eventA, entity_attr_cache
        )
        assert message == "detected vibration"

        # message for a binary_sensori vibration "cleared" state
        eventA = self.create_state_changed_event(
            pointA, "binary_sensor.vibration", STATE_OFF, attributes
        )
        message = logbook._entry_message_from_event(
            self.hass, eventA.entity_id, eventA.domain, eventA, entity_attr_cache
        )
        assert message == "cleared (no vibration detected)"

    def test_process_custom_logbook_entries(self):
        """Test if custom log book entries get added as an entry."""
        name = "Nice name"
        message = "has a custom entry"
        entity_id = "sun.sun"
        entity_attr_cache = logbook.EntityAttributeCache(self.hass)

        entries = list(
            logbook.humanify(
                self.hass,
                (
                    MockLazyEventPartialState(
                        logbook.EVENT_LOGBOOK_ENTRY,
                        {
                            logbook.ATTR_NAME: name,
                            logbook.ATTR_MESSAGE: message,
                            logbook.ATTR_ENTITY_ID: entity_id,
                        },
                    ),
                ),
                entity_attr_cache,
            )
        )

        assert len(entries) == 1
        self.assert_entry(
            entries[0], name=name, message=message, domain="sun", entity_id=entity_id
        )

    # pylint: disable=no-self-use
    def assert_entry(
        self, entry, when=None, name=None, message=None, domain=None, entity_id=None
    ):
        """Assert an entry is what is expected."""
        if when:
            assert when.isoformat() == entry["when"]

        if name:
            assert name == entry["name"]

        if message:
            assert message == entry["message"]

        if domain:
            assert domain == entry["domain"]

        if entity_id:
            assert entity_id == entry["entity_id"]

    def create_state_changed_event(
        self,
        event_time_fired,
        entity_id,
        state,
        attributes=None,
        last_changed=None,
        last_updated=None,
    ):
        """Create state changed event."""
        old_state = ha.State(
            entity_id, "old", attributes, last_changed, last_updated
        ).as_dict()
        new_state = ha.State(
            entity_id, state, attributes, last_changed, last_updated
        ).as_dict()

        return self.create_state_changed_event_from_old_new(
            entity_id, event_time_fired, old_state, new_state
        )

    # pylint: disable=no-self-use
    def create_state_changed_event_from_old_new(
        self, entity_id, event_time_fired, old_state, new_state
    ):
        """Create a state changed event from a old and new state."""
        attributes = {}
        if new_state is not None:
            attributes = new_state.get("attributes")
        attributes_json = json.dumps(attributes, cls=JSONEncoder)
        row = collections.namedtuple(
            "Row",
            [
                "event_type"
                "event_data"
                "time_fired"
                "context_id"
                "context_user_id"
                "state"
                "entity_id"
                "domain"
                "attributes"
                "state_id",
                "old_state_id",
            ],
        )

        row.event_type = EVENT_STATE_CHANGED
        row.event_data = "{}"
        row.attributes = attributes_json
        row.time_fired = event_time_fired
        row.state = new_state and new_state.get("state")
        row.entity_id = entity_id
        row.domain = entity_id and ha.split_entity_id(entity_id)[0]
        row.context_id = None
        row.context_user_id = None
        row.old_state_id = old_state and 1
        row.state_id = new_state and 1
        return logbook.LazyEventPartialState(row)


async def test_logbook_view(hass, hass_client):
    """Test the logbook view."""
    await hass.async_add_executor_job(init_recorder_component, hass)
    await async_setup_component(hass, "logbook", {})
    await hass.async_add_job(hass.data[recorder.DATA_INSTANCE].block_till_done)
    client = await hass_client()
    response = await client.get(f"/api/logbook/{dt_util.utcnow().isoformat()}")
    assert response.status == 200


async def test_logbook_view_period_entity(hass, hass_client):
    """Test the logbook view with period and entity."""
    await hass.async_add_executor_job(init_recorder_component, hass)
    await async_setup_component(hass, "logbook", {})
    await hass.async_add_job(hass.data[recorder.DATA_INSTANCE].block_till_done)

    entity_id_test = "switch.test"
    hass.states.async_set(entity_id_test, STATE_OFF)
    hass.states.async_set(entity_id_test, STATE_ON)
    entity_id_second = "switch.second"
    hass.states.async_set(entity_id_second, STATE_OFF)
    hass.states.async_set(entity_id_second, STATE_ON)
    await hass.async_add_job(partial(trigger_db_commit, hass))
    await hass.async_block_till_done()
    await hass.async_add_job(hass.data[recorder.DATA_INSTANCE].block_till_done)

    client = await hass_client()

    # Today time 00:00:00
    start = dt_util.utcnow().date()
    start_date = datetime(start.year, start.month, start.day)

    # Test today entries without filters
    response = await client.get(f"/api/logbook/{start_date.isoformat()}")
    assert response.status == 200
    response_json = await response.json()
    assert len(response_json) == 2
    assert response_json[0]["entity_id"] == entity_id_test
    assert response_json[1]["entity_id"] == entity_id_second

    # Test today entries with filter by period
    response = await client.get(f"/api/logbook/{start_date.isoformat()}?period=1")
    assert response.status == 200
    response_json = await response.json()
    assert len(response_json) == 2
    assert response_json[0]["entity_id"] == entity_id_test
    assert response_json[1]["entity_id"] == entity_id_second

    # Test today entries with filter by entity_id
    response = await client.get(
        f"/api/logbook/{start_date.isoformat()}?entity=switch.test"
    )
    assert response.status == 200
    response_json = await response.json()
    assert len(response_json) == 1
    assert response_json[0]["entity_id"] == entity_id_test

    # Test entries for 3 days with filter by entity_id
    response = await client.get(
        f"/api/logbook/{start_date.isoformat()}?period=3&entity=switch.test"
    )
    assert response.status == 200
    response_json = await response.json()
    assert len(response_json) == 1
    assert response_json[0]["entity_id"] == entity_id_test

    # Tomorrow time 00:00:00
    start = (dt_util.utcnow() + timedelta(days=1)).date()
    start_date = datetime(start.year, start.month, start.day)

    # Test tomorrow entries without filters
    response = await client.get(f"/api/logbook/{start_date.isoformat()}")
    assert response.status == 200
    response_json = await response.json()
    assert len(response_json) == 0

    # Test tomorrow entries with filter by entity_id
    response = await client.get(
        f"/api/logbook/{start_date.isoformat()}?entity=switch.test"
    )
    assert response.status == 200
    response_json = await response.json()
    assert len(response_json) == 0

    # Test entries from tomorrow to 3 days ago with filter by entity_id
    response = await client.get(
        f"/api/logbook/{start_date.isoformat()}?period=3&entity=switch.test"
    )
    assert response.status == 200
    response_json = await response.json()
    assert len(response_json) == 1
    assert response_json[0]["entity_id"] == entity_id_test


async def test_logbook_describe_event(hass, hass_client):
    """Test teaching logbook about a new event."""
    await hass.async_add_executor_job(init_recorder_component, hass)

    def _describe(event):
        """Describe an event."""
        return {"name": "Test Name", "message": "tested a message"}

    hass.config.components.add("fake_integration")
    mock_platform(
        hass,
        "fake_integration.logbook",
        Mock(
            async_describe_events=lambda hass, async_describe_event: async_describe_event(
                "test_domain", "some_event", _describe
            )
        ),
    )

    assert await async_setup_component(hass, "logbook", {})
    with patch(
        "homeassistant.util.dt.utcnow",
        return_value=dt_util.utcnow() - timedelta(seconds=5),
    ):
        hass.bus.async_fire("some_event")
        await hass.async_block_till_done()
        await hass.async_add_executor_job(
            hass.data[recorder.DATA_INSTANCE].block_till_done
        )

    client = await hass_client()
    response = await client.get("/api/logbook")
    results = await response.json()
    assert len(results) == 1
    event = results[0]
    assert event["name"] == "Test Name"
    assert event["message"] == "tested a message"
    assert event["domain"] == "test_domain"


async def test_exclude_described_event(hass, hass_client):
    """Test exclusions of events that are described by another integration."""
    name = "My Automation Rule"
    entity_id = "automation.excluded_rule"
    entity_id2 = "automation.included_rule"
    entity_id3 = "sensor.excluded_domain"

    def _describe(event):
        """Describe an event."""
        return {
            "name": "Test Name",
            "message": "tested a message",
            "entity_id": event.data.get(ATTR_ENTITY_ID),
        }

    def async_describe_events(hass, async_describe_event):
        """Mock to describe events."""
        async_describe_event("automation", "some_automation_event", _describe)
        async_describe_event("sensor", "some_event", _describe)

    hass.config.components.add("fake_integration")
    mock_platform(
        hass,
        "fake_integration.logbook",
        Mock(async_describe_events=async_describe_events),
    )

    await hass.async_add_executor_job(init_recorder_component, hass)
    assert await async_setup_component(
        hass,
        logbook.DOMAIN,
        {
            logbook.DOMAIN: {
                CONF_EXCLUDE: {CONF_DOMAINS: ["sensor"], CONF_ENTITIES: [entity_id]}
            }
        },
    )

    with patch(
        "homeassistant.util.dt.utcnow",
        return_value=dt_util.utcnow() - timedelta(seconds=5),
    ):
        hass.bus.async_fire(
            "some_automation_event",
            {logbook.ATTR_NAME: name, logbook.ATTR_ENTITY_ID: entity_id},
        )
        hass.bus.async_fire(
            "some_automation_event",
            {logbook.ATTR_NAME: name, logbook.ATTR_ENTITY_ID: entity_id2},
        )
        hass.bus.async_fire(
            "some_event", {logbook.ATTR_NAME: name, logbook.ATTR_ENTITY_ID: entity_id3}
        )
        await hass.async_block_till_done()
        await hass.async_add_executor_job(
            hass.data[recorder.DATA_INSTANCE].block_till_done
        )

    client = await hass_client()
    response = await client.get("/api/logbook")
    results = await response.json()
    assert len(results) == 1
    event = results[0]
    assert event["name"] == "Test Name"
    assert event["message"] == "tested a message"
    assert event["domain"] == "automation"
    assert event["entity_id"] == "automation.included_rule"


async def test_logbook_view_end_time_entity(hass, hass_client):
    """Test the logbook view with end_time and entity."""
    await hass.async_add_executor_job(init_recorder_component, hass)
    await async_setup_component(hass, "logbook", {})
    await hass.async_add_job(hass.data[recorder.DATA_INSTANCE].block_till_done)

    entity_id_test = "switch.test"
    hass.states.async_set(entity_id_test, STATE_OFF)
    hass.states.async_set(entity_id_test, STATE_ON)
    entity_id_second = "switch.second"
    hass.states.async_set(entity_id_second, STATE_OFF)
    hass.states.async_set(entity_id_second, STATE_ON)
    await hass.async_add_job(partial(trigger_db_commit, hass))
    await hass.async_block_till_done()
    await hass.async_add_job(hass.data[recorder.DATA_INSTANCE].block_till_done)

    client = await hass_client()

    # Today time 00:00:00
    start = dt_util.utcnow().date()
    start_date = datetime(start.year, start.month, start.day)

    # Test today entries with filter by end_time
    end_time = start + timedelta(hours=24)
    response = await client.get(
        f"/api/logbook/{start_date.isoformat()}?end_time={end_time}"
    )
    assert response.status == 200
    response_json = await response.json()
    assert len(response_json) == 2
    assert response_json[0]["entity_id"] == entity_id_test
    assert response_json[1]["entity_id"] == entity_id_second

    # Test entries for 3 days with filter by entity_id
    end_time = start + timedelta(hours=72)
    response = await client.get(
        f"/api/logbook/{start_date.isoformat()}?end_time={end_time}&entity=switch.test"
    )
    assert response.status == 200
    response_json = await response.json()
    assert len(response_json) == 1
    assert response_json[0]["entity_id"] == entity_id_test

    # Tomorrow time 00:00:00
    start = dt_util.utcnow()
    start_date = datetime(start.year, start.month, start.day)

    # Test entries from today to 3 days with filter by entity_id
    end_time = start_date + timedelta(hours=72)
    response = await client.get(
        f"/api/logbook/{start_date.isoformat()}?end_time={end_time}&entity=switch.test"
    )
    assert response.status == 200
    response_json = await response.json()
    assert len(response_json) == 1
    assert response_json[0]["entity_id"] == entity_id_test


async def test_logbook_entity_filter_with_automations(hass, hass_client):
    """Test the logbook view with end_time and entity with automations and scripts."""
    await hass.async_add_executor_job(init_recorder_component, hass)
    await async_setup_component(hass, "logbook", {})
    await async_setup_component(hass, "automation", {})
    await async_setup_component(hass, "script", {})

    await hass.async_add_job(hass.data[recorder.DATA_INSTANCE].block_till_done)

    entity_id_test = "alarm_control_panel.area_001"
    hass.states.async_set(entity_id_test, STATE_OFF)
    hass.states.async_set(entity_id_test, STATE_ON)
    entity_id_second = "alarm_control_panel.area_002"
    hass.states.async_set(entity_id_second, STATE_OFF)
    hass.states.async_set(entity_id_second, STATE_ON)

    hass.bus.async_fire(
        EVENT_AUTOMATION_TRIGGERED,
        {ATTR_NAME: "Mock automation", ATTR_ENTITY_ID: "automation.mock_automation"},
    )
    hass.bus.async_fire(
        EVENT_SCRIPT_STARTED,
        {ATTR_NAME: "Mock script", ATTR_ENTITY_ID: "script.mock_script"},
    )
    hass.bus.async_fire(EVENT_HOMEASSISTANT_START)

    await hass.async_add_job(partial(trigger_db_commit, hass))
    await hass.async_block_till_done()
    await hass.async_add_job(hass.data[recorder.DATA_INSTANCE].block_till_done)

    client = await hass_client()

    # Today time 00:00:00
    start = dt_util.utcnow().date()
    start_date = datetime(start.year, start.month, start.day)

    # Test today entries with filter by end_time
    end_time = start + timedelta(hours=24)
    response = await client.get(
        f"/api/logbook/{start_date.isoformat()}?end_time={end_time}"
    )
    assert response.status == 200
    json_dict = await response.json()

    assert len(json_dict) == 5
    assert json_dict[0]["entity_id"] == entity_id_test
    assert json_dict[1]["entity_id"] == entity_id_second
    assert json_dict[2]["entity_id"] == "automation.mock_automation"
    assert json_dict[3]["entity_id"] == "script.mock_script"
    assert json_dict[4]["domain"] == "homeassistant"

    # Test entries for 3 days with filter by entity_id
    end_time = start + timedelta(hours=72)
    response = await client.get(
        f"/api/logbook/{start_date.isoformat()}?end_time={end_time}&entity=alarm_control_panel.area_001"
    )
    assert response.status == 200
    json_dict = await response.json()
    assert len(json_dict) == 1
    assert json_dict[0]["entity_id"] == entity_id_test

    # Tomorrow time 00:00:00
    start = dt_util.utcnow()
    start_date = datetime(start.year, start.month, start.day)

    # Test entries from today to 3 days with filter by entity_id
    end_time = start_date + timedelta(hours=72)
    response = await client.get(
        f"/api/logbook/{start_date.isoformat()}?end_time={end_time}&entity=alarm_control_panel.area_002"
    )
    assert response.status == 200
    json_dict = await response.json()
    assert len(json_dict) == 1
    assert json_dict[0]["entity_id"] == entity_id_second


async def test_filter_continuous_sensor_values(hass, hass_client):
    """Test remove continuous sensor events from logbook."""
    await hass.async_add_executor_job(init_recorder_component, hass)
    await async_setup_component(hass, "logbook", {})
    await hass.async_add_job(hass.data[recorder.DATA_INSTANCE].block_till_done)

    entity_id_test = "switch.test"
    hass.states.async_set(entity_id_test, STATE_OFF)
    hass.states.async_set(entity_id_test, STATE_ON)
    entity_id_second = "sensor.bla"
    hass.states.async_set(entity_id_second, STATE_OFF, {"unit_of_measurement": "foo"})
    hass.states.async_set(entity_id_second, STATE_ON, {"unit_of_measurement": "foo"})
    entity_id_third = "light.bla"
    hass.states.async_set(entity_id_third, STATE_OFF, {"unit_of_measurement": "foo"})
    hass.states.async_set(entity_id_third, STATE_ON, {"unit_of_measurement": "foo"})

    await hass.async_add_job(partial(trigger_db_commit, hass))
    await hass.async_block_till_done()
    await hass.async_add_job(hass.data[recorder.DATA_INSTANCE].block_till_done)

    client = await hass_client()

    # Today time 00:00:00
    start = dt_util.utcnow().date()
    start_date = datetime(start.year, start.month, start.day)

    # Test today entries without filters
    response = await client.get(f"/api/logbook/{start_date.isoformat()}")
    assert response.status == 200
    response_json = await response.json()

    assert len(response_json) == 2
    assert response_json[0]["entity_id"] == entity_id_test
    assert response_json[1]["entity_id"] == entity_id_third


async def test_exclude_new_entities(hass, hass_client):
    """Test if events are excluded on first update."""
    await hass.async_add_executor_job(init_recorder_component, hass)
    await async_setup_component(hass, "logbook", {})
    await hass.async_add_job(hass.data[recorder.DATA_INSTANCE].block_till_done)

    entity_id = "climate.bla"
    entity_id2 = "climate.blu"

    hass.states.async_set(entity_id, STATE_OFF)
    hass.states.async_set(entity_id2, STATE_ON)
    hass.states.async_set(entity_id2, STATE_OFF)
    hass.bus.async_fire(EVENT_HOMEASSISTANT_START)

    await hass.async_add_job(partial(trigger_db_commit, hass))
    await hass.async_block_till_done()
    await hass.async_add_job(hass.data[recorder.DATA_INSTANCE].block_till_done)

    client = await hass_client()

    # Today time 00:00:00
    start = dt_util.utcnow().date()
    start_date = datetime(start.year, start.month, start.day)

    # Test today entries without filters
    response = await client.get(f"/api/logbook/{start_date.isoformat()}")
    assert response.status == 200
    response_json = await response.json()

    assert len(response_json) == 2
    assert response_json[0]["entity_id"] == entity_id2
    assert response_json[1]["domain"] == "homeassistant"
    assert response_json[1]["message"] == "started"


async def test_exclude_removed_entities(hass, hass_client):
    """Test if events are excluded on last update."""
    await hass.async_add_executor_job(init_recorder_component, hass)
    await async_setup_component(hass, "logbook", {})
    await hass.async_add_job(hass.data[recorder.DATA_INSTANCE].block_till_done)

    entity_id = "climate.bla"
    entity_id2 = "climate.blu"

    hass.states.async_set(entity_id, STATE_ON)
    hass.states.async_set(entity_id, STATE_OFF)

    hass.bus.async_fire(EVENT_HOMEASSISTANT_START)

    hass.states.async_set(entity_id2, STATE_ON)
    hass.states.async_set(entity_id2, STATE_OFF)

    hass.states.async_remove(entity_id)
    hass.states.async_remove(entity_id2)

    await hass.async_add_job(partial(trigger_db_commit, hass))
    await hass.async_block_till_done()
    await hass.async_add_job(hass.data[recorder.DATA_INSTANCE].block_till_done)

    client = await hass_client()

    # Today time 00:00:00
    start = dt_util.utcnow().date()
    start_date = datetime(start.year, start.month, start.day)

    # Test today entries without filters
    response = await client.get(f"/api/logbook/{start_date.isoformat()}")
    assert response.status == 200
    response_json = await response.json()

    assert len(response_json) == 3
    assert response_json[0]["entity_id"] == entity_id
    assert response_json[1]["domain"] == "homeassistant"
    assert response_json[1]["message"] == "started"
    assert response_json[2]["entity_id"] == entity_id2


async def test_exclude_attribute_changes(hass, hass_client):
    """Test if events of attribute changes are filtered."""
    await hass.async_add_executor_job(init_recorder_component, hass)
    await async_setup_component(hass, "logbook", {})
    await hass.async_add_job(hass.data[recorder.DATA_INSTANCE].block_till_done)

    hass.bus.async_fire(EVENT_HOMEASSISTANT_START)

    hass.states.async_set("light.kitchen", STATE_OFF)
    hass.states.async_set("light.kitchen", STATE_ON, {"brightness": 100})
    hass.states.async_set("light.kitchen", STATE_ON, {"brightness": 200})
    hass.states.async_set("light.kitchen", STATE_ON, {"brightness": 300})
    hass.states.async_set("light.kitchen", STATE_ON, {"brightness": 400})
<<<<<<< HEAD
    hass.states.async_set("light.kitchen", STATE_OFF)
=======
>>>>>>> 08b0d9ee

    await hass.async_block_till_done()

    await hass.async_add_job(partial(trigger_db_commit, hass))
    await hass.async_block_till_done()

    client = await hass_client()

    # Today time 00:00:00
    start = dt_util.utcnow().date()
    start_date = datetime(start.year, start.month, start.day)

    # Test today entries without filters
    response = await client.get(f"/api/logbook/{start_date.isoformat()}")
    assert response.status == 200
    response_json = await response.json()

<<<<<<< HEAD
    assert len(response_json) == 3
    assert response_json[0]["domain"] == "homeassistant"
    assert response_json[1]["message"] == "turned on"
    assert response_json[1]["entity_id"] == "light.kitchen"
    assert response_json[2]["message"] == "turned off"
    assert response_json[2]["entity_id"] == "light.kitchen"
=======
    assert len(response_json) == 2
    assert response_json[0]["domain"] == "homeassistant"
    assert response_json[1]["message"] == "turned on"
    assert response_json[1]["entity_id"] == "light.kitchen"
>>>>>>> 08b0d9ee


class MockLazyEventPartialState(ha.Event):
    """Minimal mock of a Lazy event."""

    @property
    def time_fired_minute(self):
        """Minute the event was fired."""
        return self.time_fired.minute

    @property
    def context_user_id(self):
        """Context user id of event."""
        return self.context.user_id

    @property
    def time_fired_isoformat(self):
        """Time event was fired in utc isoformat."""
        return process_timestamp_to_utc_isoformat(self.time_fired)<|MERGE_RESOLUTION|>--- conflicted
+++ resolved
@@ -1811,10 +1811,6 @@
     hass.states.async_set("light.kitchen", STATE_ON, {"brightness": 200})
     hass.states.async_set("light.kitchen", STATE_ON, {"brightness": 300})
     hass.states.async_set("light.kitchen", STATE_ON, {"brightness": 400})
-<<<<<<< HEAD
-    hass.states.async_set("light.kitchen", STATE_OFF)
-=======
->>>>>>> 08b0d9ee
 
     await hass.async_block_till_done()
 
@@ -1832,19 +1828,10 @@
     assert response.status == 200
     response_json = await response.json()
 
-<<<<<<< HEAD
-    assert len(response_json) == 3
-    assert response_json[0]["domain"] == "homeassistant"
-    assert response_json[1]["message"] == "turned on"
-    assert response_json[1]["entity_id"] == "light.kitchen"
-    assert response_json[2]["message"] == "turned off"
-    assert response_json[2]["entity_id"] == "light.kitchen"
-=======
     assert len(response_json) == 2
     assert response_json[0]["domain"] == "homeassistant"
     assert response_json[1]["message"] == "turned on"
     assert response_json[1]["entity_id"] == "light.kitchen"
->>>>>>> 08b0d9ee
 
 
 class MockLazyEventPartialState(ha.Event):
