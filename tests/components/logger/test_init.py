--- conflicted
+++ resolved
@@ -105,15 +105,8 @@
     assert await async_setup_component(hass, "zone", {})
     await hass.async_block_till_done()
 
-<<<<<<< HEAD
-    assert logging.getLogger("").isEnabledFor(logging.DEBUG) is True
-
-    # Blocked default record
-    assert not log_filter.filter(RECORD("asdf", logging.DEBUG))
-=======
     assert logging.getLogger("").isEnabledFor(logging.DEBUG) is False
     assert logging.getLogger("").isEnabledFor(logging.CRITICAL) is True
->>>>>>> a293eac0
 
     logging.getLogger(UNCONFIG_NS).level == logging.NOTSET
     assert logging.getLogger(UNCONFIG_NS).isEnabledFor(logging.DEBUG) is False
@@ -176,23 +169,6 @@
     )
     await hass.async_block_till_done()
 
-<<<<<<< HEAD
-    assert logging.getLogger("").isEnabledFor(logging.DEBUG) is False
-
-    assert not log_filter.filter(RECORD("test", logging.DEBUG))
-
-    await hass.services.async_call(
-        logger.DOMAIN, "set_default_level", {"level": "warning"}
-    )
-    await hass.async_block_till_done()
-
-    assert not log_filter.filter(RECORD("test", logging.DEBUG))
-
-    assert logging.getLogger("").isEnabledFor(logging.DEBUG) is False
-    assert logging.getLogger("").isEnabledFor(logging.WARNING) is True
-
-    await hass.services.async_call(logger.DOMAIN, "set_level", {"test": "debug"})
-=======
     assert logging.getLogger(UNCONFIG_NS).isEnabledFor(logging.DEBUG) is False
     logging.getLogger(UNCONFIG_NS).level == logging.NOTSET
     assert logging.getLogger(f"{UNCONFIG_NS}.any").isEnabledFor(logging.DEBUG) is True
@@ -205,7 +181,6 @@
     await hass.services.async_call(
         logger.DOMAIN, "set_default_level", {"level": "debug"}
     )
->>>>>>> a293eac0
     await hass.async_block_till_done()
 
     assert logging.getLogger(UNCONFIG_NS).isEnabledFor(logging.DEBUG) is True
@@ -215,13 +190,8 @@
     )
     assert logging.getLogger("").isEnabledFor(logging.DEBUG) is True
 
-<<<<<<< HEAD
-    assert logging.getLogger("").isEnabledFor(logging.DEBUG) is True
-
-=======
     assert logging.getLogger(COMPONENTS_NS).isEnabledFor(logging.DEBUG) is False
     assert logging.getLogger(GROUP_NS).isEnabledFor(logging.DEBUG) is False
->>>>>>> a293eac0
 
 
 async def test_loading_integration_after_can_set_level_with_default_debug(hass):
@@ -254,18 +224,11 @@
     assert logging.getLogger("").isEnabledFor(logging.DEBUG) is True
     assert logging.getLogger("").isEnabledFor(logging.CRITICAL) is True
 
-<<<<<<< HEAD
-    assert logging.getLogger("").isEnabledFor(logging.DEBUG) is True
-    assert logging.getLogger("").isEnabledFor(logging.WARNING) is True
-
-    assert log_filter.filter(RECORD("test", logging.DEBUG))
-=======
     assert logging.getLogger(UNCONFIG_NS).isEnabledFor(logging.DEBUG) is True
     assert logging.getLogger(f"{UNCONFIG_NS}.any").isEnabledFor(logging.DEBUG) is True
     assert (
         logging.getLogger(f"{UNCONFIG_NS}.any.any").isEnabledFor(logging.DEBUG) is True
     )
->>>>>>> a293eac0
 
     assert logging.getLogger(UNCONFIG_NS).isEnabledFor(logging.CRITICAL) is True
     assert (
@@ -298,15 +261,8 @@
         is True
     )
 
-<<<<<<< HEAD
-    assert logging.getLogger("").isEnabledFor(logging.DEBUG) is False
-    assert logging.getLogger("").isEnabledFor(logging.INFO) is False
-    assert logging.getLogger("").isEnabledFor(logging.WARNING) is True
-
-=======
     assert logging.getLogger(HASS_NS).isEnabledFor(logging.DEBUG) is False
     assert logging.getLogger(HASS_NS).isEnabledFor(logging.WARNING) is True
->>>>>>> a293eac0
 
     assert logging.getLogger(COMPONENTS_NS).isEnabledFor(logging.DEBUG) is False
     assert logging.getLogger(COMPONENTS_NS).isEnabledFor(logging.WARNING) is True
