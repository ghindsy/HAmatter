"""Tests for the Mazda Connected Services integration."""
from datetime import timedelta
import json
from unittest.mock import patch

from pymazda import MazdaAuthenticationException, MazdaException
import pytest

<<<<<<< HEAD
from homeassistant.components.mazda.const import DOMAIN, SERVICES
from homeassistant.config_entries import (
    ENTRY_STATE_LOADED,
    ENTRY_STATE_NOT_LOADED,
    ENTRY_STATE_SETUP_ERROR,
    ENTRY_STATE_SETUP_RETRY,
)
=======
from homeassistant.components.mazda.const import DOMAIN
from homeassistant.config_entries import ConfigEntryState
>>>>>>> e920afd4
from homeassistant.const import (
    CONF_EMAIL,
    CONF_PASSWORD,
    CONF_REGION,
    STATE_UNAVAILABLE,
)
from homeassistant.core import HomeAssistant
from homeassistant.exceptions import HomeAssistantError
from homeassistant.helpers import device_registry as dr
from homeassistant.util import dt as dt_util

from tests.common import MockConfigEntry, async_fire_time_changed, load_fixture
from tests.components.mazda import init_integration

FIXTURE_USER_INPUT = {
    CONF_EMAIL: "example@example.com",
    CONF_PASSWORD: "password",
    CONF_REGION: "MNAO",
}


async def test_config_entry_not_ready(hass: HomeAssistant) -> None:
    """Test the Mazda configuration entry not ready."""
    config_entry = MockConfigEntry(domain=DOMAIN, data=FIXTURE_USER_INPUT)
    config_entry.add_to_hass(hass)

    with patch(
        "homeassistant.components.mazda.MazdaAPI.validate_credentials",
        side_effect=MazdaException("Unknown error"),
    ):
        await hass.config_entries.async_setup(config_entry.entry_id)
        await hass.async_block_till_done()

    assert config_entry.state is ConfigEntryState.SETUP_RETRY


async def test_init_auth_failure(hass: HomeAssistant):
    """Test auth failure during setup."""
    with patch(
        "homeassistant.components.mazda.MazdaAPI.validate_credentials",
        side_effect=MazdaAuthenticationException("Login failed"),
    ):
        config_entry = MockConfigEntry(domain=DOMAIN, data=FIXTURE_USER_INPUT)
        config_entry.add_to_hass(hass)

        await hass.config_entries.async_setup(config_entry.entry_id)
        await hass.async_block_till_done()

    entries = hass.config_entries.async_entries(DOMAIN)
    assert len(entries) == 1
    assert entries[0].state is ConfigEntryState.SETUP_ERROR

    flows = hass.config_entries.flow.async_progress()
    assert len(flows) == 1
    assert flows[0]["step_id"] == "user"


async def test_update_auth_failure(hass: HomeAssistant):
    """Test auth failure during data update."""
    get_vehicles_fixture = json.loads(load_fixture("mazda/get_vehicles.json"))
    get_vehicle_status_fixture = json.loads(
        load_fixture("mazda/get_vehicle_status.json")
    )

    with patch(
        "homeassistant.components.mazda.MazdaAPI.validate_credentials",
        return_value=True,
    ), patch(
        "homeassistant.components.mazda.MazdaAPI.get_vehicles",
        return_value=get_vehicles_fixture,
    ), patch(
        "homeassistant.components.mazda.MazdaAPI.get_vehicle_status",
        return_value=get_vehicle_status_fixture,
    ):
        config_entry = MockConfigEntry(domain=DOMAIN, data=FIXTURE_USER_INPUT)
        config_entry.add_to_hass(hass)

        await hass.config_entries.async_setup(config_entry.entry_id)
        await hass.async_block_till_done()

    entries = hass.config_entries.async_entries(DOMAIN)
    assert len(entries) == 1
    assert entries[0].state is ConfigEntryState.LOADED

    with patch(
        "homeassistant.components.mazda.MazdaAPI.get_vehicles",
        side_effect=MazdaAuthenticationException("Login failed"),
    ):
        async_fire_time_changed(hass, dt_util.utcnow() + timedelta(seconds=61))
        await hass.async_block_till_done()

    flows = hass.config_entries.flow.async_progress()
    assert len(flows) == 1
    assert flows[0]["step_id"] == "user"


async def test_update_general_failure(hass: HomeAssistant):
    """Test general failure during data update."""
    get_vehicles_fixture = json.loads(load_fixture("mazda/get_vehicles.json"))
    get_vehicle_status_fixture = json.loads(
        load_fixture("mazda/get_vehicle_status.json")
    )

    with patch(
        "homeassistant.components.mazda.MazdaAPI.validate_credentials",
        return_value=True,
    ), patch(
        "homeassistant.components.mazda.MazdaAPI.get_vehicles",
        return_value=get_vehicles_fixture,
    ), patch(
        "homeassistant.components.mazda.MazdaAPI.get_vehicle_status",
        return_value=get_vehicle_status_fixture,
    ):
        config_entry = MockConfigEntry(domain=DOMAIN, data=FIXTURE_USER_INPUT)
        config_entry.add_to_hass(hass)

        await hass.config_entries.async_setup(config_entry.entry_id)
        await hass.async_block_till_done()

    entries = hass.config_entries.async_entries(DOMAIN)
    assert len(entries) == 1
    assert entries[0].state is ConfigEntryState.LOADED

    with patch(
        "homeassistant.components.mazda.MazdaAPI.get_vehicles",
        side_effect=Exception("Unknown exception"),
    ):
        async_fire_time_changed(hass, dt_util.utcnow() + timedelta(seconds=61))
        await hass.async_block_till_done()

    entity = hass.states.get("sensor.my_mazda3_fuel_remaining_percentage")
    assert entity is not None
    assert entity.state == STATE_UNAVAILABLE


async def test_unload_config_entry(hass: HomeAssistant) -> None:
    """Test the Mazda configuration entry unloading."""
    await init_integration(hass)
    assert hass.data[DOMAIN]

    entries = hass.config_entries.async_entries(DOMAIN)
    assert len(entries) == 1
    assert entries[0].state is ConfigEntryState.LOADED

    await hass.config_entries.async_unload(entries[0].entry_id)
    await hass.async_block_till_done()
    assert entries[0].state is ConfigEntryState.NOT_LOADED


async def test_device_nickname(hass):
    """Test creation of the device when vehicle has a nickname."""
    await init_integration(hass, use_nickname=True)

    device_registry = dr.async_get(hass)
    reg_device = device_registry.async_get_device(
        identifiers={(DOMAIN, "JM000000000000000")},
    )

    assert reg_device.model == "2021 MAZDA3 2.5 S SE AWD"
    assert reg_device.manufacturer == "Mazda"
    assert reg_device.name == "My Mazda3"


async def test_device_no_nickname(hass):
    """Test creation of the device when vehicle has no nickname."""
    await init_integration(hass, use_nickname=False)

    device_registry = dr.async_get(hass)
    reg_device = device_registry.async_get_device(
        identifiers={(DOMAIN, "JM000000000000000")},
    )

    assert reg_device.model == "2021 MAZDA3 2.5 S SE AWD"
    assert reg_device.manufacturer == "Mazda"
    assert reg_device.name == "2021 MAZDA3 2.5 S SE AWD"


async def test_services(hass):
    """Test service calls."""
    client_mock = await init_integration(hass)

    device_registry = dr.async_get(hass)
    reg_device = device_registry.async_get_device(
        identifiers={(DOMAIN, "JM000000000000000")},
    )
    device_id = reg_device.id

    for service in SERVICES:
        service_data = {"vehicle": device_id}
        if service == "send_poi":
            service_data["latitude"] = 1.2345
            service_data["longitude"] = 2.3456
            service_data["poi_name"] = "Work"

        await hass.services.async_call(DOMAIN, service, service_data, blocking=True)
        await hass.async_block_till_done()

        api_method = getattr(client_mock, service)
        if service == "send_poi":
            api_method.assert_called_once_with(12345, 1.2345, 2.3456, "Work")
        else:
            api_method.assert_called_once_with(12345)


async def test_service_invalid_device_id(hass):
    """Test service call when the specified device ID is invalid."""
    await init_integration(hass)

    with pytest.raises(HomeAssistantError) as err:
        await hass.services.async_call(
            DOMAIN, "start_engine", {"vehicle": "invalid"}, blocking=True
        )
        await hass.async_block_till_done()

    assert str(err.value) == "Invalid device ID"


async def test_service_device_id_not_mazda_vehicle(hass):
    """Test service call when the specified device ID is not the device ID of a Mazda vehicle."""
    await init_integration(hass)

    device_registry = dr.async_get(hass)
    # Create another device and pass its device ID.
    # Service should fail because device is from wrong domain.
    other_device = device_registry.async_get_or_create(
        config_entry_id="test_config_entry_id",
        identifiers={("OTHER_INTEGRATION", "ID_FROM_OTHER_INTEGRATION")},
    )

    with pytest.raises(HomeAssistantError) as err:
        await hass.services.async_call(
            DOMAIN, "start_engine", {"vehicle": other_device.id}, blocking=True
        )
        await hass.async_block_till_done()

    assert str(err.value) == "Device ID is not a Mazda vehicle"


async def test_service_vehicle_id_not_found(hass):
    """Test service call when the vehicle ID is not found."""
    await init_integration(hass)

    device_registry = dr.async_get(hass)
    reg_device = device_registry.async_get_device(
        identifiers={(DOMAIN, "JM000000000000000")},
    )
    device_id = reg_device.id

    entries = hass.config_entries.async_entries(DOMAIN)
    entry_id = entries[0].entry_id

    # Remove vehicle info from hass.data so that vehicle ID will not be found
    hass.data[DOMAIN][entry_id]["vehicles"] = []

    with pytest.raises(HomeAssistantError) as err:
        await hass.services.async_call(
            DOMAIN, "start_engine", {"vehicle": device_id}, blocking=True
        )
        await hass.async_block_till_done()

    assert str(err.value) == "Vehicle ID not found"


async def test_service_mazda_api_error(hass):
    """Test the Mazda API raising an error when a service is called."""
    get_vehicles_fixture = json.loads(load_fixture("mazda/get_vehicles.json"))
    get_vehicle_status_fixture = json.loads(
        load_fixture("mazda/get_vehicle_status.json")
    )

    with patch(
        "homeassistant.components.mazda.MazdaAPI.validate_credentials",
        return_value=True,
    ), patch(
        "homeassistant.components.mazda.MazdaAPI.get_vehicles",
        return_value=get_vehicles_fixture,
    ), patch(
        "homeassistant.components.mazda.MazdaAPI.get_vehicle_status",
        return_value=get_vehicle_status_fixture,
    ):
        config_entry = MockConfigEntry(domain=DOMAIN, data=FIXTURE_USER_INPUT)
        config_entry.add_to_hass(hass)

        await hass.config_entries.async_setup(config_entry.entry_id)
        await hass.async_block_till_done()

    device_registry = dr.async_get(hass)
    reg_device = device_registry.async_get_device(
        identifiers={(DOMAIN, "JM000000000000000")},
    )
    device_id = reg_device.id

    with patch(
        "homeassistant.components.mazda.MazdaAPI.start_engine",
        side_effect=MazdaException("Test error"),
    ), pytest.raises(HomeAssistantError) as err:
        await hass.services.async_call(
            DOMAIN, "start_engine", {"vehicle": device_id}, blocking=True
        )
        await hass.async_block_till_done()

    assert str(err.value) == "Test error"<|MERGE_RESOLUTION|>--- conflicted
+++ resolved
@@ -6,18 +6,8 @@
 from pymazda import MazdaAuthenticationException, MazdaException
 import pytest
 
-<<<<<<< HEAD
 from homeassistant.components.mazda.const import DOMAIN, SERVICES
-from homeassistant.config_entries import (
-    ENTRY_STATE_LOADED,
-    ENTRY_STATE_NOT_LOADED,
-    ENTRY_STATE_SETUP_ERROR,
-    ENTRY_STATE_SETUP_RETRY,
-)
-=======
-from homeassistant.components.mazda.const import DOMAIN
 from homeassistant.config_entries import ConfigEntryState
->>>>>>> e920afd4
 from homeassistant.const import (
     CONF_EMAIL,
     CONF_PASSWORD,
