"""The tests for the Modbus sensor component."""

import copy
from dataclasses import dataclass
from datetime import timedelta
import logging
from unittest import mock

from freezegun.api import FrozenDateTimeFactory
from pymodbus.exceptions import ModbusException
import pytest

from homeassistant.components.modbus.const import MODBUS_DOMAIN as DOMAIN, TCP
from homeassistant.const import (
    CONF_ADDRESS,
    CONF_HOST,
    CONF_NAME,
    CONF_PORT,
    CONF_SENSORS,
    CONF_TYPE,
)
from homeassistant.core import HomeAssistant
from homeassistant.setup import async_setup_component
import homeassistant.util.dt as dt_util

from tests.common import async_fire_time_changed, mock_restore_cache

TEST_MODBUS_NAME = "modbusTest"
TEST_ENTITY_NAME = "test entity"
TEST_MODBUS_HOST = "modbusHost"
TEST_PORT_TCP = 5501
TEST_PORT_SERIAL = "usb01"


@dataclass
class ReadResult:
    """Storage class for register read results."""

    def __init__(self, register_words):
        """Init."""
        self.registers = register_words
        self.bits = register_words
        self.value = register_words

    def isError(self):
        """Set error state."""
        return False


@pytest.fixture(name="mock_pymodbus")
def mock_pymodbus_fixture():
    """Mock pymodbus."""
<<<<<<< HEAD
    mock_pb = mock.MagicMock()
    with (
        mock.patch(
            "homeassistant.components.modbus.modbus.ModbusTcpClient",
            return_value=mock_pb,
            autospec=True,
        ),
        mock.patch(
            "homeassistant.components.modbus.modbus.ModbusSerialClient",
            return_value=mock_pb,
            autospec=True,
        ),
        mock.patch(
            "homeassistant.components.modbus.modbus.ModbusUdpClient",
            return_value=mock_pb,
            autospec=True,
        ),
=======
    mock_pb = mock.AsyncMock()
    mock_pb.close = mock.MagicMock()
    with mock.patch(
        "homeassistant.components.modbus.modbus.AsyncModbusTcpClient",
        return_value=mock_pb,
        autospec=True,
    ), mock.patch(
        "homeassistant.components.modbus.modbus.AsyncModbusSerialClient",
        return_value=mock_pb,
        autospec=True,
    ), mock.patch(
        "homeassistant.components.modbus.modbus.AsyncModbusUdpClient",
        return_value=mock_pb,
        autospec=True,
>>>>>>> 3ec9312f
    ):
        yield mock_pb


@pytest.fixture(name="check_config_loaded")
def check_config_loaded_fixture():
    """Set default for check_config_loaded."""
    return True


@pytest.fixture(name="register_words")
def register_words_fixture():
    """Set default for register_words."""
    return [0x00, 0x00]


@pytest.fixture(name="config_addon")
def config_addon_fixture():
    """Add entra configuration items."""
    return None


@pytest.fixture(name="do_exception")
def do_exception_fixture():
    """Remove side_effect to pymodbus calls."""
    return False


@pytest.fixture(name="mock_modbus")
async def mock_modbus_fixture(
    hass, caplog, register_words, check_config_loaded, config_addon, do_config
):
    """Load integration modbus using mocked pymodbus."""
    conf = copy.deepcopy(do_config)
    for key in conf:
        if config_addon:
            conf[key][0].update(config_addon)
    caplog.set_level(logging.WARNING)
    config = {
        DOMAIN: [
            {
                CONF_TYPE: TCP,
                CONF_HOST: TEST_MODBUS_HOST,
                CONF_PORT: TEST_PORT_TCP,
                CONF_NAME: TEST_MODBUS_NAME,
                CONF_SENSORS: [
                    {
                        CONF_NAME: "dummy",
                        CONF_ADDRESS: 9999,
                    }
                ],
                **conf,
            }
        ]
    }
    mock_pb = mock.AsyncMock()
    mock_pb.close = mock.MagicMock()
    with mock.patch(
        "homeassistant.components.modbus.modbus.AsyncModbusTcpClient",
        return_value=mock_pb,
        autospec=True,
    ):
        now = dt_util.utcnow()
        with mock.patch(
            "homeassistant.helpers.event.dt_util.utcnow",
            return_value=now,
            autospec=True,
        ):
            result = await async_setup_component(hass, DOMAIN, config)
            assert result or not check_config_loaded
        await hass.async_block_till_done()
        yield mock_pb


@pytest.fixture(name="mock_pymodbus_exception")
async def mock_pymodbus_exception_fixture(hass, do_exception, mock_modbus):
    """Trigger update call with time_changed event."""
    if do_exception:
        exc = ModbusException("fail read_coils")
        mock_modbus.read_coils.side_effect = exc
        mock_modbus.read_discrete_inputs.side_effect = exc
        mock_modbus.read_input_registers.side_effect = exc
        mock_modbus.read_holding_registers.side_effect = exc


@pytest.fixture(name="mock_pymodbus_return")
async def mock_pymodbus_return_fixture(hass, register_words, mock_modbus):
    """Trigger update call with time_changed event."""
    read_result = ReadResult(register_words) if register_words else None
    mock_modbus.read_coils.return_value = read_result
    mock_modbus.read_discrete_inputs.return_value = read_result
    mock_modbus.read_input_registers.return_value = read_result
    mock_modbus.read_holding_registers.return_value = read_result
    mock_modbus.write_register.return_value = read_result
    mock_modbus.write_registers.return_value = read_result
    mock_modbus.write_coil.return_value = read_result
    mock_modbus.write_coils.return_value = read_result


@pytest.fixture(name="mock_do_cycle")
async def mock_do_cycle_fixture(
    hass: HomeAssistant,
    freezer: FrozenDateTimeFactory,
    mock_pymodbus_exception,
    mock_pymodbus_return,
) -> FrozenDateTimeFactory:
    """Trigger update call with time_changed event."""
    freezer.tick(timedelta(seconds=1))
    async_fire_time_changed(hass)
    await hass.async_block_till_done()
    return freezer


async def do_next_cycle(
    hass: HomeAssistant, freezer: FrozenDateTimeFactory, cycle: int
) -> None:
    """Trigger update call with time_changed event."""
    freezer.tick(timedelta(seconds=cycle))
    async_fire_time_changed(hass)
    await hass.async_block_till_done()


@pytest.fixture(name="mock_test_state")
async def mock_test_state_fixture(hass, request):
    """Mock restore cache."""
    mock_restore_cache(hass, request.param)
    return request.param


@pytest.fixture(name="mock_ha")
async def mock_ha_fixture(hass, mock_pymodbus_return):
    """Load homeassistant to allow service calls."""
    assert await async_setup_component(hass, "homeassistant", {})
    await hass.async_block_till_done()


@pytest.fixture(name="caplog_setup_text")
async def caplog_setup_text_fixture(caplog):
    """Return setup log of integration."""
    return caplog.text<|MERGE_RESOLUTION|>--- conflicted
+++ resolved
@@ -50,40 +50,24 @@
 @pytest.fixture(name="mock_pymodbus")
 def mock_pymodbus_fixture():
     """Mock pymodbus."""
-<<<<<<< HEAD
-    mock_pb = mock.MagicMock()
+    mock_pb = mock.AsyncMock()
+    mock_pb.close = mock.MagicMock()
     with (
         mock.patch(
-            "homeassistant.components.modbus.modbus.ModbusTcpClient",
+            "homeassistant.components.modbus.modbus.AsyncModbusTcpClient",
             return_value=mock_pb,
             autospec=True,
         ),
         mock.patch(
-            "homeassistant.components.modbus.modbus.ModbusSerialClient",
+            "homeassistant.components.modbus.modbus.AsyncModbusSerialClient",
             return_value=mock_pb,
             autospec=True,
         ),
         mock.patch(
-            "homeassistant.components.modbus.modbus.ModbusUdpClient",
+            "homeassistant.components.modbus.modbus.AsyncModbusUdpClient",
             return_value=mock_pb,
             autospec=True,
         ),
-=======
-    mock_pb = mock.AsyncMock()
-    mock_pb.close = mock.MagicMock()
-    with mock.patch(
-        "homeassistant.components.modbus.modbus.AsyncModbusTcpClient",
-        return_value=mock_pb,
-        autospec=True,
-    ), mock.patch(
-        "homeassistant.components.modbus.modbus.AsyncModbusSerialClient",
-        return_value=mock_pb,
-        autospec=True,
-    ), mock.patch(
-        "homeassistant.components.modbus.modbus.AsyncModbusUdpClient",
-        return_value=mock_pb,
-        autospec=True,
->>>>>>> 3ec9312f
     ):
         yield mock_pb
 
