"""The tests for the Modbus init.

This file is responsible for testing:
- pymodbus API
- Functionality of class ModbusHub
- Coverage 100%:
    __init__.py
    const.py
    modbus.py
    validators.py
    baseplatform.py (only BasePlatform)

It uses binary_sensors/sensors to do black box testing of the read calls.
"""
from datetime import timedelta
import logging
from unittest import mock

from freezegun.api import FrozenDateTimeFactory
from pymodbus.exceptions import ModbusException
from pymodbus.pdu import ExceptionResponse, IllegalFunctionRequest
import pytest
import voluptuous as vol

from homeassistant import config as hass_config
from homeassistant.components.binary_sensor import DOMAIN as BINARY_SENSOR_DOMAIN
from homeassistant.components.modbus.const import (
    ATTR_ADDRESS,
    ATTR_HUB,
    ATTR_SLAVE,
    ATTR_UNIT,
    ATTR_VALUE,
    CALL_TYPE_COIL,
    CALL_TYPE_DISCRETE,
    CALL_TYPE_REGISTER_HOLDING,
    CALL_TYPE_REGISTER_INPUT,
    CALL_TYPE_WRITE_COIL,
    CALL_TYPE_WRITE_COILS,
    CALL_TYPE_WRITE_REGISTER,
    CALL_TYPE_WRITE_REGISTERS,
    CONF_BAUDRATE,
    CONF_BYTESIZE,
    CONF_CLIMATES,
    CONF_CLOSE_COMM_ON_ERROR,
    CONF_DATA_TYPE,
    CONF_DEVICE_ADDRESS,
    CONF_FAN_MODE_HIGH,
    CONF_FAN_MODE_OFF,
    CONF_FAN_MODE_ON,
    CONF_FAN_MODE_REGISTER,
    CONF_FAN_MODE_VALUES,
    CONF_HVAC_MODE_COOL,
    CONF_HVAC_MODE_DRY,
    CONF_HVAC_MODE_HEAT,
    CONF_HVAC_MODE_HEAT_COOL,
    CONF_HVAC_MODE_REGISTER,
    CONF_HVAC_MODE_VALUES,
    CONF_HVAC_ONOFF_REGISTER,
    CONF_INPUT_TYPE,
    CONF_MSG_WAIT,
    CONF_PARITY,
    CONF_RETRIES,
    CONF_RETRY_ON_EMPTY,
    CONF_SLAVE_COUNT,
    CONF_STOPBITS,
    CONF_SWAP,
    CONF_SWAP_BYTE,
    CONF_SWAP_WORD,
    CONF_SWAP_WORD_BYTE,
    CONF_TARGET_TEMP,
    CONF_VIRTUAL_COUNT,
    DEFAULT_SCAN_INTERVAL,
    MODBUS_DOMAIN as DOMAIN,
    RTUOVERTCP,
    SERIAL,
    SERVICE_RESTART,
    SERVICE_STOP,
    SERVICE_WRITE_COIL,
    SERVICE_WRITE_REGISTER,
    TCP,
    UDP,
    DataType,
)
from homeassistant.components.modbus.validators import (
    check_hvac_target_temp_registers,
    duplicate_entity_validator,
    duplicate_fan_mode_validator,
    duplicate_modbus_validator,
    hvac_fixedsize_reglist_validator,
    nan_validator,
    number_validator,
    register_int_list_validator,
    struct_validator,
)
from homeassistant.components.sensor import DOMAIN as SENSOR_DOMAIN
from homeassistant.const import (
    ATTR_STATE,
    CONF_ADDRESS,
    CONF_BINARY_SENSORS,
    CONF_COUNT,
    CONF_DELAY,
    CONF_HOST,
    CONF_METHOD,
    CONF_NAME,
    CONF_PORT,
    CONF_SCAN_INTERVAL,
    CONF_SENSORS,
    CONF_SLAVE,
    CONF_STRUCTURE,
    CONF_TIMEOUT,
    CONF_TYPE,
    EVENT_HOMEASSISTANT_STOP,
    SERVICE_RELOAD,
    STATE_ON,
    STATE_UNAVAILABLE,
    STATE_UNKNOWN,
)
from homeassistant.core import HomeAssistant
from homeassistant.setup import async_setup_component
import homeassistant.util.dt as dt_util

from .conftest import (
    TEST_ENTITY_NAME,
    TEST_MODBUS_HOST,
    TEST_MODBUS_NAME,
    TEST_PORT_SERIAL,
    TEST_PORT_TCP,
    ReadResult,
)

from tests.common import async_fire_time_changed, get_fixture_path


@pytest.fixture(name="mock_modbus_with_pymodbus")
async def mock_modbus_with_pymodbus_fixture(hass, caplog, do_config, mock_pymodbus):
    """Load integration modbus using mocked pymodbus."""
    caplog.clear()
    caplog.set_level(logging.ERROR)
    config = {DOMAIN: do_config}
    assert await async_setup_component(hass, DOMAIN, config) is True
    await hass.async_block_till_done()
    assert DOMAIN in hass.config.components
    assert caplog.text == ""
    return mock_pymodbus


<<<<<<< HEAD
async def test_fixedRegList_validator() -> None:
    """Test fixed temp registers validator."""

    for value in (
        15,
        [30, 31, 32, 33, 34, 35, 36],
    ):
        assert isinstance(hvac_fixedsize_reglist_validator(value), list)

    with pytest.raises(vol.Invalid):
        hvac_fixedsize_reglist_validator([15, "ab", 17, 18, 19, 20, 21])

    with pytest.raises(vol.Invalid):
        hvac_fixedsize_reglist_validator([15, 17])
=======
async def test_register_int_list_validator() -> None:
    """Test conf address register validator."""
    for value, vtype in (
        (15, int),
        ([15], list),
    ):
        assert isinstance(register_int_list_validator(value), vtype)

    with pytest.raises(vol.Invalid):
        register_int_list_validator([15, 16])

    with pytest.raises(vol.Invalid):
        register_int_list_validator(-15)

    with pytest.raises(vol.Invalid):
        register_int_list_validator(["aq"])
>>>>>>> 134cc784


async def test_number_validator() -> None:
    """Test number validator."""

    for value, value_type in (
        (15, int),
        (15.1, float),
        ("15", int),
        ("15.1", float),
        (-15, int),
        (-15.1, float),
        ("-15", int),
        ("-15.1", float),
    ):
        assert isinstance(number_validator(value), value_type)

    try:
        number_validator("x15.1")
    except vol.Invalid:
        return
    pytest.fail("Number_validator not throwing exception")


async def test_nan_validator() -> None:
    """Test number validator."""

    for value, value_type in (
        (15, int),
        ("15", int),
        ("abcdef", int),
        ("0xabcdef", int),
    ):
        assert isinstance(nan_validator(value), value_type)

    with pytest.raises(vol.Invalid):
        nan_validator("x15")
    with pytest.raises(vol.Invalid):
        nan_validator("not a hex string")


@pytest.mark.parametrize(
    "do_config",
    [
        {
            CONF_NAME: TEST_ENTITY_NAME,
            CONF_COUNT: 2,
            CONF_DATA_TYPE: DataType.STRING,
        },
        {
            CONF_NAME: TEST_ENTITY_NAME,
            CONF_DATA_TYPE: DataType.INT32,
        },
        {
            CONF_NAME: TEST_ENTITY_NAME,
            CONF_DATA_TYPE: DataType.INT32,
            CONF_SWAP: CONF_SWAP_BYTE,
        },
        {
            CONF_NAME: TEST_ENTITY_NAME,
            CONF_COUNT: 2,
            CONF_DATA_TYPE: DataType.CUSTOM,
            CONF_STRUCTURE: ">i",
        },
        {
            CONF_NAME: TEST_ENTITY_NAME,
            CONF_SLAVE: 5,
            CONF_DATA_TYPE: DataType.INT32,
            CONF_SWAP: CONF_SWAP_BYTE,
        },
        {
            CONF_NAME: TEST_ENTITY_NAME,
            CONF_SLAVE: 5,
            CONF_DATA_TYPE: DataType.INT32,
            CONF_SWAP: CONF_SWAP_WORD,
        },
        {
            CONF_NAME: TEST_ENTITY_NAME,
            CONF_SLAVE: 5,
            CONF_DATA_TYPE: DataType.INT32,
            CONF_SWAP: CONF_SWAP_WORD_BYTE,
        },
        {
            CONF_NAME: TEST_ENTITY_NAME,
            CONF_SLAVE: 5,
            CONF_DATA_TYPE: DataType.INT16,
            CONF_SWAP: CONF_SWAP_BYTE,
        },
    ],
)
async def test_ok_struct_validator(do_config) -> None:
    """Test struct validator."""
    try:
        struct_validator(do_config)
    except vol.Invalid:
        pytest.fail("struct_validator unexpected exception")


@pytest.mark.parametrize(
    "do_config",
    [
        {
            CONF_NAME: TEST_ENTITY_NAME,
            CONF_COUNT: 8,
            CONF_DATA_TYPE: "int",
        },
        {
            CONF_NAME: TEST_ENTITY_NAME,
            CONF_COUNT: 8,
            CONF_DATA_TYPE: DataType.CUSTOM,
        },
        {
            CONF_NAME: TEST_ENTITY_NAME,
            CONF_COUNT: 8,
            CONF_DATA_TYPE: DataType.CUSTOM,
            CONF_STRUCTURE: "no good",
        },
        {
            CONF_NAME: TEST_ENTITY_NAME,
            CONF_COUNT: 20,
            CONF_DATA_TYPE: DataType.CUSTOM,
            CONF_STRUCTURE: ">f",
        },
        {
            CONF_NAME: TEST_ENTITY_NAME,
            CONF_COUNT: 1,
            CONF_DATA_TYPE: DataType.CUSTOM,
            CONF_STRUCTURE: ">f",
            CONF_SWAP: CONF_SWAP_WORD,
        },
        {
            CONF_NAME: TEST_ENTITY_NAME,
            CONF_COUNT: 1,
            CONF_DATA_TYPE: DataType.STRING,
            CONF_STRUCTURE: ">f",
            CONF_SWAP: CONF_SWAP_WORD,
        },
        {
            CONF_NAME: TEST_ENTITY_NAME,
            CONF_COUNT: 2,
            CONF_DATA_TYPE: DataType.CUSTOM,
            CONF_STRUCTURE: ">f",
            CONF_SLAVE_COUNT: 5,
        },
        {
            CONF_NAME: TEST_ENTITY_NAME,
            CONF_COUNT: 2,
            CONF_DATA_TYPE: DataType.CUSTOM,
            CONF_STRUCTURE: ">f",
            CONF_VIRTUAL_COUNT: 5,
        },
        {
            CONF_NAME: TEST_ENTITY_NAME,
            CONF_DATA_TYPE: DataType.STRING,
            CONF_SLAVE_COUNT: 2,
        },
        {
            CONF_NAME: TEST_ENTITY_NAME,
            CONF_DATA_TYPE: DataType.STRING,
            CONF_VIRTUAL_COUNT: 2,
        },
        {
            CONF_NAME: TEST_ENTITY_NAME,
            CONF_DATA_TYPE: DataType.INT16,
            CONF_SWAP: CONF_SWAP_WORD,
        },
        {
            CONF_NAME: TEST_ENTITY_NAME,
            CONF_COUNT: 2,
            CONF_SLAVE_COUNT: 2,
            CONF_DATA_TYPE: DataType.INT32,
        },
        {
            CONF_NAME: TEST_ENTITY_NAME,
            CONF_COUNT: 2,
            CONF_VIRTUAL_COUNT: 2,
            CONF_DATA_TYPE: DataType.INT32,
        },
        {
            CONF_NAME: TEST_ENTITY_NAME,
            CONF_DATA_TYPE: DataType.INT16,
            CONF_SWAP: CONF_SWAP_WORD,
        },
        {
            CONF_NAME: TEST_ENTITY_NAME,
            CONF_DATA_TYPE: DataType.INT16,
            CONF_SWAP: CONF_SWAP_WORD_BYTE,
        },
    ],
)
async def test_exception_struct_validator(do_config) -> None:
    """Test struct validator."""
    try:
        struct_validator(do_config)
    except vol.Invalid:
        return
    pytest.fail("struct_validator missing exception")


@pytest.mark.parametrize(
    "do_config",
    [
        [
            {
                CONF_NAME: TEST_MODBUS_NAME,
                CONF_TYPE: TCP,
                CONF_HOST: TEST_MODBUS_HOST,
                CONF_PORT: TEST_PORT_TCP,
            },
            {
                CONF_NAME: TEST_MODBUS_NAME,
                CONF_TYPE: TCP,
                CONF_HOST: TEST_MODBUS_HOST + " 2",
                CONF_PORT: TEST_PORT_TCP,
            },
        ],
        [
            {
                CONF_NAME: TEST_MODBUS_NAME,
                CONF_TYPE: TCP,
                CONF_HOST: TEST_MODBUS_HOST,
                CONF_PORT: TEST_PORT_TCP,
            },
            {
                CONF_NAME: TEST_MODBUS_NAME + " 2",
                CONF_TYPE: TCP,
                CONF_HOST: TEST_MODBUS_HOST,
                CONF_PORT: TEST_PORT_TCP,
            },
        ],
    ],
)
async def test_duplicate_modbus_validator(do_config) -> None:
    """Test duplicate modbus validator."""
    duplicate_modbus_validator(do_config)
    assert len(do_config) == 1


@pytest.mark.parametrize(
    "do_config",
    [
        {
            CONF_ADDRESS: 11,
            CONF_FAN_MODE_VALUES: {
                CONF_FAN_MODE_ON: 7,
                CONF_FAN_MODE_OFF: 9,
                CONF_FAN_MODE_HIGH: 9,
            },
        }
    ],
)
async def test_duplicate_fan_mode_validator(do_config) -> None:
    """Test duplicate modbus validator."""
    duplicate_fan_mode_validator(do_config)
    assert len(do_config[CONF_FAN_MODE_VALUES]) == 2


@pytest.mark.parametrize(
    "do_config",
    [
        [
            {
                CONF_NAME: TEST_MODBUS_NAME,
                CONF_TYPE: TCP,
                CONF_HOST: TEST_MODBUS_HOST,
                CONF_PORT: TEST_PORT_TCP,
                CONF_SENSORS: [
                    {
                        CONF_NAME: TEST_ENTITY_NAME,
                        CONF_ADDRESS: 117,
                        CONF_SLAVE: 0,
                    },
                    {
                        CONF_NAME: TEST_ENTITY_NAME,
                        CONF_ADDRESS: 119,
                        CONF_SLAVE: 0,
                    },
                ],
            }
        ],
        [
            {
                CONF_NAME: TEST_MODBUS_NAME,
                CONF_TYPE: TCP,
                CONF_HOST: TEST_MODBUS_HOST,
                CONF_PORT: TEST_PORT_TCP,
                CONF_SENSORS: [
                    {
                        CONF_NAME: TEST_ENTITY_NAME,
                        CONF_ADDRESS: 117,
                        CONF_SLAVE: 0,
                    },
                    {
                        CONF_NAME: TEST_ENTITY_NAME + " 2",
                        CONF_ADDRESS: 117,
                        CONF_SLAVE: 0,
                    },
                ],
            }
        ],
        [
            {
                CONF_NAME: TEST_MODBUS_NAME,
                CONF_TYPE: TCP,
                CONF_HOST: TEST_MODBUS_HOST,
                CONF_PORT: TEST_PORT_TCP,
                CONF_CLIMATES: [
                    {
                        CONF_NAME: TEST_ENTITY_NAME,
                        CONF_ADDRESS: 117,
                        CONF_SLAVE: 0,
                    },
                    {
                        CONF_NAME: TEST_ENTITY_NAME + " 2",
                        CONF_ADDRESS: 117,
                        CONF_SLAVE: 0,
                    },
                ],
            }
        ],
    ],
)
async def test_duplicate_entity_validator(do_config) -> None:
    """Test duplicate entity validator."""
    duplicate_entity_validator(do_config)
    if CONF_SENSORS in do_config[0]:
        assert len(do_config[0][CONF_SENSORS]) == 1
    elif CONF_CLIMATES in do_config[0]:
        assert len(do_config[0][CONF_CLIMATES]) == 1


@pytest.mark.parametrize(
    "do_config",
    [
        [
            {
                CONF_NAME: TEST_MODBUS_NAME,
                CONF_TYPE: TCP,
                CONF_HOST: TEST_MODBUS_HOST,
                CONF_PORT: TEST_PORT_TCP,
                CONF_CLIMATES: [
                    {
                        CONF_NAME: TEST_ENTITY_NAME,
                        CONF_ADDRESS: 117,
                        CONF_SLAVE: 0,
                    },
                    {
                        CONF_NAME: TEST_ENTITY_NAME + " 2",
                        CONF_ADDRESS: 117,
                        CONF_SLAVE: 0,
                    },
                ],
            }
        ],
        [
            {
                CONF_NAME: TEST_MODBUS_NAME,
                CONF_TYPE: TCP,
                CONF_HOST: TEST_MODBUS_HOST,
                CONF_PORT: TEST_PORT_TCP,
                CONF_CLIMATES: [
                    {
                        CONF_NAME: TEST_ENTITY_NAME,
                        CONF_ADDRESS: 118,
                        CONF_SLAVE: 0,
                        CONF_HVAC_MODE_REGISTER: {
                            CONF_ADDRESS: 119,
                            CONF_HVAC_MODE_VALUES: {
                                CONF_HVAC_MODE_COOL: 0,
                                CONF_HVAC_MODE_HEAT: 1,
                            },
                        },
                    },
                    {
                        CONF_NAME: TEST_ENTITY_NAME + " 2",
                        CONF_ADDRESS: 117,
                        CONF_SLAVE: 0,
                        CONF_HVAC_MODE_REGISTER: {
                            CONF_ADDRESS: 118,
                            CONF_HVAC_MODE_VALUES: {
                                CONF_HVAC_MODE_COOL: 0,
                                CONF_HVAC_MODE_HEAT: 1,
                            },
                        },
                    },
                ],
            }
        ],
        [
            {
                CONF_NAME: TEST_MODBUS_NAME,
                CONF_TYPE: TCP,
                CONF_HOST: TEST_MODBUS_HOST,
                CONF_PORT: TEST_PORT_TCP,
                CONF_CLIMATES: [
                    {
                        CONF_NAME: TEST_ENTITY_NAME,
                        CONF_ADDRESS: 117,
                        CONF_SLAVE: 0,
                        CONF_FAN_MODE_REGISTER: {
                            CONF_ADDRESS: 120,
                            CONF_FAN_MODE_VALUES: {
                                CONF_FAN_MODE_ON: 0,
                                CONF_FAN_MODE_HIGH: 1,
                            },
                        },
                    },
                    {
                        CONF_NAME: TEST_ENTITY_NAME + " 2",
                        CONF_ADDRESS: 118,
                        CONF_SLAVE: 0,
                        CONF_TARGET_TEMP: [99],
                        CONF_FAN_MODE_REGISTER: {
                            CONF_ADDRESS: 120,
                            CONF_FAN_MODE_VALUES: {
                                CONF_FAN_MODE_ON: 0,
                                CONF_FAN_MODE_HIGH: 1,
                            },
                        },
                    },
                ],
            }
        ],
        [
            {
                CONF_NAME: TEST_MODBUS_NAME,
                CONF_TYPE: TCP,
                CONF_HOST: TEST_MODBUS_HOST,
                CONF_PORT: TEST_PORT_TCP,
                CONF_CLIMATES: [
                    {
                        CONF_NAME: TEST_ENTITY_NAME,
                        CONF_ADDRESS: 117,
                        CONF_SLAVE: 0,
                        CONF_FAN_MODE_REGISTER: {
                            CONF_ADDRESS: 120,
                            CONF_FAN_MODE_VALUES: {
                                CONF_FAN_MODE_ON: 0,
                                CONF_FAN_MODE_HIGH: 1,
                            },
                        },
                    },
                    {
                        CONF_NAME: TEST_ENTITY_NAME + " 2",
                        CONF_ADDRESS: 118,
                        CONF_SLAVE: 0,
                        CONF_TARGET_TEMP: [117],
                        CONF_FAN_MODE_REGISTER: {
                            CONF_ADDRESS: [121],
                            CONF_FAN_MODE_VALUES: {
                                CONF_FAN_MODE_ON: 0,
                                CONF_FAN_MODE_HIGH: 1,
                            },
                        },
                    },
                ],
            }
        ],
        [
            {
                CONF_NAME: TEST_MODBUS_NAME,
                CONF_TYPE: TCP,
                CONF_HOST: TEST_MODBUS_HOST,
                CONF_PORT: TEST_PORT_TCP,
                CONF_CLIMATES: [
                    {
                        CONF_NAME: TEST_ENTITY_NAME,
                        CONF_ADDRESS: 117,
                        CONF_TARGET_TEMP: [130, 131, 132, 133, 134, 135, 136],
                        CONF_SLAVE: 0,
                        CONF_HVAC_MODE_REGISTER: {
                            CONF_ADDRESS: 118,
                            CONF_HVAC_MODE_VALUES: {
                                CONF_HVAC_MODE_COOL: 0,
                                CONF_HVAC_MODE_HEAT: 2,
                                CONF_HVAC_MODE_DRY: 3,
                            },
                        },
                        CONF_HVAC_ONOFF_REGISTER: 122,
                        CONF_FAN_MODE_REGISTER: {
                            CONF_ADDRESS: 120,
                            CONF_FAN_MODE_VALUES: {
                                CONF_FAN_MODE_ON: 0,
                                CONF_FAN_MODE_HIGH: 1,
                            },
                        },
                    },
                    {
                        CONF_NAME: TEST_ENTITY_NAME + " 2",
                        CONF_ADDRESS: 118,
                        CONF_TARGET_TEMP: [130, 131, 132, 133, 134, 135, 136],
                        CONF_SLAVE: 0,
                        CONF_HVAC_MODE_REGISTER: {
                            CONF_ADDRESS: 130,
                            CONF_HVAC_MODE_VALUES: {
                                CONF_HVAC_MODE_COOL: 0,
                                CONF_HVAC_MODE_HEAT: 2,
                                CONF_HVAC_MODE_DRY: 3,
                            },
                        },
                        CONF_HVAC_ONOFF_REGISTER: 122,
                        CONF_FAN_MODE_REGISTER: {
                            CONF_ADDRESS: 120,
                            CONF_FAN_MODE_VALUES: {
                                CONF_FAN_MODE_ON: 0,
                                CONF_FAN_MODE_HIGH: 1,
                            },
                        },
                    },
                ],
            }
        ],
    ],
)
async def test_duplicate_entity_validator_with_climate(do_config) -> None:
    """Test duplicate entity validator."""
    duplicate_entity_validator(do_config)
    assert len(do_config[0][CONF_CLIMATES]) == 1


@pytest.mark.parametrize(
    "do_config",
    [
        [
            {
                CONF_NAME: TEST_ENTITY_NAME,
                CONF_ADDRESS: 1,
                CONF_TARGET_TEMP: [117, 121, 119, 150, 151, 152, 156],
                CONF_HVAC_MODE_REGISTER: {
                    CONF_ADDRESS: 119,
                    CONF_HVAC_MODE_VALUES: {
                        CONF_HVAC_MODE_COOL: 0,
                        CONF_HVAC_MODE_HEAT: 1,
                        CONF_HVAC_MODE_HEAT_COOL: 2,
                        CONF_HVAC_MODE_DRY: 3,
                    },
                },
                CONF_HVAC_ONOFF_REGISTER: 117,
                CONF_FAN_MODE_REGISTER: {
                    CONF_ADDRESS: 121,
                },
            },
        ],
        [
            {
                CONF_NAME: TEST_ENTITY_NAME,
                CONF_ADDRESS: 1,
                CONF_TARGET_TEMP: [117],
                CONF_HVAC_MODE_REGISTER: {
                    CONF_ADDRESS: 117,
                    CONF_HVAC_MODE_VALUES: {
                        CONF_HVAC_MODE_COOL: 0,
                        CONF_HVAC_MODE_HEAT: 1,
                        CONF_HVAC_MODE_HEAT_COOL: 2,
                        CONF_HVAC_MODE_DRY: 3,
                    },
                },
                CONF_HVAC_ONOFF_REGISTER: 117,
                CONF_FAN_MODE_REGISTER: {
                    CONF_ADDRESS: 117,
                },
            },
        ],
    ],
)
async def test_climate_conflict_addresses(do_config) -> None:
    """Test conflicts among the addresses of target temp and other climate addresses."""
    check_hvac_target_temp_registers(do_config[0])
    assert CONF_HVAC_MODE_REGISTER not in do_config[0]
    assert CONF_HVAC_ONOFF_REGISTER not in do_config[0]
    assert CONF_FAN_MODE_REGISTER not in do_config[0]


@pytest.mark.parametrize(
    "do_config",
    [
        {
            CONF_TYPE: TCP,
            CONF_HOST: TEST_MODBUS_HOST,
            CONF_PORT: TEST_PORT_TCP,
            CONF_CLOSE_COMM_ON_ERROR: True,
        },
        {
            CONF_TYPE: TCP,
            CONF_HOST: TEST_MODBUS_HOST,
            CONF_PORT: TEST_PORT_TCP,
            CONF_RETRIES: 3,
        },
        {
            CONF_TYPE: TCP,
            CONF_HOST: TEST_MODBUS_HOST,
            CONF_PORT: TEST_PORT_TCP,
            CONF_RETRY_ON_EMPTY: True,
        },
        {
            CONF_TYPE: TCP,
            CONF_HOST: TEST_MODBUS_HOST,
            CONF_PORT: TEST_PORT_TCP,
        },
        {
            CONF_TYPE: TCP,
            CONF_HOST: TEST_MODBUS_HOST,
            CONF_PORT: TEST_PORT_TCP,
            CONF_NAME: TEST_MODBUS_NAME,
            CONF_TIMEOUT: 30,
            CONF_DELAY: 10,
        },
        {
            CONF_TYPE: UDP,
            CONF_HOST: TEST_MODBUS_HOST,
            CONF_PORT: TEST_PORT_TCP,
        },
        {
            CONF_TYPE: UDP,
            CONF_HOST: TEST_MODBUS_HOST,
            CONF_PORT: TEST_PORT_TCP,
            CONF_NAME: TEST_MODBUS_NAME,
            CONF_TIMEOUT: 30,
            CONF_DELAY: 10,
        },
        {
            CONF_TYPE: RTUOVERTCP,
            CONF_HOST: TEST_MODBUS_HOST,
            CONF_PORT: TEST_PORT_TCP,
        },
        {
            CONF_TYPE: RTUOVERTCP,
            CONF_HOST: TEST_MODBUS_HOST,
            CONF_PORT: TEST_PORT_TCP,
            CONF_NAME: TEST_MODBUS_NAME,
            CONF_TIMEOUT: 30,
            CONF_DELAY: 10,
        },
        {
            CONF_TYPE: SERIAL,
            CONF_BAUDRATE: 9600,
            CONF_BYTESIZE: 8,
            CONF_METHOD: "rtu",
            CONF_PORT: TEST_PORT_SERIAL,
            CONF_PARITY: "E",
            CONF_STOPBITS: 1,
            CONF_MSG_WAIT: 100,
        },
        {
            CONF_TYPE: SERIAL,
            CONF_BAUDRATE: 9600,
            CONF_BYTESIZE: 8,
            CONF_METHOD: "ascii",
            CONF_PORT: TEST_PORT_SERIAL,
            CONF_PARITY: "E",
            CONF_STOPBITS: 1,
            CONF_NAME: TEST_MODBUS_NAME,
            CONF_TIMEOUT: 30,
            CONF_DELAY: 10,
        },
        {
            CONF_TYPE: TCP,
            CONF_HOST: TEST_MODBUS_HOST,
            CONF_PORT: TEST_PORT_TCP,
            CONF_DELAY: 5,
        },
        [
            {
                CONF_TYPE: TCP,
                CONF_HOST: TEST_MODBUS_HOST,
                CONF_PORT: TEST_PORT_TCP,
                CONF_NAME: TEST_MODBUS_NAME,
            },
            {
                CONF_TYPE: TCP,
                CONF_HOST: TEST_MODBUS_HOST,
                CONF_PORT: TEST_PORT_TCP,
                CONF_NAME: f"{TEST_MODBUS_NAME} 2",
            },
            {
                CONF_TYPE: SERIAL,
                CONF_BAUDRATE: 9600,
                CONF_BYTESIZE: 8,
                CONF_METHOD: "rtu",
                CONF_PORT: TEST_PORT_SERIAL,
                CONF_PARITY: "E",
                CONF_STOPBITS: 1,
                CONF_NAME: f"{TEST_MODBUS_NAME} 3",
            },
        ],
        {
            # Special test for scan_interval validator with scan_interval: 0
            CONF_TYPE: TCP,
            CONF_HOST: TEST_MODBUS_HOST,
            CONF_PORT: TEST_PORT_TCP,
            CONF_SENSORS: [
                {
                    CONF_NAME: TEST_ENTITY_NAME,
                    CONF_ADDRESS: 117,
                    CONF_SLAVE: 0,
                    CONF_SCAN_INTERVAL: 0,
                }
            ],
        },
        {
            # Special test for scan_interval validator with scan_interval: 0
            CONF_TYPE: TCP,
            CONF_HOST: TEST_MODBUS_HOST,
            CONF_PORT: TEST_PORT_TCP,
            CONF_SENSORS: [
                {
                    CONF_NAME: TEST_ENTITY_NAME,
                    CONF_ADDRESS: 117,
                    CONF_DEVICE_ADDRESS: 0,
                    CONF_SCAN_INTERVAL: 0,
                }
            ],
        },
    ],
)
async def test_config_modbus(
    hass: HomeAssistant, caplog: pytest.LogCaptureFixture, mock_modbus_with_pymodbus
) -> None:
    """Run configuration test for modbus."""


VALUE = "value"
FUNC = "func"
DATA = "data"
SERVICE = "service"


@pytest.mark.parametrize(
    "do_config",
    [
        {
            CONF_NAME: TEST_MODBUS_NAME,
            CONF_TYPE: SERIAL,
            CONF_BAUDRATE: 9600,
            CONF_BYTESIZE: 8,
            CONF_METHOD: "rtu",
            CONF_PORT: TEST_PORT_SERIAL,
            CONF_PARITY: "E",
            CONF_STOPBITS: 1,
        },
    ],
)
@pytest.mark.parametrize(
    "do_write",
    [
        {
            DATA: ATTR_VALUE,
            VALUE: 15,
            SERVICE: SERVICE_WRITE_REGISTER,
            FUNC: CALL_TYPE_WRITE_REGISTER,
        },
        {
            DATA: ATTR_VALUE,
            VALUE: [1, 2, 3],
            SERVICE: SERVICE_WRITE_REGISTER,
            FUNC: CALL_TYPE_WRITE_REGISTERS,
        },
        {
            DATA: ATTR_STATE,
            VALUE: False,
            SERVICE: SERVICE_WRITE_COIL,
            FUNC: CALL_TYPE_WRITE_COIL,
        },
        {
            DATA: ATTR_STATE,
            VALUE: [True, False, True],
            SERVICE: SERVICE_WRITE_COIL,
            FUNC: CALL_TYPE_WRITE_COILS,
        },
    ],
)
@pytest.mark.parametrize(
    "do_return",
    [
        {VALUE: ReadResult([0x0001]), DATA: ""},
        {VALUE: ExceptionResponse(0x06), DATA: "Pymodbus:"},
        {VALUE: IllegalFunctionRequest(0x06), DATA: "Pymodbus:"},
        {VALUE: ModbusException("fail write_"), DATA: "Pymodbus:"},
    ],
)
@pytest.mark.parametrize(
    "do_slave",
    [
        ATTR_SLAVE,
        ATTR_UNIT,
    ],
)
async def test_pb_service_write(
    hass: HomeAssistant,
    do_write,
    do_return,
    do_slave,
    caplog: pytest.LogCaptureFixture,
    mock_modbus_with_pymodbus,
) -> None:
    """Run test for service write_register."""

    func_name = {
        CALL_TYPE_WRITE_COIL: mock_modbus_with_pymodbus.write_coil,
        CALL_TYPE_WRITE_COILS: mock_modbus_with_pymodbus.write_coils,
        CALL_TYPE_WRITE_REGISTER: mock_modbus_with_pymodbus.write_register,
        CALL_TYPE_WRITE_REGISTERS: mock_modbus_with_pymodbus.write_registers,
    }

    data = {
        ATTR_HUB: TEST_MODBUS_NAME,
        do_slave: 17,
        ATTR_ADDRESS: 16,
        do_write[DATA]: do_write[VALUE],
    }
    mock_modbus_with_pymodbus.reset_mock()
    caplog.clear()
    caplog.set_level(logging.DEBUG)
    func_name[do_write[FUNC]].return_value = do_return[VALUE]
    await hass.services.async_call(DOMAIN, do_write[SERVICE], data, blocking=True)
    assert func_name[do_write[FUNC]].called
    assert func_name[do_write[FUNC]].call_args[0] == (
        data[ATTR_ADDRESS],
        data[do_write[DATA]],
    )
    if do_return[DATA]:
        assert any(message.startswith("Pymodbus:") for message in caplog.messages)


@pytest.fixture(name="mock_modbus_read_pymodbus")
async def mock_modbus_read_pymodbus_fixture(
    hass,
    do_group,
    do_type,
    do_scan_interval,
    do_return,
    do_exception,
    caplog,
    mock_pymodbus,
    freezer: FrozenDateTimeFactory,
):
    """Load integration modbus using mocked pymodbus."""
    caplog.clear()
    caplog.set_level(logging.ERROR)
    mock_pymodbus.read_coils.side_effect = do_exception
    mock_pymodbus.read_discrete_inputs.side_effect = do_exception
    mock_pymodbus.read_input_registers.side_effect = do_exception
    mock_pymodbus.read_holding_registers.side_effect = do_exception
    mock_pymodbus.read_coils.return_value = do_return
    mock_pymodbus.read_discrete_inputs.return_value = do_return
    mock_pymodbus.read_input_registers.return_value = do_return
    mock_pymodbus.read_holding_registers.return_value = do_return
    config = {
        DOMAIN: [
            {
                CONF_TYPE: TCP,
                CONF_HOST: TEST_MODBUS_HOST,
                CONF_PORT: TEST_PORT_TCP,
                CONF_NAME: TEST_MODBUS_NAME,
                do_group: [
                    {
                        CONF_INPUT_TYPE: do_type,
                        CONF_NAME: TEST_ENTITY_NAME,
                        CONF_ADDRESS: 51,
                        CONF_SLAVE: 0,
                        CONF_SCAN_INTERVAL: do_scan_interval,
                    }
                ],
            }
        ],
    }
    assert await async_setup_component(hass, DOMAIN, config) is True
    await hass.async_block_till_done()
    assert DOMAIN in hass.config.components
    assert caplog.text == ""
    freezer.tick(timedelta(seconds=DEFAULT_SCAN_INTERVAL + 60))
    async_fire_time_changed(hass)
    await hass.async_block_till_done()
    return mock_pymodbus


@pytest.mark.parametrize(
    ("do_domain", "do_group", "do_type", "do_scan_interval"),
    [
        [SENSOR_DOMAIN, CONF_SENSORS, CALL_TYPE_REGISTER_HOLDING, 10],
        [SENSOR_DOMAIN, CONF_SENSORS, CALL_TYPE_REGISTER_INPUT, 10],
        [BINARY_SENSOR_DOMAIN, CONF_BINARY_SENSORS, CALL_TYPE_DISCRETE, 10],
        [BINARY_SENSOR_DOMAIN, CONF_BINARY_SENSORS, CALL_TYPE_COIL, 1],
    ],
)
@pytest.mark.parametrize(
    ("do_return", "do_exception", "do_expect_state", "do_expect_value"),
    [
        [ReadResult([1]), None, STATE_ON, "1"],
        [IllegalFunctionRequest(0x99), None, STATE_UNAVAILABLE, STATE_UNAVAILABLE],
        [ExceptionResponse(0x99), None, STATE_UNAVAILABLE, STATE_UNAVAILABLE],
        [
            ReadResult([1]),
            ModbusException("fail read_"),
            STATE_UNAVAILABLE,
            STATE_UNAVAILABLE,
        ],
    ],
)
async def test_pb_read(
    hass: HomeAssistant,
    do_domain,
    do_expect_state,
    do_expect_value,
    caplog: pytest.LogCaptureFixture,
    mock_modbus_read_pymodbus,
) -> None:
    """Run test for different read."""

    # Check state
    entity_id = f"{do_domain}.{TEST_ENTITY_NAME}".replace(" ", "_")
    state = hass.states.get(entity_id).state
    assert hass.states.get(entity_id).state

    # this if is needed to avoid explode the
    if do_domain == SENSOR_DOMAIN:
        do_expect = do_expect_value
    else:
        do_expect = do_expect_state
    assert state == do_expect


async def test_pymodbus_constructor_fail(
    hass: HomeAssistant, caplog: pytest.LogCaptureFixture
) -> None:
    """Run test for failing pymodbus constructor."""
    config = {
        DOMAIN: [
            {
                CONF_NAME: TEST_MODBUS_NAME,
                CONF_TYPE: TCP,
                CONF_HOST: TEST_MODBUS_HOST,
                CONF_PORT: TEST_PORT_TCP,
            }
        ]
    }
    with mock.patch(
        "homeassistant.components.modbus.modbus.ModbusTcpClient", autospec=True
    ) as mock_pb:
        caplog.set_level(logging.ERROR)
        mock_pb.side_effect = ModbusException("test no class")
        assert await async_setup_component(hass, DOMAIN, config) is False
        await hass.async_block_till_done()
        message = f"Pymodbus: {TEST_MODBUS_NAME}: Modbus Error: test"
        assert caplog.messages[0].startswith(message)
        assert caplog.records[0].levelname == "ERROR"
        assert mock_pb.called


async def test_pymodbus_close_fail(
    hass: HomeAssistant, caplog: pytest.LogCaptureFixture, mock_pymodbus
) -> None:
    """Run test for failing pymodbus close."""
    config = {
        DOMAIN: [
            {
                CONF_TYPE: TCP,
                CONF_HOST: TEST_MODBUS_HOST,
                CONF_PORT: TEST_PORT_TCP,
            }
        ]
    }
    caplog.set_level(logging.ERROR)
    mock_pymodbus.connect.return_value = True
    mock_pymodbus.close.side_effect = ModbusException("close fail")
    assert await async_setup_component(hass, DOMAIN, config) is True
    await hass.async_block_till_done()
    # Close() is called as part of teardown


async def test_pymodbus_connect_fail(
    hass: HomeAssistant, caplog: pytest.LogCaptureFixture, mock_pymodbus
) -> None:
    """Run test for failing pymodbus constructor."""
    config = {
        DOMAIN: [
            {
                CONF_NAME: TEST_MODBUS_NAME,
                CONF_TYPE: TCP,
                CONF_HOST: TEST_MODBUS_HOST,
                CONF_PORT: TEST_PORT_TCP,
            }
        ]
    }
    caplog.set_level(logging.WARNING)
    ExceptionMessage = "test connect exception"
    mock_pymodbus.connect.side_effect = ModbusException(ExceptionMessage)
    assert await async_setup_component(hass, DOMAIN, config) is True


async def test_delay(
    hass: HomeAssistant, mock_pymodbus, freezer: FrozenDateTimeFactory
) -> None:
    """Run test for startup delay."""

    # the purpose of this test is to test startup delay
    # We "hijiack" a binary_sensor to make a proper blackbox test.
    set_delay = 15
    set_scan_interval = 5
    entity_id = f"{BINARY_SENSOR_DOMAIN}.{TEST_ENTITY_NAME}".replace(" ", "_")
    config = {
        DOMAIN: [
            {
                CONF_TYPE: TCP,
                CONF_HOST: TEST_MODBUS_HOST,
                CONF_PORT: TEST_PORT_TCP,
                CONF_NAME: TEST_MODBUS_NAME,
                CONF_DELAY: set_delay,
                CONF_BINARY_SENSORS: [
                    {
                        CONF_INPUT_TYPE: CALL_TYPE_COIL,
                        CONF_NAME: TEST_ENTITY_NAME,
                        CONF_ADDRESS: 52,
                        CONF_SLAVE: 0,
                        CONF_SCAN_INTERVAL: set_scan_interval,
                    },
                ],
            }
        ]
    }
    mock_pymodbus.read_coils.return_value = ReadResult([0x01])
    start_time = dt_util.utcnow()
    assert await async_setup_component(hass, DOMAIN, config) is True
    await hass.async_block_till_done()
    assert hass.states.get(entity_id).state == STATE_UNKNOWN

    time_sensor_active = start_time + timedelta(seconds=2)
    time_after_delay = start_time + timedelta(seconds=(set_delay))
    time_after_scan = start_time + timedelta(seconds=(set_delay + set_scan_interval))
    time_stop = time_after_scan + timedelta(seconds=10)
    now = start_time
    while now < time_stop:
        # This test assumed listeners are always fired at 0
        # microseconds which is impossible in production so
        # we use 999999 microseconds to simulate the real world.
        freezer.tick(timedelta(seconds=1, microseconds=999999))
        now = dt_util.utcnow()
        async_fire_time_changed(hass, now)
        await hass.async_block_till_done()
        if now > time_sensor_active:
            if now <= time_after_delay:
                assert hass.states.get(entity_id).state == STATE_UNAVAILABLE
            elif now > time_after_scan:
                assert hass.states.get(entity_id).state == STATE_ON


@pytest.mark.parametrize(
    "do_config",
    [
        {
            CONF_TYPE: TCP,
            CONF_HOST: TEST_MODBUS_HOST,
            CONF_PORT: TEST_PORT_TCP,
            CONF_SENSORS: [
                {
                    CONF_NAME: TEST_ENTITY_NAME,
                    CONF_ADDRESS: 117,
                    CONF_SLAVE: 0,
                    CONF_SCAN_INTERVAL: 0,
                }
            ],
        },
    ],
)
async def test_shutdown(
    hass: HomeAssistant,
    caplog: pytest.LogCaptureFixture,
    mock_pymodbus,
    mock_modbus_with_pymodbus,
) -> None:
    """Run test for shutdown."""
    hass.bus.async_fire(EVENT_HOMEASSISTANT_STOP)
    await hass.async_block_till_done()
    await hass.async_block_till_done()
    assert mock_pymodbus.close.called
    assert caplog.text == ""


@pytest.mark.parametrize(
    "do_config",
    [
        {
            CONF_SENSORS: [
                {
                    CONF_NAME: TEST_ENTITY_NAME,
                    CONF_ADDRESS: 51,
                    CONF_SLAVE: 0,
                }
            ]
        },
    ],
)
async def test_stop_restart(
    hass: HomeAssistant, caplog: pytest.LogCaptureFixture, mock_modbus
) -> None:
    """Run test for service stop."""

    caplog.set_level(logging.INFO)
    entity_id = f"{SENSOR_DOMAIN}.{TEST_ENTITY_NAME}".replace(" ", "_")
    assert hass.states.get(entity_id).state in (STATE_UNKNOWN, STATE_UNAVAILABLE)
    hass.states.async_set(entity_id, 17)
    await hass.async_block_till_done()
    assert hass.states.get(entity_id).state == "17"

    mock_modbus.reset_mock()
    caplog.clear()
    data = {
        ATTR_HUB: TEST_MODBUS_NAME,
    }
    await hass.services.async_call(DOMAIN, SERVICE_STOP, data, blocking=True)
    await hass.async_block_till_done()
    assert hass.states.get(entity_id).state == STATE_UNAVAILABLE
    assert mock_modbus.close.called
    assert f"modbus {TEST_MODBUS_NAME} communication closed" in caplog.text

    mock_modbus.reset_mock()
    caplog.clear()
    await hass.services.async_call(DOMAIN, SERVICE_RESTART, data, blocking=True)
    await hass.async_block_till_done()
    assert not mock_modbus.close.called
    assert mock_modbus.connect.called
    assert f"modbus {TEST_MODBUS_NAME} communication open" in caplog.text

    mock_modbus.reset_mock()
    caplog.clear()
    await hass.services.async_call(DOMAIN, SERVICE_RESTART, data, blocking=True)
    await hass.async_block_till_done()
    assert mock_modbus.close.called
    assert mock_modbus.connect.called
    assert f"modbus {TEST_MODBUS_NAME} communication closed" in caplog.text
    assert f"modbus {TEST_MODBUS_NAME} communication open" in caplog.text


@pytest.mark.parametrize("do_config", [{}])
async def test_write_no_client(hass: HomeAssistant, mock_modbus) -> None:
    """Run test for service stop and write without client."""

    mock_modbus.reset()
    data = {
        ATTR_HUB: TEST_MODBUS_NAME,
    }
    await hass.services.async_call(DOMAIN, SERVICE_STOP, data, blocking=True)
    await hass.async_block_till_done()
    assert mock_modbus.close.called

    data = {
        ATTR_HUB: TEST_MODBUS_NAME,
        ATTR_SLAVE: 17,
        ATTR_ADDRESS: 16,
        ATTR_STATE: True,
    }
    await hass.services.async_call(DOMAIN, SERVICE_WRITE_COIL, data, blocking=True)


@pytest.mark.parametrize("do_config", [{}])
async def test_integration_reload(
    hass: HomeAssistant,
    caplog: pytest.LogCaptureFixture,
    mock_modbus,
    freezer: FrozenDateTimeFactory,
) -> None:
    """Run test for integration reload."""

    caplog.set_level(logging.INFO)
    caplog.clear()

    yaml_path = get_fixture_path("configuration.yaml", "modbus")
    with mock.patch.object(hass_config, "YAML_CONFIG_FILE", yaml_path):
        await hass.services.async_call(DOMAIN, SERVICE_RELOAD, blocking=True)
        await hass.async_block_till_done()
        for _ in range(4):
            freezer.tick(timedelta(seconds=1))
            async_fire_time_changed(hass)
            await hass.async_block_till_done()
    assert "Modbus reloading" in caplog.text


@pytest.mark.parametrize("do_config", [{}])
async def test_integration_reload_failed(
    hass: HomeAssistant, caplog: pytest.LogCaptureFixture, mock_modbus
) -> None:
    """Run test for integration connect failure on reload."""
    caplog.set_level(logging.INFO)
    caplog.clear()

    yaml_path = get_fixture_path("configuration.yaml", "modbus")
    with mock.patch.object(
        hass_config, "YAML_CONFIG_FILE", yaml_path
    ), mock.patch.object(mock_modbus, "connect", side_effect=ModbusException("error")):
        await hass.services.async_call(DOMAIN, SERVICE_RELOAD, blocking=True)
        await hass.async_block_till_done()

    assert "Modbus reloading" in caplog.text
    assert "connect failed, retry in pymodbus" in caplog.text


@pytest.mark.parametrize("do_config", [{}])
async def test_integration_setup_failed(
    hass: HomeAssistant, caplog: pytest.LogCaptureFixture, mock_modbus
) -> None:
    """Run test for integration setup on reload."""
    with mock.patch.object(
        hass_config,
        "YAML_CONFIG_FILE",
        get_fixture_path("configuration.yaml", "modbus"),
    ):
        hass.data[DOMAIN][TEST_MODBUS_NAME].async_setup = mock.AsyncMock(
            return_value=False
        )
        await hass.services.async_call(DOMAIN, SERVICE_RELOAD, blocking=True)
        await hass.async_block_till_done()<|MERGE_RESOLUTION|>--- conflicted
+++ resolved
@@ -144,7 +144,6 @@
     return mock_pymodbus
 
 
-<<<<<<< HEAD
 async def test_fixedRegList_validator() -> None:
     """Test fixed temp registers validator."""
 
@@ -159,7 +158,8 @@
 
     with pytest.raises(vol.Invalid):
         hvac_fixedsize_reglist_validator([15, 17])
-=======
+
+        
 async def test_register_int_list_validator() -> None:
     """Test conf address register validator."""
     for value, vtype in (
@@ -176,7 +176,6 @@
 
     with pytest.raises(vol.Invalid):
         register_int_list_validator(["aq"])
->>>>>>> 134cc784
 
 
 async def test_number_validator() -> None:
