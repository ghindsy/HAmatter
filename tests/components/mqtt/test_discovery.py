"""The tests for the MQTT discovery."""

import asyncio
import copy
import json
from pathlib import Path
import re
from unittest.mock import AsyncMock, call, patch

import pytest

from homeassistant import config_entries
from homeassistant.components import mqtt
from homeassistant.components.mqtt.abbreviations import (
    ABBREVIATIONS,
    DEVICE_ABBREVIATIONS,
)
from homeassistant.components.mqtt.discovery import (
    MQTT_DISCOVERY_DONE,
    MQTT_DISCOVERY_NEW,
    MQTT_DISCOVERY_UPDATED,
    MQTTDiscoveryPayload,
    async_start,
)
from homeassistant.const import (
    EVENT_STATE_CHANGED,
    STATE_ON,
    STATE_UNAVAILABLE,
    STATE_UNKNOWN,
    Platform,
)
from homeassistant.core import Event, HomeAssistant, callback
from homeassistant.data_entry_flow import FlowResult
from homeassistant.helpers import device_registry as dr, entity_registry as er
from homeassistant.helpers.dispatcher import (
    async_dispatcher_connect,
    async_dispatcher_send,
)
from homeassistant.helpers.service_info.mqtt import MqttServiceInfo
from homeassistant.setup import async_setup_component
from homeassistant.util.signal_type import SignalTypeFormat

from .test_common import help_all_subscribe_calls, help_test_unload_config_entry

from tests.common import (
    MockConfigEntry,
    async_capture_events,
    async_fire_mqtt_message,
    mock_config_flow,
    mock_platform,
)
from tests.typing import (
    MqttMockHAClientGenerator,
    MqttMockPahoClient,
    WebSocketGenerator,
)


@pytest.mark.parametrize(
    "mqtt_config_entry_data",
    [{mqtt.CONF_BROKER: "mock-broker", mqtt.CONF_DISCOVERY: False}],
)
async def test_subscribing_config_topic(
    hass: HomeAssistant,
    mqtt_mock_entry: MqttMockHAClientGenerator,
) -> None:
    """Test setting up discovery."""
    mqtt_mock = await mqtt_mock_entry()
    entry = hass.config_entries.async_entries(mqtt.DOMAIN)[0]

    discovery_topic = "homeassistant"
    await async_start(hass, discovery_topic, entry)

    call_args1 = mqtt_mock.async_subscribe.mock_calls[0][1]
    assert call_args1[2] == 0
    call_args2 = mqtt_mock.async_subscribe.mock_calls[1][1]
    assert call_args2[2] == 0
    topics = [call_args1[0], call_args2[0]]
    assert discovery_topic + "/+/+/config" in topics
    assert discovery_topic + "/+/+/+/config" in topics


@pytest.mark.parametrize(
    ("topic", "log"),
    [
        ("homeassistant/binary_sensor/bla/not_config", False),
        ("homeassistant/binary_sensor/rörkrökare/config", True),
        ("homeassistant/device/bla/not_config", False),
        ("homeassistant/device/rörkrökare/config", True),
    ],
)
async def test_invalid_topic(
    hass: HomeAssistant,
    mqtt_mock_entry: MqttMockHAClientGenerator,
    caplog: pytest.LogCaptureFixture,
    topic: str,
    log: bool,
) -> None:
    """Test sending to invalid topic."""
    await mqtt_mock_entry()
    with patch(
        "homeassistant.components.mqtt.discovery.async_dispatcher_send"
    ) as mock_dispatcher_send:
        mock_dispatcher_send = AsyncMock(return_value=None)

        async_fire_mqtt_message(hass, topic, "{}")
        await hass.async_block_till_done()
        assert not mock_dispatcher_send.called
        if log:
            assert (
                f"Received message on illegal discovery topic '{topic}'" in caplog.text
            )
        else:
            assert "Received message on illegal discovery topic'" not in caplog.text
        caplog.clear()


@pytest.mark.parametrize(
    "discovery_topic",
    ["homeassistant/binary_sensor/bla/config", "homeassistant/device/bla/config"],
)
async def test_invalid_json(
    hass: HomeAssistant,
    mqtt_mock_entry: MqttMockHAClientGenerator,
    caplog: pytest.LogCaptureFixture,
    discovery_topic: str,
) -> None:
    """Test sending in invalid JSON."""
    await mqtt_mock_entry()
    with patch(
        "homeassistant.components.mqtt.discovery.async_dispatcher_send"
    ) as mock_dispatcher_send:
        mock_dispatcher_send = AsyncMock(return_value=None)

        async_fire_mqtt_message(hass, discovery_topic, "not json")
        await hass.async_block_till_done()
        assert "Unable to parse JSON" in caplog.text
        assert not mock_dispatcher_send.called


@pytest.mark.parametrize(
    "domain", ["tag", "device_automation", Platform.SENSOR, Platform.LIGHT]
)
@pytest.mark.no_fail_on_log_exception
async def test_discovery_schema_error(
    hass: HomeAssistant,
    mqtt_mock_entry: MqttMockHAClientGenerator,
    caplog: pytest.LogCaptureFixture,
    domain: Platform | str,
) -> None:
    """Test unexpected error JSON config."""
    with patch(
        f"homeassistant.components.mqtt.{domain}.DISCOVERY_SCHEMA",
        side_effect=AttributeError("Attribute abc not found"),
    ):
        await mqtt_mock_entry()
        async_fire_mqtt_message(
            hass,
            f"homeassistant/{domain}/bla/config",
            '{"name": "Beer", "some_topic": "bla"}',
        )
        await hass.async_block_till_done()
        assert "AttributeError: Attribute abc not found" in caplog.text


async def test_invalid_config(
    hass: HomeAssistant,
    mqtt_mock_entry: MqttMockHAClientGenerator,
    caplog: pytest.LogCaptureFixture,
) -> None:
    """Test sending in JSON that violates the platform schema."""
    await mqtt_mock_entry()
    async_fire_mqtt_message(
        hass,
        "homeassistant/alarm_control_panel/bla/config",
        '{"name": "abc", "state_topic": "home/alarm", '
        '"command_topic": "home/alarm/set", '
        '"qos": "some_invalid_value"}',
    )
    await hass.async_block_till_done()
    assert "Error 'expected int for dictionary value @ data['qos']'" in caplog.text


async def test_invalid_device_discovery_config(
    hass: HomeAssistant,
    mqtt_mock_entry: MqttMockHAClientGenerator,
    caplog: pytest.LogCaptureFixture,
) -> None:
    """Test sending in JSON that violates the discovery schema if device or platform key is missing."""
    await mqtt_mock_entry()
    async_fire_mqtt_message(
        hass,
        "homeassistant/device/bla/config",
        '{ "o": {"name": "foobar"}, "cmp": '
        '{ "acp1": {"name": "abc", "state_topic": "home/alarm", '
        '"command_topic": "home/alarm/set", '
        '"platform":"alarm_control_panel"}}}',
    )
    await hass.async_block_till_done()
    assert (
        "Invalid MQTT device discovery payload for bla, "
        "required key not provided @ data['device']" in caplog.text
    )

    caplog.clear()
    async_fire_mqtt_message(
        hass,
        "homeassistant/device/bla/config",
        '{ "o": {"name": "foobar"}, "dev": {"identifiers": ["ABDE03"]}, '
        '"cmp": { "acp1": {"name": "abc", "state_topic": "home/alarm", '
        '"command_topic": "home/alarm/set" }}}',
    )
    await hass.async_block_till_done()
    assert (
        "Invalid MQTT device discovery payload for bla, "
        "required key not provided @ data['components']['acp1']['platform']"
        in caplog.text
    )


async def test_only_valid_components(
    hass: HomeAssistant,
    mqtt_mock_entry: MqttMockHAClientGenerator,
    caplog: pytest.LogCaptureFixture,
) -> None:
    """Test for a valid component."""
    await mqtt_mock_entry()
    with patch(
        "homeassistant.components.mqtt.discovery.async_dispatcher_send"
    ) as mock_dispatcher_send:
        invalid_component = "timer"

        mock_dispatcher_send = AsyncMock(return_value=None)

        async_fire_mqtt_message(
            hass, f"homeassistant/{invalid_component}/bla/config", "{}"
        )

    await hass.async_block_till_done()

    assert f"Integration {invalid_component} is not supported" in caplog.text

    assert not mock_dispatcher_send.called


async def test_correct_config_discovery(
    hass: HomeAssistant,
    mqtt_mock_entry: MqttMockHAClientGenerator,
) -> None:
    """Test sending in correct JSON."""
    await mqtt_mock_entry()
    async_fire_mqtt_message(
        hass,
        "homeassistant/binary_sensor/bla/config",
        '{ "name": "Beer", "state_topic": "test-topic" }',
    )
    await hass.async_block_till_done()

    state = hass.states.get("binary_sensor.beer")

    assert state is not None
    assert state.name == "Beer"
    assert ("binary_sensor", "bla") in hass.data["mqtt"].discovery_already_discovered


@pytest.mark.parametrize(
    ("discovery_topic", "payloads", "discovery_id"),
    [
        (
            "homeassistant/binary_sensor/bla/config",
            (
                '{"name":"Beer","state_topic": "test-topic",'
                '"o":{"name":"bla2mqtt","sw":"1.0"},"dev":{"identifiers":["bla"]}}',
                '{"name":"Milk","state_topic": "test-topic",'
                '"o":{"name":"bla2mqtt","sw":"1.1","url":"https://bla2mqtt.example.com/support"},"dev":{"identifiers":["bla"]}}',
            ),
            "bla",
        ),
        (
            "homeassistant/device/bla/config",
            (
                '{"cmp":{"bin_sens1":{"platform":"binary_sensor",'
                '"name":"Beer","state_topic": "test-topic"}},'
                '"o":{"name":"bla2mqtt","sw":"1.0"},"dev":{"identifiers":["bla"]}}',
                '{"cmp":{"bin_sens1":{"platform":"binary_sensor",'
                '"name":"Milk","state_topic": "test-topic"}},'
                '"o":{"name":"bla2mqtt","sw":"1.1",'
                '"url":"https://bla2mqtt.example.com/support"},'
                '"dev":{"identifiers":["bla"]}}',
            ),
            "bla bin_sens1",
        ),
    ],
)
async def test_discovery_integration_info(
    hass: HomeAssistant,
    mqtt_mock_entry: MqttMockHAClientGenerator,
    caplog: pytest.LogCaptureFixture,
    discovery_topic: str,
    payloads: tuple[str, str],
    discovery_id: str,
) -> None:
    """Test discovery of integraion info."""
    await mqtt_mock_entry()
    async_fire_mqtt_message(
        hass,
        discovery_topic,
        payloads[0],
    )
    await hass.async_block_till_done()

    state = hass.states.get("binary_sensor.beer")

    assert state is not None
    assert state.name == "Beer"

    assert (
        "Processing device discovery for 'bla' from external application bla2mqtt, version: 1.0"
        in caplog.text
        or f"Found new component: binary_sensor {discovery_id} from external application bla2mqtt, version: 1.0"
        in caplog.text
    )
    caplog.clear()

    # Send an update and add support url
    async_fire_mqtt_message(
        hass,
        discovery_topic,
        payloads[1],
    )
    await hass.async_block_till_done()
    state = hass.states.get("binary_sensor.beer")

    assert state is not None
    assert state.name == "Milk"

    assert (
        f"Component has already been discovered: binary_sensor {discovery_id}"
        in caplog.text
    )


@pytest.mark.parametrize(
    ("discovery_topic", "payload", "discovery_id"),
    [
        (
            "homeassistant/binary_sensor/bla/config",
            '{"name":"Beer","state_topic": "test-topic",'
            '"avty": {"topic": "avty-topic"},'
            '"o":{"name":"bla2mqtt","sw":"1.0"},"dev":{"identifiers":["bla"]}}',
            "bla",
        ),
        (
            "homeassistant/device/bla/config",
            '{"cmp":{"bin_sens1":{"platform":"binary_sensor",'
            '"name":"Beer","state_topic": "test-topic"}},'
            '"avty": {"topic": "avty-topic"},'
            '"o":{"name":"bla2mqtt","sw":"1.0"},"dev":{"identifiers":["bla"]}}',
            "bin_sens1 bla",
        ),
    ],
)
async def test_discovery_availability(
    hass: HomeAssistant,
    mqtt_mock_entry: MqttMockHAClientGenerator,
    caplog: pytest.LogCaptureFixture,
    discovery_topic: str,
    payload: str,
    discovery_id: str,
) -> None:
    """Test device discovery with shared availability mapping."""
    await mqtt_mock_entry()
    async_fire_mqtt_message(
        hass,
        discovery_topic,
        payload,
    )
    await hass.async_block_till_done()
    state = hass.states.get("binary_sensor.beer")
    assert state is not None
    assert state.name == "Beer"
    assert state.state == STATE_UNAVAILABLE

    async_fire_mqtt_message(
        hass,
        "avty-topic",
        "online",
    )
    await hass.async_block_till_done()
    state = hass.states.get("binary_sensor.beer")
    assert state is not None
    assert state.state == STATE_UNKNOWN

    async_fire_mqtt_message(
        hass,
        "test-topic",
        "ON",
    )
    await hass.async_block_till_done()
    state = hass.states.get("binary_sensor.beer")
    assert state is not None
    assert state.state == STATE_ON


@pytest.mark.parametrize(
    ("discovery_topic", "payload", "discovery_id"),
    [
        (
            "homeassistant/device/bla/config",
            '{"cmp":{"bin_sens1":{"platform":"binary_sensor",'
            '"avty": {"topic": "avty-topic-component"},'
            '"name":"Beer","state_topic": "test-topic"}},'
            '"avty": {"topic": "avty-topic-device"},'
            '"o":{"name":"bla2mqtt","sw":"1.0"},"dev":{"identifiers":["bla"]}}',
            "bin_sens1 bla",
        ),
        (
            "homeassistant/device/bla/config",
            '{"cmp":{"bin_sens1":{"platform":"binary_sensor",'
            '"availability_topic": "avty-topic-component",'
            '"name":"Beer","state_topic": "test-topic"}},'
            '"availability_topic": "avty-topic-device",'
            '"o":{"name":"bla2mqtt","sw":"1.0"},"dev":{"identifiers":["bla"]}}',
            "bin_sens1 bla",
        ),
    ],
)
async def test_discovery_component_availability_overridden(
    hass: HomeAssistant,
    mqtt_mock_entry: MqttMockHAClientGenerator,
    caplog: pytest.LogCaptureFixture,
    discovery_topic: str,
    payload: str,
    discovery_id: str,
) -> None:
    """Test device discovery with overridden shared availability mapping."""
    await mqtt_mock_entry()
    async_fire_mqtt_message(
        hass,
        discovery_topic,
        payload,
    )
    await hass.async_block_till_done()
    state = hass.states.get("binary_sensor.beer")
    assert state is not None
    assert state.name == "Beer"
    assert state.state == STATE_UNAVAILABLE

    async_fire_mqtt_message(
        hass,
        "avty-topic-device",
        "online",
    )
    await hass.async_block_till_done()
    state = hass.states.get("binary_sensor.beer")
    assert state is not None
    assert state.state == STATE_UNAVAILABLE

    async_fire_mqtt_message(
        hass,
        "avty-topic-component",
        "online",
    )
    await hass.async_block_till_done()
    state = hass.states.get("binary_sensor.beer")
    assert state is not None
    assert state.state == STATE_UNKNOWN

    async_fire_mqtt_message(
        hass,
        "test-topic",
        "ON",
    )
    await hass.async_block_till_done()
    state = hass.states.get("binary_sensor.beer")
    assert state is not None
    assert state.state == STATE_ON


@pytest.mark.parametrize(
    ("discovery_topic", "config_message", "error_message"),
    [
        (
            "homeassistant/binary_sensor/bla/config",
            '{ "name": "Beer", "state_topic": "test-topic", "o": "bla2mqtt" }',
            "Unable to parse origin information from discovery message",
        ),
        (
            "homeassistant/binary_sensor/bla/config",
            '{ "name": "Beer", "state_topic": "test-topic", "o": 2.0 }',
            "Unable to parse origin information from discovery message",
        ),
        (
            "homeassistant/binary_sensor/bla/config",
            '{ "name": "Beer", "state_topic": "test-topic", "o": null }',
            "Unable to parse origin information from discovery message",
        ),
        (
            "homeassistant/binary_sensor/bla/config",
            '{ "name": "Beer", "state_topic": "test-topic", "o": {"sw": "bla2mqtt"} }',
            "Unable to parse origin information from discovery message",
        ),
        (
            "homeassistant/device/bla/config",
            '{"dev":{"identifiers":["bs1"]},"cmp":{"bs1":'
            '{"platform":"binary_sensor","name":"Beer","state_topic":"test-topic"}'
            '},"o": "bla2mqtt"'
            "}",
            "Invalid MQTT device discovery payload for bla, "
            "expected a dictionary for dictionary value @ data['origin']",
        ),
        (
            "homeassistant/device/bla/config",
            '{"dev":{"identifiers":["bs1"]},"cmp":{"bs1":'
            '{"platform":"binary_sensor","name":"Beer","state_topic":"test-topic"}'
            '},"o": 2.0'
            "}",
            "Invalid MQTT device discovery payload for bla, "
            "expected a dictionary for dictionary value @ data['origin']",
        ),
        (
            "homeassistant/device/bla/config",
            '{"dev":{"identifiers":["bs1"]},"cmp":{"bs1":'
            '{"platform":"binary_sensor","name":"Beer","state_topic":"test-topic"}'
            '},"o": null'
            "}",
            "Invalid MQTT device discovery payload for bla, "
            "expected a dictionary for dictionary value @ data['origin']",
        ),
        (
            "homeassistant/device/bla/config",
            '{"dev":{"identifiers":["bs1"]},"cmp":{"bs1":'
            '{"platform":"binary_sensor","name":"Beer","state_topic":"test-topic"}'
            '},"o": {"sw": "bla2mqtt"}'
            "}",
            "Invalid MQTT device discovery payload for bla, "
            "required key not provided @ data['origin']['name']",
        ),
    ],
)
async def test_discovery_with_invalid_integration_info(
    hass: HomeAssistant,
    mqtt_mock_entry: MqttMockHAClientGenerator,
    caplog: pytest.LogCaptureFixture,
    discovery_topic: str,
    config_message: str,
    error_message: str,
) -> None:
    """Test sending in correct JSON."""
    await mqtt_mock_entry()
    async_fire_mqtt_message(
        hass,
        discovery_topic,
        config_message,
    )
    await hass.async_block_till_done()

    state = hass.states.get("binary_sensor.beer")

    assert state is None
    assert error_message in caplog.text


async def test_discover_fan(
    hass: HomeAssistant,
    mqtt_mock_entry: MqttMockHAClientGenerator,
) -> None:
    """Test discovering an MQTT fan."""
    await mqtt_mock_entry()
    async_fire_mqtt_message(
        hass,
        "homeassistant/fan/bla/config",
        '{ "name": "Beer", "command_topic": "test_topic" }',
    )
    await hass.async_block_till_done()

    state = hass.states.get("fan.beer")

    assert state is not None
    assert state.name == "Beer"
    assert ("fan", "bla") in hass.data["mqtt"].discovery_already_discovered


async def test_discover_climate(
    hass: HomeAssistant,
    mqtt_mock_entry: MqttMockHAClientGenerator,
    caplog: pytest.LogCaptureFixture,
) -> None:
    """Test discovering an MQTT climate component."""
    await mqtt_mock_entry()
    data = (
        '{ "name": "ClimateTest",'
        '  "current_temperature_topic": "climate/bla/current_temp",'
        '  "temperature_command_topic": "climate/bla/target_temp" }'
    )

    async_fire_mqtt_message(hass, "homeassistant/climate/bla/config", data)
    await hass.async_block_till_done()

    state = hass.states.get("climate.ClimateTest")

    assert state is not None
    assert state.name == "ClimateTest"
    assert ("climate", "bla") in hass.data["mqtt"].discovery_already_discovered


async def test_discover_alarm_control_panel(
    hass: HomeAssistant,
    mqtt_mock_entry: MqttMockHAClientGenerator,
) -> None:
    """Test discovering an MQTT alarm control panel component."""
    await mqtt_mock_entry()
    data = (
        '{ "name": "AlarmControlPanelTest",'
        '  "state_topic": "test_topic",'
        '  "command_topic": "test_topic" }'
    )

    async_fire_mqtt_message(hass, "homeassistant/alarm_control_panel/bla/config", data)
    await hass.async_block_till_done()

    state = hass.states.get("alarm_control_panel.AlarmControlPanelTest")

    assert state is not None
    assert state.name == "AlarmControlPanelTest"
    assert ("alarm_control_panel", "bla") in hass.data[
        "mqtt"
    ].discovery_already_discovered


@pytest.mark.parametrize(
    ("topic", "config", "entity_id", "name", "domain"),
    [
        (
            "homeassistant/alarm_control_panel/object/bla/config",
            '{ "name": "Hello World 1", "obj_id": "hello_id", "state_topic": "test-topic", "command_topic": "test-topic" }',
            "alarm_control_panel.hello_id",
            "Hello World 1",
            "alarm_control_panel",
        ),
        (
            "homeassistant/binary_sensor/object/bla/config",
            '{ "name": "Hello World 2", "obj_id": "hello_id", "state_topic": "test-topic" }',
            "binary_sensor.hello_id",
            "Hello World 2",
            "binary_sensor",
        ),
        (
            "homeassistant/button/object/bla/config",
            '{ "name": "Hello World button", "obj_id": "hello_id", "command_topic": "test-topic" }',
            "button.hello_id",
            "Hello World button",
            "button",
        ),
        (
            "homeassistant/camera/object/bla/config",
            '{ "name": "Hello World 3", "obj_id": "hello_id", "state_topic": "test-topic", "topic": "test-topic" }',
            "camera.hello_id",
            "Hello World 3",
            "camera",
        ),
        (
            "homeassistant/climate/object/bla/config",
            '{ "name": "Hello World 4", "obj_id": "hello_id", "state_topic": "test-topic" }',
            "climate.hello_id",
            "Hello World 4",
            "climate",
        ),
        (
            "homeassistant/cover/object/bla/config",
            '{ "name": "Hello World 5", "obj_id": "hello_id", "state_topic": "test-topic" }',
            "cover.hello_id",
            "Hello World 5",
            "cover",
        ),
        (
            "homeassistant/fan/object/bla/config",
            '{ "name": "Hello World 6", "obj_id": "hello_id", "state_topic": "test-topic", "command_topic": "test-topic" }',
            "fan.hello_id",
            "Hello World 6",
            "fan",
        ),
        (
            "homeassistant/humidifier/object/bla/config",
            '{ "name": "Hello World 7", "obj_id": "hello_id", "state_topic": "test-topic", "target_humidity_command_topic": "test-topic", "command_topic": "test-topic" }',
            "humidifier.hello_id",
            "Hello World 7",
            "humidifier",
        ),
        (
            "homeassistant/number/object/bla/config",
            '{ "name": "Hello World 8", "obj_id": "hello_id", "state_topic": "test-topic", "command_topic": "test-topic" }',
            "number.hello_id",
            "Hello World 8",
            "number",
        ),
        (
            "homeassistant/scene/object/bla/config",
            '{ "name": "Hello World 9", "obj_id": "hello_id", "state_topic": "test-topic", "command_topic": "test-topic" }',
            "scene.hello_id",
            "Hello World 9",
            "scene",
        ),
        (
            "homeassistant/select/object/bla/config",
            '{ "name": "Hello World 10", "obj_id": "hello_id", "state_topic": "test-topic", "options": [ "opt1", "opt2" ], "command_topic": "test-topic" }',
            "select.hello_id",
            "Hello World 10",
            "select",
        ),
        (
            "homeassistant/sensor/object/bla/config",
            '{ "name": "Hello World 11", "obj_id": "hello_id", "state_topic": "test-topic" }',
            "sensor.hello_id",
            "Hello World 11",
            "sensor",
        ),
        (
            "homeassistant/switch/object/bla/config",
            '{ "name": "Hello World 12", "obj_id": "hello_id", "state_topic": "test-topic", "command_topic": "test-topic" }',
            "switch.hello_id",
            "Hello World 12",
            "switch",
        ),
        (
            "homeassistant/light/object/bla/config",
            '{ "name": "Hello World 13", "obj_id": "hello_id", "state_topic": "test-topic", "command_topic": "test-topic" }',
            "light.hello_id",
            "Hello World 13",
            "light",
        ),
        (
            "homeassistant/light/object/bla/config",
            '{ "name": "Hello World 14", "obj_id": "hello_id", "state_topic": "test-topic", "command_topic": "test-topic", "schema": "json" }',
            "light.hello_id",
            "Hello World 14",
            "light",
        ),
        (
            "homeassistant/light/object/bla/config",
            '{ "name": "Hello World 15", "obj_id": "hello_id", "state_topic": "test-topic", "command_off_template": "template", "command_on_template": "template", "command_topic": "test-topic", "schema": "template" }',
            "light.hello_id",
            "Hello World 15",
            "light",
        ),
        (
            "homeassistant/vacuum/object/bla/config",
            '{ "name": "Hello World 16", "obj_id": "hello_id", "state_topic": "test-topic", "schema": "state" }',
            "vacuum.hello_id",
            "Hello World 16",
            "vacuum",
        ),
        (
            "homeassistant/valve/object/bla/config",
            '{ "name": "Hello World 17", "obj_id": "hello_id", "state_topic": "test-topic" }',
            "valve.hello_id",
            "Hello World 17",
            "valve",
        ),
        (
            "homeassistant/lock/object/bla/config",
            '{ "name": "Hello World 18", "obj_id": "hello_id", "state_topic": "test-topic", "command_topic": "test-topic" }',
            "lock.hello_id",
            "Hello World 18",
            "lock",
        ),
        (
            "homeassistant/device_tracker/object/bla/config",
            '{ "name": "Hello World 19", "obj_id": "hello_id", "state_topic": "test-topic" }',
            "device_tracker.hello_id",
            "Hello World 19",
            "device_tracker",
        ),
    ],
)
async def test_discovery_with_object_id(
    hass: HomeAssistant,
    mqtt_mock_entry: MqttMockHAClientGenerator,
    topic: str,
    config: str,
    entity_id: str,
    name: str,
    domain: str,
) -> None:
    """Test discovering an MQTT entity with object_id."""
    await mqtt_mock_entry()
    async_fire_mqtt_message(hass, topic, config)
    await hass.async_block_till_done()

    state = hass.states.get(entity_id)

    assert state is not None
    assert state.name == name
    assert (domain, "object bla") in hass.data["mqtt"].discovery_already_discovered


async def test_discovery_incl_nodeid(
    hass: HomeAssistant,
    mqtt_mock_entry: MqttMockHAClientGenerator,
) -> None:
    """Test sending in correct JSON with optional node_id included."""
    await mqtt_mock_entry()
    async_fire_mqtt_message(
        hass,
        "homeassistant/binary_sensor/my_node_id/bla/config",
        '{ "name": "Beer", "state_topic": "test-topic" }',
    )
    await hass.async_block_till_done()

    state = hass.states.get("binary_sensor.beer")

    assert state is not None
    assert state.name == "Beer"
    assert ("binary_sensor", "my_node_id bla") in hass.data[
        "mqtt"
    ].discovery_already_discovered


async def test_non_duplicate_discovery(
    hass: HomeAssistant,
    mqtt_mock_entry: MqttMockHAClientGenerator,
    caplog: pytest.LogCaptureFixture,
) -> None:
    """Test for a non duplicate component."""
    await mqtt_mock_entry()
    async_fire_mqtt_message(
        hass,
        "homeassistant/binary_sensor/bla/config",
        '{ "name": "Beer", "state_topic": "test-topic" }',
    )
    async_fire_mqtt_message(
        hass,
        "homeassistant/binary_sensor/bla/config",
        '{ "name": "Beer", "state_topic": "test-topic" }',
    )
    await hass.async_block_till_done()

    state = hass.states.get("binary_sensor.beer")
    state_duplicate = hass.states.get("binary_sensor.beer1")

    assert state is not None
    assert state.name == "Beer"
    assert state_duplicate is None
    assert "Component has already been discovered: binary_sensor bla" in caplog.text


async def test_removal(
    hass: HomeAssistant,
    mqtt_mock_entry: MqttMockHAClientGenerator,
) -> None:
    """Test removal of component through empty discovery message."""
    await mqtt_mock_entry()
    async_fire_mqtt_message(
        hass,
        "homeassistant/binary_sensor/bla/config",
        '{ "name": "Beer", "state_topic": "test-topic" }',
    )
    await hass.async_block_till_done()
    state = hass.states.get("binary_sensor.beer")
    assert state is not None

    async_fire_mqtt_message(hass, "homeassistant/binary_sensor/bla/config", "")
    await hass.async_block_till_done()
    state = hass.states.get("binary_sensor.beer")
    assert state is None


async def test_rediscover(
    hass: HomeAssistant,
    mqtt_mock_entry: MqttMockHAClientGenerator,
) -> None:
    """Test rediscover of removed component."""
    await mqtt_mock_entry()
    async_fire_mqtt_message(
        hass,
        "homeassistant/binary_sensor/bla/config",
        '{ "name": "Beer", "state_topic": "test-topic" }',
    )
    await hass.async_block_till_done()
    state = hass.states.get("binary_sensor.beer")
    assert state is not None

    async_fire_mqtt_message(hass, "homeassistant/binary_sensor/bla/config", "")
    await hass.async_block_till_done()
    state = hass.states.get("binary_sensor.beer")
    assert state is None

    async_fire_mqtt_message(
        hass,
        "homeassistant/binary_sensor/bla/config",
        '{ "name": "Beer", "state_topic": "test-topic" }',
    )
    await hass.async_block_till_done()
    state = hass.states.get("binary_sensor.beer")
    assert state is not None


async def test_rapid_rediscover(
    hass: HomeAssistant,
    mqtt_mock_entry: MqttMockHAClientGenerator,
) -> None:
    """Test immediate rediscover of removed component."""
    await mqtt_mock_entry()
    events = async_capture_events(hass, EVENT_STATE_CHANGED)

    async_fire_mqtt_message(
        hass,
        "homeassistant/binary_sensor/bla/config",
        '{ "name": "Beer", "state_topic": "test-topic" }',
    )
    await hass.async_block_till_done()
    state = hass.states.get("binary_sensor.beer")
    assert state is not None
    assert len(events) == 1

    # Removal immediately followed by rediscover
    async_fire_mqtt_message(hass, "homeassistant/binary_sensor/bla/config", "")
    async_fire_mqtt_message(
        hass,
        "homeassistant/binary_sensor/bla/config",
        '{ "name": "Beer", "state_topic": "test-topic" }',
    )
    async_fire_mqtt_message(hass, "homeassistant/binary_sensor/bla/config", "")
    async_fire_mqtt_message(
        hass,
        "homeassistant/binary_sensor/bla/config",
        '{ "name": "Milk", "state_topic": "test-topic" }',
    )
    await hass.async_block_till_done()

    assert len(hass.states.async_entity_ids("binary_sensor")) == 1
    state = hass.states.get("binary_sensor.milk")
    assert state is not None

    assert len(events) == 5
    # Remove the entity
    assert events[1].data["entity_id"] == "binary_sensor.beer"
    assert events[1].data["new_state"] is None
    # Add the entity
    assert events[2].data["entity_id"] == "binary_sensor.beer"
    assert events[2].data["old_state"] is None
    # Remove the entity
    assert events[3].data["entity_id"] == "binary_sensor.beer"
    assert events[3].data["new_state"] is None
    # Add the entity
    assert events[4].data["entity_id"] == "binary_sensor.milk"
    assert events[4].data["old_state"] is None


async def test_rapid_rediscover_unique(
    hass: HomeAssistant,
    mqtt_mock_entry: MqttMockHAClientGenerator,
) -> None:
    """Test immediate rediscover of removed component."""
    await mqtt_mock_entry()
    events = []

    @callback
    def test_callback(event: Event) -> None:
        """Verify event got called."""
        events.append(event)

    hass.bus.async_listen(EVENT_STATE_CHANGED, test_callback)

    async_fire_mqtt_message(
        hass,
        "homeassistant/binary_sensor/bla2/config",
        '{ "name": "Ale", "state_topic": "test-topic", "unique_id": "very_unique" }',
    )
    await hass.async_block_till_done()
    state = hass.states.get("binary_sensor.ale")
    assert state is not None
    assert len(events) == 1

    # Duplicate unique_id, immediately followed by correct unique_id
    async_fire_mqtt_message(
        hass,
        "homeassistant/binary_sensor/bla/config",
        '{ "name": "Beer", "state_topic": "test-topic", "unique_id": "very_unique" }',
    )
    async_fire_mqtt_message(
        hass,
        "homeassistant/binary_sensor/bla/config",
        '{ "name": "Beer", "state_topic": "test-topic", "unique_id": "even_uniquer" }',
    )
    async_fire_mqtt_message(hass, "homeassistant/binary_sensor/bla/config", "")
    async_fire_mqtt_message(
        hass,
        "homeassistant/binary_sensor/bla/config",
        '{ "name": "Milk", "state_topic": "test-topic", "unique_id": "even_uniquer" }',
    )
    await hass.async_block_till_done()

    assert len(hass.states.async_entity_ids("binary_sensor")) == 2
    state = hass.states.get("binary_sensor.ale")
    assert state is not None
    state = hass.states.get("binary_sensor.milk")
    assert state is not None

    assert len(events) == 4
    # Add the entity
    assert events[1].data["entity_id"] == "binary_sensor.beer"
    assert events[1].data["old_state"] is None
    # Remove the entity
    assert events[2].data["entity_id"] == "binary_sensor.beer"
    assert events[2].data["new_state"] is None
    # Add the entity
    assert events[3].data["entity_id"] == "binary_sensor.milk"
    assert events[3].data["old_state"] is None


async def test_rapid_reconfigure(
    hass: HomeAssistant,
    mqtt_mock_entry: MqttMockHAClientGenerator,
) -> None:
    """Test immediate reconfigure of added component."""
    await mqtt_mock_entry()
    events = []

    @callback
    def test_callback(event: Event) -> None:
        """Verify event got called."""
        events.append(event)

    hass.bus.async_listen(EVENT_STATE_CHANGED, test_callback)

    # Discovery immediately followed by reconfig
    async_fire_mqtt_message(hass, "homeassistant/binary_sensor/bla/config", "")
    async_fire_mqtt_message(
        hass,
        "homeassistant/binary_sensor/bla/config",
        '{ "name": "Beer", "state_topic": "test-topic1" }',
    )
    async_fire_mqtt_message(
        hass,
        "homeassistant/binary_sensor/bla/config",
        '{ "name": "Milk", "state_topic": "test-topic2" }',
    )
    async_fire_mqtt_message(
        hass,
        "homeassistant/binary_sensor/bla/config",
        '{ "name": "Wine", "state_topic": "test-topic3" }',
    )
    await hass.async_block_till_done()

    assert len(hass.states.async_entity_ids("binary_sensor")) == 1
    state = hass.states.get("binary_sensor.beer")
    assert state is not None

    assert len(events) == 3
    # Add the entity
    assert events[0].data["entity_id"] == "binary_sensor.beer"
    assert events[0].data["old_state"] is None
    assert events[0].data["new_state"].attributes["friendly_name"] == "Beer"
    # Update the entity
    assert events[1].data["entity_id"] == "binary_sensor.beer"
    assert events[1].data["new_state"] is not None
    assert events[1].data["old_state"] is not None
    assert events[1].data["new_state"].attributes["friendly_name"] == "Milk"
    # Update the entity
    assert events[2].data["entity_id"] == "binary_sensor.beer"
    assert events[2].data["new_state"] is not None
    assert events[2].data["old_state"] is not None
    assert events[2].data["new_state"].attributes["friendly_name"] == "Wine"


async def test_duplicate_removal(
    hass: HomeAssistant,
    mqtt_mock_entry: MqttMockHAClientGenerator,
    caplog: pytest.LogCaptureFixture,
) -> None:
    """Test for a non duplicate component."""
    await mqtt_mock_entry()
    async_fire_mqtt_message(
        hass,
        "homeassistant/binary_sensor/bla/config",
        '{ "name": "Beer", "state_topic": "test-topic" }',
    )
    await hass.async_block_till_done()
    async_fire_mqtt_message(hass, "homeassistant/binary_sensor/bla/config", "")
    await hass.async_block_till_done()
    assert "Component has already been discovered: binary_sensor bla" in caplog.text
    caplog.clear()
    async_fire_mqtt_message(hass, "homeassistant/binary_sensor/bla/config", "")
    await hass.async_block_till_done()

    assert "Component has already been discovered: binary_sensor bla" not in caplog.text


@pytest.mark.parametrize(
    ("discovery_topic", "discovery_payload", "entity_ids"),
    [
        (
            "homeassistant/sensor/bla/config",
            '{ "device":{"identifiers":["0AFFD2"]},'
            '  "state_topic": "foobar/sensor",'
            '  "unique_id": "unique" }',
            ["sensor.none_mqtt_sensor"],
        ),
        (
            "homeassistant/device/bla/config",
            '{ "device":{"identifiers":["0AFFD2"]},'
            '  "o": {"name": "foobar"},'
            '  "cmp": {"sens1": {'
            '  "platform": "sensor",'
            '  "name": "sensor1",'
            '  "state_topic": "foobar/sensor1",'
            '  "unique_id": "unique1"'
            ' },"sens2": {'
            '  "platform": "sensor",'
            '  "name": "sensor2",'
            '  "state_topic": "foobar/sensor2",'
            '  "unique_id": "unique2"'
            "}}}",
            ["sensor.none_sensor1", "sensor.none_sensor2"],
        ),
    ],
)
async def test_cleanup_device(
    hass: HomeAssistant,
    hass_ws_client: WebSocketGenerator,
    device_registry: dr.DeviceRegistry,
    entity_registry: er.EntityRegistry,
    mqtt_mock_entry: MqttMockHAClientGenerator,
    discovery_topic: str,
    discovery_payload: str,
    entity_ids: list[str],
) -> None:
    """Test discovered device is cleaned up when entry removed from device."""
    mqtt_mock = await mqtt_mock_entry()
    assert await async_setup_component(hass, "config", {})
    ws_client = await hass_ws_client(hass)

    async_fire_mqtt_message(hass, discovery_topic, discovery_payload)
    await hass.async_block_till_done()

    # Verify device and registry entries are created
    device_entry = device_registry.async_get_device(identifiers={("mqtt", "0AFFD2")})
    assert device_entry is not None

    for entity_id in entity_ids:
        entity_entry = entity_registry.async_get(entity_id)
        assert entity_entry is not None

        state = hass.states.get(entity_id)
        assert state is not None

    # Remove MQTT from the device
    mqtt_config_entry = hass.config_entries.async_entries(mqtt.DOMAIN)[0]
    response = await ws_client.remove_device(
        device_entry.id, mqtt_config_entry.entry_id
    )
    assert response["success"]
    await hass.async_block_till_done()
    await hass.async_block_till_done()

    # Verify device and registry entries are cleared
    device_entry = device_registry.async_get_device(identifiers={("mqtt", "0AFFD2")})
    assert device_entry is None
    entity_entry = entity_registry.async_get("sensor.none_mqtt_sensor")
    assert entity_entry is None

    # Verify state is removed
    for entity_id in entity_ids:
        state = hass.states.get(entity_id)
        assert state is None
        await hass.async_block_till_done()

    # Verify retained discovery topic has been cleared
<<<<<<< HEAD
    mqtt_mock.async_publish.assert_called_with(discovery_topic, "", 0, True)
=======
    mqtt_mock.async_publish.assert_called_once_with(
        "homeassistant/sensor/bla/config", None, 0, True
    )
>>>>>>> 3ba3e313


@pytest.mark.parametrize(
    ("discovery_topic", "discovery_payload", "entity_ids"),
    [
        (
            "homeassistant/sensor/bla/config",
            '{ "device":{"identifiers":["0AFFD2"]},'
            '  "state_topic": "foobar/sensor",'
            '  "unique_id": "unique" }',
            ["sensor.none_mqtt_sensor"],
        ),
        (
            "homeassistant/device/bla/config",
            '{ "device":{"identifiers":["0AFFD2"]},'
            '  "o": {"name": "foobar"},'
            '  "cmp": {"sens1": {'
            '  "platform": "sensor",'
            '  "name": "sensor1",'
            '  "state_topic": "foobar/sensor1",'
            '  "unique_id": "unique1"'
            ' },"sens2": {'
            '  "platform": "sensor",'
            '  "name": "sensor2",'
            '  "state_topic": "foobar/sensor2",'
            '  "unique_id": "unique2"'
            "}}}",
            ["sensor.none_sensor1", "sensor.none_sensor2"],
        ),
    ],
)
async def test_cleanup_device_mqtt(
    hass: HomeAssistant,
    device_registry: dr.DeviceRegistry,
    entity_registry: er.EntityRegistry,
    mqtt_mock_entry: MqttMockHAClientGenerator,
    discovery_topic: str,
    discovery_payload: str,
    entity_ids: list[str],
) -> None:
    """Test discovered device is cleaned up when removed through MQTT."""
    mqtt_mock = await mqtt_mock_entry()

    # set up an existing sensor first
    data = (
        '{ "device":{"identifiers":["0AFFD3"]},'
        '  "name": "sensor_base",'
        '  "state_topic": "foobar/sensor",'
        '  "unique_id": "unique_base" }'
    )
    base_discovery_topic = "homeassistant/sensor/bla_base/config"
    base_entity_id = "sensor.none_sensor_base"
    async_fire_mqtt_message(hass, base_discovery_topic, data)
    await hass.async_block_till_done()

    # Verify the base entity has been created and it has a state
    base_device_entry = device_registry.async_get_device(
        identifiers={("mqtt", "0AFFD3")}
    )
    assert base_device_entry is not None
    entity_entry = entity_registry.async_get(base_entity_id)
    assert entity_entry is not None
    state = hass.states.get(base_entity_id)
    assert state is not None

    async_fire_mqtt_message(hass, discovery_topic, discovery_payload)
    await hass.async_block_till_done()

    # Verify device and registry entries are created
    device_entry = device_registry.async_get_device(identifiers={("mqtt", "0AFFD2")})
    assert device_entry is not None
    for entity_id in entity_ids:
        entity_entry = entity_registry.async_get(entity_id)
        assert entity_entry is not None

        state = hass.states.get(entity_id)
        assert state is not None

    async_fire_mqtt_message(hass, discovery_topic, "")
    await hass.async_block_till_done()
    await hass.async_block_till_done()

    # Verify device and registry entries are cleared
    device_entry = device_registry.async_get_device(identifiers={("mqtt", "0AFFD2")})
    assert device_entry is None

    for entity_id in entity_ids:
        entity_entry = entity_registry.async_get(entity_id)
        assert entity_entry is None

        # Verify state is removed
        state = hass.states.get(entity_id)
        assert state is None
        await hass.async_block_till_done()

    # Verify retained discovery topics have not been cleared again
    mqtt_mock.async_publish.assert_not_called()

    # Verify the base entity still exists and it has a state
    base_device_entry = device_registry.async_get_device(
        identifiers={("mqtt", "0AFFD3")}
    )
    assert base_device_entry is not None
    entity_entry = entity_registry.async_get(base_entity_id)
    assert entity_entry is not None
    state = hass.states.get(base_entity_id)
    assert state is not None


async def test_cleanup_device_mqtt_device_discovery(
    hass: HomeAssistant,
    device_registry: dr.DeviceRegistry,
    entity_registry: er.EntityRegistry,
    mqtt_mock_entry: MqttMockHAClientGenerator,
    caplog: pytest.LogCaptureFixture,
) -> None:
    """Test discovered device is cleaned up partly when removed through MQTT."""
    await mqtt_mock_entry()

    discovery_topic = "homeassistant/device/bla/config"
    discovery_payload = (
        '{ "device":{"identifiers":["0AFFD2"]},'
        '  "o": {"name": "foobar"},'
        '  "cmp": {"sens1": {'
        '  "platform": "sensor",'
        '  "name": "sensor1",'
        '  "state_topic": "foobar/sensor1",'
        '  "unique_id": "unique1"'
        ' },"sens2": {'
        '  "platform": "sensor",'
        '  "name": "sensor2",'
        '  "state_topic": "foobar/sensor2",'
        '  "unique_id": "unique2"'
        "}}}"
    )
    entity_ids = ["sensor.none_sensor1", "sensor.none_sensor2"]
    async_fire_mqtt_message(hass, discovery_topic, discovery_payload)
    await hass.async_block_till_done()

    # Verify device and registry entries are created
    device_entry = device_registry.async_get_device(identifiers={("mqtt", "0AFFD2")})
    assert device_entry is not None
    for entity_id in entity_ids:
        entity_entry = entity_registry.async_get(entity_id)
        assert entity_entry is not None

        state = hass.states.get(entity_id)
        assert state is not None

    # Do update and remove sensor 2 from device
    discovery_payload_update1 = (
        '{ "device":{"identifiers":["0AFFD2"]},'
        '  "o": {"name": "foobar"},'
        '  "cmp": {"sens1": {'
        '  "platform": "sensor",'
        '  "name": "sensor1",'
        '  "state_topic": "foobar/sensor1",'
        '  "unique_id": "unique1"'
        ' },"sens2": {'
        '  "platform": "sensor"'
        "}}}"
    )
    async_fire_mqtt_message(hass, discovery_topic, discovery_payload_update1)
    await hass.async_block_till_done()
    state = hass.states.get(entity_ids[0])
    assert state is not None
    state = hass.states.get(entity_ids[1])
    assert state is None

    # Repeating the update
    async_fire_mqtt_message(hass, discovery_topic, discovery_payload_update1)
    await hass.async_block_till_done()
    state = hass.states.get(entity_ids[0])
    assert state is not None
    state = hass.states.get(entity_ids[1])
    assert state is None

    # Removing last sensor
    discovery_payload_update2 = (
        '{ "device":{"identifiers":["0AFFD2"]},'
        '  "o": {"name": "foobar"},'
        '  "cmp": {"sens1": {'
        '  "platform": "sensor"'
        ' },"sens2": {'
        '  "platform": "sensor"'
        "}}}"
    )
    async_fire_mqtt_message(hass, discovery_topic, discovery_payload_update2)
    await hass.async_block_till_done()
    device_entry = device_registry.async_get_device(identifiers={("mqtt", "0AFFD2")})
    # Verify the device entry was removed with the last sensor
    assert device_entry is None
    for entity_id in entity_ids:
        entity_entry = entity_registry.async_get(entity_id)
        assert entity_entry is None

        state = hass.states.get(entity_id)
        assert state is None

    # Repeating the update
    async_fire_mqtt_message(hass, discovery_topic, discovery_payload_update2)
    await hass.async_block_till_done()

    # Clear the empty discovery payload and verify there was nothing to cleanup
    async_fire_mqtt_message(hass, discovery_topic, "")
    await hass.async_block_till_done()
    assert "No device components to cleanup" in caplog.text


async def test_cleanup_device_multiple_config_entries(
    hass: HomeAssistant,
    hass_ws_client: WebSocketGenerator,
    device_registry: dr.DeviceRegistry,
    entity_registry: er.EntityRegistry,
    mqtt_mock_entry: MqttMockHAClientGenerator,
) -> None:
    """Test discovered device is cleaned up when entry removed from device."""
    assert await async_setup_component(hass, "config", {})
    await hass.async_block_till_done()
    mqtt_mock = await mqtt_mock_entry()
    ws_client = await hass_ws_client(hass)

    config_entry = MockConfigEntry(domain="test", data={})
    config_entry.add_to_hass(hass)
    device_entry = device_registry.async_get_or_create(
        config_entry_id=config_entry.entry_id,
        connections={("mac", "12:34:56:AB:CD:EF")},
    )
    assert device_entry is not None

    mqtt_config_entry = hass.config_entries.async_entries(mqtt.DOMAIN)[0]

    sensor_config = {
        "device": {"connections": [["mac", "12:34:56:AB:CD:EF"]]},
        "state_topic": "foobar/sensor",
        "unique_id": "unique",
    }
    tag_config = {
        "device": {"connections": [["mac", "12:34:56:AB:CD:EF"]]},
        "topic": "test-topic",
    }
    trigger_config = {
        "automation_type": "trigger",
        "topic": "test-topic",
        "type": "foo",
        "subtype": "bar",
        "device": {"connections": [["mac", "12:34:56:AB:CD:EF"]]},
    }

    sensor_data = json.dumps(sensor_config)
    tag_data = json.dumps(tag_config)
    trigger_data = json.dumps(trigger_config)
    async_fire_mqtt_message(hass, "homeassistant/sensor/bla/config", sensor_data)
    async_fire_mqtt_message(hass, "homeassistant/tag/bla/config", tag_data)
    async_fire_mqtt_message(
        hass, "homeassistant/device_automation/bla/config", trigger_data
    )
    await hass.async_block_till_done()

    # Verify device and registry entries are created
    device_entry = device_registry.async_get_device(
        connections={("mac", "12:34:56:AB:CD:EF")}
    )
    assert device_entry is not None
    assert device_entry.config_entries == {
        mqtt_config_entry.entry_id,
        config_entry.entry_id,
    }
    entity_entry = entity_registry.async_get("sensor.none_mqtt_sensor")
    assert entity_entry is not None

    state = hass.states.get("sensor.none_mqtt_sensor")
    assert state is not None

    # Remove MQTT from the device
    mqtt_config_entry = hass.config_entries.async_entries(mqtt.DOMAIN)[0]
    response = await ws_client.remove_device(
        device_entry.id, mqtt_config_entry.entry_id
    )
    assert response["success"]

    await hass.async_block_till_done()
    await hass.async_block_till_done()

    # Verify device is still there but entity is cleared
    device_entry = device_registry.async_get_device(
        connections={("mac", "12:34:56:AB:CD:EF")}
    )
    assert device_entry is not None
    entity_entry = entity_registry.async_get("sensor.none_mqtt_sensor")
    assert device_entry.config_entries == {config_entry.entry_id}
    assert entity_entry is None

    # Verify state is removed
    state = hass.states.get("sensor.none_mqtt_sensor")
    assert state is None
    await hass.async_block_till_done()

    # Verify retained discovery topic has been cleared
    mqtt_mock.async_publish.assert_has_calls(
        [
            call("homeassistant/sensor/bla/config", None, 0, True),
            call("homeassistant/tag/bla/config", None, 0, True),
            call("homeassistant/device_automation/bla/config", None, 0, True),
        ],
        any_order=True,
    )


async def test_cleanup_device_multiple_config_entries_mqtt(
    hass: HomeAssistant,
    device_registry: dr.DeviceRegistry,
    entity_registry: er.EntityRegistry,
    mqtt_mock_entry: MqttMockHAClientGenerator,
) -> None:
    """Test discovered device is cleaned up when removed through MQTT."""
    mqtt_mock = await mqtt_mock_entry()
    config_entry = MockConfigEntry(domain="test", data={})
    config_entry.add_to_hass(hass)
    device_entry = device_registry.async_get_or_create(
        config_entry_id=config_entry.entry_id,
        connections={("mac", "12:34:56:AB:CD:EF")},
    )

    mqtt_config_entry = hass.config_entries.async_entries(mqtt.DOMAIN)[0]

    sensor_config = {
        "device": {"connections": [["mac", "12:34:56:AB:CD:EF"]]},
        "state_topic": "foobar/sensor",
        "unique_id": "unique",
    }
    tag_config = {
        "device": {"connections": [["mac", "12:34:56:AB:CD:EF"]]},
        "topic": "test-topic",
    }
    trigger_config = {
        "automation_type": "trigger",
        "topic": "test-topic",
        "type": "foo",
        "subtype": "bar",
        "device": {"connections": [["mac", "12:34:56:AB:CD:EF"]]},
    }

    sensor_data = json.dumps(sensor_config)
    tag_data = json.dumps(tag_config)
    trigger_data = json.dumps(trigger_config)
    async_fire_mqtt_message(hass, "homeassistant/sensor/bla/config", sensor_data)
    async_fire_mqtt_message(hass, "homeassistant/tag/bla/config", tag_data)
    async_fire_mqtt_message(
        hass, "homeassistant/device_automation/bla/config", trigger_data
    )
    await hass.async_block_till_done()

    # Verify device and registry entries are created
    device_entry = device_registry.async_get_device(
        connections={("mac", "12:34:56:AB:CD:EF")}
    )
    assert device_entry is not None
    assert device_entry.config_entries == {
        mqtt_config_entry.entry_id,
        config_entry.entry_id,
    }
    entity_entry = entity_registry.async_get("sensor.none_mqtt_sensor")
    assert entity_entry is not None

    state = hass.states.get("sensor.none_mqtt_sensor")
    assert state is not None

    # Send MQTT messages to remove
    async_fire_mqtt_message(hass, "homeassistant/sensor/bla/config", "")
    async_fire_mqtt_message(hass, "homeassistant/tag/bla/config", "")
    async_fire_mqtt_message(hass, "homeassistant/device_automation/bla/config", "")

    await hass.async_block_till_done()
    await hass.async_block_till_done()

    # Verify device is still there but entity is cleared
    device_entry = device_registry.async_get_device(
        connections={("mac", "12:34:56:AB:CD:EF")}
    )
    assert device_entry is not None
    entity_entry = entity_registry.async_get("sensor.none_mqtt_sensor")
    assert device_entry.config_entries == {config_entry.entry_id}
    assert entity_entry is None

    # Verify state is removed
    state = hass.states.get("sensor.none_mqtt_sensor")
    assert state is None
    await hass.async_block_till_done()

    # Verify retained discovery topics have not been cleared again
    mqtt_mock.async_publish.assert_not_called()


async def test_discovery_expansion(
    hass: HomeAssistant,
    mqtt_mock_entry: MqttMockHAClientGenerator,
) -> None:
    """Test expansion of abbreviated discovery payload."""
    await mqtt_mock_entry()
    data = (
        '{ "~": "some/base/topic",'
        '  "name": "DiscoveryExpansionTest1",'
        '  "stat_t": "test_topic/~",'
        '  "cmd_t": "~/test_topic",'
        '  "availability": ['
        "    {"
        '      "topic":"~/avail_item1",'
        '      "payload_available": "available",'
        '      "payload_not_available": "not_available"'
        "    },"
        "    {"
        '      "t":"avail_item2/~",'
        '      "pl_avail": "available",'
        '      "pl_not_avail": "not_available"'
        "    }"
        "  ],"
        '  "dev":{'
        '    "ids":["5706DF"],'
        '    "name":"DiscoveryExpansionTest1 Device",'
        '    "mdl":"Generic",'
        '    "hw":"rev1",'
        '    "sw":"1.2.3.4",'
        '    "mf":"None",'
        '    "sa":"default_area"'
        "  }"
        "}"
    )

    async_fire_mqtt_message(hass, "homeassistant/switch/bla/config", data)
    await hass.async_block_till_done()

    state = hass.states.get("switch.DiscoveryExpansionTest1")
    assert state and state.state == STATE_UNAVAILABLE

    async_fire_mqtt_message(hass, "avail_item2/some/base/topic", "available")
    await hass.async_block_till_done()

    state = hass.states.get("switch.DiscoveryExpansionTest1")
    assert state is not None
    assert state.name == "DiscoveryExpansionTest1"
    assert ("switch", "bla") in hass.data["mqtt"].discovery_already_discovered
    assert state.state == STATE_UNKNOWN

    async_fire_mqtt_message(hass, "test_topic/some/base/topic", "ON")

    state = hass.states.get("switch.DiscoveryExpansionTest1")
    assert state and state.state == STATE_ON

    async_fire_mqtt_message(hass, "some/base/topic/avail_item1", "not_available")
    await hass.async_block_till_done()

    state = hass.states.get("switch.DiscoveryExpansionTest1")
    assert state and state.state == STATE_UNAVAILABLE


async def test_discovery_expansion_2(
    hass: HomeAssistant,
    mqtt_mock_entry: MqttMockHAClientGenerator,
) -> None:
    """Test expansion of abbreviated discovery payload."""
    await mqtt_mock_entry()
    data = (
        '{ "~": "some/base/topic",'
        '  "name": "DiscoveryExpansionTest1",'
        '  "stat_t": "test_topic/~",'
        '  "cmd_t": "~/test_topic",'
        '  "availability": {'
        '    "t":"~/avail_item1",'
        '    "pl_avail": "available",'
        '    "pl_not_avail": "not_available"'
        "  },"
        '  "dev":{'
        '    "ids":["5706DF"],'
        '    "name":"DiscoveryExpansionTest1 Device",'
        '    "mdl":"Generic",'
        '    "hw":"rev1",'
        '    "sw":"1.2.3.4",'
        '    "mf":"None",'
        '    "sa":"default_area"'
        "  }"
        "}"
    )

    async_fire_mqtt_message(hass, "homeassistant/switch/bla/config", data)
    await hass.async_block_till_done()

    state = hass.states.get("switch.DiscoveryExpansionTest1")
    assert state and state.state == STATE_UNAVAILABLE

    async_fire_mqtt_message(hass, "some/base/topic/avail_item1", "available")
    await hass.async_block_till_done()

    state = hass.states.get("switch.DiscoveryExpansionTest1")
    assert state is not None
    assert state.name == "DiscoveryExpansionTest1"
    assert ("switch", "bla") in hass.data["mqtt"].discovery_already_discovered
    assert state.state == STATE_UNKNOWN


async def test_discovery_expansion_3(
    hass: HomeAssistant,
    mqtt_mock_entry: MqttMockHAClientGenerator,
    caplog: pytest.LogCaptureFixture,
) -> None:
    """Test expansion of broken discovery payload."""
    await mqtt_mock_entry()
    data = (
        '{ "~": "some/base/topic",'
        '  "name": "DiscoveryExpansionTest1",'
        '  "stat_t": "test_topic/~",'
        '  "cmd_t": "~/test_topic",'
        '  "availability": "incorrect",'
        '  "dev":{'
        '    "ids":["5706DF"],'
        '    "name":"DiscoveryExpansionTest1 Device",'
        '    "mdl":"Generic",'
        '    "hw":"rev1",'
        '    "sw":"1.2.3.4",'
        '    "mf":"None",'
        '    "sa":"default_area"'
        "  }"
        "}"
    )

    async_fire_mqtt_message(hass, "homeassistant/switch/bla/config", data)
    await hass.async_block_till_done()
    assert hass.states.get("switch.DiscoveryExpansionTest1") is None
    # Make sure the malformed availability data does not trip up discovery by asserting
    # there are schema valdiation errors in the log
    assert "expected a dictionary @ data['availability'][0]" in caplog.text


async def test_discovery_expansion_without_encoding_and_value_template_1(
    hass: HomeAssistant,
    mqtt_mock_entry: MqttMockHAClientGenerator,
) -> None:
    """Test expansion of raw availability payload with a template as list."""
    await mqtt_mock_entry()
    data = (
        '{ "~": "some/base/topic",'
        '  "name": "DiscoveryExpansionTest1",'
        '  "stat_t": "test_topic/~",'
        '  "cmd_t": "~/test_topic",'
        '  "encoding":"",'
        '  "availability": [{'
        '    "topic":"~/avail_item1",'
        '    "payload_available": "1",'
        '    "payload_not_available": "0",'
        '    "value_template":"{{value|unpack(\'b\')}}"'
        "  }],"
        '  "dev":{'
        '    "ids":["5706DF"],'
        '    "name":"DiscoveryExpansionTest1 Device",'
        '    "mdl":"Generic",'
        '    "hw":"rev1",'
        '    "sw":"1.2.3.4",'
        '    "mf":"None",'
        '    "sa":"default_area"'
        "  }"
        "}"
    )

    async_fire_mqtt_message(hass, "homeassistant/switch/bla/config", data)
    await hass.async_block_till_done()

    state = hass.states.get("switch.DiscoveryExpansionTest1")
    assert state and state.state == STATE_UNAVAILABLE

    async_fire_mqtt_message(hass, "some/base/topic/avail_item1", b"\x01")
    await hass.async_block_till_done()

    state = hass.states.get("switch.DiscoveryExpansionTest1")
    assert state is not None
    assert state.name == "DiscoveryExpansionTest1"
    assert ("switch", "bla") in hass.data["mqtt"].discovery_already_discovered
    assert state.state == STATE_UNKNOWN

    async_fire_mqtt_message(hass, "some/base/topic/avail_item1", b"\x00")

    state = hass.states.get("switch.DiscoveryExpansionTest1")
    assert state and state.state == STATE_UNAVAILABLE


async def test_discovery_expansion_without_encoding_and_value_template_2(
    hass: HomeAssistant,
    mqtt_mock_entry: MqttMockHAClientGenerator,
) -> None:
    """Test expansion of raw availability payload with a template directly."""
    await mqtt_mock_entry()
    data = (
        '{ "~": "some/base/topic",'
        '  "name": "DiscoveryExpansionTest1",'
        '  "stat_t": "test_topic/~",'
        '  "cmd_t": "~/test_topic",'
        '  "availability_topic":"~/avail_item1",'
        '  "payload_available": "1",'
        '  "payload_not_available": "0",'
        '  "encoding":"",'
        '  "availability_template":"{{ value | unpack(\'b\') }}",'
        '  "dev":{'
        '    "ids":["5706DF"],'
        '    "name":"DiscoveryExpansionTest1 Device",'
        '    "mdl":"Generic",'
        '    "hw":"rev1",'
        '    "sw":"1.2.3.4",'
        '    "mf":"None",'
        '    "sa":"default_area"'
        "  }"
        "}"
    )

    async_fire_mqtt_message(hass, "homeassistant/switch/bla/config", data)
    await hass.async_block_till_done()

    state = hass.states.get("switch.DiscoveryExpansionTest1")
    assert state and state.state == STATE_UNAVAILABLE

    async_fire_mqtt_message(hass, "some/base/topic/avail_item1", b"\x01")
    await hass.async_block_till_done()

    state = hass.states.get("switch.DiscoveryExpansionTest1")
    assert state is not None
    assert state.name == "DiscoveryExpansionTest1"
    assert ("switch", "bla") in hass.data["mqtt"].discovery_already_discovered
    assert state.state == STATE_UNKNOWN

    async_fire_mqtt_message(hass, "some/base/topic/avail_item1", b"\x00")

    state = hass.states.get("switch.DiscoveryExpansionTest1")
    assert state and state.state == STATE_UNAVAILABLE


ABBREVIATIONS_WHITE_LIST = [
    # MQTT client/server/trigger settings
    # Integration info
    "CONF_SUPPORT_URL",
    # Undocumented device configuration
    "CONF_DEPRECATED_VIA_HUB",
    "CONF_VIA_DEVICE",
    # Already short
    "CONF_FAN_MODE_LIST",
    "CONF_HOLD_LIST",
    "CONF_HS",
    "CONF_MODE_LIST",
    "CONF_PRECISION",
    "CONF_QOS",
    "CONF_SCHEMA",
    "CONF_SWING_MODE_LIST",
    "CONF_TEMP_STEP",
    # Removed
    "CONF_WHITE_VALUE",
]

EXCLUDED_MODULES = {
    "const.py",
    "config.py",
    "config_flow.py",
    "device_trigger.py",
    "trigger.py",
}


async def test_missing_discover_abbreviations(
    hass: HomeAssistant,
    mqtt_mock_entry: MqttMockHAClientGenerator,
) -> None:
    """Check MQTT platforms for missing abbreviations."""
    await mqtt_mock_entry()
    missing = []
    regex = re.compile(r"(CONF_[a-zA-Z\d_]*) *= *[\'\"]([a-zA-Z\d_]*)[\'\"]")
    for fil in Path(mqtt.__file__).parent.rglob("*.py"):
        if fil.name in EXCLUDED_MODULES:
            continue
        with open(fil, encoding="utf-8") as file:
            matches = re.findall(regex, file.read())
            missing.extend(
                f"{fil}: no abbreviation for {match[1]} ({match[0]})"
                for match in matches
                if match[1] not in ABBREVIATIONS.values()
                and match[1] not in DEVICE_ABBREVIATIONS.values()
                and match[0] not in ABBREVIATIONS_WHITE_LIST
            )

    assert not missing


async def test_no_implicit_state_topic_switch(
    hass: HomeAssistant,
    mqtt_mock_entry: MqttMockHAClientGenerator,
) -> None:
    """Test no implicit state topic for switch."""
    await mqtt_mock_entry()
    data = '{ "name": "Test1", "command_topic": "cmnd" }'

    async_fire_mqtt_message(hass, "homeassistant/switch/bla/config", data)
    await hass.async_block_till_done()

    state = hass.states.get("switch.Test1")
    assert state is not None
    assert state.name == "Test1"
    assert ("switch", "bla") in hass.data["mqtt"].discovery_already_discovered
    assert state.state == STATE_UNKNOWN
    assert state.attributes["assumed_state"] is True

    async_fire_mqtt_message(hass, "homeassistant/switch/bla/state", "ON")

    state = hass.states.get("switch.Test1")
    assert state and state.state == STATE_UNKNOWN


@pytest.mark.parametrize(
    "mqtt_config_entry_data",
    [
        {
            mqtt.CONF_BROKER: "mock-broker",
            mqtt.CONF_DISCOVERY_PREFIX: "my_home/homeassistant/register",
        }
    ],
)
async def test_complex_discovery_topic_prefix(
    hass: HomeAssistant, mqtt_mock_entry: MqttMockHAClientGenerator
) -> None:
    """Tests handling of discovery topic prefix with multiple slashes."""
    await mqtt_mock_entry()

    async_fire_mqtt_message(
        hass,
        ("my_home/homeassistant/register/binary_sensor/node1/object1/config"),
        '{ "name": "Beer", "state_topic": "test-topic" }',
    )
    await hass.async_block_till_done()

    state = hass.states.get("binary_sensor.beer")

    assert state is not None
    assert state.name == "Beer"
    assert ("binary_sensor", "node1 object1") in hass.data[
        "mqtt"
    ].discovery_already_discovered


@patch("homeassistant.components.mqtt.client.INITIAL_SUBSCRIBE_COOLDOWN", 0.0)
@patch("homeassistant.components.mqtt.client.SUBSCRIBE_COOLDOWN", 0.0)
@patch("homeassistant.components.mqtt.client.UNSUBSCRIBE_COOLDOWN", 0.0)
async def test_mqtt_integration_discovery_subscribe_unsubscribe(
    hass: HomeAssistant,
    mqtt_client_mock: MqttMockPahoClient,
    mqtt_mock_entry: MqttMockHAClientGenerator,
) -> None:
    """Check MQTT integration discovery subscribe and unsubscribe."""
    mqtt_mock = await mqtt_mock_entry()
    mock_platform(hass, "comp.config_flow", None)

    entry = hass.config_entries.async_entries("mqtt")[0]
    mqtt_mock().connected = True

    with patch(
        "homeassistant.components.mqtt.discovery.async_get_mqtt",
        return_value={"comp": ["comp/discovery/#"]},
    ):
        await async_start(hass, "homeassistant", entry)
        await hass.async_block_till_done()
        await hass.async_block_till_done()
        await hass.async_block_till_done()

    assert ("comp/discovery/#", 0) in help_all_subscribe_calls(mqtt_client_mock)
    assert not mqtt_client_mock.unsubscribe.called

    class TestFlow(config_entries.ConfigFlow):
        """Test flow."""

        async def async_step_mqtt(self, discovery_info: MqttServiceInfo) -> FlowResult:
            """Test mqtt step."""
            return self.async_abort(reason="already_configured")

    assert not mqtt_client_mock.unsubscribe.called

    wait_unsub = asyncio.Event()

    def _mock_unsubscribe(topics: list[str]) -> tuple[int, int]:
        wait_unsub.set()
        return (0, 0)

    with (
        mock_config_flow("comp", TestFlow),
        patch.object(mqtt_client_mock, "unsubscribe", side_effect=_mock_unsubscribe),
    ):
        async_fire_mqtt_message(hass, "comp/discovery/bla/config", "")
        await wait_unsub.wait()
        mqtt_client_mock.unsubscribe.assert_called_once_with(["comp/discovery/#"])


@patch("homeassistant.components.mqtt.client.INITIAL_SUBSCRIBE_COOLDOWN", 0.0)
@patch("homeassistant.components.mqtt.client.SUBSCRIBE_COOLDOWN", 0.0)
@patch("homeassistant.components.mqtt.client.UNSUBSCRIBE_COOLDOWN", 0.0)
async def test_mqtt_discovery_unsubscribe_once(
    hass: HomeAssistant,
    mqtt_client_mock: MqttMockPahoClient,
    mqtt_mock_entry: MqttMockHAClientGenerator,
) -> None:
    """Check MQTT integration discovery unsubscribe once."""
    mqtt_mock = await mqtt_mock_entry()
    mock_platform(hass, "comp.config_flow", None)

    entry = hass.config_entries.async_entries("mqtt")[0]
    mqtt_mock().connected = True

    with patch(
        "homeassistant.components.mqtt.discovery.async_get_mqtt",
        return_value={"comp": ["comp/discovery/#"]},
    ):
        await async_start(hass, "homeassistant", entry)
        await hass.async_block_till_done()
        await hass.async_block_till_done()
        await hass.async_block_till_done()

    assert ("comp/discovery/#", 0) in help_all_subscribe_calls(mqtt_client_mock)
    assert not mqtt_client_mock.unsubscribe.called

    class TestFlow(config_entries.ConfigFlow):
        """Test flow."""

        async def async_step_mqtt(self, discovery_info: MqttServiceInfo) -> FlowResult:
            """Test mqtt step."""
            await asyncio.sleep(0.1)
            return self.async_abort(reason="already_configured")

    with mock_config_flow("comp", TestFlow):
        async_fire_mqtt_message(hass, "comp/discovery/bla/config", "")
        async_fire_mqtt_message(hass, "comp/discovery/bla/config", "")
        await asyncio.sleep(0.1)
        await hass.async_block_till_done()
        await hass.async_block_till_done()
        mqtt_client_mock.unsubscribe.assert_called_once_with(["comp/discovery/#"])


async def test_clear_config_topic_disabled_entity(
    hass: HomeAssistant,
    mqtt_mock_entry: MqttMockHAClientGenerator,
    device_registry: dr.DeviceRegistry,
    caplog: pytest.LogCaptureFixture,
) -> None:
    """Test the discovery topic is removed when a disabled entity is removed."""
    mqtt_mock = await mqtt_mock_entry()
    # discover an entity that is not enabled by default
    config = {
        "state_topic": "homeassistant_test/sensor/sbfspot_0/sbfspot_12345/",
        "unique_id": "sbfspot_12345",
        "enabled_by_default": False,
        "device": {
            "identifiers": ["sbfspot_12345"],
            "name": "abc123",
            "sw_version": "1.0",
            "connections": [["mac", "12:34:56:AB:CD:EF"]],
        },
    }
    async_fire_mqtt_message(
        hass,
        "homeassistant/sensor/sbfspot_0/sbfspot_12345/config",
        json.dumps(config),
    )
    await hass.async_block_till_done()
    # discover an entity that is not unique (part 1), will be added
    config_not_unique1 = copy.deepcopy(config)
    config_not_unique1["name"] = "sbfspot_12345_1"
    config_not_unique1["unique_id"] = "not_unique"
    config_not_unique1.pop("enabled_by_default")
    async_fire_mqtt_message(
        hass,
        "homeassistant/sensor/sbfspot_0/sbfspot_12345_1/config",
        json.dumps(config_not_unique1),
    )
    # discover an entity that is not unique (part 2), will not be added
    config_not_unique2 = copy.deepcopy(config_not_unique1)
    config_not_unique2["name"] = "sbfspot_12345_2"
    async_fire_mqtt_message(
        hass,
        "homeassistant/sensor/sbfspot_0/sbfspot_12345_2/config",
        json.dumps(config_not_unique2),
    )
    await hass.async_block_till_done()
    assert "Platform mqtt does not generate unique IDs" in caplog.text

    assert hass.states.get("sensor.abc123_sbfspot_12345") is None  # disabled
    assert hass.states.get("sensor.abc123_sbfspot_12345_1") is not None  # enabled
    assert hass.states.get("sensor.abc123_sbfspot_12345_2") is None  # not unique

    # Verify device is created
    device_entry = device_registry.async_get_device(
        connections={("mac", "12:34:56:AB:CD:EF")}
    )
    assert device_entry is not None

    # Remove the device from the registry
    device_registry.async_remove_device(device_entry.id)
    await hass.async_block_till_done()
    await hass.async_block_till_done()

    # Assert all valid discovery topics are cleared
    assert mqtt_mock.async_publish.call_count == 2
    assert (
        call("homeassistant/sensor/sbfspot_0/sbfspot_12345/config", None, 0, True)
        in mqtt_mock.async_publish.mock_calls
    )
    assert (
        call("homeassistant/sensor/sbfspot_0/sbfspot_12345_1/config", None, 0, True)
        in mqtt_mock.async_publish.mock_calls
    )


async def test_clean_up_registry_monitoring(
    hass: HomeAssistant,
    mqtt_mock_entry: MqttMockHAClientGenerator,
    device_registry: dr.DeviceRegistry,
    tmp_path: Path,
) -> None:
    """Test registry monitoring hook is removed after a reload."""
    await mqtt_mock_entry()
    hooks: dict = hass.data["mqtt"].discovery_registry_hooks
    # discover an entity that is not enabled by default
    config1 = {
        "name": "sbfspot_12345",
        "state_topic": "homeassistant_test/sensor/sbfspot_0/sbfspot_12345/",
        "unique_id": "sbfspot_12345",
        "enabled_by_default": False,
        "device": {
            "identifiers": ["sbfspot_12345"],
            "name": "sbfspot_12345",
            "sw_version": "1.0",
            "connections": [["mac", "12:34:56:AB:CD:EF"]],
        },
    }
    # Publish it config
    # Since it is not enabled_by_default the sensor will not be loaded
    # it should register a hook for monitoring the entiry registry
    async_fire_mqtt_message(
        hass,
        "homeassistant/sensor/sbfspot_0/sbfspot_12345/config",
        json.dumps(config1),
    )
    await hass.async_block_till_done()
    assert len(hooks) == 1

    # Publish it again no new monitor should be started
    async_fire_mqtt_message(
        hass,
        "homeassistant/sensor/sbfspot_0/sbfspot_12345/config",
        json.dumps(config1),
    )
    await hass.async_block_till_done()
    assert len(hooks) == 1

    # Verify device is created
    device_entry = device_registry.async_get_device(
        connections={("mac", "12:34:56:AB:CD:EF")}
    )
    assert device_entry is not None

    # Enload the entry
    # The monitoring should be cleared
    await help_test_unload_config_entry(hass)
    assert len(hooks) == 0


async def test_unique_id_collission_has_priority(
    hass: HomeAssistant,
    mqtt_mock_entry: MqttMockHAClientGenerator,
    entity_registry: er.EntityRegistry,
) -> None:
    """Test the unique_id collision detection has priority over registry disabled items."""
    await mqtt_mock_entry()
    config = {
        "state_topic": "homeassistant_test/sensor/sbfspot_0/sbfspot_12345/",
        "unique_id": "sbfspot_12345",
        "enabled_by_default": False,
        "device": {
            "identifiers": ["sbfspot_12345"],
            "name": "abc123",
            "sw_version": "1.0",
            "connections": [["mac", "12:34:56:AB:CD:EF"]],
        },
    }
    # discover an entity that is not unique and disabled by default (part 1), will be added
    config_not_unique1 = copy.deepcopy(config)
    config_not_unique1["name"] = "sbfspot_12345_1"
    config_not_unique1["unique_id"] = "not_unique"
    async_fire_mqtt_message(
        hass,
        "homeassistant/sensor/sbfspot_0/sbfspot_12345_1/config",
        json.dumps(config_not_unique1),
    )
    # discover an entity that is not unique (part 2), will not be added, and the registry entry is cleared
    config_not_unique2 = copy.deepcopy(config_not_unique1)
    config_not_unique2["name"] = "sbfspot_12345_2"
    async_fire_mqtt_message(
        hass,
        "homeassistant/sensor/sbfspot_0/sbfspot_12345_2/config",
        json.dumps(config_not_unique2),
    )
    await hass.async_block_till_done()

    assert hass.states.get("sensor.abc123_sbfspot_12345_1") is None  # not enabled
    assert hass.states.get("sensor.abc123_sbfspot_12345_2") is None  # not unique

    # Verify the first entity is created
    assert entity_registry.async_get("sensor.abc123_sbfspot_12345_1") is not None
    # Verify the second entity is not created because it is not unique
    assert entity_registry.async_get("sensor.abc123_sbfspot_12345_2") is None


async def test_update_with_bad_config_not_breaks_discovery(
    hass: HomeAssistant, mqtt_mock_entry: MqttMockHAClientGenerator
) -> None:
    """Test a bad update does not break discovery."""
    await mqtt_mock_entry()
    # discover a sensor
    config1 = {
        "name": "sbfspot_12345",
        "state_topic": "homeassistant_test/sensor/sbfspot_0/state",
    }
    async_fire_mqtt_message(
        hass,
        "homeassistant/sensor/sbfspot_0/config",
        json.dumps(config1),
    )
    await hass.async_block_till_done()
    assert hass.states.get("sensor.sbfspot_12345") is not None
    # update with a breaking config
    config2 = {
        "name": "sbfspot_12345",
        "availability": 1,
        "state_topic": "homeassistant_test/sensor/sbfspot_0/state",
    }
    async_fire_mqtt_message(
        hass,
        "homeassistant/sensor/sbfspot_0/config",
        json.dumps(config2),
    )
    await hass.async_block_till_done()
    # update the state topic
    config3 = {
        "name": "sbfspot_12345",
        "state_topic": "homeassistant_test/sensor/sbfspot_0/new_state_topic",
    }
    async_fire_mqtt_message(
        hass,
        "homeassistant/sensor/sbfspot_0/config",
        json.dumps(config3),
    )
    await hass.async_block_till_done()

    # Send an update for the state
    async_fire_mqtt_message(
        hass,
        "homeassistant_test/sensor/sbfspot_0/new_state_topic",
        "new_value",
    )
    await hass.async_block_till_done()

    state = hass.states.get("sensor.sbfspot_12345")
    assert state and state.state == "new_value"


@pytest.mark.parametrize(
    "signal_message",
    [
        MQTT_DISCOVERY_NEW,
        MQTT_DISCOVERY_UPDATED,
        MQTT_DISCOVERY_DONE,
    ],
)
async def test_discovery_dispatcher_signal_type_messages(
    hass: HomeAssistant, signal_message: SignalTypeFormat[MQTTDiscoveryPayload]
) -> None:
    """Test discovery dispatcher messages."""

    domain_id_tuple = ("sensor", "very_unique")
    test_data = {"name": "test", "state_topic": "test-topic"}
    calls = []

    def _callback(*args) -> None:
        calls.append(*args)

    unsub = async_dispatcher_connect(
        hass, signal_message.format(*domain_id_tuple), _callback
    )
    async_dispatcher_send(hass, signal_message.format(*domain_id_tuple), test_data)
    await hass.async_block_till_done()
    assert len(calls) == 1
    assert calls[0] == test_data
    unsub()


@pytest.mark.parametrize(
    ("discovery_topic", "discovery_payload", "entity_ids"),
    [
        (
            "homeassistant/device/bla/config",
            '{ "device":{"identifiers":["0AFFD2"]},'
            '  "o": {"name": "foobar"},'
            '  "state_topic": "foobar/sensor-shared",'
            '  "cmp": {"sens1": {'
            '  "platform": "sensor",'
            '  "name": "sensor1",'
            '  "unique_id": "unique1"'
            ' },"sens2": {'
            '  "platform": "sensor",'
            '  "name": "sensor2",'
            '  "unique_id": "unique2"'
            ' },"sens3": {'
            '  "platform": "sensor",'
            '  "name": "sensor3",'
            '  "state_topic": "foobar/sensor3",'
            '  "unique_id": "unique3"'
            "}}}",
            ["sensor.none_sensor1", "sensor.none_sensor2", "sensor.none_sensor3"],
        ),
    ],
)
async def test_shared_state_topic(
    hass: HomeAssistant,
    device_registry: dr.DeviceRegistry,
    entity_registry: er.EntityRegistry,
    mqtt_mock_entry: MqttMockHAClientGenerator,
    discovery_topic: str,
    discovery_payload: str,
    entity_ids: list[str],
) -> None:
    """Test a shared state_topic can be used."""
    await mqtt_mock_entry()

    async_fire_mqtt_message(hass, discovery_topic, discovery_payload)
    await hass.async_block_till_done()

    # Verify device and registry entries are created
    device_entry = device_registry.async_get_device(identifiers={("mqtt", "0AFFD2")})
    assert device_entry is not None
    for entity_id in entity_ids:
        entity_entry = entity_registry.async_get(entity_id)
        assert entity_entry is not None

        state = hass.states.get(entity_id)
        assert state is not None
        assert state.state == STATE_UNKNOWN

    async_fire_mqtt_message(hass, "foobar/sensor-shared", "New state")

    entity_id = entity_ids[0]
    state = hass.states.get(entity_id)
    assert state is not None
    assert state.state == "New state"
    entity_id = entity_ids[1]
    state = hass.states.get(entity_id)
    assert state is not None
    assert state.state == "New state"
    entity_id = entity_ids[2]
    state = hass.states.get(entity_id)
    assert state is not None
    assert state.state == STATE_UNKNOWN

    async_fire_mqtt_message(hass, "foobar/sensor3", "New state3")
    entity_id = entity_ids[2]
    state = hass.states.get(entity_id)
    assert state is not None
    assert state.state == "New state3"<|MERGE_RESOLUTION|>--- conflicted
+++ resolved
@@ -1167,13 +1167,10 @@
         await hass.async_block_till_done()
 
     # Verify retained discovery topic has been cleared
-<<<<<<< HEAD
     mqtt_mock.async_publish.assert_called_with(discovery_topic, "", 0, True)
-=======
     mqtt_mock.async_publish.assert_called_once_with(
         "homeassistant/sensor/bla/config", None, 0, True
     )
->>>>>>> 3ba3e313
 
 
 @pytest.mark.parametrize(
