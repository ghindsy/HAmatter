"""The tests for the MQTT discovery."""
import asyncio
from unittest.mock import patch

from homeassistant.components.mqtt.discovery import async_start, \
                                                    ALREADY_DISCOVERED

from tests.common import async_fire_mqtt_message, mock_coro


@asyncio.coroutine
def test_subscribing_config_topic(hass, mqtt_mock):
    """Test setting up discovery."""
    hass_config = {}
    discovery_topic = 'homeassistant'
    yield from async_start(hass, discovery_topic, hass_config)

    assert mqtt_mock.async_subscribe.called
    call_args = mqtt_mock.async_subscribe.mock_calls[0][1]
    assert call_args[0] == discovery_topic + '/#'
    assert call_args[2] == 0


@patch('homeassistant.components.mqtt.discovery.async_load_platform')
@asyncio.coroutine
def test_invalid_topic(mock_load_platform, hass, mqtt_mock):
    """Test sending to invalid topic."""
    mock_load_platform.return_value = mock_coro()
    yield from async_start(hass, 'homeassistant', {})

    async_fire_mqtt_message(hass, 'homeassistant/binary_sensor/bla/not_config',
                            '{}')
    yield from hass.async_block_till_done()
    assert not mock_load_platform.called


@patch('homeassistant.components.mqtt.discovery.async_load_platform')
@asyncio.coroutine
def test_invalid_json(mock_load_platform, hass, mqtt_mock, caplog):
    """Test sending in invalid JSON."""
    mock_load_platform.return_value = mock_coro()
    yield from async_start(hass, 'homeassistant', {})

    async_fire_mqtt_message(hass, 'homeassistant/binary_sensor/bla/config',
                            'not json')
    yield from hass.async_block_till_done()
    assert 'Unable to parse JSON' in caplog.text
    assert not mock_load_platform.called


@patch('homeassistant.components.mqtt.discovery.async_load_platform')
@asyncio.coroutine
def test_only_valid_components(mock_load_platform, hass, mqtt_mock, caplog):
    """Test for a valid component."""
    invalid_component = "timer"

    mock_load_platform.return_value = mock_coro()
    yield from async_start(hass, 'homeassistant', {})

    async_fire_mqtt_message(hass, 'homeassistant/{}/bla/config'.format(
        invalid_component
    ), '{}')

    yield from hass.async_block_till_done()

    assert 'Component {} is not supported'.format(
        invalid_component
    ) in caplog.text

    assert not mock_load_platform.called


@asyncio.coroutine
def test_correct_config_discovery(hass, mqtt_mock, caplog):
    """Test sending in correct JSON."""
    yield from async_start(hass, 'homeassistant', {})

    async_fire_mqtt_message(hass, 'homeassistant/binary_sensor/bla/config',
                            '{ "name": "Beer" }')
    yield from hass.async_block_till_done()

    state = hass.states.get('binary_sensor.beer')

    assert state is not None
    assert state.name == 'Beer'
    assert ('binary_sensor', 'bla') in hass.data[ALREADY_DISCOVERED]


@asyncio.coroutine
def test_discover_fan(hass, mqtt_mock, caplog):
    """Test discovering an MQTT fan."""
    yield from async_start(hass, 'homeassistant', {})

    async_fire_mqtt_message(hass, 'homeassistant/fan/bla/config',
                            ('{ "name": "Beer",'
                             '  "command_topic": "test_topic" }'))
    yield from hass.async_block_till_done()

    state = hass.states.get('fan.beer')

    assert state is not None
    assert state.name == 'Beer'
    assert ('fan', 'bla') in hass.data[ALREADY_DISCOVERED]


@asyncio.coroutine
def test_discover_climate(hass, mqtt_mock, caplog):
    """Test discovering an MQTT climate component."""
    yield from async_start(hass, 'homeassistant', {})

    data = (
        '{ "name": "ClimateTest",'
        '  "current_temperature_topic": "climate/bla/current_temp",'
        '  "temperature_command_topic": "climate/bla/target_temp" }'
    )

    async_fire_mqtt_message(hass, 'homeassistant/climate/bla/config', data)
    yield from hass.async_block_till_done()

    state = hass.states.get('climate.ClimateTest')

    assert state is not None
    assert state.name == 'ClimateTest'
    assert ('climate', 'bla') in hass.data[ALREADY_DISCOVERED]


@asyncio.coroutine
def test_discover_alarm_control_panel(hass, mqtt_mock, caplog):
    """Test discovering an MQTT alarm control panel component."""
    yield from async_start(hass, 'homeassistant', {})

    data = (
        '{ "name": "AlarmControlPanelTest",'
        '  "state_topic": "test_topic",'
        '  "command_topic": "test_topic" }'
    )

    async_fire_mqtt_message(
        hass, 'homeassistant/alarm_control_panel/bla/config', data)
    yield from hass.async_block_till_done()

    state = hass.states.get('alarm_control_panel.AlarmControlPanelTest')

    assert state is not None
    assert state.name == 'AlarmControlPanelTest'
    assert ('alarm_control_panel', 'bla') in hass.data[ALREADY_DISCOVERED]


@asyncio.coroutine
def test_discovery_incl_nodeid(hass, mqtt_mock, caplog):
    """Test sending in correct JSON with optional node_id included."""
    yield from async_start(hass, 'homeassistant', {})

    async_fire_mqtt_message(hass, 'homeassistant/binary_sensor/my_node_id/bla'
                            '/config', '{ "name": "Beer" }')
    yield from hass.async_block_till_done()

    state = hass.states.get('binary_sensor.beer')

    assert state is not None
    assert state.name == 'Beer'
    assert ('binary_sensor', 'my_node_id_bla') in hass.data[ALREADY_DISCOVERED]


@asyncio.coroutine
def test_non_duplicate_discovery(hass, mqtt_mock, caplog):
    """Test for a non duplicate component."""
    yield from async_start(hass, 'homeassistant', {})

    async_fire_mqtt_message(hass, 'homeassistant/binary_sensor/bla/config',
                            '{ "name": "Beer" }')
    async_fire_mqtt_message(hass, 'homeassistant/binary_sensor/bla/config',
                            '{ "name": "Beer" }')
    yield from hass.async_block_till_done()

    state = hass.states.get('binary_sensor.beer')
    state_duplicate = hass.states.get('binary_sensor.beer1')

    assert state is not None
    assert state.name == 'Beer'
    assert state_duplicate is None
    assert 'Component has already been discovered: ' \
           'binary_sensor bla' in caplog.text


@asyncio.coroutine
def test_discovery_removal(hass, mqtt_mock, caplog):
    """Test expansion of abbreviated discovery payload."""
    yield from async_start(hass, 'homeassistant', {})

    data = (
        '{ "name": "Beer",'
        '  "status_topic": "test_topic",'
        '  "command_topic": "test_topic" }'
    )

    async_fire_mqtt_message(hass, 'homeassistant/switch/bla/config',
                            data)
    yield from hass.async_block_till_done()

    state = hass.states.get('switch.beer')
    assert state is not None
    assert state.name == 'Beer'

    async_fire_mqtt_message(hass, 'homeassistant/switch/bla/config',
                            '')
    yield from hass.async_block_till_done()
    yield from hass.async_block_till_done()

    state = hass.states.get('switch.beer')
    assert state is None


@asyncio.coroutine
<<<<<<< HEAD
def test_discovery_removal_binary_sensor(hass, mqtt_mock, caplog):
    """Test removal of discovered binary_sensor."""
    yield from async_start(hass, 'homeassistant', {})
    data = (
        '{ "name": "Beer",'
        '  "status_topic": "test_topic" }'
    )
    async_fire_mqtt_message(hass, 'homeassistant/binary_sensor/bla/config',
                            data)
    yield from hass.async_block_till_done()
    state = hass.states.get('binary_sensor.beer')
    assert state is not None
    assert state.name == 'Beer'
    async_fire_mqtt_message(hass, 'homeassistant/binary_sensor/bla/config',
                            '')
    yield from hass.async_block_till_done()
    yield from hass.async_block_till_done()
    state = hass.states.get('binary_sensor.beer')
=======
def test_discovery_removal_light(hass, mqtt_mock, caplog):
    """Test removal of discovered light."""
    yield from async_start(hass, 'homeassistant', {})

    data = (
        '{ "name": "Beer",'
        '  "status_topic": "test_topic",'
        '  "command_topic": "test_topic" }'
    )

    async_fire_mqtt_message(hass, 'homeassistant/light/bla/config',
                            data)
    yield from hass.async_block_till_done()

    state = hass.states.get('light.beer')
    assert state is not None
    assert state.name == 'Beer'

    async_fire_mqtt_message(hass, 'homeassistant/light/bla/config',
                            '')
    yield from hass.async_block_till_done()
    yield from hass.async_block_till_done()

    state = hass.states.get('light.beer')
    assert state is None


@asyncio.coroutine
def test_discovery_removal_alarm(hass, mqtt_mock, caplog):
    """Test removal of discovered alarm_control_panel."""
    yield from async_start(hass, 'homeassistant', {})

    data = (
        '{ "name": "Beer",'
        '  "status_topic": "test_topic",'
        '  "command_topic": "test_topic" }'
    )

    async_fire_mqtt_message(hass,
                            'homeassistant/alarm_control_panel/bla/config',
                            data)
    yield from hass.async_block_till_done()

    state = hass.states.get('alarm_control_panel.beer')
    assert state is not None
    assert state.name == 'Beer'

    async_fire_mqtt_message(hass,
                            'homeassistant/alarm_control_panel/bla/config',
                            '')
    yield from hass.async_block_till_done()
    yield from hass.async_block_till_done()

    state = hass.states.get('alarm_control_panel.beer')
>>>>>>> 90197b6e
    assert state is None<|MERGE_RESOLUTION|>--- conflicted
+++ resolved
@@ -212,7 +212,6 @@
 
 
 @asyncio.coroutine
-<<<<<<< HEAD
 def test_discovery_removal_binary_sensor(hass, mqtt_mock, caplog):
     """Test removal of discovered binary_sensor."""
     yield from async_start(hass, 'homeassistant', {})
@@ -231,7 +230,10 @@
     yield from hass.async_block_till_done()
     yield from hass.async_block_till_done()
     state = hass.states.get('binary_sensor.beer')
-=======
+    assert state is None
+
+
+@asyncio.coroutine
 def test_discovery_removal_light(hass, mqtt_mock, caplog):
     """Test removal of discovered light."""
     yield from async_start(hass, 'homeassistant', {})
@@ -286,5 +288,4 @@
     yield from hass.async_block_till_done()
 
     state = hass.states.get('alarm_control_panel.beer')
->>>>>>> 90197b6e
     assert state is None