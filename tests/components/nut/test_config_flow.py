"""Test the Network UPS Tools (NUT) config flow."""

from ipaddress import ip_address
from unittest.mock import patch

from aionut import NUTError, NUTLoginError

from homeassistant import config_entries, data_entry_flow, setup
from homeassistant.components import zeroconf
from homeassistant.components.nut.const import DOMAIN
from homeassistant.const import (
    CONF_ALIAS,
    CONF_HOST,
    CONF_NAME,
    CONF_PASSWORD,
    CONF_PORT,
    CONF_RESOURCES,
    CONF_SCAN_INTERVAL,
    CONF_USERNAME,
)
from homeassistant.core import HomeAssistant

from .util import _get_mock_nutclient

from tests.common import MockConfigEntry

VALID_CONFIG = {
    CONF_HOST: "localhost",
    CONF_PORT: 123,
    CONF_NAME: "name",
    CONF_RESOURCES: ["battery.charge"],
}


async def test_form_zeroconf(hass: HomeAssistant) -> None:
    """Test we can setup from zeroconf."""
    result = await hass.config_entries.flow.async_init(
        DOMAIN,
        context={"source": config_entries.SOURCE_ZEROCONF},
        data=zeroconf.ZeroconfServiceInfo(
            ip_address=ip_address("192.168.1.5"),
            ip_addresses=[ip_address("192.168.1.5")],
            hostname="mock_hostname",
            name="mock_name",
            port=1234,
            properties={},
            type="mock_type",
        ),
    )
    assert result["type"] == data_entry_flow.FlowResultType.FORM
    assert result["step_id"] == "user"
    assert result["errors"] == {}

    mock_pynut = _get_mock_nutclient(
        list_vars={"battery.voltage": "voltage", "ups.status": "OL"}, list_ups=["ups1"]
    )

<<<<<<< HEAD
    with (
        patch(
            "homeassistant.components.nut.PyNUTClient",
            return_value=mock_pynut,
        ),
        patch(
            "homeassistant.components.nut.async_setup_entry",
            return_value=True,
        ) as mock_setup_entry,
    ):
=======
    with patch(
        "homeassistant.components.nut.AIONUTClient",
        return_value=mock_pynut,
    ), patch(
        "homeassistant.components.nut.async_setup_entry",
        return_value=True,
    ) as mock_setup_entry:
>>>>>>> 18174ad4
        result2 = await hass.config_entries.flow.async_configure(
            result["flow_id"],
            {CONF_USERNAME: "test-username", CONF_PASSWORD: "test-password"},
        )
        await hass.async_block_till_done()

    assert result2["type"] == data_entry_flow.FlowResultType.CREATE_ENTRY
    assert result2["title"] == "192.168.1.5:1234"
    assert result2["data"] == {
        CONF_HOST: "192.168.1.5",
        CONF_PASSWORD: "test-password",
        CONF_PORT: 1234,
        CONF_USERNAME: "test-username",
    }
    assert result2["result"].unique_id is None
    assert len(mock_setup_entry.mock_calls) == 1


async def test_form_user_one_ups(hass: HomeAssistant) -> None:
    """Test we get the form."""
    await setup.async_setup_component(hass, "persistent_notification", {})
    result = await hass.config_entries.flow.async_init(
        DOMAIN, context={"source": config_entries.SOURCE_USER}
    )
    assert result["type"] == data_entry_flow.FlowResultType.FORM
    assert result["errors"] == {}

    mock_pynut = _get_mock_nutclient(
        list_vars={"battery.voltage": "voltage", "ups.status": "OL"}, list_ups=["ups1"]
    )

<<<<<<< HEAD
    with (
        patch(
            "homeassistant.components.nut.PyNUTClient",
            return_value=mock_pynut,
        ),
        patch(
            "homeassistant.components.nut.async_setup_entry",
            return_value=True,
        ) as mock_setup_entry,
    ):
=======
    with patch(
        "homeassistant.components.nut.AIONUTClient",
        return_value=mock_pynut,
    ), patch(
        "homeassistant.components.nut.async_setup_entry",
        return_value=True,
    ) as mock_setup_entry:
>>>>>>> 18174ad4
        result2 = await hass.config_entries.flow.async_configure(
            result["flow_id"],
            {
                CONF_HOST: "1.1.1.1",
                CONF_USERNAME: "test-username",
                CONF_PASSWORD: "test-password",
                CONF_PORT: 2222,
            },
        )
        await hass.async_block_till_done()

    assert result2["type"] == data_entry_flow.FlowResultType.CREATE_ENTRY
    assert result2["title"] == "1.1.1.1:2222"
    assert result2["data"] == {
        CONF_HOST: "1.1.1.1",
        CONF_PASSWORD: "test-password",
        CONF_PORT: 2222,
        CONF_USERNAME: "test-username",
    }
    assert len(mock_setup_entry.mock_calls) == 1


async def test_form_user_multiple_ups(hass: HomeAssistant) -> None:
    """Test we get the form."""
    await setup.async_setup_component(hass, "persistent_notification", {})

    config_entry = MockConfigEntry(
        domain=DOMAIN,
        data={CONF_HOST: "2.2.2.2", CONF_PORT: 123, CONF_RESOURCES: ["battery.charge"]},
    )
    config_entry.add_to_hass(hass)

    result = await hass.config_entries.flow.async_init(
        DOMAIN, context={"source": config_entries.SOURCE_USER}
    )
    assert result["type"] == data_entry_flow.FlowResultType.FORM
    assert result["errors"] == {}

    mock_pynut = _get_mock_nutclient(
        list_vars={"battery.voltage": "voltage"},
        list_ups={"ups1": "UPS 1", "ups2": "UPS2"},
    )

    with patch(
        "homeassistant.components.nut.AIONUTClient",
        return_value=mock_pynut,
    ):
        result2 = await hass.config_entries.flow.async_configure(
            result["flow_id"],
            {
                CONF_HOST: "1.1.1.1",
                CONF_USERNAME: "test-username",
                CONF_PASSWORD: "test-password",
                CONF_PORT: 2222,
            },
        )

    assert result2["step_id"] == "ups"
    assert result2["type"] == data_entry_flow.FlowResultType.FORM

<<<<<<< HEAD
    with (
        patch(
            "homeassistant.components.nut.PyNUTClient",
            return_value=mock_pynut,
        ),
        patch(
            "homeassistant.components.nut.async_setup_entry",
            return_value=True,
        ) as mock_setup_entry,
    ):
=======
    with patch(
        "homeassistant.components.nut.AIONUTClient",
        return_value=mock_pynut,
    ), patch(
        "homeassistant.components.nut.async_setup_entry",
        return_value=True,
    ) as mock_setup_entry:
>>>>>>> 18174ad4
        result3 = await hass.config_entries.flow.async_configure(
            result2["flow_id"],
            {CONF_ALIAS: "ups2"},
        )
        await hass.async_block_till_done()

    assert result3["type"] == data_entry_flow.FlowResultType.CREATE_ENTRY
    assert result3["title"] == "ups2@1.1.1.1:2222"
    assert result3["data"] == {
        CONF_HOST: "1.1.1.1",
        CONF_PASSWORD: "test-password",
        CONF_ALIAS: "ups2",
        CONF_PORT: 2222,
        CONF_USERNAME: "test-username",
    }
    assert len(mock_setup_entry.mock_calls) == 2


async def test_form_user_one_ups_with_ignored_entry(hass: HomeAssistant) -> None:
    """Test we can setup a new one when there is an ignored one."""
    ignored_entry = MockConfigEntry(
        domain=DOMAIN, data={}, source=config_entries.SOURCE_IGNORE
    )
    ignored_entry.add_to_hass(hass)

    await setup.async_setup_component(hass, "persistent_notification", {})
    result = await hass.config_entries.flow.async_init(
        DOMAIN, context={"source": config_entries.SOURCE_USER}
    )
    assert result["type"] == data_entry_flow.FlowResultType.FORM
    assert result["errors"] == {}

    mock_pynut = _get_mock_nutclient(
        list_vars={"battery.voltage": "voltage", "ups.status": "OL"}, list_ups=["ups1"]
    )

<<<<<<< HEAD
    with (
        patch(
            "homeassistant.components.nut.PyNUTClient",
            return_value=mock_pynut,
        ),
        patch(
            "homeassistant.components.nut.async_setup_entry",
            return_value=True,
        ) as mock_setup_entry,
    ):
=======
    with patch(
        "homeassistant.components.nut.AIONUTClient",
        return_value=mock_pynut,
    ), patch(
        "homeassistant.components.nut.async_setup_entry",
        return_value=True,
    ) as mock_setup_entry:
>>>>>>> 18174ad4
        result2 = await hass.config_entries.flow.async_configure(
            result["flow_id"],
            {
                CONF_HOST: "1.1.1.1",
                CONF_USERNAME: "test-username",
                CONF_PASSWORD: "test-password",
                CONF_PORT: 2222,
            },
        )
        await hass.async_block_till_done()

    assert result2["type"] == data_entry_flow.FlowResultType.CREATE_ENTRY
    assert result2["title"] == "1.1.1.1:2222"
    assert result2["data"] == {
        CONF_HOST: "1.1.1.1",
        CONF_PASSWORD: "test-password",
        CONF_PORT: 2222,
        CONF_USERNAME: "test-username",
    }
    assert len(mock_setup_entry.mock_calls) == 1


async def test_form_no_upses_found(hass: HomeAssistant) -> None:
    """Test we abort when the NUT server has not UPSes."""
    result = await hass.config_entries.flow.async_init(
        DOMAIN, context={"source": config_entries.SOURCE_USER}
    )

    mock_pynut = _get_mock_nutclient()

    with patch(
        "homeassistant.components.nut.AIONUTClient",
        return_value=mock_pynut,
    ):
        result2 = await hass.config_entries.flow.async_configure(
            result["flow_id"],
            {
                CONF_HOST: "1.1.1.1",
                CONF_USERNAME: "test-username",
                CONF_PASSWORD: "test-password",
                CONF_PORT: 2222,
            },
        )

    assert result2["type"] is data_entry_flow.FlowResultType.ABORT
    assert result2["reason"] == "no_ups_found"


async def test_form_cannot_connect(hass: HomeAssistant) -> None:
    """Test we handle cannot connect error."""
    result = await hass.config_entries.flow.async_init(
        DOMAIN, context={"source": config_entries.SOURCE_USER}
    )

<<<<<<< HEAD
    with (
        patch(
            "homeassistant.components.nut.PyNUTClient.list_ups",
            side_effect=PyNUTError,
        ),
        patch(
            "homeassistant.components.nut.PyNUTClient.list_vars",
            side_effect=PyNUTError,
        ),
=======
    with patch(
        "homeassistant.components.nut.AIONUTClient.list_ups",
        side_effect=NUTError("no route to host"),
    ), patch(
        "homeassistant.components.nut.AIONUTClient.list_vars",
        side_effect=NUTError("no route to host"),
>>>>>>> 18174ad4
    ):
        result2 = await hass.config_entries.flow.async_configure(
            result["flow_id"],
            {
                CONF_HOST: "1.1.1.1",
                CONF_USERNAME: "test-username",
                CONF_PASSWORD: "test-password",
                CONF_PORT: 2222,
            },
        )

    assert result2["type"] == data_entry_flow.FlowResultType.FORM
    assert result2["errors"] == {"base": "cannot_connect"}
    assert result2["description_placeholders"] == {"error": "no route to host"}

<<<<<<< HEAD
    with (
        patch(
            "homeassistant.components.nut.PyNUTClient.list_ups",
            return_value=["ups1"],
        ),
        patch(
            "homeassistant.components.nut.PyNUTClient.list_vars",
            side_effect=TypeError,
        ),
=======
    with patch(
        "homeassistant.components.nut.AIONUTClient.list_ups",
        return_value={"ups1"},
    ), patch(
        "homeassistant.components.nut.AIONUTClient.list_vars",
        side_effect=Exception,
>>>>>>> 18174ad4
    ):
        result2 = await hass.config_entries.flow.async_configure(
            result["flow_id"],
            {
                CONF_HOST: "1.1.1.1",
                CONF_USERNAME: "test-username",
                CONF_PASSWORD: "test-password",
                CONF_PORT: 2222,
            },
        )

    assert result2["type"] == data_entry_flow.FlowResultType.FORM
    assert result2["errors"] == {"base": "unknown"}

    mock_pynut = _get_mock_nutclient(
        list_vars={"battery.voltage": "voltage", "ups.status": "OL"}, list_ups=["ups1"]
    )
    with patch(
        "homeassistant.components.nut.AIONUTClient",
        return_value=mock_pynut,
    ), patch(
        "homeassistant.components.nut.async_setup_entry",
        return_value=True,
    ) as mock_setup_entry:
        result2 = await hass.config_entries.flow.async_configure(
            result["flow_id"],
            {
                CONF_HOST: "1.1.1.1",
                CONF_USERNAME: "test-username",
                CONF_PASSWORD: "test-password",
                CONF_PORT: 2222,
            },
        )
        await hass.async_block_till_done()

    assert result2["type"] is data_entry_flow.FlowResultType.CREATE_ENTRY
    assert result2["title"] == "1.1.1.1:2222"
    assert result2["data"] == {
        CONF_HOST: "1.1.1.1",
        CONF_PASSWORD: "test-password",
        CONF_PORT: 2222,
        CONF_USERNAME: "test-username",
    }
    assert len(mock_setup_entry.mock_calls) == 1


async def test_auth_failures(hass: HomeAssistant) -> None:
    """Test authentication failures."""
    result = await hass.config_entries.flow.async_init(
        DOMAIN, context={"source": config_entries.SOURCE_USER}
    )

    with patch(
        "homeassistant.components.nut.AIONUTClient.list_ups",
        side_effect=NUTLoginError,
    ), patch(
        "homeassistant.components.nut.AIONUTClient.list_vars",
        side_effect=NUTLoginError,
    ):
        result2 = await hass.config_entries.flow.async_configure(
            result["flow_id"],
            {
                CONF_HOST: "1.1.1.1",
                CONF_USERNAME: "test-username",
                CONF_PASSWORD: "test-password",
                CONF_PORT: 2222,
            },
        )

    assert result2["type"] is data_entry_flow.FlowResultType.FORM
    assert result2["errors"] == {"password": "invalid_auth"}

    mock_pynut = _get_mock_nutclient(
        list_vars={"battery.voltage": "voltage", "ups.status": "OL"}, list_ups=["ups1"]
    )
    with patch(
        "homeassistant.components.nut.AIONUTClient",
        return_value=mock_pynut,
    ), patch(
        "homeassistant.components.nut.async_setup_entry",
        return_value=True,
    ) as mock_setup_entry:
        result2 = await hass.config_entries.flow.async_configure(
            result["flow_id"],
            {
                CONF_HOST: "1.1.1.1",
                CONF_USERNAME: "test-username",
                CONF_PASSWORD: "test-password",
                CONF_PORT: 2222,
            },
        )
        await hass.async_block_till_done()

    assert result2["type"] is data_entry_flow.FlowResultType.CREATE_ENTRY
    assert result2["title"] == "1.1.1.1:2222"
    assert result2["data"] == {
        CONF_HOST: "1.1.1.1",
        CONF_PASSWORD: "test-password",
        CONF_PORT: 2222,
        CONF_USERNAME: "test-username",
    }
    assert len(mock_setup_entry.mock_calls) == 1


async def test_reauth(hass: HomeAssistant) -> None:
    """Test reauth flow."""
    config_entry = MockConfigEntry(
        domain=DOMAIN,
        data={
            CONF_HOST: "1.1.1.1",
            CONF_PORT: 123,
            CONF_RESOURCES: ["battery.voltage"],
        },
    )
    config_entry.add_to_hass(hass)
    config_entry.async_start_reauth(hass)
    await hass.async_block_till_done()
    flows = hass.config_entries.flow.async_progress_by_handler(DOMAIN)
    assert len(flows) == 1
    flow = flows[0]

    with patch(
        "homeassistant.components.nut.AIONUTClient.list_ups",
        side_effect=NUTLoginError,
    ), patch(
        "homeassistant.components.nut.AIONUTClient.list_vars",
        side_effect=NUTLoginError,
    ):
        result2 = await hass.config_entries.flow.async_configure(
            flow["flow_id"],
            {
                CONF_USERNAME: "test-username",
                CONF_PASSWORD: "test-password",
            },
        )

    assert result2["type"] is data_entry_flow.FlowResultType.FORM
    assert result2["errors"] == {"password": "invalid_auth"}

    mock_pynut = _get_mock_nutclient(
        list_vars={"battery.voltage": "voltage", "ups.status": "OL"}, list_ups=["ups1"]
    )
    with patch(
        "homeassistant.components.nut.AIONUTClient",
        return_value=mock_pynut,
    ), patch(
        "homeassistant.components.nut.async_setup_entry",
        return_value=True,
    ) as mock_setup_entry:
        result2 = await hass.config_entries.flow.async_configure(
            flow["flow_id"],
            {
                CONF_USERNAME: "test-username",
                CONF_PASSWORD: "test-password",
            },
        )
        await hass.async_block_till_done()

    assert result2["type"] is data_entry_flow.FlowResultType.ABORT
    assert result2["reason"] == "reauth_successful"
    assert len(mock_setup_entry.mock_calls) == 1


async def test_abort_if_already_setup(hass: HomeAssistant) -> None:
    """Test we abort if component is already setup."""
    config_entry = MockConfigEntry(
        domain=DOMAIN,
        data={
            CONF_HOST: "1.1.1.1",
            CONF_PORT: 123,
            CONF_RESOURCES: ["battery.voltage"],
        },
    )
    config_entry.add_to_hass(hass)

    result = await hass.config_entries.flow.async_init(
        DOMAIN, context={"source": config_entries.SOURCE_USER}
    )

    mock_pynut = _get_mock_nutclient(
        list_vars={"battery.voltage": "voltage"},
        list_ups={"ups1": "UPS 1"},
    )

    with patch(
        "homeassistant.components.nut.AIONUTClient",
        return_value=mock_pynut,
    ):
        result2 = await hass.config_entries.flow.async_configure(
            result["flow_id"],
            {
                CONF_HOST: "1.1.1.1",
                CONF_PORT: 123,
            },
        )

        assert result2["type"] == data_entry_flow.FlowResultType.ABORT
        assert result2["reason"] == "already_configured"


async def test_abort_if_already_setup_alias(hass: HomeAssistant) -> None:
    """Test we abort if component is already setup with same alias."""
    config_entry = MockConfigEntry(
        domain=DOMAIN,
        data={
            CONF_HOST: "1.1.1.1",
            CONF_PORT: 123,
            CONF_RESOURCES: ["battery.voltage"],
            CONF_ALIAS: "ups1",
        },
    )
    config_entry.add_to_hass(hass)

    result = await hass.config_entries.flow.async_init(
        DOMAIN, context={"source": config_entries.SOURCE_USER}
    )

    mock_pynut = _get_mock_nutclient(
        list_vars={"battery.voltage": "voltage"},
        list_ups={"ups1": "UPS 1", "ups2": "UPS 2"},
    )

    with patch(
        "homeassistant.components.nut.AIONUTClient",
        return_value=mock_pynut,
    ):
        result2 = await hass.config_entries.flow.async_configure(
            result["flow_id"],
            {
                CONF_HOST: "1.1.1.1",
                CONF_PORT: 123,
            },
        )

    assert result2["step_id"] == "ups"
    assert result2["type"] == data_entry_flow.FlowResultType.FORM

    with patch(
        "homeassistant.components.nut.AIONUTClient",
        return_value=mock_pynut,
    ):
        result3 = await hass.config_entries.flow.async_configure(
            result2["flow_id"],
            {CONF_ALIAS: "ups1"},
        )

        assert result3["type"] == data_entry_flow.FlowResultType.ABORT
        assert result3["reason"] == "already_configured"


async def test_options_flow(hass: HomeAssistant) -> None:
    """Test config flow options."""

    config_entry = MockConfigEntry(
        domain=DOMAIN,
        unique_id="abcde12345",
        data=VALID_CONFIG,
    )
    config_entry.add_to_hass(hass)

    with patch("homeassistant.components.nut.async_setup_entry", return_value=True):
        result = await hass.config_entries.options.async_init(config_entry.entry_id)

        assert result["type"] == data_entry_flow.FlowResultType.FORM
        assert result["step_id"] == "init"

        result = await hass.config_entries.options.async_configure(
            result["flow_id"], user_input={}
        )

        assert result["type"] == data_entry_flow.FlowResultType.CREATE_ENTRY
        assert config_entry.options == {
            CONF_SCAN_INTERVAL: 60,
        }

    with patch("homeassistant.components.nut.async_setup_entry", return_value=True):
        result2 = await hass.config_entries.options.async_init(config_entry.entry_id)

        assert result2["type"] == data_entry_flow.FlowResultType.FORM
        assert result2["step_id"] == "init"

        result2 = await hass.config_entries.options.async_configure(
            result2["flow_id"],
            user_input={CONF_SCAN_INTERVAL: 12},
        )

        assert result2["type"] == data_entry_flow.FlowResultType.CREATE_ENTRY
        assert config_entry.options == {
            CONF_SCAN_INTERVAL: 12,
        }<|MERGE_RESOLUTION|>--- conflicted
+++ resolved
@@ -55,26 +55,13 @@
         list_vars={"battery.voltage": "voltage", "ups.status": "OL"}, list_ups=["ups1"]
     )
 
-<<<<<<< HEAD
-    with (
-        patch(
-            "homeassistant.components.nut.PyNUTClient",
-            return_value=mock_pynut,
-        ),
-        patch(
-            "homeassistant.components.nut.async_setup_entry",
-            return_value=True,
-        ) as mock_setup_entry,
-    ):
-=======
-    with patch(
-        "homeassistant.components.nut.AIONUTClient",
-        return_value=mock_pynut,
-    ), patch(
-        "homeassistant.components.nut.async_setup_entry",
-        return_value=True,
-    ) as mock_setup_entry:
->>>>>>> 18174ad4
+    with patch(
+        "homeassistant.components.nut.AIONUTClient",
+        return_value=mock_pynut,
+    ), patch(
+        "homeassistant.components.nut.async_setup_entry",
+        return_value=True,
+    ) as mock_setup_entry:
         result2 = await hass.config_entries.flow.async_configure(
             result["flow_id"],
             {CONF_USERNAME: "test-username", CONF_PASSWORD: "test-password"},
@@ -106,26 +93,13 @@
         list_vars={"battery.voltage": "voltage", "ups.status": "OL"}, list_ups=["ups1"]
     )
 
-<<<<<<< HEAD
-    with (
-        patch(
-            "homeassistant.components.nut.PyNUTClient",
-            return_value=mock_pynut,
-        ),
-        patch(
-            "homeassistant.components.nut.async_setup_entry",
-            return_value=True,
-        ) as mock_setup_entry,
-    ):
-=======
-    with patch(
-        "homeassistant.components.nut.AIONUTClient",
-        return_value=mock_pynut,
-    ), patch(
-        "homeassistant.components.nut.async_setup_entry",
-        return_value=True,
-    ) as mock_setup_entry:
->>>>>>> 18174ad4
+    with patch(
+        "homeassistant.components.nut.AIONUTClient",
+        return_value=mock_pynut,
+    ), patch(
+        "homeassistant.components.nut.async_setup_entry",
+        return_value=True,
+    ) as mock_setup_entry:
         result2 = await hass.config_entries.flow.async_configure(
             result["flow_id"],
             {
@@ -186,26 +160,13 @@
     assert result2["step_id"] == "ups"
     assert result2["type"] == data_entry_flow.FlowResultType.FORM
 
-<<<<<<< HEAD
-    with (
-        patch(
-            "homeassistant.components.nut.PyNUTClient",
-            return_value=mock_pynut,
-        ),
-        patch(
-            "homeassistant.components.nut.async_setup_entry",
-            return_value=True,
-        ) as mock_setup_entry,
-    ):
-=======
-    with patch(
-        "homeassistant.components.nut.AIONUTClient",
-        return_value=mock_pynut,
-    ), patch(
-        "homeassistant.components.nut.async_setup_entry",
-        return_value=True,
-    ) as mock_setup_entry:
->>>>>>> 18174ad4
+    with patch(
+        "homeassistant.components.nut.AIONUTClient",
+        return_value=mock_pynut,
+    ), patch(
+        "homeassistant.components.nut.async_setup_entry",
+        return_value=True,
+    ) as mock_setup_entry:
         result3 = await hass.config_entries.flow.async_configure(
             result2["flow_id"],
             {CONF_ALIAS: "ups2"},
@@ -242,26 +203,13 @@
         list_vars={"battery.voltage": "voltage", "ups.status": "OL"}, list_ups=["ups1"]
     )
 
-<<<<<<< HEAD
-    with (
-        patch(
-            "homeassistant.components.nut.PyNUTClient",
-            return_value=mock_pynut,
-        ),
-        patch(
-            "homeassistant.components.nut.async_setup_entry",
-            return_value=True,
-        ) as mock_setup_entry,
-    ):
-=======
-    with patch(
-        "homeassistant.components.nut.AIONUTClient",
-        return_value=mock_pynut,
-    ), patch(
-        "homeassistant.components.nut.async_setup_entry",
-        return_value=True,
-    ) as mock_setup_entry:
->>>>>>> 18174ad4
+    with patch(
+        "homeassistant.components.nut.AIONUTClient",
+        return_value=mock_pynut,
+    ), patch(
+        "homeassistant.components.nut.async_setup_entry",
+        return_value=True,
+    ) as mock_setup_entry:
         result2 = await hass.config_entries.flow.async_configure(
             result["flow_id"],
             {
@@ -316,24 +264,12 @@
         DOMAIN, context={"source": config_entries.SOURCE_USER}
     )
 
-<<<<<<< HEAD
-    with (
-        patch(
-            "homeassistant.components.nut.PyNUTClient.list_ups",
-            side_effect=PyNUTError,
-        ),
-        patch(
-            "homeassistant.components.nut.PyNUTClient.list_vars",
-            side_effect=PyNUTError,
-        ),
-=======
     with patch(
         "homeassistant.components.nut.AIONUTClient.list_ups",
         side_effect=NUTError("no route to host"),
     ), patch(
         "homeassistant.components.nut.AIONUTClient.list_vars",
         side_effect=NUTError("no route to host"),
->>>>>>> 18174ad4
     ):
         result2 = await hass.config_entries.flow.async_configure(
             result["flow_id"],
@@ -349,24 +285,12 @@
     assert result2["errors"] == {"base": "cannot_connect"}
     assert result2["description_placeholders"] == {"error": "no route to host"}
 
-<<<<<<< HEAD
-    with (
-        patch(
-            "homeassistant.components.nut.PyNUTClient.list_ups",
-            return_value=["ups1"],
-        ),
-        patch(
-            "homeassistant.components.nut.PyNUTClient.list_vars",
-            side_effect=TypeError,
-        ),
-=======
     with patch(
         "homeassistant.components.nut.AIONUTClient.list_ups",
         return_value={"ups1"},
     ), patch(
         "homeassistant.components.nut.AIONUTClient.list_vars",
         side_effect=Exception,
->>>>>>> 18174ad4
     ):
         result2 = await hass.config_entries.flow.async_configure(
             result["flow_id"],
