"""Test the OralB sensors."""
from homeassistant.components.oralb.const import DOMAIN
from homeassistant.const import ATTR_FRIENDLY_NAME
from homeassistant.core import HomeAssistant
from homeassistant.helpers import entity_registry as er

from . import (
    ORALB_IO_SERIES_4_SERVICE_INFO,
    ORALB_IO_SERIES_6_SERVICE_INFO,
    ORALB_SERVICE_INFO,
)

from tests.common import MockConfigEntry
from tests.components.bluetooth import (
    inject_bluetooth_service_info,
    inject_bluetooth_service_info_bleak,
)


<<<<<<< HEAD
async def test_sensors(hass: HomeAssistant, entity_registry_enabled_by_default):
=======
async def test_sensors(hass: HomeAssistant, entity_registry_enabled_by_default) -> None:
>>>>>>> a93b4e71
    """Test setting up creates the sensors."""
    entry = MockConfigEntry(
        domain=DOMAIN,
        unique_id=ORALB_SERVICE_INFO.address,
    )
    entry.add_to_hass(hass)

    assert await hass.config_entries.async_setup(entry.entry_id)
    await hass.async_block_till_done()

    assert len(hass.states.async_all("sensor")) == 0
    inject_bluetooth_service_info(hass, ORALB_SERVICE_INFO)
    await hass.async_block_till_done()
    assert len(hass.states.async_all("sensor")) == 9

    toothbrush_sensor = hass.states.get(
        "sensor.smart_series_7000_48be_toothbrush_state"
    )
    toothbrush_sensor_attrs = toothbrush_sensor.attributes
    assert toothbrush_sensor.state == "running"
    assert (
        toothbrush_sensor_attrs[ATTR_FRIENDLY_NAME]
        == "Smart Series 7000 48BE Toothbrush State"
    )

    assert await hass.config_entries.async_unload(entry.entry_id)
    await hass.async_block_till_done()


async def test_sensors_io_series_4(
    hass: HomeAssistant, entity_registry_enabled_by_default
<<<<<<< HEAD
):
=======
) -> None:
>>>>>>> a93b4e71
    """Test setting up creates the sensors with an io series 4."""
    entry = MockConfigEntry(
        domain=DOMAIN,
        unique_id=ORALB_IO_SERIES_4_SERVICE_INFO.address,
    )
    entry.add_to_hass(hass)

    assert await hass.config_entries.async_setup(entry.entry_id)
    await hass.async_block_till_done()

    assert len(hass.states.async_all("sensor")) == 0
    inject_bluetooth_service_info(hass, ORALB_IO_SERIES_4_SERVICE_INFO)
    await hass.async_block_till_done()
    assert len(hass.states.async_all("sensor")) == 9

    toothbrush_sensor = hass.states.get("sensor.io_series_4_48be_mode")
    toothbrush_sensor_attrs = toothbrush_sensor.attributes
    assert toothbrush_sensor.state == "gum care"
    assert toothbrush_sensor_attrs[ATTR_FRIENDLY_NAME] == "IO Series 4 48BE Mode"

    assert await hass.config_entries.async_unload(entry.entry_id)
    await hass.async_block_till_done()


async def test_sensors_battery(hass: HomeAssistant) -> None:
    """Test receiving battery percentage."""
    entry = MockConfigEntry(
        domain=DOMAIN,
        unique_id=ORALB_IO_SERIES_6_SERVICE_INFO.address,
    )
    entry.add_to_hass(hass)
    assert await hass.config_entries.async_setup(entry.entry_id)
    await hass.async_block_till_done()
    assert len(hass.states.async_all()) == 0
    inject_bluetooth_service_info_bleak(hass, ORALB_IO_SERIES_6_SERVICE_INFO)
    await hass.async_block_till_done()
    assert len(hass.states.async_all()) == 7

    bat_sensor = hass.states.get("sensor.io_series_6_7_1dcf_battery")
    assert bat_sensor.state == "49"

    assert await hass.config_entries.async_unload(entry.entry_id)
    await hass.async_block_till_done()


async def test_no_battery_no_poll(hass: HomeAssistant) -> None:
    """Test that when a user disables battery - we don't poll."""
    entry = MockConfigEntry(
        domain=DOMAIN,
        unique_id=ORALB_IO_SERIES_6_SERVICE_INFO.address,
    )
    entry.add_to_hass(hass)
    assert await hass.config_entries.async_setup(entry.entry_id)
    await hass.async_block_till_done()
    inject_bluetooth_service_info_bleak(hass, ORALB_IO_SERIES_6_SERVICE_INFO)
    await hass.async_block_till_done()
    assert len(hass.states.async_all()) == 7
    entity_registry = er.async_get(hass)
    entity = entity_registry.async_get("sensor.io_series_6_7_1dcf_battery")
    entity = entity_registry.async_update_entity(
        entity_id=entity.entity_id,
        disabled_by=er.RegistryEntryDisabler.USER,
    )
    await hass.async_block_till_done()
    assert entity.disabled<|MERGE_RESOLUTION|>--- conflicted
+++ resolved
@@ -17,11 +17,7 @@
 )
 
 
-<<<<<<< HEAD
-async def test_sensors(hass: HomeAssistant, entity_registry_enabled_by_default):
-=======
 async def test_sensors(hass: HomeAssistant, entity_registry_enabled_by_default) -> None:
->>>>>>> a93b4e71
     """Test setting up creates the sensors."""
     entry = MockConfigEntry(
         domain=DOMAIN,
@@ -53,11 +49,7 @@
 
 async def test_sensors_io_series_4(
     hass: HomeAssistant, entity_registry_enabled_by_default
-<<<<<<< HEAD
-):
-=======
 ) -> None:
->>>>>>> a93b4e71
     """Test setting up creates the sensors with an io series 4."""
     entry = MockConfigEntry(
         domain=DOMAIN,
