"""The tests for Radarr binary sensor platform."""
import pytest

from homeassistant.components.binary_sensor import BinarySensorDeviceClass
from homeassistant.const import ATTR_DEVICE_CLASS, STATE_ON
from homeassistant.core import HomeAssistant

from . import setup_integration

from tests.test_util.aiohttp import AiohttpClientMocker


<<<<<<< HEAD
@pytest.mark.freeze_time("2021-12-03 00:00:00+00:00")
async def test_binary_sensors(hass: HomeAssistant, aioclient_mock: AiohttpClientMocker):
=======
async def test_binary_sensors(
    hass: HomeAssistant, aioclient_mock: AiohttpClientMocker
) -> None:
>>>>>>> e849878a
    """Test for binary sensor values."""
    await setup_integration(hass, aioclient_mock)

    state = hass.states.get("binary_sensor.mock_title_health")
    assert state.state == STATE_ON
    assert state.attributes.get(ATTR_DEVICE_CLASS) == BinarySensorDeviceClass.PROBLEM<|MERGE_RESOLUTION|>--- conflicted
+++ resolved
@@ -10,14 +10,8 @@
 from tests.test_util.aiohttp import AiohttpClientMocker
 
 
-<<<<<<< HEAD
 @pytest.mark.freeze_time("2021-12-03 00:00:00+00:00")
-async def test_binary_sensors(hass: HomeAssistant, aioclient_mock: AiohttpClientMocker):
-=======
-async def test_binary_sensors(
-    hass: HomeAssistant, aioclient_mock: AiohttpClientMocker
-) -> None:
->>>>>>> e849878a
+async def test_binary_sensors(hass: HomeAssistant, aioclient_mock: AiohttpClientMocker) -> None:
     """Test for binary sensor values."""
     await setup_integration(hass, aioclient_mock)
 
