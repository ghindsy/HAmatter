"""The tests for Radarr calendar platform."""

from datetime import timedelta

from freezegun.api import FrozenDateTimeFactory
import pytest
from syrupy import SnapshotAssertion

<<<<<<< HEAD
from homeassistant.components.radarr.const import DOMAIN
from homeassistant.const import STATE_OFF
from homeassistant.core import HomeAssistant
from homeassistant.helpers.update_coordinator import DataUpdateCoordinator
import homeassistant.util.dt as dt_util
=======
from homeassistant.const import STATE_OFF, STATE_ON
from homeassistant.core import HomeAssistant
>>>>>>> 9f46b582

from . import setup_integration

from tests.common import async_fire_time_changed
from tests.test_util.aiohttp import AiohttpClientMocker


@pytest.mark.parametrize(
    ("tested_time", "zone"),
    [
        (
            "2021-12-02 00:00:00-08:00",
            "US/Pacific",
        ),
        (
            "2021-12-03 09:00:00+01:00",
            "Europe/London",
        ),
    ],
    ids=("Pacific", "London"),
)
async def test_calendar(
    hass: HomeAssistant,
    aioclient_mock: AiohttpClientMocker,
    freezer: FrozenDateTimeFactory,
    snapshot: SnapshotAssertion,
    tested_time: str,
    zone: str,
) -> None:
    """Test for successfully setting up the Radarr platform."""
<<<<<<< HEAD
    tz = await dt_util.async_get_time_zone(zone)
    dt_util.set_default_time_zone(tz)
    freezer.move_to(tested_time)
    entry = await setup_integration(hass, aioclient_mock)
    coordinator: DataUpdateCoordinator = hass.data[DOMAIN][entry.entry_id]["calendar"]

    assert hass.states.get("calendar.mock_title") == snapshot

    freezer.tick(timedelta(days=1))
    await coordinator.async_refresh()
=======
    freezer.move_to("2021-12-02 00:00:00-08:00")
    await setup_integration(hass, aioclient_mock)

    state = hass.states.get("calendar.mock_title")
    assert state.state == STATE_ON
    assert state.attributes.get("all_day") is True
    assert state.attributes.get("description") == "test2"
    assert state.attributes.get("end_time") == "2021-12-03 00:00:00"
    assert state.attributes.get("message") == "test"
    assert state.attributes.get("release_type") == "physicalRelease"
    assert state.attributes.get("start_time") == "2021-12-02 00:00:00"

    freezer.tick(timedelta(days=1))
    async_fire_time_changed(hass)
    await hass.async_block_till_done()
>>>>>>> 9f46b582

    state = hass.states.get("calendar.mock_title")
    assert state.state == STATE_OFF
    assert len(state.attributes) == 1
    assert state.attributes.get("release_type") is None<|MERGE_RESOLUTION|>--- conflicted
+++ resolved
@@ -6,16 +6,9 @@
 import pytest
 from syrupy import SnapshotAssertion
 
-<<<<<<< HEAD
-from homeassistant.components.radarr.const import DOMAIN
 from homeassistant.const import STATE_OFF
 from homeassistant.core import HomeAssistant
-from homeassistant.helpers.update_coordinator import DataUpdateCoordinator
 import homeassistant.util.dt as dt_util
-=======
-from homeassistant.const import STATE_OFF, STATE_ON
-from homeassistant.core import HomeAssistant
->>>>>>> 9f46b582
 
 from . import setup_integration
 
@@ -46,34 +39,16 @@
     zone: str,
 ) -> None:
     """Test for successfully setting up the Radarr platform."""
-<<<<<<< HEAD
     tz = await dt_util.async_get_time_zone(zone)
     dt_util.set_default_time_zone(tz)
     freezer.move_to(tested_time)
-    entry = await setup_integration(hass, aioclient_mock)
-    coordinator: DataUpdateCoordinator = hass.data[DOMAIN][entry.entry_id]["calendar"]
+    await setup_integration(hass, aioclient_mock)
 
     assert hass.states.get("calendar.mock_title") == snapshot
 
     freezer.tick(timedelta(days=1))
-    await coordinator.async_refresh()
-=======
-    freezer.move_to("2021-12-02 00:00:00-08:00")
-    await setup_integration(hass, aioclient_mock)
-
-    state = hass.states.get("calendar.mock_title")
-    assert state.state == STATE_ON
-    assert state.attributes.get("all_day") is True
-    assert state.attributes.get("description") == "test2"
-    assert state.attributes.get("end_time") == "2021-12-03 00:00:00"
-    assert state.attributes.get("message") == "test"
-    assert state.attributes.get("release_type") == "physicalRelease"
-    assert state.attributes.get("start_time") == "2021-12-02 00:00:00"
-
-    freezer.tick(timedelta(days=1))
     async_fire_time_changed(hass)
     await hass.async_block_till_done()
->>>>>>> 9f46b582
 
     state = hass.states.get("calendar.mock_title")
     assert state.state == STATE_OFF
