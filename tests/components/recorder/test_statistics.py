--- conflicted
+++ resolved
@@ -32,15 +32,9 @@
             {
                 "statistic_id": "sensor.test1",
                 "start": process_timestamp_to_utc_isoformat(zero),
-<<<<<<< HEAD
-                "mean": 14.915254237288135,
-                "min": 10.0,
-                "max": 20.0,
-=======
                 "mean": approx(14.915254237288135),
                 "min": approx(10.0),
                 "max": approx(20.0),
->>>>>>> c665f6f9
                 "last_reset": None,
                 "state": None,
                 "sum": None,
