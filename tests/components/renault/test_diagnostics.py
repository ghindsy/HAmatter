"""Test Renault diagnostics."""

import pytest
from syrupy import SnapshotAssertion

from homeassistant.components.renault import DOMAIN
from homeassistant.config_entries import ConfigEntry
from homeassistant.core import HomeAssistant
from homeassistant.helpers import device_registry as dr

from tests.components.diagnostics import (
    get_diagnostics_for_config_entry,
    get_diagnostics_for_device,
)
from tests.typing import ClientSessionGenerator

pytestmark = pytest.mark.usefixtures("patch_renault_account", "patch_get_vehicles")

<<<<<<< HEAD
VEHICLE_DETAILS = {
    "vin": REDACTED,
    "registrationDate": "2017-08-01",
    "firstRegistrationDate": "2017-08-01",
    "engineType": "5AQ",
    "engineRatio": "601",
    "modelSCR": "ZOE",
    "deliveryCountry": {"code": "FR", "label": "FRANCE"},
    "family": {"code": "X10", "label": "FAMILLE X10", "group": "007"},
    "tcu": {
        "code": "TCU0G2",
        "label": "TCU VER 0 GEN 2",
        "group": "E70",
    },
    "navigationAssistanceLevel": {
        "code": "NAV3G5",
        "label": "LEVEL 3 TYPE 5 NAVIGATION",
        "group": "408",
    },
    "battery": {
        "code": "BT4AR1",
        "label": "BATTERIE BT4AR1",
        "group": "968",
    },
    "radioType": {
        "code": "RAD37A",
        "label": "RADIO 37A",
        "group": "425",
    },
    "registrationCountry": {"code": "FR"},
    "brand": {"label": "RENAULT"},
    "model": {"code": "X101VE", "label": "ZOE", "group": "971"},
    "gearbox": {
        "code": "BVEL",
        "label": "BOITE A VARIATEUR ELECTRIQUE",
        "group": "427",
    },
    "version": {"code": "INT MB 10R"},
    "energy": {"code": "ELEC", "label": "ELECTRIQUE", "group": "019"},
    "registrationNumber": REDACTED,
    "vcd": "SYTINC/SKTPOU/SAND41/FDIU1/SSESM/MAPSUP/SSCALL/SAND88/SAND90/SQKDRO/SDIFPA/FACBA2/PRLEX1/SSRCAR/CABDO2/TCU0G2/SWALBO/EVTEC1/STANDA/X10/B10/EA2/MB/ELEC/DG/TEMP/TR4X2/RV/ABS/CAREG/LAC/VT003/CPE/RET03/SPROJA/RALU16/CEAVRH/AIRBA1/SERIE/DRA/DRAP08/HARM02/ATAR/TERQG/SFBANA/KM/DPRPN/AVREPL/SSDECA/ASRESP/RDAR02/ALEVA/CACBL2/SOP02C/CTHAB2/TRNOR/LVAVIP/LVAREL/SASURV/KTGREP/SGSCHA/APL03/ALOUCC/CMAR3P/NAV3G5/RAD37A/BVEL/AUTAUG/RNORM/ISOFIX/EQPEUR/HRGM01/SDPCLV/TLFRAN/SPRODI/SAN613/SSAPEX/GENEV1/ELC1/SANCML/PE2012/PHAS1/SAN913/045KWH/BT4AR1/VEC153/X101VE/NBT017/5AQ",  # codespell:ignore serie
    "assets": [
        {
            "assetType": "PICTURE",
            "renditions": [
                {
                    "resolutionType": "ONE_MYRENAULT_LARGE",
                    "url": "https://3dv2.renault.com/ImageFromBookmark?configuration=SKTPOU%2FPRLEX1%2FSTANDA%2FB10%2FEA2%2FDG%2FVT003%2FRET03%2FRALU16%2FDRAP08%2FHARM02%2FTERQG%2FRDAR02%2FALEVA%2FSOP02C%2FTRNOR%2FLVAVIP%2FLVAREL%2FNAV3G5%2FRAD37A%2FSDPCLV%2FTLFRAN%2FGENEV1%2FSAN913%2FBT4AR1%2FNBT017&databaseId=1d514feb-93a6-4b45-8785-e11d2a6f1864&bookmarkSet=RSITE&bookmark=EXT_34_DESSUS&profile=HELIOS_OWNERSERVICES_LARGE",
                },
                {
                    "resolutionType": "ONE_MYRENAULT_SMALL",
                    "url": "https://3dv2.renault.com/ImageFromBookmark?configuration=SKTPOU%2FPRLEX1%2FSTANDA%2FB10%2FEA2%2FDG%2FVT003%2FRET03%2FRALU16%2FDRAP08%2FHARM02%2FTERQG%2FRDAR02%2FALEVA%2FSOP02C%2FTRNOR%2FLVAVIP%2FLVAREL%2FNAV3G5%2FRAD37A%2FSDPCLV%2FTLFRAN%2FGENEV1%2FSAN913%2FBT4AR1%2FNBT017&databaseId=1d514feb-93a6-4b45-8785-e11d2a6f1864&bookmarkSet=RSITE&bookmark=EXT_34_DESSUS&profile=HELIOS_OWNERSERVICES_SMALL_V2",
                },
            ],
        },
        {
            "assetType": "PDF",
            "assetRole": "GUIDE",
            "title": "PDF Guide",
            "description": "",
            "renditions": [
                {
                    "url": "https://cdn.group.renault.com/ren/gb/myr/assets/x101ve/manual.pdf.asset.pdf/1558704861676.pdf"
                }
            ],
        },
        {
            "assetType": "URL",
            "assetRole": "GUIDE",
            "title": "e-guide",
            "description": "",
            "renditions": [{"url": "http://gb.e-guide.renault.com/eng/Zoe"}],
        },
        {
            "assetType": "VIDEO",
            "assetRole": "CAR",
            "title": "10 Fundamentals about getting the best out of your electric vehicle",
            "description": "",
            "renditions": [{"url": "39r6QEKcOM4"}],
        },
        {
            "assetType": "VIDEO",
            "assetRole": "CAR",
            "title": "Automatic Climate Control",
            "description": "",
            "renditions": [{"url": "Va2FnZFo_GE"}],
        },
        {
            "assetType": "URL",
            "assetRole": "CAR",
            "title": "More videos",
            "description": "",
            "renditions": [{"url": "https://www.youtube.com/watch?v=wfpCMkK1rKI"}],
        },
        {
            "assetType": "VIDEO",
            "assetRole": "CAR",
            "title": "Charging the battery",
            "description": "",
            "renditions": [{"url": "RaEad8DjUJs"}],
        },
        {
            "assetType": "VIDEO",
            "assetRole": "CAR",
            "title": "Charging the battery at a station with a flap",
            "description": "",
            "renditions": [{"url": "zJfd7fJWtr0"}],
        },
    ],
    "yearsOfMaintenance": 12,
    "connectivityTechnology": "RLINK1",
    "easyConnectStore": False,
    "electrical": True,
    "rlinkStore": False,
    "deliveryDate": "2017-08-11",
    "retrievedFromDhs": False,
    "engineEnergyType": "ELEC",
    "radioCode": REDACTED,
}

VEHICLE_DATA = {
    "battery": {
        "batteryAutonomy": 141,
        "batteryAvailableEnergy": 31,
        "batteryCapacity": 0,
        "batteryLevel": 60,
        "batteryTemperature": 20,
        "chargingInstantaneousPower": 27,
        "chargingRemainingTime": 145,
        "chargingStatus": 1.0,
        "plugStatus": 1,
        "timestamp": "2020-01-12T21:40:16Z",
    },
    "charge_mode": {
        "chargeMode": "always",
    },
    "cockpit": {
        "totalMileage": 49114.27,
    },
    "hvac_status": {
        "externalTemperature": 8.0,
        "hvacStatus": "off",
    },
    "res_state": {},
}

=======
>>>>>>> 5bca9d14

@pytest.mark.usefixtures("fixtures_with_data")
@pytest.mark.parametrize("vehicle_type", ["zoe_40"], indirect=True)
async def test_entry_diagnostics(
    hass: HomeAssistant,
    config_entry: ConfigEntry,
    hass_client: ClientSessionGenerator,
    snapshot: SnapshotAssertion,
) -> None:
    """Test config entry diagnostics."""
    await hass.config_entries.async_setup(config_entry.entry_id)
    await hass.async_block_till_done()

    assert (
        await get_diagnostics_for_config_entry(hass, hass_client, config_entry)
        == snapshot
    )


@pytest.mark.usefixtures("fixtures_with_data")
@pytest.mark.parametrize("vehicle_type", ["zoe_40"], indirect=True)
async def test_device_diagnostics(
    hass: HomeAssistant,
    config_entry: ConfigEntry,
    device_registry: dr.DeviceRegistry,
    hass_client: ClientSessionGenerator,
    snapshot: SnapshotAssertion,
) -> None:
    """Test config entry diagnostics."""
    await hass.config_entries.async_setup(config_entry.entry_id)
    await hass.async_block_till_done()

    device = device_registry.async_get_device(
        identifiers={(DOMAIN, "VF1AAAAA555777999")}
    )
    assert device is not None

    assert (
        await get_diagnostics_for_device(hass, hass_client, config_entry, device)
        == snapshot
    )<|MERGE_RESOLUTION|>--- conflicted
+++ resolved
@@ -16,155 +16,6 @@
 
 pytestmark = pytest.mark.usefixtures("patch_renault_account", "patch_get_vehicles")
 
-<<<<<<< HEAD
-VEHICLE_DETAILS = {
-    "vin": REDACTED,
-    "registrationDate": "2017-08-01",
-    "firstRegistrationDate": "2017-08-01",
-    "engineType": "5AQ",
-    "engineRatio": "601",
-    "modelSCR": "ZOE",
-    "deliveryCountry": {"code": "FR", "label": "FRANCE"},
-    "family": {"code": "X10", "label": "FAMILLE X10", "group": "007"},
-    "tcu": {
-        "code": "TCU0G2",
-        "label": "TCU VER 0 GEN 2",
-        "group": "E70",
-    },
-    "navigationAssistanceLevel": {
-        "code": "NAV3G5",
-        "label": "LEVEL 3 TYPE 5 NAVIGATION",
-        "group": "408",
-    },
-    "battery": {
-        "code": "BT4AR1",
-        "label": "BATTERIE BT4AR1",
-        "group": "968",
-    },
-    "radioType": {
-        "code": "RAD37A",
-        "label": "RADIO 37A",
-        "group": "425",
-    },
-    "registrationCountry": {"code": "FR"},
-    "brand": {"label": "RENAULT"},
-    "model": {"code": "X101VE", "label": "ZOE", "group": "971"},
-    "gearbox": {
-        "code": "BVEL",
-        "label": "BOITE A VARIATEUR ELECTRIQUE",
-        "group": "427",
-    },
-    "version": {"code": "INT MB 10R"},
-    "energy": {"code": "ELEC", "label": "ELECTRIQUE", "group": "019"},
-    "registrationNumber": REDACTED,
-    "vcd": "SYTINC/SKTPOU/SAND41/FDIU1/SSESM/MAPSUP/SSCALL/SAND88/SAND90/SQKDRO/SDIFPA/FACBA2/PRLEX1/SSRCAR/CABDO2/TCU0G2/SWALBO/EVTEC1/STANDA/X10/B10/EA2/MB/ELEC/DG/TEMP/TR4X2/RV/ABS/CAREG/LAC/VT003/CPE/RET03/SPROJA/RALU16/CEAVRH/AIRBA1/SERIE/DRA/DRAP08/HARM02/ATAR/TERQG/SFBANA/KM/DPRPN/AVREPL/SSDECA/ASRESP/RDAR02/ALEVA/CACBL2/SOP02C/CTHAB2/TRNOR/LVAVIP/LVAREL/SASURV/KTGREP/SGSCHA/APL03/ALOUCC/CMAR3P/NAV3G5/RAD37A/BVEL/AUTAUG/RNORM/ISOFIX/EQPEUR/HRGM01/SDPCLV/TLFRAN/SPRODI/SAN613/SSAPEX/GENEV1/ELC1/SANCML/PE2012/PHAS1/SAN913/045KWH/BT4AR1/VEC153/X101VE/NBT017/5AQ",  # codespell:ignore serie
-    "assets": [
-        {
-            "assetType": "PICTURE",
-            "renditions": [
-                {
-                    "resolutionType": "ONE_MYRENAULT_LARGE",
-                    "url": "https://3dv2.renault.com/ImageFromBookmark?configuration=SKTPOU%2FPRLEX1%2FSTANDA%2FB10%2FEA2%2FDG%2FVT003%2FRET03%2FRALU16%2FDRAP08%2FHARM02%2FTERQG%2FRDAR02%2FALEVA%2FSOP02C%2FTRNOR%2FLVAVIP%2FLVAREL%2FNAV3G5%2FRAD37A%2FSDPCLV%2FTLFRAN%2FGENEV1%2FSAN913%2FBT4AR1%2FNBT017&databaseId=1d514feb-93a6-4b45-8785-e11d2a6f1864&bookmarkSet=RSITE&bookmark=EXT_34_DESSUS&profile=HELIOS_OWNERSERVICES_LARGE",
-                },
-                {
-                    "resolutionType": "ONE_MYRENAULT_SMALL",
-                    "url": "https://3dv2.renault.com/ImageFromBookmark?configuration=SKTPOU%2FPRLEX1%2FSTANDA%2FB10%2FEA2%2FDG%2FVT003%2FRET03%2FRALU16%2FDRAP08%2FHARM02%2FTERQG%2FRDAR02%2FALEVA%2FSOP02C%2FTRNOR%2FLVAVIP%2FLVAREL%2FNAV3G5%2FRAD37A%2FSDPCLV%2FTLFRAN%2FGENEV1%2FSAN913%2FBT4AR1%2FNBT017&databaseId=1d514feb-93a6-4b45-8785-e11d2a6f1864&bookmarkSet=RSITE&bookmark=EXT_34_DESSUS&profile=HELIOS_OWNERSERVICES_SMALL_V2",
-                },
-            ],
-        },
-        {
-            "assetType": "PDF",
-            "assetRole": "GUIDE",
-            "title": "PDF Guide",
-            "description": "",
-            "renditions": [
-                {
-                    "url": "https://cdn.group.renault.com/ren/gb/myr/assets/x101ve/manual.pdf.asset.pdf/1558704861676.pdf"
-                }
-            ],
-        },
-        {
-            "assetType": "URL",
-            "assetRole": "GUIDE",
-            "title": "e-guide",
-            "description": "",
-            "renditions": [{"url": "http://gb.e-guide.renault.com/eng/Zoe"}],
-        },
-        {
-            "assetType": "VIDEO",
-            "assetRole": "CAR",
-            "title": "10 Fundamentals about getting the best out of your electric vehicle",
-            "description": "",
-            "renditions": [{"url": "39r6QEKcOM4"}],
-        },
-        {
-            "assetType": "VIDEO",
-            "assetRole": "CAR",
-            "title": "Automatic Climate Control",
-            "description": "",
-            "renditions": [{"url": "Va2FnZFo_GE"}],
-        },
-        {
-            "assetType": "URL",
-            "assetRole": "CAR",
-            "title": "More videos",
-            "description": "",
-            "renditions": [{"url": "https://www.youtube.com/watch?v=wfpCMkK1rKI"}],
-        },
-        {
-            "assetType": "VIDEO",
-            "assetRole": "CAR",
-            "title": "Charging the battery",
-            "description": "",
-            "renditions": [{"url": "RaEad8DjUJs"}],
-        },
-        {
-            "assetType": "VIDEO",
-            "assetRole": "CAR",
-            "title": "Charging the battery at a station with a flap",
-            "description": "",
-            "renditions": [{"url": "zJfd7fJWtr0"}],
-        },
-    ],
-    "yearsOfMaintenance": 12,
-    "connectivityTechnology": "RLINK1",
-    "easyConnectStore": False,
-    "electrical": True,
-    "rlinkStore": False,
-    "deliveryDate": "2017-08-11",
-    "retrievedFromDhs": False,
-    "engineEnergyType": "ELEC",
-    "radioCode": REDACTED,
-}
-
-VEHICLE_DATA = {
-    "battery": {
-        "batteryAutonomy": 141,
-        "batteryAvailableEnergy": 31,
-        "batteryCapacity": 0,
-        "batteryLevel": 60,
-        "batteryTemperature": 20,
-        "chargingInstantaneousPower": 27,
-        "chargingRemainingTime": 145,
-        "chargingStatus": 1.0,
-        "plugStatus": 1,
-        "timestamp": "2020-01-12T21:40:16Z",
-    },
-    "charge_mode": {
-        "chargeMode": "always",
-    },
-    "cockpit": {
-        "totalMileage": 49114.27,
-    },
-    "hvac_status": {
-        "externalTemperature": 8.0,
-        "hvacStatus": "off",
-    },
-    "res_state": {},
-}
-
-=======
->>>>>>> 5bca9d14
 
 @pytest.mark.usefixtures("fixtures_with_data")
 @pytest.mark.parametrize("vehicle_type", ["zoe_40"], indirect=True)
