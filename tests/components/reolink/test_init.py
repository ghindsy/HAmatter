--- conflicted
+++ resolved
@@ -100,6 +100,7 @@
     issue_registry = ir.async_get(hass)
     assert (const.DOMAIN, "https_webhook") not in issue_registry.issues
     assert (const.DOMAIN, "enable_port") not in issue_registry.issues
+    assert (const.DOMAIN, "firmware_update") not in issue_registry.issues
 
 
 async def test_https_repair_issue(
@@ -117,12 +118,6 @@
     assert (const.DOMAIN, "https_webhook") in issue_registry.issues
 
 
-<<<<<<< HEAD
-async def test_no_firmware_repair_issue(
-    hass: HomeAssistant, config_entry: MockConfigEntry
-) -> None:
-    """Test no firmware issue is raised when firmware is new enough."""
-=======
 @pytest.mark.parametrize("protocol", ["rtsp", "rtmp"])
 async def test_port_repair_issue(
     hass: HomeAssistant,
@@ -136,13 +131,11 @@
     reolink_connect.rtsp_enabled = False
     reolink_connect.rtmp_enabled = False
     reolink_connect.protocol = protocol
->>>>>>> 429e52cf
     assert await hass.config_entries.async_setup(config_entry.entry_id)
     await hass.async_block_till_done()
 
     issue_registry = ir.async_get(hass)
-<<<<<<< HEAD
-    assert (const.DOMAIN, "firmware_update") not in issue_registry.issues
+    assert (const.DOMAIN, "enable_port") in issue_registry.issues
 
 
 async def test_firmware_repair_issue(
@@ -154,7 +147,4 @@
     await hass.async_block_till_done()
 
     issue_registry = ir.async_get(hass)
-    assert (const.DOMAIN, "firmware_update") in issue_registry.issues
-=======
-    assert (const.DOMAIN, "enable_port") in issue_registry.issues
->>>>>>> 429e52cf
+    assert (const.DOMAIN, "firmware_update") in issue_registry.issues