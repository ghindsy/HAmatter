"""Test the Reolink select platform."""

from datetime import timedelta
from unittest.mock import AsyncMock, MagicMock, patch

import pytest
from reolink_aio.api import Chime
from reolink_aio.exceptions import InvalidParameterError, ReolinkError

from homeassistant.components.reolink import DEVICE_UPDATE_INTERVAL
from homeassistant.components.select import DOMAIN as SELECT_DOMAIN
from homeassistant.config_entries import ConfigEntryState
from homeassistant.const import (
    ATTR_ENTITY_ID,
    SERVICE_SELECT_OPTION,
    STATE_UNKNOWN,
    Platform,
)
from homeassistant.core import HomeAssistant
from homeassistant.exceptions import HomeAssistantError, ServiceValidationError
from homeassistant.helpers import entity_registry as er
from homeassistant.util.dt import utcnow

from .conftest import TEST_NVR_NAME

from tests.common import MockConfigEntry, async_fire_time_changed


async def test_floodlight_mode_select(
    hass: HomeAssistant,
    config_entry: MockConfigEntry,
    reolink_connect: MagicMock,
    entity_registry: er.EntityRegistry,
) -> None:
    """Test select entity with floodlight_mode."""
    with patch("homeassistant.components.reolink.PLATFORMS", [Platform.SELECT]):
        assert await hass.config_entries.async_setup(config_entry.entry_id) is True
    await hass.async_block_till_done()
    assert config_entry.state is ConfigEntryState.LOADED

    entity_id = f"{Platform.SELECT}.{TEST_NVR_NAME}_floodlight_mode"
    assert hass.states.is_state(entity_id, "auto")

    reolink_connect.set_whiteled = AsyncMock()
    await hass.services.async_call(
        SELECT_DOMAIN,
        SERVICE_SELECT_OPTION,
        {ATTR_ENTITY_ID: entity_id, "option": "off"},
        blocking=True,
    )
    reolink_connect.set_whiteled.assert_called_once()

    reolink_connect.set_whiteled = AsyncMock(side_effect=ReolinkError("Test error"))
    with pytest.raises(HomeAssistantError):
        await hass.services.async_call(
            SELECT_DOMAIN,
            SERVICE_SELECT_OPTION,
            {ATTR_ENTITY_ID: entity_id, "option": "off"},
            blocking=True,
        )

    reolink_connect.set_whiteled = AsyncMock(
        side_effect=InvalidParameterError("Test error")
    )
    with pytest.raises(ServiceValidationError):
        await hass.services.async_call(
            SELECT_DOMAIN,
            SERVICE_SELECT_OPTION,
            {ATTR_ENTITY_ID: entity_id, "option": "off"},
            blocking=True,
        )

    reolink_connect.whiteled_mode.return_value = -99  # invalid value
    async_fire_time_changed(
        hass, utcnow() + DEVICE_UPDATE_INTERVAL + timedelta(seconds=30)
    )
    await hass.async_block_till_done()

    assert hass.states.is_state(entity_id, STATE_UNKNOWN)


async def test_play_quick_reply_message(
    hass: HomeAssistant,
    config_entry: MockConfigEntry,
    reolink_connect: MagicMock,
    entity_registry: er.EntityRegistry,
) -> None:
    """Test select play_quick_reply_message entity."""
    reolink_connect.quick_reply_dict.return_value = {0: "off", 1: "test message"}
    with patch("homeassistant.components.reolink.PLATFORMS", [Platform.SELECT]):
        assert await hass.config_entries.async_setup(config_entry.entry_id) is True
    await hass.async_block_till_done()
    assert config_entry.state is ConfigEntryState.LOADED

    entity_id = f"{Platform.SELECT}.{TEST_NVR_NAME}_play_quick_reply_message"
    assert hass.states.is_state(entity_id, STATE_UNKNOWN)

    reolink_connect.play_quick_reply = AsyncMock()
    await hass.services.async_call(
        SELECT_DOMAIN,
        SERVICE_SELECT_OPTION,
        {ATTR_ENTITY_ID: entity_id, "option": "test message"},
        blocking=True,
    )
    reolink_connect.play_quick_reply.assert_called_once()


async def test_chime_select(
    hass: HomeAssistant,
    config_entry: MockConfigEntry,
    reolink_connect: MagicMock,
    test_chime: Chime,
    entity_registry: er.EntityRegistry,
) -> None:
    """Test chime select entity."""
<<<<<<< HEAD
    TEST_CHIME = Chime(
        host=reolink_connect,
        dev_id=12345678,
        channel=0,
    )
    TEST_CHIME.name = "Test chime"
    TEST_CHIME.volume = 3
    TEST_CHIME.led_state = True
    TEST_CHIME.event_info = {
        "md": {"switch": 0, "musicId": 0},
        "people": {"switch": 0, "musicId": 1},
        "visitor": {"switch": 1, "musicId": 2},
    }

    reolink_connect.chime_list = [TEST_CHIME]

=======
>>>>>>> 2343f5e4
    with patch("homeassistant.components.reolink.PLATFORMS", [Platform.SELECT]):
        assert await hass.config_entries.async_setup(config_entry.entry_id) is True
    await hass.async_block_till_done()

    assert config_entry.state is ConfigEntryState.LOADED

    entity_id = f"{Platform.SELECT}.test_chime_visitor_ringtone"
    assert hass.states.is_state(entity_id, "pianokey")

<<<<<<< HEAD
    # Test selecting chime ringtone option
    TEST_CHIME.set_tone = AsyncMock()
=======
    test_chime.set_tone = AsyncMock()
>>>>>>> 2343f5e4
    await hass.services.async_call(
        SELECT_DOMAIN,
        SERVICE_SELECT_OPTION,
        {ATTR_ENTITY_ID: entity_id, "option": "off"},
        blocking=True,
    )
    test_chime.set_tone.assert_called_once()

    test_chime.set_tone = AsyncMock(side_effect=ReolinkError("Test error"))
    with pytest.raises(HomeAssistantError):
        await hass.services.async_call(
            SELECT_DOMAIN,
            SERVICE_SELECT_OPTION,
            {ATTR_ENTITY_ID: entity_id, "option": "off"},
            blocking=True,
        )

    test_chime.set_tone = AsyncMock(side_effect=InvalidParameterError("Test error"))
    with pytest.raises(ServiceValidationError):
        await hass.services.async_call(
            SELECT_DOMAIN,
            SERVICE_SELECT_OPTION,
            {ATTR_ENTITY_ID: entity_id, "option": "off"},
            blocking=True,
        )

<<<<<<< HEAD
    # Test unavailable
    TEST_CHIME.event_info = {}
=======
    test_chime.event_info = {}
>>>>>>> 2343f5e4
    async_fire_time_changed(
        hass, utcnow() + DEVICE_UPDATE_INTERVAL + timedelta(seconds=30)
    )
    await hass.async_block_till_done()

    assert hass.states.is_state(entity_id, STATE_UNKNOWN)<|MERGE_RESOLUTION|>--- conflicted
+++ resolved
@@ -113,25 +113,6 @@
     entity_registry: er.EntityRegistry,
 ) -> None:
     """Test chime select entity."""
-<<<<<<< HEAD
-    TEST_CHIME = Chime(
-        host=reolink_connect,
-        dev_id=12345678,
-        channel=0,
-    )
-    TEST_CHIME.name = "Test chime"
-    TEST_CHIME.volume = 3
-    TEST_CHIME.led_state = True
-    TEST_CHIME.event_info = {
-        "md": {"switch": 0, "musicId": 0},
-        "people": {"switch": 0, "musicId": 1},
-        "visitor": {"switch": 1, "musicId": 2},
-    }
-
-    reolink_connect.chime_list = [TEST_CHIME]
-
-=======
->>>>>>> 2343f5e4
     with patch("homeassistant.components.reolink.PLATFORMS", [Platform.SELECT]):
         assert await hass.config_entries.async_setup(config_entry.entry_id) is True
     await hass.async_block_till_done()
@@ -141,12 +122,8 @@
     entity_id = f"{Platform.SELECT}.test_chime_visitor_ringtone"
     assert hass.states.is_state(entity_id, "pianokey")
 
-<<<<<<< HEAD
     # Test selecting chime ringtone option
-    TEST_CHIME.set_tone = AsyncMock()
-=======
     test_chime.set_tone = AsyncMock()
->>>>>>> 2343f5e4
     await hass.services.async_call(
         SELECT_DOMAIN,
         SERVICE_SELECT_OPTION,
@@ -173,12 +150,8 @@
             blocking=True,
         )
 
-<<<<<<< HEAD
     # Test unavailable
-    TEST_CHIME.event_info = {}
-=======
     test_chime.event_info = {}
->>>>>>> 2343f5e4
     async_fire_time_changed(
         hass, utcnow() + DEVICE_UPDATE_INTERVAL + timedelta(seconds=30)
     )
