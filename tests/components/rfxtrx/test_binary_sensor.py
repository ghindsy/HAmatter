--- conflicted
+++ resolved
@@ -1,17 +1,11 @@
 """The tests for the Rfxtrx sensor platform."""
-<<<<<<< HEAD
-=======
-from datetime import timedelta
-
 import pytest
 
 from homeassistant.components.rfxtrx.const import ATTR_EVENT
 from homeassistant.core import State
->>>>>>> bbff9ff6
 from homeassistant.setup import async_setup_component
 
-<<<<<<< HEAD
-from . import _signal_event
+from tests.common import mock_restore_cache
 
 EVENT_SMOKE_DETECTOR_PANIC = "08200300a109000670"
 EVENT_SMOKE_DETECTOR_NO_PANIC = "08200300a109000770"
@@ -21,9 +15,6 @@
 
 EVENT_LIGHT_DETECTOR_LIGHT = "08200100a109001570"
 EVENT_LIGHT_DETECTOR_DARK = "08200100a109001470"
-=======
-from tests.common import async_fire_time_changed, mock_restore_cache
->>>>>>> bbff9ff6
 
 
 async def test_one(hass, rfxtrx):
@@ -133,29 +124,9 @@
 
 async def test_discover(hass, rfxtrx_automatic):
     """Test with discovery."""
-<<<<<<< HEAD
-    await _signal_event(hass, "0b1100100118cdea02010f70")
-=======
-    assert await async_setup_component(
-        hass,
-        "rfxtrx",
-        {
-            "rfxtrx": {
-                "device": "abcd",
-                "automatic_add": True,
-                "devices": {
-                    "0b1100cd0213c7f230010f71": {},
-                    "0b1100100118cdea02010f70": {},
-                    "0b1100101118cdea02010f70": {},
-                },
-            }
-        },
-    )
-    await hass.async_block_till_done()
-    await hass.async_start()
+    rfxtrx = rfxtrx_automatic
 
     await rfxtrx.signal("0b1100100118cdea02010f70")
->>>>>>> bbff9ff6
     state = hass.states.get("binary_sensor.ac_118cdea_2")
     assert state
     assert state.state == "on"
@@ -203,24 +174,26 @@
 
 async def test_panic(hass, rfxtrx_automatic):
     """Test panic entities."""
+    rfxtrx = rfxtrx_automatic
 
     entity_id = "binary_sensor.kd101_smoke_detector_a10900_32"
 
-    await _signal_event(hass, EVENT_SMOKE_DETECTOR_PANIC)
+    await rfxtrx.signal(EVENT_SMOKE_DETECTOR_PANIC)
     assert hass.states.get(entity_id).state == "on"
     assert hass.states.get(entity_id).attributes.get("device_class") == "smoke"
 
-    await _signal_event(hass, EVENT_SMOKE_DETECTOR_NO_PANIC)
+    await rfxtrx.signal(EVENT_SMOKE_DETECTOR_NO_PANIC)
     assert hass.states.get(entity_id).state == "off"
 
 
 async def test_panic_delay_off(hass, rfxtrx_automatic, timestep):
     """Test with discovery."""
+    rfxtrx = rfxtrx_automatic
 
     entity_id = "binary_sensor.kd101_smoke_detector_a10900_32"
     delay_off = 60
 
-    await _signal_event(hass, EVENT_SMOKE_DETECTOR_PANIC)
+    await rfxtrx.signal(EVENT_SMOKE_DETECTOR_PANIC)
     assert hass.states.get(entity_id).state == "on"
 
     # check for premature off
@@ -228,7 +201,7 @@
     assert hass.states.get(entity_id).state == "on"
 
     # signal restart internal timer
-    await _signal_event(hass, EVENT_SMOKE_DETECTOR_PANIC)
+    await rfxtrx.signal(EVENT_SMOKE_DETECTOR_PANIC)
 
     # check for premature off
     await timestep(delay_off * 0.9)
@@ -241,24 +214,26 @@
 
 async def test_motion(hass, rfxtrx_automatic):
     """Test motion entities."""
+    rfxtrx = rfxtrx_automatic
 
     entity_id = "binary_sensor.x10_security_motion_detector_a10900_32"
 
-    await _signal_event(hass, EVENT_MOTION_DETECTOR_MOTION)
+    await rfxtrx.signal(EVENT_MOTION_DETECTOR_MOTION)
     assert hass.states.get(entity_id).state == "on"
     assert hass.states.get(entity_id).attributes.get("device_class") == "motion"
 
-    await _signal_event(hass, EVENT_MOTION_DETECTOR_NO_MOTION)
+    await rfxtrx.signal(EVENT_MOTION_DETECTOR_NO_MOTION)
     assert hass.states.get(entity_id).state == "off"
 
 
 async def test_light(hass, rfxtrx_automatic):
     """Test light entities."""
+    rfxtrx = rfxtrx_automatic
 
     entity_id = "binary_sensor.x10_security_motion_detector_a10900_32"
 
-    await _signal_event(hass, EVENT_LIGHT_DETECTOR_LIGHT)
-    assert hass.states.get(entity_id).state == "on"
-
-    await _signal_event(hass, EVENT_LIGHT_DETECTOR_DARK)
+    await rfxtrx.signal(EVENT_LIGHT_DETECTOR_LIGHT)
+    assert hass.states.get(entity_id).state == "on"
+
+    await rfxtrx.signal(EVENT_LIGHT_DETECTOR_DARK)
     assert hass.states.get(entity_id).state == "off"