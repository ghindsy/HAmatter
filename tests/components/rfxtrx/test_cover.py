"""The tests for the Rfxtrx cover platform."""
from unittest.mock import call

import pytest

from homeassistant.core import State
from homeassistant.setup import async_setup_component

from tests.common import mock_restore_cache


async def test_one_cover(hass, rfxtrx):
    """Test with 1 cover."""
    assert await async_setup_component(
        hass,
        "rfxtrx",
        {"rfxtrx": {"device": "abcd", "devices": {"0b1400cd0213c7f20d010f51": {}}}},
    )
    await hass.async_block_till_done()

    state = hass.states.get("cover.lightwaverf_siemens_0213c7_242")
    assert state

    await hass.services.async_call(
        "cover",
        "open_cover",
        {"entity_id": "cover.lightwaverf_siemens_0213c7_242"},
        blocking=True,
    )

    await hass.services.async_call(
        "cover",
        "close_cover",
        {"entity_id": "cover.lightwaverf_siemens_0213c7_242"},
        blocking=True,
    )

    await hass.services.async_call(
        "cover",
        "stop_cover",
        {"entity_id": "cover.lightwaverf_siemens_0213c7_242"},
        blocking=True,
    )

    assert rfxtrx.transport.send.mock_calls == [
        call(bytearray(b"\n\x14\x00\x00\x02\x13\xc7\xf2\x0f\x00\x00")),
        call(bytearray(b"\n\x14\x00\x00\x02\x13\xc7\xf2\r\x00\x00")),
        call(bytearray(b"\n\x14\x00\x00\x02\x13\xc7\xf2\x0e\x00\x00")),
    ]


@pytest.mark.parametrize("state", ["open", "closed"])
async def test_state_restore(hass, rfxtrx, state):
    """State restoration."""

    entity_id = "cover.lightwaverf_siemens_0213c7_242"

    mock_restore_cache(hass, [State(entity_id, state)])

    assert await async_setup_component(
        hass,
        "rfxtrx",
        {"rfxtrx": {"device": "abcd", "devices": {"0b1400cd0213c7f20d010f51": {}}}},
    )
    await hass.async_block_till_done()

    assert hass.states.get(entity_id).state == state


async def test_several_covers(hass, rfxtrx):
    """Test with 3 covers."""
    assert await async_setup_component(
        hass,
        "rfxtrx",
        {
            "rfxtrx": {
                "device": "abcd",
                "devices": {
                    "0b1400cd0213c7f20d010f51": {},
                    "0A1400ADF394AB010D0060": {},
                    "09190000009ba8010100": {},
                },
            }
        },
    )
    await hass.async_block_till_done()

    state = hass.states.get("cover.lightwaverf_siemens_0213c7_242")
    assert state
    assert state.state == "closed"
    assert state.attributes.get("friendly_name") == "LightwaveRF, Siemens 0213c7:242"

    state = hass.states.get("cover.lightwaverf_siemens_f394ab_1")
    assert state
    assert state.state == "closed"
    assert state.attributes.get("friendly_name") == "LightwaveRF, Siemens f394ab:1"

    state = hass.states.get("cover.rollertrol_009ba8_1")
    assert state
    assert state.state == "closed"
    assert state.attributes.get("friendly_name") == "RollerTrol 009ba8:1"


async def test_discover_covers(hass, rfxtrx_automatic):
    """Test with discovery of covers."""
<<<<<<< HEAD
    await _signal_event(hass, "0a140002f38cae010f0070")
=======
    assert await async_setup_component(
        hass, "rfxtrx", {"rfxtrx": {"device": "abcd", "automatic_add": True}}
    )
    await hass.async_block_till_done()
    await hass.async_start()

    await rfxtrx.signal("0a140002f38cae010f0070")
>>>>>>> bbff9ff6
    state = hass.states.get("cover.lightwaverf_siemens_f38cae_1")
    assert state
    assert state.state == "open"

    await rfxtrx.signal("0a1400adf394ab020e0060")
    state = hass.states.get("cover.lightwaverf_siemens_f394ab_2")
    assert state
    assert state.state == "open"<|MERGE_RESOLUTION|>--- conflicted
+++ resolved
@@ -103,17 +103,9 @@
 
 async def test_discover_covers(hass, rfxtrx_automatic):
     """Test with discovery of covers."""
-<<<<<<< HEAD
-    await _signal_event(hass, "0a140002f38cae010f0070")
-=======
-    assert await async_setup_component(
-        hass, "rfxtrx", {"rfxtrx": {"device": "abcd", "automatic_add": True}}
-    )
-    await hass.async_block_till_done()
-    await hass.async_start()
+    rfxtrx = rfxtrx_automatic
 
     await rfxtrx.signal("0a140002f38cae010f0070")
->>>>>>> bbff9ff6
     state = hass.states.get("cover.lightwaverf_siemens_f38cae_1")
     assert state
     assert state.state == "open"
