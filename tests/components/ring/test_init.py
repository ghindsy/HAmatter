--- conflicted
+++ resolved
@@ -111,12 +111,8 @@
     hass: HomeAssistant,
     mock_ring_client,
     mock_config_entry: MockConfigEntry,
-<<<<<<< HEAD
-    freezer: FrozenDateTimeFactory,
-    caplog,
-=======
-    caplog: pytest.LogCaptureFixture,
->>>>>>> 862c04a4
+    freezer: FrozenDateTimeFactory,
+    caplog: pytest.LogCaptureFixture,
 ) -> None:
     """Test authentication failure on global data update."""
     mock_config_entry.add_to_hass(hass)
@@ -140,12 +136,8 @@
     mock_ring_client,
     mock_ring_devices,
     mock_config_entry: MockConfigEntry,
-<<<<<<< HEAD
-    freezer: FrozenDateTimeFactory,
-    caplog,
-=======
-    caplog: pytest.LogCaptureFixture,
->>>>>>> 862c04a4
+    freezer: FrozenDateTimeFactory,
+    caplog: pytest.LogCaptureFixture,
 ) -> None:
     """Test authentication failure on device data update."""
     mock_config_entry.add_to_hass(hass)
@@ -183,12 +175,8 @@
     hass: HomeAssistant,
     mock_ring_client,
     mock_config_entry: MockConfigEntry,
-<<<<<<< HEAD
-    freezer: FrozenDateTimeFactory,
-    caplog,
-=======
-    caplog: pytest.LogCaptureFixture,
->>>>>>> 862c04a4
+    freezer: FrozenDateTimeFactory,
+    caplog: pytest.LogCaptureFixture,
     error_type,
     log_msg,
 ) -> None:
@@ -227,12 +215,8 @@
     mock_ring_client,
     mock_ring_devices,
     mock_config_entry: MockConfigEntry,
-<<<<<<< HEAD
-    freezer: FrozenDateTimeFactory,
-    caplog,
-=======
-    caplog: pytest.LogCaptureFixture,
->>>>>>> 862c04a4
+    freezer: FrozenDateTimeFactory,
+    caplog: pytest.LogCaptureFixture,
     error_type,
     log_msg,
 ) -> None:
