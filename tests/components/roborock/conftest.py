--- conflicted
+++ resolved
@@ -31,7 +31,6 @@
 @pytest.fixture(name="bypass_api_fixture")
 def bypass_api_fixture() -> None:
     """Skip calls to the API."""
-<<<<<<< HEAD
     with patch(
         "homeassistant.components.roborock.RoborockMqttClient.async_connect"
     ), patch(
@@ -81,52 +80,6 @@
             RoomMapping(17, "2362044"),
             RoomMapping(18, "2362041"),
         ],
-=======
-    with (
-        patch("homeassistant.components.roborock.RoborockMqttClient.async_connect"),
-        patch("homeassistant.components.roborock.RoborockMqttClient._send_command"),
-        patch(
-            "homeassistant.components.roborock.RoborockApiClient.get_home_data",
-            return_value=HOME_DATA,
-        ),
-        patch(
-            "homeassistant.components.roborock.RoborockMqttClient.get_networking",
-            return_value=NETWORK_INFO,
-        ),
-        patch(
-            "homeassistant.components.roborock.coordinator.RoborockLocalClient.get_prop",
-            return_value=PROP,
-        ),
-        patch(
-            "homeassistant.components.roborock.coordinator.RoborockMqttClient.get_multi_maps_list",
-            return_value=MULTI_MAP_LIST,
-        ),
-        patch(
-            "homeassistant.components.roborock.coordinator.RoborockLocalClient.get_multi_maps_list",
-            return_value=MULTI_MAP_LIST,
-        ),
-        patch(
-            "homeassistant.components.roborock.image.RoborockMapDataParser.parse",
-            return_value=MAP_DATA,
-        ),
-        patch(
-            "homeassistant.components.roborock.coordinator.RoborockLocalClient.send_message"
-        ),
-        patch("homeassistant.components.roborock.RoborockMqttClient._wait_response"),
-        patch(
-            "homeassistant.components.roborock.coordinator.RoborockLocalClient._wait_response"
-        ),
-        patch(
-            "roborock.api.AttributeCache.async_value",
-        ),
-        patch(
-            "roborock.api.AttributeCache.value",
-        ),
-        patch(
-            "homeassistant.components.roborock.image.MAP_SLEEP",
-            0,
-        ),
->>>>>>> b0a1450a
     ):
         yield
 
