"""Test Roborock Image platform."""

import copy
from datetime import timedelta
from http import HTTPStatus
import io
from unittest.mock import patch

<<<<<<< HEAD
from PIL import Image
import pytest
from vacuum_map_parser_base.config.image_config import ImageConfig
from vacuum_map_parser_base.map_data import ImageData

from homeassistant.components.roborock import DOMAIN
=======
from roborock import RoborockException

from homeassistant.components.roborock import DOMAIN
from homeassistant.const import STATE_UNAVAILABLE
>>>>>>> 5db8082f
from homeassistant.core import HomeAssistant
from homeassistant.setup import async_setup_component
from homeassistant.util import dt as dt_util

from .mock_data import MAP_DATA, PROP

from tests.common import MockConfigEntry, async_fire_time_changed
from tests.typing import ClientSessionGenerator


async def test_floorplan_image(
    hass: HomeAssistant,
    setup_entry: MockConfigEntry,
    hass_client: ClientSessionGenerator,
) -> None:
    """Test floor plan map image is correctly set up."""
    # Setup calls the image parsing the first time and caches it.
    assert len(hass.states.async_all("image")) == 4

    assert hass.states.get("image.roborock_s7_maxv_upstairs") is not None
    # call a second time -should return cached data
    client = await hass_client()
    resp = await client.get("/api/image_proxy/image.roborock_s7_maxv_upstairs")
    assert resp.status == HTTPStatus.OK
    body = await resp.read()
    assert body is not None
    # Call a third time - this time forcing it to update
    now = dt_util.utcnow() + timedelta(seconds=91)

    # Copy the device prop so we don't override it
    prop = copy.deepcopy(PROP)
    prop.status.in_cleaning = 1
    new_map_data = copy.deepcopy(MAP_DATA)
    new_map_data.image = ImageData(
        100, 10, 10, 10, 10, ImageConfig(), Image.new("RGB", (2, 2)), lambda p: p
    )
    with (
        patch(
            "homeassistant.components.roborock.coordinator.RoborockLocalClientV1.get_prop",
            return_value=prop,
        ),
        patch(
            "homeassistant.components.roborock.image.dt_util.utcnow", return_value=now
        ),
        patch(
            "homeassistant.components.roborock.image.RoborockMapDataParser.parse",
            return_value=new_map_data,
        ),
    ):
        async_fire_time_changed(hass, now)
        await hass.async_block_till_done()
        resp = await client.get("/api/image_proxy/image.roborock_s7_maxv_upstairs")
    assert resp.status == HTTPStatus.OK
    body = await resp.read()
    assert body is not None


async def test_floorplan_image_failed_parse(
    hass: HomeAssistant,
    setup_entry: MockConfigEntry,
    hass_client: ClientSessionGenerator,
) -> None:
    """Test that we correctly handle getting None from the image parser."""
    client = await hass_client()
    map_data = copy.deepcopy(MAP_DATA)
    map_data.image = None
    now = dt_util.utcnow() + timedelta(seconds=91)
    # Copy the device prop so we don't override it
    prop = copy.deepcopy(PROP)
    prop.status.in_cleaning = 1
    # Update image, but get none for parse image.
    with (
        patch(
            "homeassistant.components.roborock.image.RoborockMapDataParser.parse",
            return_value=map_data,
        ),
        patch(
            "homeassistant.components.roborock.coordinator.RoborockLocalClientV1.get_prop",
            return_value=prop,
        ),
        patch(
            "homeassistant.components.roborock.image.dt_util.utcnow", return_value=now
        ),
    ):
        async_fire_time_changed(hass, now)
        resp = await client.get("/api/image_proxy/image.roborock_s7_maxv_upstairs")
    assert not resp.ok


<<<<<<< HEAD
async def test_load_stored_image(
    hass: HomeAssistant,
    hass_client: ClientSessionGenerator,
    setup_entry: MockConfigEntry,
) -> None:
    """Test that we correctly load an image from storage when it already exists."""
    img_byte_arr = io.BytesIO()
    MAP_DATA.image.data.save(img_byte_arr, format="PNG")
    img_bytes = img_byte_arr.getvalue()

    with patch(
        "homeassistant.components.roborock.image.RoborockMapDataParser.parse",
    ) as parse_map:
        # Reload the config entry so that the map is saved in storage and entities exist.
        await hass.config_entries.async_reload(setup_entry.entry_id)
        await hass.async_block_till_done()
        # Ensure that we never tried to update the map, and only used the cached image.
        assert parse_map.call_count == 0
        assert hass.states.get("image.roborock_s7_maxv_upstairs") is not None
        client = await hass_client()
        resp = await client.get("/api/image_proxy/image.roborock_s7_maxv_upstairs")
        # Test that we can get the image and it correctly serialized and unserialized.
        assert resp.status == HTTPStatus.OK
        body = await resp.read()
        assert body == img_bytes


async def test_fail_to_save_image(
    hass: HomeAssistant,
    hass_client: ClientSessionGenerator,
    mock_roborock_entry: MockConfigEntry,
    bypass_api_fixture,
    caplog: pytest.LogCaptureFixture,
) -> None:
    """Test that we gracefully handle a oserror on saving an image."""
    # Reload the config entry so that the map is saved in storage and entities exist.
    with patch(
        "homeassistant.components.roborock.roborock_storage.open", side_effect=OSError
    ):
        await async_setup_component(hass, DOMAIN, {})
        await hass.async_block_till_done()
    # Ensure that map is still working properly.
    assert hass.states.get("image.roborock_s7_maxv_upstairs") is not None
    client = await hass_client()
    resp = await client.get("/api/image_proxy/image.roborock_s7_maxv_upstairs")
    # Test that we can get the image and it correctly serialized and unserialized.
    assert resp.status == HTTPStatus.OK
    assert "Unable to write map file" in caplog.text


async def test_fail_to_load_image(
    hass: HomeAssistant,
    hass_client: ClientSessionGenerator,
    setup_entry: MockConfigEntry,
    caplog: pytest.LogCaptureFixture,
) -> None:
    """Test that we gracefully handle failing to load an image.."""
    with (
        patch(
            "homeassistant.components.roborock.image.RoborockMapDataParser.parse",
        ) as parse_map,
        patch(
            "homeassistant.components.roborock.roborock_storage.open",
            side_effect=OSError,
        ),
    ):
        # Reload the config entry so that the map is saved in storage and entities exist.
        await hass.config_entries.async_reload(setup_entry.entry_id)
        await hass.async_block_till_done()
        # Ensure that we never updated the map manually since we couldn't load it.
        assert parse_map.call_count == 4
    assert "Unable to read map file" in caplog.text


=======
>>>>>>> 5db8082f
async def test_fail_parse_on_startup(
    hass: HomeAssistant,
    hass_client: ClientSessionGenerator,
    mock_roborock_entry: MockConfigEntry,
    bypass_api_fixture,
) -> None:
    """Test that if we fail parsing on startup, we create the entity but set it as unavailable."""
    map_data = copy.deepcopy(MAP_DATA)
    map_data.image = None
    with patch(
        "homeassistant.components.roborock.image.RoborockMapDataParser.parse",
        return_value=map_data,
    ):
        await async_setup_component(hass, DOMAIN, {})
        await hass.async_block_till_done()
<<<<<<< HEAD
    assert hass.states.get("image.roborock_s7_maxv_upstairs") is not None
    assert not hass.states.async_available("image.roborock_s7_maxv_upstairs")


async def test_fail_get_map_on_startup(
    hass: HomeAssistant,
    hass_client: ClientSessionGenerator,
    mock_roborock_entry: MockConfigEntry,
    bypass_api_fixture,
) -> None:
    """Test that if we fail getting map on startup, we create the entity but set it as unavailable."""
    with (
        patch(
            "homeassistant.components.roborock.coordinator.RoborockMqttClientV1.get_map_v1",
            return_value=None,
        ),
    ):
        await async_setup_component(hass, DOMAIN, {})
        await hass.async_block_till_done()
    assert hass.states.get("image.roborock_s7_maxv_upstairs") is not None
    assert not hass.states.async_available("image.roborock_s7_maxv_upstairs")
=======
    assert (
        image_entity := hass.states.get("image.roborock_s7_maxv_upstairs")
    ) is not None
    assert image_entity.state == STATE_UNAVAILABLE


async def test_fail_updating_image(
    hass: HomeAssistant,
    setup_entry: MockConfigEntry,
    hass_client: ClientSessionGenerator,
) -> None:
    """Test that we handle failing getting the image after it has already been setup.."""
    client = await hass_client()
    map_data = copy.deepcopy(MAP_DATA)
    map_data.image = None
    now = dt_util.utcnow() + timedelta(seconds=91)
    # Copy the device prop so we don't override it
    prop = copy.deepcopy(PROP)
    prop.status.in_cleaning = 1
    # Update image, but get none for parse image.
    with (
        patch(
            "homeassistant.components.roborock.image.RoborockMapDataParser.parse",
            return_value=map_data,
        ),
        patch(
            "homeassistant.components.roborock.coordinator.RoborockLocalClientV1.get_prop",
            return_value=prop,
        ),
        patch(
            "homeassistant.components.roborock.image.dt_util.utcnow", return_value=now
        ),
        patch(
            "homeassistant.components.roborock.coordinator.RoborockMqttClientV1.get_map_v1",
            side_effect=RoborockException,
        ),
    ):
        async_fire_time_changed(hass, now)
        resp = await client.get("/api/image_proxy/image.roborock_s7_maxv_upstairs")
    assert not resp.ok
>>>>>>> 5db8082f
<|MERGE_RESOLUTION|>--- conflicted
+++ resolved
@@ -6,19 +6,15 @@
 import io
 from unittest.mock import patch
 
-<<<<<<< HEAD
+from roborock import RoborockException
 from PIL import Image
 import pytest
 from vacuum_map_parser_base.config.image_config import ImageConfig
 from vacuum_map_parser_base.map_data import ImageData
 
 from homeassistant.components.roborock import DOMAIN
-=======
-from roborock import RoborockException
-
 from homeassistant.components.roborock import DOMAIN
 from homeassistant.const import STATE_UNAVAILABLE
->>>>>>> 5db8082f
 from homeassistant.core import HomeAssistant
 from homeassistant.setup import async_setup_component
 from homeassistant.util import dt as dt_util
@@ -108,7 +104,6 @@
     assert not resp.ok
 
 
-<<<<<<< HEAD
 async def test_load_stored_image(
     hass: HomeAssistant,
     hass_client: ClientSessionGenerator,
@@ -182,9 +177,6 @@
         assert parse_map.call_count == 4
     assert "Unable to read map file" in caplog.text
 
-
-=======
->>>>>>> 5db8082f
 async def test_fail_parse_on_startup(
     hass: HomeAssistant,
     hass_client: ClientSessionGenerator,
@@ -200,32 +192,28 @@
     ):
         await async_setup_component(hass, DOMAIN, {})
         await hass.async_block_till_done()
-<<<<<<< HEAD
-    assert hass.states.get("image.roborock_s7_maxv_upstairs") is not None
-    assert not hass.states.async_available("image.roborock_s7_maxv_upstairs")
-
-
-async def test_fail_get_map_on_startup(
-    hass: HomeAssistant,
-    hass_client: ClientSessionGenerator,
-    mock_roborock_entry: MockConfigEntry,
-    bypass_api_fixture,
-) -> None:
-    """Test that if we fail getting map on startup, we create the entity but set it as unavailable."""
-    with (
-        patch(
-            "homeassistant.components.roborock.coordinator.RoborockMqttClientV1.get_map_v1",
-            return_value=None,
-        ),
-    ):
-        await async_setup_component(hass, DOMAIN, {})
-        await hass.async_block_till_done()
-    assert hass.states.get("image.roborock_s7_maxv_upstairs") is not None
-    assert not hass.states.async_available("image.roborock_s7_maxv_upstairs")
-=======
     assert (
         image_entity := hass.states.get("image.roborock_s7_maxv_upstairs")
     ) is not None
+    assert image_entity.state == STATE_UNAVAILABLE
+
+
+async def test_fail_get_map_on_startup(
+    hass: HomeAssistant,
+    hass_client: ClientSessionGenerator,
+    mock_roborock_entry: MockConfigEntry,
+    bypass_api_fixture,
+) -> None:
+    """Test that if we fail getting map on startup, we create the entity but set it as unavailable."""
+    with (
+        patch(
+            "homeassistant.components.roborock.coordinator.RoborockMqttClientV1.get_map_v1",
+            return_value=None,
+        ),
+    ):
+        await async_setup_component(hass, DOMAIN, {})
+        await hass.async_block_till_done()
+    assert hass.states.get("image.roborock_s7_maxv_upstairs") is not None
     assert image_entity.state == STATE_UNAVAILABLE
 
 
@@ -262,5 +250,4 @@
     ):
         async_fire_time_changed(hass, now)
         resp = await client.get("/api/image_proxy/image.roborock_s7_maxv_upstairs")
-    assert not resp.ok
->>>>>>> 5db8082f
+    assert not resp.ok