"""Test for Roborock init."""

<<<<<<< HEAD
import os
=======
from copy import deepcopy
>>>>>>> 1a63bb89
from unittest.mock import patch

import pytest
from roborock import RoborockException, RoborockInvalidCredentials

from homeassistant.components.roborock.const import DOMAIN
from homeassistant.config_entries import ConfigEntryState
from homeassistant.core import HomeAssistant
from homeassistant.setup import async_setup_component

from .mock_data import HOME_DATA

from tests.common import MockConfigEntry


async def test_unload_entry(
    hass: HomeAssistant, bypass_api_fixture, setup_entry: MockConfigEntry
) -> None:
    """Test unloading roboorck integration."""
    assert len(hass.config_entries.async_entries(DOMAIN)) == 1
    assert setup_entry.state is ConfigEntryState.LOADED
    with patch(
        "homeassistant.components.roborock.coordinator.RoborockLocalClientV1.async_release"
    ) as mock_disconnect:
        assert await hass.config_entries.async_unload(setup_entry.entry_id)
        await hass.async_block_till_done()
        assert mock_disconnect.call_count == 2
        assert setup_entry.state is ConfigEntryState.NOT_LOADED


async def test_config_entry_not_ready(
    hass: HomeAssistant, mock_roborock_entry: MockConfigEntry
) -> None:
    """Test that when coordinator update fails, entry retries."""
    with (
        patch(
            "homeassistant.components.roborock.RoborockApiClient.get_home_data_v2",
        ),
        patch(
            "homeassistant.components.roborock.coordinator.RoborockLocalClientV1.get_prop",
            side_effect=RoborockException(),
        ),
    ):
        await async_setup_component(hass, DOMAIN, {})
        assert mock_roborock_entry.state is ConfigEntryState.SETUP_RETRY


async def test_config_entry_not_ready_home_data(
    hass: HomeAssistant, mock_roborock_entry: MockConfigEntry
) -> None:
    """Test that when we fail to get home data, entry retries."""
    with (
        patch(
            "homeassistant.components.roborock.RoborockApiClient.get_home_data_v2",
            side_effect=RoborockException(),
        ),
        patch(
            "homeassistant.components.roborock.coordinator.RoborockLocalClientV1.get_prop",
            side_effect=RoborockException(),
        ),
    ):
        await async_setup_component(hass, DOMAIN, {})
        assert mock_roborock_entry.state is ConfigEntryState.SETUP_RETRY


async def test_get_networking_fails(
    hass: HomeAssistant,
    mock_roborock_entry: MockConfigEntry,
    bypass_api_fixture_v1_only,
) -> None:
    """Test that when networking fails, we attempt to retry."""
    with patch(
        "homeassistant.components.roborock.RoborockMqttClientV1.get_networking",
        side_effect=RoborockException(),
    ):
        await async_setup_component(hass, DOMAIN, {})
        assert mock_roborock_entry.state is ConfigEntryState.SETUP_RETRY


async def test_get_networking_fails_none(
    hass: HomeAssistant,
    mock_roborock_entry: MockConfigEntry,
    bypass_api_fixture_v1_only,
) -> None:
    """Test that when networking returns None, we attempt to retry."""
    with patch(
        "homeassistant.components.roborock.RoborockMqttClientV1.get_networking",
        return_value=None,
    ):
        await async_setup_component(hass, DOMAIN, {})
        assert mock_roborock_entry.state is ConfigEntryState.SETUP_RETRY


async def test_cloud_client_fails_props(
    hass: HomeAssistant,
    mock_roborock_entry: MockConfigEntry,
    bypass_api_fixture_v1_only,
) -> None:
    """Test that if networking succeeds, but we can't communicate with the vacuum, we can't get props, fail."""
    with (
        patch(
            "homeassistant.components.roborock.coordinator.RoborockLocalClientV1.ping",
            side_effect=RoborockException(),
        ),
        patch(
            "homeassistant.components.roborock.coordinator.RoborockMqttClientV1.get_prop",
            side_effect=RoborockException(),
        ),
    ):
        await async_setup_component(hass, DOMAIN, {})
        assert mock_roborock_entry.state is ConfigEntryState.SETUP_RETRY


async def test_local_client_fails_props(
    hass: HomeAssistant,
    mock_roborock_entry: MockConfigEntry,
    bypass_api_fixture_v1_only,
) -> None:
    """Test that if networking succeeds, but we can't communicate locally with the vacuum, we can't get props, fail."""
    with patch(
        "homeassistant.components.roborock.coordinator.RoborockLocalClientV1.get_prop",
        side_effect=RoborockException(),
    ):
        await async_setup_component(hass, DOMAIN, {})
        assert mock_roborock_entry.state is ConfigEntryState.SETUP_RETRY


async def test_fails_maps_continue(
    hass: HomeAssistant,
    mock_roborock_entry: MockConfigEntry,
    bypass_api_fixture_v1_only,
) -> None:
    """Test that if we fail to get the maps, we still setup."""
    with patch(
        "homeassistant.components.roborock.coordinator.RoborockLocalClientV1.get_multi_maps_list",
        side_effect=RoborockException(),
    ):
        await async_setup_component(hass, DOMAIN, {})
        assert mock_roborock_entry.state is ConfigEntryState.LOADED
        # No map data means no images
        assert len(hass.states.async_all("image")) == 0


async def test_reauth_started(
    hass: HomeAssistant, bypass_api_fixture, mock_roborock_entry: MockConfigEntry
) -> None:
    """Test reauth flow started."""
    with patch(
        "homeassistant.components.roborock.RoborockApiClient.get_home_data_v2",
        side_effect=RoborockInvalidCredentials(),
    ):
        await async_setup_component(hass, DOMAIN, {})
        await hass.async_block_till_done()
        assert mock_roborock_entry.state is ConfigEntryState.SETUP_ERROR
    flows = hass.config_entries.flow.async_progress()
    assert len(flows) == 1
    assert flows[0]["step_id"] == "reauth_confirm"


<<<<<<< HEAD
async def test_remove_from_hass(
    hass: HomeAssistant,
    bypass_api_fixture,
    setup_entry: MockConfigEntry,
    cleanup_map_storage: str,
) -> None:
    """Test that removing from hass removes any existing images."""

    assert (
        len(
            os.listdir(
                hass.config.path(f"{cleanup_map_storage}/{setup_entry.entry_id}")
            )
        )
        != 0
    )
    await hass.config_entries.async_remove(setup_entry.entry_id)
    # After removal, directory should be empty.
    assert (
        len(
            os.listdir(
                hass.config.path(f"{cleanup_map_storage}/{setup_entry.entry_id}")
            )
        )
        == 0
    )


async def test_oserror_remove_image(
    hass: HomeAssistant,
    bypass_api_fixture,
    setup_entry: MockConfigEntry,
    cleanup_map_storage: str,
    caplog: pytest.LogCaptureFixture,
) -> None:
    """Test that we gracefully handle failing to remove an image."""
    assert (
        len(
            os.listdir(
                hass.config.path(f"{cleanup_map_storage}/{setup_entry.entry_id}")
            )
        )
        != 0
    )
    with patch(
        "homeassistant.components.roborock.roborock_storage.os.remove",
        side_effect=OSError,
    ):
        await hass.config_entries.async_remove(setup_entry.entry_id)
    assert f"Unable to remove map files for: {setup_entry.entry_id}" in caplog.text
=======
async def test_not_supported_protocol(
    hass: HomeAssistant,
    bypass_api_fixture,
    mock_roborock_entry: MockConfigEntry,
    caplog: pytest.LogCaptureFixture,
) -> None:
    """Test that we output a message on incorrect protocol."""
    home_data_copy = deepcopy(HOME_DATA)
    home_data_copy.received_devices[0].pv = "random"
    with patch(
        "homeassistant.components.roborock.RoborockApiClient.get_home_data_v2",
        return_value=home_data_copy,
    ):
        await async_setup_component(hass, DOMAIN, {})
        await hass.async_block_till_done()
    assert "because its protocol version random" in caplog.text
>>>>>>> 1a63bb89
<|MERGE_RESOLUTION|>--- conflicted
+++ resolved
@@ -1,10 +1,7 @@
 """Test for Roborock init."""
 
-<<<<<<< HEAD
 import os
-=======
 from copy import deepcopy
->>>>>>> 1a63bb89
 from unittest.mock import patch
 
 import pytest
@@ -164,7 +161,6 @@
     assert flows[0]["step_id"] == "reauth_confirm"
 
 
-<<<<<<< HEAD
 async def test_remove_from_hass(
     hass: HomeAssistant,
     bypass_api_fixture,
@@ -215,7 +211,6 @@
     ):
         await hass.config_entries.async_remove(setup_entry.entry_id)
     assert f"Unable to remove map files for: {setup_entry.entry_id}" in caplog.text
-=======
 async def test_not_supported_protocol(
     hass: HomeAssistant,
     bypass_api_fixture,
@@ -231,5 +226,4 @@
     ):
         await async_setup_component(hass, DOMAIN, {})
         await hass.async_block_till_done()
-    assert "because its protocol version random" in caplog.text
->>>>>>> 1a63bb89
+    assert "because its protocol version random" in caplog.text