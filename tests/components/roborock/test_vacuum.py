"""Tests for Roborock vacuums."""

import copy
from typing import Any
from unittest.mock import patch

import pytest
from roborock import RoborockException
from roborock.roborock_typing import RoborockCommand

from homeassistant.components.roborock import DOMAIN
from homeassistant.components.vacuum import (
    SERVICE_CLEAN_SPOT,
    SERVICE_LOCATE,
    SERVICE_PAUSE,
    SERVICE_RETURN_TO_BASE,
    SERVICE_SEND_COMMAND,
    SERVICE_SET_FAN_SPEED,
    SERVICE_START,
    SERVICE_STOP,
)
from homeassistant.const import ATTR_ENTITY_ID, Platform
from homeassistant.core import HomeAssistant
from homeassistant.exceptions import HomeAssistantError
from homeassistant.helpers import entity_registry as er
from homeassistant.setup import async_setup_component

from tests.common import MockConfigEntry
from tests.components.roborock.mock_data import PROP

ENTITY_ID = "vacuum.roborock_s7_maxv"
DEVICE_ID = "abc123"


async def test_registry_entries(
    hass: HomeAssistant, bypass_api_fixture, setup_entry: MockConfigEntry
) -> None:
    """Tests devices are registered in the entity registry."""
    entity_registry = er.async_get(hass)
    entry = entity_registry.async_get(ENTITY_ID)
    assert entry.unique_id == DEVICE_ID


@pytest.mark.parametrize(
    ("service", "command", "service_params", "called_params"),
    [
        (SERVICE_START, RoborockCommand.APP_START, None, None),
        (SERVICE_PAUSE, RoborockCommand.APP_PAUSE, None, None),
        (SERVICE_STOP, RoborockCommand.APP_STOP, None, None),
        (SERVICE_RETURN_TO_BASE, RoborockCommand.APP_CHARGE, None, None),
        (SERVICE_CLEAN_SPOT, RoborockCommand.APP_SPOT, None, None),
        (SERVICE_LOCATE, RoborockCommand.FIND_ME, None, None),
        (
            SERVICE_SET_FAN_SPEED,
            RoborockCommand.SET_CUSTOM_MODE,
            {"fan_speed": "quiet"},
            [101],
        ),
        (
            SERVICE_SEND_COMMAND,
            RoborockCommand.GET_LED_STATUS,
            {"command": "get_led_status"},
            None,
        ),
    ],
)
async def test_commands(
    hass: HomeAssistant,
    bypass_api_fixture,
    setup_entry: MockConfigEntry,
    service: str,
    command: str,
    service_params: dict[str, Any],
    called_params: list | None,
) -> None:
    """Test sending commands to the vacuum."""

    vacuum = hass.states.get(ENTITY_ID)
    assert vacuum

    data = {ATTR_ENTITY_ID: ENTITY_ID, **(service_params or {})}
    with patch(
        "homeassistant.components.roborock.coordinator.RoborockLocalClient.send_command"
    ) as mock_send_command:
        await hass.services.async_call(
            Platform.VACUUM,
            service,
            data,
            blocking=True,
        )
        assert mock_send_command.call_count == 1
        assert mock_send_command.call_args[0][0] == command
        assert mock_send_command.call_args[0][1] == called_params


@pytest.mark.parametrize(
    ("in_cleaning_int", "expected_command"),
    [
        (0, RoborockCommand.APP_START),
        (1, RoborockCommand.APP_START),
        (2, RoborockCommand.RESUME_ZONED_CLEAN),
        (3, RoborockCommand.RESUME_SEGMENT_CLEAN),
    ],
)
async def test_resume_cleaning(
    hass: HomeAssistant,
    bypass_api_fixture,
    mock_roborock_entry: MockConfigEntry,
    in_cleaning_int: int,
    expected_command: RoborockCommand,
) -> None:
    """Test resuming clean on start button when a clean is paused."""
    prop = copy.deepcopy(PROP)
    prop.status.in_cleaning = in_cleaning_int
    with patch(
        "homeassistant.components.roborock.coordinator.RoborockLocalClient.get_prop",
        return_value=prop,
    ):
        await async_setup_component(hass, DOMAIN, {})
    vacuum = hass.states.get(ENTITY_ID)
    assert vacuum

    data = {ATTR_ENTITY_ID: ENTITY_ID}
    with patch(
        "homeassistant.components.roborock.coordinator.RoborockLocalClient.send_command"
    ) as mock_send_command:
        await hass.services.async_call(
            Platform.VACUUM,
            SERVICE_START,
            data,
            blocking=True,
        )
        assert mock_send_command.call_count == 1
        assert mock_send_command.call_args[0][0] == expected_command


async def test_failed_user_command(
    hass: HomeAssistant,
    bypass_api_fixture,
    setup_entry: MockConfigEntry,
) -> None:
    """Test that when a user sends an invalid command, we raise HomeAssistantError."""
<<<<<<< HEAD
    data = {ATTR_ENTITY_ID: ENTITY_ID, **{"command": "fake_command"}}
    with (
        patch(
            "homeassistant.components.roborock.coordinator.RoborockLocalClient.send_command",
            side_effect=RoborockException(),
        ),
        pytest.raises(HomeAssistantError, match="Error while calling fake_command"),
    ):
=======
    data = {ATTR_ENTITY_ID: ENTITY_ID, "command": "fake_command"}
    with patch(
        "homeassistant.components.roborock.coordinator.RoborockLocalClient.send_command",
        side_effect=RoborockException(),
    ), pytest.raises(HomeAssistantError, match="Error while calling fake_command"):
>>>>>>> 3ec9312f
        await hass.services.async_call(
            Platform.VACUUM,
            SERVICE_SEND_COMMAND,
            data,
            blocking=True,
        )<|MERGE_RESOLUTION|>--- conflicted
+++ resolved
@@ -140,8 +140,7 @@
     setup_entry: MockConfigEntry,
 ) -> None:
     """Test that when a user sends an invalid command, we raise HomeAssistantError."""
-<<<<<<< HEAD
-    data = {ATTR_ENTITY_ID: ENTITY_ID, **{"command": "fake_command"}}
+    data = {ATTR_ENTITY_ID: ENTITY_ID, "command": "fake_command"}
     with (
         patch(
             "homeassistant.components.roborock.coordinator.RoborockLocalClient.send_command",
@@ -149,13 +148,6 @@
         ),
         pytest.raises(HomeAssistantError, match="Error while calling fake_command"),
     ):
-=======
-    data = {ATTR_ENTITY_ID: ENTITY_ID, "command": "fake_command"}
-    with patch(
-        "homeassistant.components.roborock.coordinator.RoborockLocalClient.send_command",
-        side_effect=RoborockException(),
-    ), pytest.raises(HomeAssistantError, match="Error while calling fake_command"):
->>>>>>> 3ec9312f
         await hass.services.async_call(
             Platform.VACUUM,
             SERVICE_SEND_COMMAND,
