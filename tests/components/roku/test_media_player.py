"""Tests for the Roku Media Player platform."""
from datetime import timedelta
from unittest.mock import patch

from rokuecp import RokuError

from homeassistant.components.media_player import MediaPlayerDeviceClass
from homeassistant.components.media_player.const import (
    ATTR_APP_ID,
    ATTR_APP_NAME,
    ATTR_INPUT_SOURCE,
    ATTR_MEDIA_CHANNEL,
    ATTR_MEDIA_CONTENT_ID,
    ATTR_MEDIA_CONTENT_TYPE,
    ATTR_MEDIA_DURATION,
    ATTR_MEDIA_EXTRA,
    ATTR_MEDIA_POSITION,
    ATTR_MEDIA_TITLE,
    ATTR_MEDIA_VOLUME_MUTED,
    DOMAIN as MP_DOMAIN,
    MEDIA_CLASS_APP,
    MEDIA_CLASS_CHANNEL,
    MEDIA_CLASS_DIRECTORY,
    MEDIA_TYPE_APP,
    MEDIA_TYPE_APPS,
    MEDIA_TYPE_CHANNEL,
    MEDIA_TYPE_CHANNELS,
    MEDIA_TYPE_URL,
    SERVICE_PLAY_MEDIA,
    SERVICE_SELECT_SOURCE,
    SUPPORT_BROWSE_MEDIA,
    SUPPORT_NEXT_TRACK,
    SUPPORT_PAUSE,
    SUPPORT_PLAY,
    SUPPORT_PLAY_MEDIA,
    SUPPORT_PREVIOUS_TRACK,
    SUPPORT_SELECT_SOURCE,
    SUPPORT_TURN_OFF,
    SUPPORT_TURN_ON,
    SUPPORT_VOLUME_MUTE,
    SUPPORT_VOLUME_STEP,
)
from homeassistant.components.roku.const import (
    ATTR_CONTENT_ID,
    ATTR_FORMAT,
    ATTR_KEYWORD,
    ATTR_MEDIA_TYPE,
    DOMAIN,
    SERVICE_SEARCH,
)
from homeassistant.components.stream.const import HLS_PROVIDER, FORMAT_CONTENT_TYPE
from homeassistant.components.websocket_api.const import TYPE_RESULT
from homeassistant.config import async_process_ha_core_config
from homeassistant.const import (
    ATTR_ENTITY_ID,
    ATTR_NAME,
    SERVICE_MEDIA_NEXT_TRACK,
    SERVICE_MEDIA_PAUSE,
    SERVICE_MEDIA_PLAY,
    SERVICE_MEDIA_PLAY_PAUSE,
    SERVICE_MEDIA_PREVIOUS_TRACK,
    SERVICE_TURN_OFF,
    SERVICE_TURN_ON,
    SERVICE_VOLUME_DOWN,
    SERVICE_VOLUME_MUTE,
    SERVICE_VOLUME_UP,
    STATE_HOME,
    STATE_IDLE,
    STATE_ON,
    STATE_PAUSED,
    STATE_PLAYING,
    STATE_STANDBY,
    STATE_UNAVAILABLE,
)
from homeassistant.core import HomeAssistant
from homeassistant.helpers import device_registry as dr, entity_registry as er
from homeassistant.util import dt as dt_util

from tests.common import async_fire_time_changed
from tests.components.roku import NAME_ROKUTV, UPNP_SERIAL, setup_integration
from tests.test_util.aiohttp import AiohttpClientMocker

MAIN_ENTITY_ID = f"{MP_DOMAIN}.my_roku_3"
TV_ENTITY_ID = f"{MP_DOMAIN}.58_onn_roku_tv"

TV_HOST = "192.168.1.161"
TV_LOCATION = "Living room"
TV_MANUFACTURER = "Onn"
TV_MODEL = "100005844"
TV_SERIAL = "YN00H5555555"
TV_SW_VERSION = "9.2.0"


async def test_setup(hass: HomeAssistant, aioclient_mock: AiohttpClientMocker) -> None:
    """Test setup with basic config."""
    await setup_integration(hass, aioclient_mock)

    entity_registry = er.async_get(hass)
    device_registry = dr.async_get(hass)

    state = hass.states.get(MAIN_ENTITY_ID)
    entry = entity_registry.async_get(MAIN_ENTITY_ID)

    assert state
    assert entry
    assert entry.original_device_class is MediaPlayerDeviceClass.RECEIVER
    assert entry.unique_id == UPNP_SERIAL

    assert entry.device_id
    device_entry = device_registry.async_get(entry.device_id)
    assert device_entry
    assert device_entry.identifiers == {(DOMAIN, UPNP_SERIAL)}
    assert device_entry.connections == {
        (dr.CONNECTION_NETWORK_MAC, "b0:a7:37:96:4d:fb"),
        (dr.CONNECTION_NETWORK_MAC, "b0:a7:37:96:4d:fa"),
    }
    assert device_entry.manufacturer == "Roku"
    assert device_entry.model == "Roku 3"
    assert device_entry.name == "My Roku 3"
    assert device_entry.entry_type is None
    assert device_entry.hw_version == "4200X"
    assert device_entry.sw_version == "7.5.0"


async def test_idle_setup(
    hass: HomeAssistant, aioclient_mock: AiohttpClientMocker
) -> None:
    """Test setup with idle device."""
    await setup_integration(hass, aioclient_mock, power=False)

    state = hass.states.get(MAIN_ENTITY_ID)
    assert state.state == STATE_STANDBY


async def test_tv_setup(
    hass: HomeAssistant, aioclient_mock: AiohttpClientMocker
) -> None:
    """Test Roku TV setup."""
    await setup_integration(
        hass,
        aioclient_mock,
        device="rokutv",
        app="tvinput-dtv",
        host=TV_HOST,
        unique_id=TV_SERIAL,
    )

    entity_registry = er.async_get(hass)
    device_registry = dr.async_get(hass)

    state = hass.states.get(TV_ENTITY_ID)
    entry = entity_registry.async_get(TV_ENTITY_ID)

    assert state
    assert entry
    assert entry.original_device_class is MediaPlayerDeviceClass.TV
    assert entry.unique_id == TV_SERIAL

    assert entry.device_id
    device_entry = device_registry.async_get(entry.device_id)
    assert device_entry
    assert device_entry.identifiers == {(DOMAIN, TV_SERIAL)}
    assert device_entry.connections == {
        (dr.CONNECTION_NETWORK_MAC, "d8:13:99:f8:b0:c6"),
        (dr.CONNECTION_NETWORK_MAC, "d4:3a:2e:07:fd:cb"),
    }
    assert device_entry.manufacturer == TV_MANUFACTURER
    assert device_entry.model == TV_MODEL
    assert device_entry.name == '58" Onn Roku TV'
    assert device_entry.entry_type is None
    assert device_entry.hw_version == "7820X"
    assert device_entry.sw_version == TV_SW_VERSION


async def test_availability(
    hass: HomeAssistant, aioclient_mock: AiohttpClientMocker
) -> None:
    """Test entity availability."""
    now = dt_util.utcnow()
    future = now + timedelta(minutes=1)

    with patch("homeassistant.util.dt.utcnow", return_value=now):
        await setup_integration(hass, aioclient_mock)

    with patch(
        "homeassistant.components.roku.coordinator.Roku.update", side_effect=RokuError
    ), patch("homeassistant.util.dt.utcnow", return_value=future):
        async_fire_time_changed(hass, future)
        await hass.async_block_till_done()
        assert hass.states.get(MAIN_ENTITY_ID).state == STATE_UNAVAILABLE

    future += timedelta(minutes=1)

    with patch("homeassistant.util.dt.utcnow", return_value=future):
        async_fire_time_changed(hass, future)
        await hass.async_block_till_done()
        assert hass.states.get(MAIN_ENTITY_ID).state == STATE_HOME


async def test_supported_features(
    hass: HomeAssistant, aioclient_mock: AiohttpClientMocker
) -> None:
    """Test supported features."""
    await setup_integration(hass, aioclient_mock)

    # Features supported for Rokus
    state = hass.states.get(MAIN_ENTITY_ID)
    assert (
        SUPPORT_PREVIOUS_TRACK
        | SUPPORT_NEXT_TRACK
        | SUPPORT_VOLUME_STEP
        | SUPPORT_VOLUME_MUTE
        | SUPPORT_SELECT_SOURCE
        | SUPPORT_PAUSE
        | SUPPORT_PLAY
        | SUPPORT_PLAY_MEDIA
        | SUPPORT_TURN_ON
        | SUPPORT_TURN_OFF
        | SUPPORT_BROWSE_MEDIA
        == state.attributes.get("supported_features")
    )


async def test_tv_supported_features(
    hass: HomeAssistant, aioclient_mock: AiohttpClientMocker
) -> None:
    """Test supported features for Roku TV."""
    await setup_integration(
        hass,
        aioclient_mock,
        device="rokutv",
        app="tvinput-dtv",
        host=TV_HOST,
        unique_id=TV_SERIAL,
    )

    state = hass.states.get(TV_ENTITY_ID)
    assert (
        SUPPORT_PREVIOUS_TRACK
        | SUPPORT_NEXT_TRACK
        | SUPPORT_VOLUME_STEP
        | SUPPORT_VOLUME_MUTE
        | SUPPORT_SELECT_SOURCE
        | SUPPORT_PAUSE
        | SUPPORT_PLAY
        | SUPPORT_PLAY_MEDIA
        | SUPPORT_TURN_ON
        | SUPPORT_TURN_OFF
        | SUPPORT_BROWSE_MEDIA
        == state.attributes.get("supported_features")
    )


async def test_attributes(
    hass: HomeAssistant, aioclient_mock: AiohttpClientMocker
) -> None:
    """Test attributes."""
    await setup_integration(hass, aioclient_mock)

    state = hass.states.get(MAIN_ENTITY_ID)
    assert state.state == STATE_HOME

    assert state.attributes.get(ATTR_MEDIA_CONTENT_TYPE) is None
    assert state.attributes.get(ATTR_APP_ID) is None
    assert state.attributes.get(ATTR_APP_NAME) == "Roku"
    assert state.attributes.get(ATTR_INPUT_SOURCE) == "Roku"


async def test_attributes_app(
    hass: HomeAssistant, aioclient_mock: AiohttpClientMocker
) -> None:
    """Test attributes for app."""
    await setup_integration(hass, aioclient_mock, app="netflix")

    state = hass.states.get(MAIN_ENTITY_ID)
    assert state.state == STATE_ON

    assert state.attributes.get(ATTR_MEDIA_CONTENT_TYPE) == MEDIA_TYPE_APP
    assert state.attributes.get(ATTR_APP_ID) == "12"
    assert state.attributes.get(ATTR_APP_NAME) == "Netflix"
    assert state.attributes.get(ATTR_INPUT_SOURCE) == "Netflix"


async def test_attributes_app_media_playing(
    hass: HomeAssistant, aioclient_mock: AiohttpClientMocker
) -> None:
    """Test attributes for app with playing media."""
    await setup_integration(hass, aioclient_mock, app="pluto", media_state="play")

    state = hass.states.get(MAIN_ENTITY_ID)
    assert state.state == STATE_PLAYING

    assert state.attributes.get(ATTR_MEDIA_CONTENT_TYPE) == MEDIA_TYPE_APP
    assert state.attributes.get(ATTR_MEDIA_DURATION) == 6496
    assert state.attributes.get(ATTR_MEDIA_POSITION) == 38
    assert state.attributes.get(ATTR_APP_ID) == "74519"
    assert state.attributes.get(ATTR_APP_NAME) == "Pluto TV - It's Free TV"
    assert state.attributes.get(ATTR_INPUT_SOURCE) == "Pluto TV - It's Free TV"


async def test_attributes_app_media_paused(
    hass: HomeAssistant, aioclient_mock: AiohttpClientMocker
) -> None:
    """Test attributes for app with paused media."""
    await setup_integration(hass, aioclient_mock, app="pluto", media_state="pause")

    state = hass.states.get(MAIN_ENTITY_ID)
    assert state.state == STATE_PAUSED

    assert state.attributes.get(ATTR_MEDIA_CONTENT_TYPE) == MEDIA_TYPE_APP
    assert state.attributes.get(ATTR_MEDIA_DURATION) == 6496
    assert state.attributes.get(ATTR_MEDIA_POSITION) == 313
    assert state.attributes.get(ATTR_APP_ID) == "74519"
    assert state.attributes.get(ATTR_APP_NAME) == "Pluto TV - It's Free TV"
    assert state.attributes.get(ATTR_INPUT_SOURCE) == "Pluto TV - It's Free TV"


async def test_attributes_screensaver(
    hass: HomeAssistant, aioclient_mock: AiohttpClientMocker
) -> None:
    """Test attributes for app with screensaver."""
    await setup_integration(hass, aioclient_mock, app="screensaver")

    state = hass.states.get(MAIN_ENTITY_ID)
    assert state.state == STATE_IDLE

    assert state.attributes.get(ATTR_MEDIA_CONTENT_TYPE) is None
    assert state.attributes.get(ATTR_APP_ID) is None
    assert state.attributes.get(ATTR_APP_NAME) == "Roku"
    assert state.attributes.get(ATTR_INPUT_SOURCE) == "Roku"


async def test_tv_attributes(
    hass: HomeAssistant, aioclient_mock: AiohttpClientMocker
) -> None:
    """Test attributes for Roku TV."""
    await setup_integration(
        hass,
        aioclient_mock,
        device="rokutv",
        app="tvinput-dtv",
        host=TV_HOST,
        unique_id=TV_SERIAL,
    )

    state = hass.states.get(TV_ENTITY_ID)
    assert state.state == STATE_ON

    assert state.attributes.get(ATTR_APP_ID) == "tvinput.dtv"
    assert state.attributes.get(ATTR_APP_NAME) == "Antenna TV"
    assert state.attributes.get(ATTR_INPUT_SOURCE) == "Antenna TV"
    assert state.attributes.get(ATTR_MEDIA_CONTENT_TYPE) == MEDIA_TYPE_CHANNEL
    assert state.attributes.get(ATTR_MEDIA_CHANNEL) == "getTV (14.3)"
    assert state.attributes.get(ATTR_MEDIA_TITLE) == "Airwolf"


async def test_tv_device_registry(
    hass: HomeAssistant, aioclient_mock: AiohttpClientMocker
) -> None:
    """Test device registered for Roku TV in the device registry."""
    await setup_integration(
        hass,
        aioclient_mock,
        device="rokutv",
        app="tvinput-dtv",
        host=TV_HOST,
        unique_id=TV_SERIAL,
    )

    device_registry = dr.async_get(hass)
    reg_device = device_registry.async_get_device(identifiers={(DOMAIN, TV_SERIAL)})

    assert reg_device.model == TV_MODEL
    assert reg_device.sw_version == TV_SW_VERSION
    assert reg_device.manufacturer == TV_MANUFACTURER
    assert reg_device.suggested_area == TV_LOCATION
    assert reg_device.name == NAME_ROKUTV


async def test_services(
    hass: HomeAssistant, aioclient_mock: AiohttpClientMocker
) -> None:
    """Test the different media player services."""
    await setup_integration(hass, aioclient_mock)

    with patch("homeassistant.components.roku.coordinator.Roku.remote") as remote_mock:
        await hass.services.async_call(
            MP_DOMAIN, SERVICE_TURN_OFF, {ATTR_ENTITY_ID: MAIN_ENTITY_ID}, blocking=True
        )

        remote_mock.assert_called_once_with("poweroff")

    with patch("homeassistant.components.roku.coordinator.Roku.remote") as remote_mock:
        await hass.services.async_call(
            MP_DOMAIN, SERVICE_TURN_ON, {ATTR_ENTITY_ID: MAIN_ENTITY_ID}, blocking=True
        )

        remote_mock.assert_called_once_with("poweron")

    with patch("homeassistant.components.roku.coordinator.Roku.remote") as remote_mock:
        await hass.services.async_call(
            MP_DOMAIN,
            SERVICE_MEDIA_PAUSE,
            {ATTR_ENTITY_ID: MAIN_ENTITY_ID},
            blocking=True,
        )

        remote_mock.assert_called_once_with("play")

    with patch("homeassistant.components.roku.coordinator.Roku.remote") as remote_mock:
        await hass.services.async_call(
            MP_DOMAIN,
            SERVICE_MEDIA_PLAY,
            {ATTR_ENTITY_ID: MAIN_ENTITY_ID},
            blocking=True,
        )

        remote_mock.assert_called_once_with("play")

    with patch("homeassistant.components.roku.coordinator.Roku.remote") as remote_mock:
        await hass.services.async_call(
            MP_DOMAIN,
            SERVICE_MEDIA_PLAY_PAUSE,
            {ATTR_ENTITY_ID: MAIN_ENTITY_ID},
            blocking=True,
        )

        remote_mock.assert_called_once_with("play")

    with patch("homeassistant.components.roku.coordinator.Roku.remote") as remote_mock:
        await hass.services.async_call(
            MP_DOMAIN,
            SERVICE_MEDIA_NEXT_TRACK,
            {ATTR_ENTITY_ID: MAIN_ENTITY_ID},
            blocking=True,
        )

        remote_mock.assert_called_once_with("forward")

    with patch("homeassistant.components.roku.coordinator.Roku.remote") as remote_mock:
        await hass.services.async_call(
            MP_DOMAIN,
            SERVICE_MEDIA_PREVIOUS_TRACK,
            {ATTR_ENTITY_ID: MAIN_ENTITY_ID},
            blocking=True,
        )

        remote_mock.assert_called_once_with("reverse")

    with patch("homeassistant.components.roku.coordinator.Roku.launch") as launch_mock:
        await hass.services.async_call(
            MP_DOMAIN,
            SERVICE_PLAY_MEDIA,
            {
                ATTR_ENTITY_ID: MAIN_ENTITY_ID,
                ATTR_MEDIA_CONTENT_TYPE: MEDIA_TYPE_APP,
                ATTR_MEDIA_CONTENT_ID: "11",
            },
            blocking=True,
        )

        launch_mock.assert_called_once_with("11", {})

    with patch("homeassistant.components.roku.coordinator.Roku.launch") as launch_mock:
        await hass.services.async_call(
            MP_DOMAIN,
            SERVICE_PLAY_MEDIA,
            {
                ATTR_ENTITY_ID: MAIN_ENTITY_ID,
                ATTR_MEDIA_CONTENT_TYPE: MEDIA_TYPE_APP,
                ATTR_MEDIA_CONTENT_ID: "291097",
                ATTR_MEDIA_EXTRA: {
                    ATTR_MEDIA_TYPE: "movie",
                    ATTR_CONTENT_ID: "8e06a8b7-d667-4e31-939d-f40a6dd78a88",
                },
            },
            blocking=True,
        )

        launch_mock.assert_called_once_with(
            "291097",
            {
                "contentID": "8e06a8b7-d667-4e31-939d-f40a6dd78a88",
                "MediaType": "movie",
            },
        )

    with patch("homeassistant.components.roku.coordinator.Roku.play_video") as pv_mock:
        await hass.services.async_call(
            MP_DOMAIN,
            SERVICE_PLAY_MEDIA,
            {
                ATTR_ENTITY_ID: MAIN_ENTITY_ID,
<<<<<<< HEAD
                ATTR_MEDIA_CONTENT_TYPE: FORMAT_CONTENT_TYPE[HLS_PROVIDER],
                ATTR_MEDIA_CONTENT_ID: "https://awesome.tld/api/hls/api_token/master_playlist.m3u8",
=======
                ATTR_MEDIA_CONTENT_TYPE: MEDIA_TYPE_URL,
                ATTR_MEDIA_CONTENT_ID: "https://awesome.tld/media.mp4",
                ATTR_MEDIA_EXTRA: {
                    ATTR_NAME: "Sent from HA",
                    ATTR_FORMAT: "mp4",
                },
>>>>>>> 533d0e44
            },
            blocking=True,
        )

        pv_mock.assert_called_once_with(
<<<<<<< HEAD
            "https://awesome.tld/api/hls/api_token/master_playlist.m3u8",
            {
                "MediaType": "hls",
=======
            "https://awesome.tld/media.mp4",
            {
                "videoName": "Sent from HA",
                "videoFormat": "mp4",
>>>>>>> 533d0e44
            },
        )

    with patch("homeassistant.components.roku.coordinator.Roku.remote") as remote_mock:
        await hass.services.async_call(
            MP_DOMAIN,
            SERVICE_SELECT_SOURCE,
            {ATTR_ENTITY_ID: MAIN_ENTITY_ID, ATTR_INPUT_SOURCE: "Home"},
            blocking=True,
        )

        remote_mock.assert_called_once_with("home")

    with patch("homeassistant.components.roku.coordinator.Roku.launch") as launch_mock:
        await hass.services.async_call(
            MP_DOMAIN,
            SERVICE_SELECT_SOURCE,
            {ATTR_ENTITY_ID: MAIN_ENTITY_ID, ATTR_INPUT_SOURCE: "Netflix"},
            blocking=True,
        )

        launch_mock.assert_called_once_with("12")

    with patch("homeassistant.components.roku.coordinator.Roku.launch") as launch_mock:
        await hass.services.async_call(
            MP_DOMAIN,
            SERVICE_SELECT_SOURCE,
            {ATTR_ENTITY_ID: MAIN_ENTITY_ID, ATTR_INPUT_SOURCE: 12},
            blocking=True,
        )

        launch_mock.assert_called_once_with("12")


async def test_tv_services(
    hass: HomeAssistant, aioclient_mock: AiohttpClientMocker
) -> None:
    """Test the media player services related to Roku TV."""
    await setup_integration(
        hass,
        aioclient_mock,
        device="rokutv",
        app="tvinput-dtv",
        host=TV_HOST,
        unique_id=TV_SERIAL,
    )

    with patch("homeassistant.components.roku.coordinator.Roku.remote") as remote_mock:
        await hass.services.async_call(
            MP_DOMAIN, SERVICE_VOLUME_UP, {ATTR_ENTITY_ID: TV_ENTITY_ID}, blocking=True
        )

        remote_mock.assert_called_once_with("volume_up")

    with patch("homeassistant.components.roku.coordinator.Roku.remote") as remote_mock:
        await hass.services.async_call(
            MP_DOMAIN,
            SERVICE_VOLUME_DOWN,
            {ATTR_ENTITY_ID: TV_ENTITY_ID},
            blocking=True,
        )

        remote_mock.assert_called_once_with("volume_down")

    with patch("homeassistant.components.roku.coordinator.Roku.remote") as remote_mock:
        await hass.services.async_call(
            MP_DOMAIN,
            SERVICE_VOLUME_MUTE,
            {ATTR_ENTITY_ID: TV_ENTITY_ID, ATTR_MEDIA_VOLUME_MUTED: True},
            blocking=True,
        )

        remote_mock.assert_called_once_with("volume_mute")

    with patch("homeassistant.components.roku.coordinator.Roku.tune") as tune_mock:
        await hass.services.async_call(
            MP_DOMAIN,
            SERVICE_PLAY_MEDIA,
            {
                ATTR_ENTITY_ID: TV_ENTITY_ID,
                ATTR_MEDIA_CONTENT_TYPE: MEDIA_TYPE_CHANNEL,
                ATTR_MEDIA_CONTENT_ID: "55",
            },
            blocking=True,
        )

        tune_mock.assert_called_once_with("55")


async def test_media_browse(hass, aioclient_mock, hass_ws_client):
    """Test browsing media."""
    await setup_integration(
        hass,
        aioclient_mock,
        device="rokutv",
        app="tvinput-dtv",
        host=TV_HOST,
        unique_id=TV_SERIAL,
    )

    client = await hass_ws_client(hass)

    await client.send_json(
        {
            "id": 1,
            "type": "media_player/browse_media",
            "entity_id": TV_ENTITY_ID,
        }
    )

    msg = await client.receive_json()

    assert msg["id"] == 1
    assert msg["type"] == TYPE_RESULT
    assert msg["success"]

    assert msg["result"]
    assert msg["result"]["title"] == "Media Library"
    assert msg["result"]["media_class"] == MEDIA_CLASS_DIRECTORY
    assert msg["result"]["media_content_type"] == "library"
    assert msg["result"]["can_expand"]
    assert not msg["result"]["can_play"]
    assert len(msg["result"]["children"]) == 2

    # test apps
    await client.send_json(
        {
            "id": 2,
            "type": "media_player/browse_media",
            "entity_id": TV_ENTITY_ID,
            "media_content_type": MEDIA_TYPE_APPS,
            "media_content_id": "apps",
        }
    )

    msg = await client.receive_json()

    assert msg["id"] == 2
    assert msg["type"] == TYPE_RESULT
    assert msg["success"]

    assert msg["result"]
    assert msg["result"]["title"] == "Apps"
    assert msg["result"]["media_class"] == MEDIA_CLASS_DIRECTORY
    assert msg["result"]["media_content_type"] == MEDIA_TYPE_APPS
    assert msg["result"]["children_media_class"] == MEDIA_CLASS_APP
    assert msg["result"]["can_expand"]
    assert not msg["result"]["can_play"]
    assert len(msg["result"]["children"]) == 11
    assert msg["result"]["children_media_class"] == MEDIA_CLASS_APP

    assert msg["result"]["children"][0]["title"] == "Satellite TV"
    assert msg["result"]["children"][0]["media_content_type"] == MEDIA_TYPE_APP
    assert msg["result"]["children"][0]["media_content_id"] == "tvinput.hdmi2"
    assert (
        "/browse_media/app/tvinput.hdmi2" in msg["result"]["children"][0]["thumbnail"]
    )
    assert msg["result"]["children"][0]["can_play"]

    assert msg["result"]["children"][3]["title"] == "Roku Channel Store"
    assert msg["result"]["children"][3]["media_content_type"] == MEDIA_TYPE_APP
    assert msg["result"]["children"][3]["media_content_id"] == "11"
    assert "/browse_media/app/11" in msg["result"]["children"][3]["thumbnail"]
    assert msg["result"]["children"][3]["can_play"]

    # test channels
    await client.send_json(
        {
            "id": 3,
            "type": "media_player/browse_media",
            "entity_id": TV_ENTITY_ID,
            "media_content_type": MEDIA_TYPE_CHANNELS,
            "media_content_id": "channels",
        }
    )

    msg = await client.receive_json()

    assert msg["id"] == 3
    assert msg["type"] == TYPE_RESULT
    assert msg["success"]

    assert msg["result"]
    assert msg["result"]["title"] == "Channels"
    assert msg["result"]["media_class"] == MEDIA_CLASS_DIRECTORY
    assert msg["result"]["media_content_type"] == MEDIA_TYPE_CHANNELS
    assert msg["result"]["children_media_class"] == MEDIA_CLASS_CHANNEL
    assert msg["result"]["can_expand"]
    assert not msg["result"]["can_play"]
    assert len(msg["result"]["children"]) == 2
    assert msg["result"]["children_media_class"] == MEDIA_CLASS_CHANNEL

    assert msg["result"]["children"][0]["title"] == "WhatsOn"
    assert msg["result"]["children"][0]["media_content_type"] == MEDIA_TYPE_CHANNEL
    assert msg["result"]["children"][0]["media_content_id"] == "1.1"
    assert msg["result"]["children"][0]["can_play"]

    # test invalid media type
    await client.send_json(
        {
            "id": 4,
            "type": "media_player/browse_media",
            "entity_id": TV_ENTITY_ID,
            "media_content_type": "invalid",
            "media_content_id": "invalid",
        }
    )

    msg = await client.receive_json()

    assert msg["id"] == 4
    assert msg["type"] == TYPE_RESULT
    assert not msg["success"]


async def test_media_browse_internal(hass, aioclient_mock, hass_ws_client):
    """Test browsing media with internal url."""
    await async_process_ha_core_config(
        hass,
        {"internal_url": "http://example.local:8123"},
    )

    assert hass.config.internal_url == "http://example.local:8123"

    await setup_integration(
        hass,
        aioclient_mock,
        device="rokutv",
        app="tvinput-dtv",
        host=TV_HOST,
        unique_id=TV_SERIAL,
    )

    client = await hass_ws_client(hass)

    with patch(
        "homeassistant.helpers.network._get_request_host", return_value="example.local"
    ):
        await client.send_json(
            {
                "id": 2,
                "type": "media_player/browse_media",
                "entity_id": TV_ENTITY_ID,
                "media_content_type": MEDIA_TYPE_APPS,
                "media_content_id": "apps",
            }
        )

        msg = await client.receive_json()

    assert msg["id"] == 2
    assert msg["type"] == TYPE_RESULT
    assert msg["success"]

    assert msg["result"]
    assert msg["result"]["title"] == "Apps"
    assert msg["result"]["media_class"] == MEDIA_CLASS_DIRECTORY
    assert msg["result"]["media_content_type"] == MEDIA_TYPE_APPS
    assert msg["result"]["children_media_class"] == MEDIA_CLASS_APP
    assert msg["result"]["can_expand"]
    assert not msg["result"]["can_play"]
    assert len(msg["result"]["children"]) == 11
    assert msg["result"]["children_media_class"] == MEDIA_CLASS_APP

    assert msg["result"]["children"][0]["title"] == "Satellite TV"
    assert msg["result"]["children"][0]["media_content_type"] == MEDIA_TYPE_APP
    assert msg["result"]["children"][0]["media_content_id"] == "tvinput.hdmi2"
    assert "/query/icon/tvinput.hdmi2" in msg["result"]["children"][0]["thumbnail"]
    assert msg["result"]["children"][0]["can_play"]

    assert msg["result"]["children"][3]["title"] == "Roku Channel Store"
    assert msg["result"]["children"][3]["media_content_type"] == MEDIA_TYPE_APP
    assert msg["result"]["children"][3]["media_content_id"] == "11"
    assert "/query/icon/11" in msg["result"]["children"][3]["thumbnail"]
    assert msg["result"]["children"][3]["can_play"]


async def test_integration_services(
    hass: HomeAssistant, aioclient_mock: AiohttpClientMocker
) -> None:
    """Test integration services."""
    await setup_integration(hass, aioclient_mock)

    with patch("homeassistant.components.roku.coordinator.Roku.search") as search_mock:
        await hass.services.async_call(
            DOMAIN,
            SERVICE_SEARCH,
            {ATTR_ENTITY_ID: MAIN_ENTITY_ID, ATTR_KEYWORD: "Space Jam"},
            blocking=True,
        )
        search_mock.assert_called_once_with("Space Jam")<|MERGE_RESOLUTION|>--- conflicted
+++ resolved
@@ -491,32 +491,26 @@
             SERVICE_PLAY_MEDIA,
             {
                 ATTR_ENTITY_ID: MAIN_ENTITY_ID,
-<<<<<<< HEAD
                 ATTR_MEDIA_CONTENT_TYPE: FORMAT_CONTENT_TYPE[HLS_PROVIDER],
                 ATTR_MEDIA_CONTENT_ID: "https://awesome.tld/api/hls/api_token/master_playlist.m3u8",
-=======
                 ATTR_MEDIA_CONTENT_TYPE: MEDIA_TYPE_URL,
                 ATTR_MEDIA_CONTENT_ID: "https://awesome.tld/media.mp4",
                 ATTR_MEDIA_EXTRA: {
                     ATTR_NAME: "Sent from HA",
                     ATTR_FORMAT: "mp4",
                 },
->>>>>>> 533d0e44
             },
             blocking=True,
         )
 
         pv_mock.assert_called_once_with(
-<<<<<<< HEAD
             "https://awesome.tld/api/hls/api_token/master_playlist.m3u8",
             {
                 "MediaType": "hls",
-=======
             "https://awesome.tld/media.mp4",
             {
                 "videoName": "Sent from HA",
                 "videoFormat": "mp4",
->>>>>>> 533d0e44
             },
         )
 
