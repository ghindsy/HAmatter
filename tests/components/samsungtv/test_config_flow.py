--- conflicted
+++ resolved
@@ -496,14 +496,9 @@
         "homeassistant.components.samsungtv.bridge.SamsungTVEncryptedWSAsyncRemote.start_listening",
         side_effect=WebSocketProtocolError("Boom"),
     ), patch(
-<<<<<<< HEAD
-        "homeassistant.components.samsungtv.bridge.SamsungTVWSAsyncRemote.start_listening",
-        side_effect=WebSocketProtocolError("Boom"),
-=======
         "homeassistant.components.samsungtv.bridge.SamsungTVWSAsyncRemote",
     ) as remotews, patch.object(
         remotews, "open", side_effect=WebSocketProtocolError("Boom")
->>>>>>> e402bdf2
     ):
         # device not supported
         result = await hass.config_entries.flow.async_init(
@@ -657,7 +652,7 @@
     assert entries[0].data[CONF_PORT] == LEGACY_PORT
 
 
-@pytest.mark.usefixtures("remote")
+@pytest.mark.usefixtures("remote", "remotews")
 async def test_import_legacy_without_name(hass: HomeAssistant, rest_api: Mock) -> None:
     """Test importing from yaml without a name."""
     rest_api.rest_device_info.return_value = None
@@ -866,11 +861,7 @@
     assert result["reason"] == "not_supported"
 
 
-<<<<<<< HEAD
-@pytest.mark.usefixtures("remote")
-=======
 @pytest.mark.usefixtures("remote", "remotews", "remoteencws")
->>>>>>> e402bdf2
 async def test_zeroconf_no_device_info(hass: HomeAssistant, rest_api: Mock) -> None:
     """Test starting a flow from zeroconf where device_info returns None."""
     rest_api.rest_device_info.return_value = None
