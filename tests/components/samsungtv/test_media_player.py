--- conflicted
+++ resolved
@@ -98,11 +98,7 @@
     "host": "fake",
     "name": "HomeAssistant",
     "port": 8001,
-<<<<<<< HEAD
-    "timeout": 5,
-=======
     "timeout": 10,
->>>>>>> 6c5bcbfc
     "token": "abcde",
 }
 
