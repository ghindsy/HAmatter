"""The test for sensor entity."""
from datetime import date, datetime, timezone
from decimal import Decimal

import pytest
from pytest import approx

from homeassistant.components.sensor import SensorDeviceClass
from homeassistant.const import (
    ATTR_UNIT_OF_MEASUREMENT,
    LENGTH_CENTIMETERS,
    LENGTH_INCHES,
    LENGTH_KILOMETERS,
    LENGTH_MILES,
    PRESSURE_HPA,
    PRESSURE_INHG,
    PRESSURE_KPA,
    PRESSURE_MMHG,
    SPEED_INCHES_PER_HOUR,
    SPEED_KILOMETERS_PER_HOUR,
    SPEED_MILES_PER_HOUR,
    SPEED_MILLIMETERS_PER_DAY,
    STATE_UNKNOWN,
    TEMP_CELSIUS,
    TEMP_FAHRENHEIT,
    VOLUME_CUBIC_FEET,
    VOLUME_CUBIC_METERS,
    VOLUME_FLUID_OUNCE,
    VOLUME_LITERS,
)
from homeassistant.core import State
from homeassistant.helpers import entity_registry as er
from homeassistant.helpers.restore_state import STORAGE_KEY as RESTORE_STATE_KEY
from homeassistant.setup import async_setup_component
from homeassistant.util import dt as dt_util
from homeassistant.util.unit_system import IMPERIAL_SYSTEM, METRIC_SYSTEM

from tests.common import mock_restore_cache_with_extra_data


@pytest.mark.parametrize(
    "unit_system,native_unit,state_unit,native_value,state_value",
    [
        (IMPERIAL_SYSTEM, TEMP_FAHRENHEIT, TEMP_FAHRENHEIT, 100, 100),
        (IMPERIAL_SYSTEM, TEMP_CELSIUS, TEMP_FAHRENHEIT, 38, 100),
        (METRIC_SYSTEM, TEMP_FAHRENHEIT, TEMP_CELSIUS, 100, 38),
        (METRIC_SYSTEM, TEMP_CELSIUS, TEMP_CELSIUS, 38, 38),
    ],
)
async def test_temperature_conversion(
    hass,
    enable_custom_integrations,
    unit_system,
    native_unit,
    state_unit,
    native_value,
    state_value,
):
    """Test temperature conversion."""
    hass.config.units = unit_system
    platform = getattr(hass.components, "test.sensor")
    platform.init(empty=True)
    platform.ENTITIES["0"] = platform.MockSensor(
        name="Test",
        native_value=str(native_value),
        native_unit_of_measurement=native_unit,
        device_class=SensorDeviceClass.TEMPERATURE,
    )

    entity0 = platform.ENTITIES["0"]
    assert await async_setup_component(hass, "sensor", {"sensor": {"platform": "test"}})
    await hass.async_block_till_done()

    state = hass.states.get(entity0.entity_id)
    assert float(state.state) == approx(float(state_value))
    assert state.attributes[ATTR_UNIT_OF_MEASUREMENT] == state_unit


@pytest.mark.parametrize("device_class", (None, SensorDeviceClass.PRESSURE))
async def test_temperature_conversion_wrong_device_class(
    hass, device_class, enable_custom_integrations
):
    """Test temperatures are not converted if the sensor has wrong device class."""
    platform = getattr(hass.components, "test.sensor")
    platform.init(empty=True)
    platform.ENTITIES["0"] = platform.MockSensor(
        name="Test",
        native_value="0.0",
        native_unit_of_measurement=TEMP_FAHRENHEIT,
        device_class=device_class,
    )

    entity0 = platform.ENTITIES["0"]
    assert await async_setup_component(hass, "sensor", {"sensor": {"platform": "test"}})
    await hass.async_block_till_done()

    # Check temperature is not converted
    state = hass.states.get(entity0.entity_id)
    assert state.state == "0.0"
    assert state.attributes[ATTR_UNIT_OF_MEASUREMENT] == TEMP_FAHRENHEIT


@pytest.mark.parametrize("state_class", ("measurement", "total_increasing"))
async def test_deprecated_last_reset(
    hass, caplog, enable_custom_integrations, state_class
):
    """Test warning on deprecated last reset."""
    platform = getattr(hass.components, "test.sensor")
    platform.init(empty=True)
    platform.ENTITIES["0"] = platform.MockSensor(
        name="Test", state_class=state_class, last_reset=dt_util.utc_from_timestamp(0)
    )

    assert await async_setup_component(hass, "sensor", {"sensor": {"platform": "test"}})
    await hass.async_block_till_done()

    assert (
        "Entity sensor.test (<class 'custom_components.test.sensor.MockSensor'>) "
        f"with state_class {state_class} has set last_reset. Setting last_reset for "
        "entities with state_class other than 'total' is not supported. Please update "
        "your configuration if state_class is manually configured, otherwise report it "
        "to the custom integration author."
    ) in caplog.text

    state = hass.states.get("sensor.test")
    assert "last_reset" not in state.attributes


async def test_datetime_conversion(hass, caplog, enable_custom_integrations):
    """Test conversion of datetime."""
    test_timestamp = datetime(2017, 12, 19, 18, 29, 42, tzinfo=timezone.utc)
    test_local_timestamp = test_timestamp.astimezone(
        dt_util.get_time_zone("Europe/Amsterdam")
    )
    test_date = date(2017, 12, 19)
    platform = getattr(hass.components, "test.sensor")
    platform.init(empty=True)
    platform.ENTITIES["0"] = platform.MockSensor(
        name="Test",
        native_value=test_timestamp,
        device_class=SensorDeviceClass.TIMESTAMP,
    )
    platform.ENTITIES["1"] = platform.MockSensor(
        name="Test", native_value=test_date, device_class=SensorDeviceClass.DATE
    )
    platform.ENTITIES["2"] = platform.MockSensor(
        name="Test", native_value=None, device_class=SensorDeviceClass.TIMESTAMP
    )
    platform.ENTITIES["3"] = platform.MockSensor(
        name="Test", native_value=None, device_class=SensorDeviceClass.DATE
    )
    platform.ENTITIES["4"] = platform.MockSensor(
        name="Test",
        native_value=test_local_timestamp,
        device_class=SensorDeviceClass.TIMESTAMP,
    )

    assert await async_setup_component(hass, "sensor", {"sensor": {"platform": "test"}})
    await hass.async_block_till_done()

    state = hass.states.get(platform.ENTITIES["0"].entity_id)
    assert state.state == test_timestamp.isoformat()

    state = hass.states.get(platform.ENTITIES["1"].entity_id)
    assert state.state == test_date.isoformat()

    state = hass.states.get(platform.ENTITIES["2"].entity_id)
    assert state.state == STATE_UNKNOWN

    state = hass.states.get(platform.ENTITIES["3"].entity_id)
    assert state.state == STATE_UNKNOWN

    state = hass.states.get(platform.ENTITIES["4"].entity_id)
    assert state.state == test_timestamp.isoformat()


@pytest.mark.parametrize(
    "device_class,state_value,provides",
    [
        (SensorDeviceClass.DATE, "2021-01-09", "date"),
        (SensorDeviceClass.TIMESTAMP, "2021-01-09T12:00:00+00:00", "datetime"),
    ],
)
async def test_deprecated_datetime_str(
    hass, caplog, enable_custom_integrations, device_class, state_value, provides
):
    """Test warning on deprecated str for a date(time) value."""
    platform = getattr(hass.components, "test.sensor")
    platform.init(empty=True)
    platform.ENTITIES["0"] = platform.MockSensor(
        name="Test", native_value=state_value, device_class=device_class
    )

    assert await async_setup_component(hass, "sensor", {"sensor": {"platform": "test"}})
    await hass.async_block_till_done()

    assert (
        f"Invalid {provides}: sensor.test has {device_class} device class "
        f"but provides state {state_value}:{type(state_value)}"
    ) in caplog.text


async def test_reject_timezoneless_datetime_str(
    hass, caplog, enable_custom_integrations
):
    """Test rejection of timezone-less datetime objects as timestamp."""
    test_timestamp = datetime(2017, 12, 19, 18, 29, 42, tzinfo=None)
    platform = getattr(hass.components, "test.sensor")
    platform.init(empty=True)
    platform.ENTITIES["0"] = platform.MockSensor(
        name="Test",
        native_value=test_timestamp,
        device_class=SensorDeviceClass.TIMESTAMP,
    )

    assert await async_setup_component(hass, "sensor", {"sensor": {"platform": "test"}})
    await hass.async_block_till_done()

    assert (
        "Invalid datetime: sensor.test provides state '2017-12-19 18:29:42', "
        "which is missing timezone information"
    ) in caplog.text


RESTORE_DATA = {
    "str": {"native_unit_of_measurement": "°F", "native_value": "abc123"},
    "int": {"native_unit_of_measurement": "°F", "native_value": 123},
    "float": {"native_unit_of_measurement": "°F", "native_value": 123.0},
    "date": {
        "native_unit_of_measurement": "°F",
        "native_value": {
            "__type": "<class 'datetime.date'>",
            "isoformat": date(2020, 2, 8).isoformat(),
        },
    },
    "datetime": {
        "native_unit_of_measurement": "°F",
        "native_value": {
            "__type": "<class 'datetime.datetime'>",
            "isoformat": datetime(2020, 2, 8, 15, tzinfo=timezone.utc).isoformat(),
        },
    },
    "Decimal": {
        "native_unit_of_measurement": "°F",
        "native_value": {
            "__type": "<class 'decimal.Decimal'>",
            "decimal_str": "123.4",
        },
    },
    "BadDecimal": {
        "native_unit_of_measurement": "°F",
        "native_value": {
            "__type": "<class 'decimal.Decimal'>",
            "decimal_str": "123f",
        },
    },
}


# None | str | int | float | date | datetime | Decimal:
@pytest.mark.parametrize(
    "native_value, native_value_type, expected_extra_data, device_class",
    [
        ("abc123", str, RESTORE_DATA["str"], None),
        (123, int, RESTORE_DATA["int"], SensorDeviceClass.TEMPERATURE),
        (123.0, float, RESTORE_DATA["float"], SensorDeviceClass.TEMPERATURE),
        (date(2020, 2, 8), dict, RESTORE_DATA["date"], SensorDeviceClass.DATE),
        (
            datetime(2020, 2, 8, 15, tzinfo=timezone.utc),
            dict,
            RESTORE_DATA["datetime"],
            SensorDeviceClass.TIMESTAMP,
        ),
        (Decimal("123.4"), dict, RESTORE_DATA["Decimal"], SensorDeviceClass.ENERGY),
    ],
)
async def test_restore_sensor_save_state(
    hass,
    enable_custom_integrations,
    hass_storage,
    native_value,
    native_value_type,
    expected_extra_data,
    device_class,
):
    """Test RestoreSensor."""
    platform = getattr(hass.components, "test.sensor")
    platform.init(empty=True)
    platform.ENTITIES["0"] = platform.MockRestoreSensor(
        name="Test",
        native_value=native_value,
        native_unit_of_measurement=TEMP_FAHRENHEIT,
        device_class=device_class,
    )

    entity0 = platform.ENTITIES["0"]
    assert await async_setup_component(hass, "sensor", {"sensor": {"platform": "test"}})
    await hass.async_block_till_done()

    # Trigger saving state
    await hass.async_stop()

    assert len(hass_storage[RESTORE_STATE_KEY]["data"]) == 1
    state = hass_storage[RESTORE_STATE_KEY]["data"][0]["state"]
    assert state["entity_id"] == entity0.entity_id
    extra_data = hass_storage[RESTORE_STATE_KEY]["data"][0]["extra_data"]
    assert extra_data == expected_extra_data
    assert type(extra_data["native_value"]) == native_value_type


@pytest.mark.parametrize(
    "native_value, native_value_type, extra_data, device_class, uom",
    [
        ("abc123", str, RESTORE_DATA["str"], None, "°F"),
        (123, int, RESTORE_DATA["int"], SensorDeviceClass.TEMPERATURE, "°F"),
        (123.0, float, RESTORE_DATA["float"], SensorDeviceClass.TEMPERATURE, "°F"),
        (date(2020, 2, 8), date, RESTORE_DATA["date"], SensorDeviceClass.DATE, "°F"),
        (
            datetime(2020, 2, 8, 15, tzinfo=timezone.utc),
            datetime,
            RESTORE_DATA["datetime"],
            SensorDeviceClass.TIMESTAMP,
            "°F",
        ),
        (
            Decimal("123.4"),
            Decimal,
            RESTORE_DATA["Decimal"],
            SensorDeviceClass.ENERGY,
            "°F",
        ),
        (None, type(None), None, None, None),
        (None, type(None), {}, None, None),
        (None, type(None), {"beer": 123}, None, None),
        (
            None,
            type(None),
            {"native_unit_of_measurement": "°F", "native_value": {}},
            None,
            None,
        ),
        (None, type(None), RESTORE_DATA["BadDecimal"], SensorDeviceClass.ENERGY, None),
    ],
)
async def test_restore_sensor_restore_state(
    hass,
    enable_custom_integrations,
    hass_storage,
    native_value,
    native_value_type,
    extra_data,
    device_class,
    uom,
):
    """Test RestoreSensor."""
    mock_restore_cache_with_extra_data(hass, ((State("sensor.test", ""), extra_data),))

    platform = getattr(hass.components, "test.sensor")
    platform.init(empty=True)
    platform.ENTITIES["0"] = platform.MockRestoreSensor(
        name="Test",
        device_class=device_class,
    )

    entity0 = platform.ENTITIES["0"]
    assert await async_setup_component(hass, "sensor", {"sensor": {"platform": "test"}})
    await hass.async_block_till_done()

    assert hass.states.get(entity0.entity_id)

    assert entity0.native_value == native_value
    assert type(entity0.native_value) == native_value_type
    assert entity0.native_unit_of_measurement == uom


@pytest.mark.parametrize(
    "device_class,native_unit,custom_unit,state_unit,native_value,custom_value",
    [
        # Smaller to larger unit, InHg is ~33x larger than hPa -> 1 more decimal
        (
            SensorDeviceClass.PRESSURE,
            PRESSURE_HPA,
            PRESSURE_INHG,
            PRESSURE_INHG,
            1000.0,
            29.53,
        ),
        (
            SensorDeviceClass.PRESSURE,
            PRESSURE_KPA,
            PRESSURE_HPA,
            PRESSURE_HPA,
            1.234,
            12.34,
        ),
        (
            SensorDeviceClass.PRESSURE,
            PRESSURE_HPA,
            PRESSURE_MMHG,
            PRESSURE_MMHG,
            1000,
            750,
        ),
        # Not a supported pressure unit
        (
            SensorDeviceClass.PRESSURE,
            PRESSURE_HPA,
            "peer_pressure",
            PRESSURE_HPA,
            1000,
            1000,
        ),
        (
            SensorDeviceClass.TEMPERATURE,
            TEMP_CELSIUS,
            TEMP_FAHRENHEIT,
            TEMP_FAHRENHEIT,
            37.5,
            99.5,
        ),
        (
            SensorDeviceClass.TEMPERATURE,
            TEMP_FAHRENHEIT,
            TEMP_CELSIUS,
            TEMP_CELSIUS,
            100,
            38.0,
        ),
    ],
)
async def test_custom_unit(
    hass,
    enable_custom_integrations,
    device_class,
    native_unit,
    custom_unit,
    state_unit,
    native_value,
    custom_value,
):
    """Test custom unit."""
    entity_registry = er.async_get(hass)

    entry = entity_registry.async_get_or_create("sensor", "test", "very_unique")
    entity_registry.async_update_entity_options(
        entry.entity_id, "sensor", {"unit_of_measurement": custom_unit}
    )
    await hass.async_block_till_done()

    platform = getattr(hass.components, "test.sensor")
    platform.init(empty=True)
    platform.ENTITIES["0"] = platform.MockSensor(
        name="Test",
        native_value=str(native_value),
        native_unit_of_measurement=native_unit,
        device_class=device_class,
        unique_id="very_unique",
    )

    entity0 = platform.ENTITIES["0"]
    assert await async_setup_component(hass, "sensor", {"sensor": {"platform": "test"}})
    await hass.async_block_till_done()

    state = hass.states.get(entity0.entity_id)
    assert float(state.state) == approx(float(custom_value))
    assert state.attributes[ATTR_UNIT_OF_MEASUREMENT] == state_unit


@pytest.mark.parametrize(
    "native_unit,custom_unit,state_unit,native_value,custom_value,device_class",
    [
        # Distance
        (
            LENGTH_KILOMETERS,
            LENGTH_MILES,
            LENGTH_MILES,
            1000,
            621,
            SensorDeviceClass.DISTANCE,
        ),
        (
            LENGTH_CENTIMETERS,
            LENGTH_INCHES,
            LENGTH_INCHES,
            7.24,
            2.85,
            SensorDeviceClass.DISTANCE,
        ),
        (
            LENGTH_KILOMETERS,
            "peer_distance",
            LENGTH_KILOMETERS,
            1000,
            1000,
            SensorDeviceClass.DISTANCE,
        ),
        # Smaller to larger unit, InHg is ~33x larger than hPa -> 1 more decimal
        (
            PRESSURE_HPA,
            PRESSURE_INHG,
            PRESSURE_INHG,
            1000.0,
            29.53,
            SensorDeviceClass.PRESSURE,
        ),
        (
            PRESSURE_KPA,
            PRESSURE_HPA,
            PRESSURE_HPA,
            1.234,
            12.34,
            SensorDeviceClass.PRESSURE,
        ),
        (
            PRESSURE_HPA,
            PRESSURE_MMHG,
            PRESSURE_MMHG,
            1000,
            750,
            SensorDeviceClass.PRESSURE,
        ),
        # Not a supported pressure unit
        (
            PRESSURE_HPA,
            "peer_pressure",
            PRESSURE_HPA,
            1000,
            1000,
            SensorDeviceClass.PRESSURE,
        ),
<<<<<<< HEAD
        # Volume
        (
            VOLUME_CUBIC_METERS,
            VOLUME_CUBIC_FEET,
            VOLUME_CUBIC_FEET,
            100,
            3531,
            SensorDeviceClass.VOLUME,
        ),
        (
            VOLUME_FLUID_OUNCE,
            VOLUME_LITERS,
            VOLUME_LITERS,
            78,
            2.3,
            SensorDeviceClass.VOLUME,
        ),
        (
            VOLUME_CUBIC_METERS,
            "peer_distance",
            VOLUME_CUBIC_METERS,
            100,
            100,
            SensorDeviceClass.VOLUME,
=======
        # Speed
        (
            SPEED_KILOMETERS_PER_HOUR,
            SPEED_MILES_PER_HOUR,
            SPEED_MILES_PER_HOUR,
            100,
            62,
            SensorDeviceClass.SPEED,
        ),
        (
            SPEED_MILLIMETERS_PER_DAY,
            SPEED_INCHES_PER_HOUR,
            SPEED_INCHES_PER_HOUR,
            78,
            0.13,
            SensorDeviceClass.SPEED,
        ),
        (
            SPEED_KILOMETERS_PER_HOUR,
            "peer_distance",
            SPEED_KILOMETERS_PER_HOUR,
            100,
            100,
            SensorDeviceClass.SPEED,
>>>>>>> 7c448416
        ),
    ],
)
async def test_custom_unit_change(
    hass,
    enable_custom_integrations,
    native_unit,
    custom_unit,
    state_unit,
    native_value,
    custom_value,
    device_class,
):
    """Test custom unit changes are picked up."""
    entity_registry = er.async_get(hass)
    platform = getattr(hass.components, "test.sensor")
    platform.init(empty=True)
    platform.ENTITIES["0"] = platform.MockSensor(
        name="Test",
        native_value=str(native_value),
        native_unit_of_measurement=native_unit,
        device_class=device_class,
        unique_id="very_unique",
    )

    entity0 = platform.ENTITIES["0"]
    assert await async_setup_component(hass, "sensor", {"sensor": {"platform": "test"}})
    await hass.async_block_till_done()

    state = hass.states.get(entity0.entity_id)
    assert float(state.state) == approx(float(native_value))
    assert state.attributes[ATTR_UNIT_OF_MEASUREMENT] == native_unit

    entity_registry.async_update_entity_options(
        "sensor.test", "sensor", {"unit_of_measurement": custom_unit}
    )
    await hass.async_block_till_done()

    state = hass.states.get(entity0.entity_id)
    assert float(state.state) == approx(float(custom_value))
    assert state.attributes[ATTR_UNIT_OF_MEASUREMENT] == state_unit

    entity_registry.async_update_entity_options(
        "sensor.test", "sensor", {"unit_of_measurement": native_unit}
    )
    await hass.async_block_till_done()

    state = hass.states.get(entity0.entity_id)
    assert float(state.state) == approx(float(native_value))
    assert state.attributes[ATTR_UNIT_OF_MEASUREMENT] == native_unit

    entity_registry.async_update_entity_options("sensor.test", "sensor", None)
    await hass.async_block_till_done()

    state = hass.states.get(entity0.entity_id)
    assert float(state.state) == approx(float(native_value))
    assert state.attributes[ATTR_UNIT_OF_MEASUREMENT] == native_unit<|MERGE_RESOLUTION|>--- conflicted
+++ resolved
@@ -528,7 +528,31 @@
             1000,
             SensorDeviceClass.PRESSURE,
         ),
-<<<<<<< HEAD
+        # Speed
+        (
+            SPEED_KILOMETERS_PER_HOUR,
+            SPEED_MILES_PER_HOUR,
+            SPEED_MILES_PER_HOUR,
+            100,
+            62,
+            SensorDeviceClass.SPEED,
+        ),
+        (
+            SPEED_MILLIMETERS_PER_DAY,
+            SPEED_INCHES_PER_HOUR,
+            SPEED_INCHES_PER_HOUR,
+            78,
+            0.13,
+            SensorDeviceClass.SPEED,
+        ),
+        (
+            SPEED_KILOMETERS_PER_HOUR,
+            "peer_distance",
+            SPEED_KILOMETERS_PER_HOUR,
+            100,
+            100,
+            SensorDeviceClass.SPEED,
+        ),
         # Volume
         (
             VOLUME_CUBIC_METERS,
@@ -553,32 +577,6 @@
             100,
             100,
             SensorDeviceClass.VOLUME,
-=======
-        # Speed
-        (
-            SPEED_KILOMETERS_PER_HOUR,
-            SPEED_MILES_PER_HOUR,
-            SPEED_MILES_PER_HOUR,
-            100,
-            62,
-            SensorDeviceClass.SPEED,
-        ),
-        (
-            SPEED_MILLIMETERS_PER_DAY,
-            SPEED_INCHES_PER_HOUR,
-            SPEED_INCHES_PER_HOUR,
-            78,
-            0.13,
-            SensorDeviceClass.SPEED,
-        ),
-        (
-            SPEED_KILOMETERS_PER_HOUR,
-            "peer_distance",
-            SPEED_KILOMETERS_PER_HOUR,
-            100,
-            100,
-            SensorDeviceClass.SPEED,
->>>>>>> 7c448416
         ),
     ],
 )
