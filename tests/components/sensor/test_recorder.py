"""The tests for sensor recorder platform."""

from datetime import datetime, timedelta
import math
from statistics import mean
from typing import Literal
from unittest.mock import patch

from freezegun import freeze_time
from freezegun.api import FrozenDateTimeFactory
import pytest

from homeassistant import loader
from homeassistant.components.recorder import (
    CONF_COMMIT_INTERVAL,
    DOMAIN as RECORDER_DOMAIN,
    Recorder,
    history,
)
from homeassistant.components.recorder.db_schema import (
    StateAttributes,
    States,
    StatesMeta,
    StatisticsMeta,
)
from homeassistant.components.recorder.models import (
    StatisticData,
    StatisticMetaData,
    process_timestamp,
)
from homeassistant.components.recorder.statistics import (
    async_import_statistics,
    get_metadata,
    list_statistic_ids,
)
from homeassistant.components.recorder.util import get_instance, session_scope
from homeassistant.components.sensor import ATTR_OPTIONS, DOMAIN, SensorDeviceClass
from homeassistant.const import ATTR_FRIENDLY_NAME, STATE_UNAVAILABLE
from homeassistant.core import HomeAssistant, State
from homeassistant.setup import async_setup_component
import homeassistant.util.dt as dt_util
from homeassistant.util.unit_system import METRIC_SYSTEM, US_CUSTOMARY_SYSTEM

from tests.common import setup_test_component_platform
from tests.components.recorder.common import (
    assert_dict_of_states_equal_without_context_and_last_changed,
    assert_multiple_states_equal_without_context_and_last_changed,
    async_recorder_block_till_done,
    async_wait_recording_done,
    do_adhoc_statistics,
    statistics_during_period,
)
from tests.components.sensor.common import MockSensor
from tests.typing import RecorderInstanceGenerator, WebSocketGenerator

BATTERY_SENSOR_ATTRIBUTES = {
    "device_class": "battery",
    "state_class": "measurement",
    "unit_of_measurement": "%",
}
ENERGY_SENSOR_ATTRIBUTES = {
    "device_class": "energy",
    "state_class": "total",
    "unit_of_measurement": "kWh",
}
NONE_SENSOR_ATTRIBUTES = {
    "state_class": "measurement",
}
POWER_SENSOR_ATTRIBUTES = {
    "device_class": "power",
    "state_class": "measurement",
    "unit_of_measurement": "kW",
}
PRESSURE_SENSOR_ATTRIBUTES = {
    "device_class": "pressure",
    "state_class": "measurement",
    "unit_of_measurement": "hPa",
}
TEMPERATURE_SENSOR_ATTRIBUTES = {
    "device_class": "temperature",
    "state_class": "measurement",
    "unit_of_measurement": "°C",
}
GAS_SENSOR_ATTRIBUTES = {
    "device_class": "gas",
    "state_class": "total",
    "unit_of_measurement": "m³",
}
KW_SENSOR_ATTRIBUTES = {
    "state_class": "measurement",
    "unit_of_measurement": "kW",
}


@pytest.fixture
async def mock_recorder_before_hass(
    async_setup_recorder_instance: RecorderInstanceGenerator,
) -> None:
    """Set up recorder patches."""


@pytest.fixture(autouse=True)
def setup_recorder(recorder_mock: Recorder) -> Recorder:
    """Set up recorder."""


async def async_list_statistic_ids(
    hass: HomeAssistant,
    statistic_ids: set[str] | None = None,
    statistic_type: Literal["mean", "sum"] | None = None,
) -> list[dict]:
    """Return all statistic_ids and unit of measurement."""
    return await hass.async_add_executor_job(
        list_statistic_ids, hass, statistic_ids, statistic_type
    )


@pytest.mark.parametrize(
    (
        "device_class",
        "state_unit",
        "display_unit",
        "statistics_unit",
        "unit_class",
        "mean",
        "min",
        "max",
    ),
    [
        (None, "%", "%", "%", "unitless", 13.050847, -10, 30),
        ("battery", "%", "%", "%", "unitless", 13.050847, -10, 30),
        ("battery", None, None, None, "unitless", 13.050847, -10, 30),
        ("distance", "m", "m", "m", "distance", 13.050847, -10, 30),
        ("distance", "mi", "mi", "mi", "distance", 13.050847, -10, 30),
        ("humidity", "%", "%", "%", "unitless", 13.050847, -10, 30),
        ("humidity", None, None, None, "unitless", 13.050847, -10, 30),
        ("pressure", "Pa", "Pa", "Pa", "pressure", 13.050847, -10, 30),
        ("pressure", "hPa", "hPa", "hPa", "pressure", 13.050847, -10, 30),
        ("pressure", "mbar", "mbar", "mbar", "pressure", 13.050847, -10, 30),
        ("pressure", "inHg", "inHg", "inHg", "pressure", 13.050847, -10, 30),
        ("pressure", "psi", "psi", "psi", "pressure", 13.050847, -10, 30),
        ("speed", "m/s", "m/s", "m/s", "speed", 13.050847, -10, 30),
        ("speed", "mph", "mph", "mph", "speed", 13.050847, -10, 30),
        ("temperature", "°C", "°C", "°C", "temperature", 13.050847, -10, 30),
        ("temperature", "°F", "°F", "°F", "temperature", 13.050847, -10, 30),
        ("volume", "m³", "m³", "m³", "volume", 13.050847, -10, 30),
        ("volume", "ft³", "ft³", "ft³", "volume", 13.050847, -10, 30),
        ("weight", "g", "g", "g", "mass", 13.050847, -10, 30),
        ("weight", "oz", "oz", "oz", "mass", 13.050847, -10, 30),
    ],
)
async def test_compile_hourly_statistics(
    hass: HomeAssistant,
    caplog: pytest.LogCaptureFixture,
    device_class,
    state_unit,
    display_unit,
    statistics_unit,
    unit_class,
    mean,
    min,
    max,
) -> None:
    """Test compiling hourly statistics."""
    zero = dt_util.utcnow()
    await async_setup_component(hass, "sensor", {})
    # Wait for the sensor recorder platform to be added
    await async_recorder_block_till_done(hass)
    attributes = {
        "device_class": device_class,
        "state_class": "measurement",
        "unit_of_measurement": state_unit,
    }
    with freeze_time(zero) as freezer:
        four, states = await async_record_states(
            hass, freezer, zero, "sensor.test1", attributes
        )
    await async_wait_recording_done(hass)
    hist = history.get_significant_states(
        hass, zero, four, hass.states.async_entity_ids()
    )
    assert_dict_of_states_equal_without_context_and_last_changed(states, hist)

    do_adhoc_statistics(hass, start=zero)
    await async_wait_recording_done(hass)
    statistic_ids = await async_list_statistic_ids(hass)
    assert statistic_ids == [
        {
            "statistic_id": "sensor.test1",
            "display_unit_of_measurement": display_unit,
            "has_mean": True,
            "has_sum": False,
            "name": None,
            "source": "recorder",
            "statistics_unit_of_measurement": statistics_unit,
            "unit_class": unit_class,
        }
    ]
    stats = statistics_during_period(hass, zero, period="5minute")
    assert stats == {
        "sensor.test1": [
            {
                "start": process_timestamp(zero).timestamp(),
                "end": process_timestamp(zero + timedelta(minutes=5)).timestamp(),
                "mean": pytest.approx(mean),
                "min": pytest.approx(min),
                "max": pytest.approx(max),
                "last_reset": None,
                "state": None,
                "sum": None,
            }
        ]
    }
    assert "Error while processing event StatisticsTask" not in caplog.text


@pytest.mark.parametrize(
    (
        "device_class",
        "state_unit",
        "display_unit",
        "statistics_unit",
        "unit_class",
        "mean",
        "min",
        "max",
    ),
    [
        ("temperature", "°C", "°C", "°C", "temperature", 27.796610169491526, -10, 60),
        ("temperature", "°F", "°F", "°F", "temperature", 27.796610169491526, -10, 60),
    ],
)
async def test_compile_hourly_statistics_with_some_same_last_updated(
    hass: HomeAssistant,
    caplog: pytest.LogCaptureFixture,
    device_class,
    state_unit,
    display_unit,
    statistics_unit,
    unit_class,
    mean,
    min,
    max,
) -> None:
    """Test compiling hourly statistics with the some of the same last updated value.

    If the last updated value is the same we will have a zero duration.
    """
    zero = dt_util.utcnow()
    await async_setup_component(hass, "sensor", {})
    # Wait for the sensor recorder platform to be added
    await async_recorder_block_till_done(hass)
    entity_id = "sensor.test1"
    attributes = {
        "device_class": device_class,
        "state_class": "measurement",
        "unit_of_measurement": state_unit,
    }
    attributes = dict(attributes)
    seq = [-10, 15, 30, 60]

    async def set_state(entity_id, state, **kwargs):
        """Set the state."""
        hass.states.async_set(entity_id, state, **kwargs)
        await async_wait_recording_done(hass)
        return hass.states.get(entity_id)

    one = zero + timedelta(seconds=1 * 5)
    two = one + timedelta(seconds=10 * 5)
    three = two + timedelta(seconds=40 * 5)
    four = three + timedelta(seconds=10 * 5)

    states = {entity_id: []}
    with freeze_time(one) as freezer:
        states[entity_id].append(
            await set_state(entity_id, str(seq[0]), attributes=attributes)
        )

        # Record two states at the exact same time
        freezer.move_to(two)
        states[entity_id].append(
            await set_state(entity_id, str(seq[1]), attributes=attributes)
        )
        states[entity_id].append(
            await set_state(entity_id, str(seq[2]), attributes=attributes)
        )

        freezer.move_to(three)
        states[entity_id].append(
            await set_state(entity_id, str(seq[3]), attributes=attributes)
        )

    hist = history.get_significant_states(
        hass, zero, four, hass.states.async_entity_ids()
    )
    assert_dict_of_states_equal_without_context_and_last_changed(states, hist)

    do_adhoc_statistics(hass, start=zero)
    await async_wait_recording_done(hass)
    statistic_ids = await async_list_statistic_ids(hass)
    assert statistic_ids == [
        {
            "statistic_id": "sensor.test1",
            "display_unit_of_measurement": display_unit,
            "has_mean": True,
            "has_sum": False,
            "name": None,
            "source": "recorder",
            "statistics_unit_of_measurement": statistics_unit,
            "unit_class": unit_class,
        }
    ]
    stats = statistics_during_period(hass, zero, period="5minute")
    assert stats == {
        "sensor.test1": [
            {
                "start": process_timestamp(zero).timestamp(),
                "end": process_timestamp(zero + timedelta(minutes=5)).timestamp(),
                "mean": pytest.approx(mean),
                "min": pytest.approx(min),
                "max": pytest.approx(max),
                "last_reset": None,
                "state": None,
                "sum": None,
            }
        ]
    }
    assert "Error while processing event StatisticsTask" not in caplog.text


@pytest.mark.parametrize(
    (
        "device_class",
        "state_unit",
        "display_unit",
        "statistics_unit",
        "unit_class",
        "mean",
        "min",
        "max",
    ),
    [
        ("temperature", "°C", "°C", "°C", "temperature", 60, -10, 60),
        ("temperature", "°F", "°F", "°F", "temperature", 60, -10, 60),
    ],
)
async def test_compile_hourly_statistics_with_all_same_last_updated(
    hass: HomeAssistant,
    caplog: pytest.LogCaptureFixture,
    device_class,
    state_unit,
    display_unit,
    statistics_unit,
    unit_class,
    mean,
    min,
    max,
) -> None:
    """Test compiling hourly statistics with the all of the same last updated value.

    If the last updated value is the same we will have a zero duration.
    """
    zero = dt_util.utcnow()
    await async_setup_component(hass, "sensor", {})
    # Wait for the sensor recorder platform to be added
    await async_recorder_block_till_done(hass)
    entity_id = "sensor.test1"
    attributes = {
        "device_class": device_class,
        "state_class": "measurement",
        "unit_of_measurement": state_unit,
    }
    attributes = dict(attributes)
    seq = [-10, 15, 30, 60]

    async def set_state(entity_id, state, **kwargs):
        """Set the state."""
        hass.states.async_set(entity_id, state, **kwargs)
        await async_wait_recording_done(hass)
        return hass.states.get(entity_id)

    one = zero + timedelta(seconds=1 * 5)
    two = one + timedelta(seconds=10 * 5)
    three = two + timedelta(seconds=40 * 5)
    four = three + timedelta(seconds=10 * 5)

    states = {entity_id: []}
    with freeze_time(two):
        states[entity_id].append(
            await set_state(entity_id, str(seq[0]), attributes=attributes)
        )
        states[entity_id].append(
            await set_state(entity_id, str(seq[1]), attributes=attributes)
        )
        states[entity_id].append(
            await set_state(entity_id, str(seq[2]), attributes=attributes)
        )
        states[entity_id].append(
            await set_state(entity_id, str(seq[3]), attributes=attributes)
        )

    hist = history.get_significant_states(
        hass, zero, four, hass.states.async_entity_ids()
    )
    assert_dict_of_states_equal_without_context_and_last_changed(states, hist)

    do_adhoc_statistics(hass, start=zero)
    await async_wait_recording_done(hass)
    statistic_ids = await async_list_statistic_ids(hass)
    assert statistic_ids == [
        {
            "statistic_id": "sensor.test1",
            "display_unit_of_measurement": display_unit,
            "has_mean": True,
            "has_sum": False,
            "name": None,
            "source": "recorder",
            "statistics_unit_of_measurement": statistics_unit,
            "unit_class": unit_class,
        }
    ]
    stats = statistics_during_period(hass, zero, period="5minute")
    assert stats == {
        "sensor.test1": [
            {
                "start": process_timestamp(zero).timestamp(),
                "end": process_timestamp(zero + timedelta(minutes=5)).timestamp(),
                "mean": pytest.approx(mean),
                "min": pytest.approx(min),
                "max": pytest.approx(max),
                "last_reset": None,
                "state": None,
                "sum": None,
            }
        ]
    }
    assert "Error while processing event StatisticsTask" not in caplog.text


@pytest.mark.parametrize(
    (
        "device_class",
        "state_unit",
        "display_unit",
        "statistics_unit",
        "unit_class",
        "mean",
        "min",
        "max",
    ),
    [
        ("temperature", "°C", "°C", "°C", "temperature", 0, 60, 60),
        ("temperature", "°F", "°F", "°F", "temperature", 0, 60, 60),
    ],
)
async def test_compile_hourly_statistics_only_state_is_and_end_of_period(
    hass: HomeAssistant,
    caplog: pytest.LogCaptureFixture,
    device_class,
    state_unit,
    display_unit,
    statistics_unit,
    unit_class,
    mean,
    min,
    max,
) -> None:
    """Test compiling hourly statistics when the only state at end of period."""
    zero = dt_util.utcnow()
    await async_setup_component(hass, "sensor", {})
    # Wait for the sensor recorder platform to be added
    await async_recorder_block_till_done(hass)
    entity_id = "sensor.test1"
    attributes = {
        "device_class": device_class,
        "state_class": "measurement",
        "unit_of_measurement": state_unit,
    }
    attributes = dict(attributes)
    seq = [-10, 15, 30, 60]

    async def set_state(entity_id, state, **kwargs):
        """Set the state."""
        hass.states.async_set(entity_id, state, **kwargs)
        await async_wait_recording_done(hass)
        return hass.states.get(entity_id)

    one = zero + timedelta(seconds=1 * 5)
    two = one + timedelta(seconds=10 * 5)
    three = two + timedelta(seconds=40 * 5)
    four = three + timedelta(seconds=10 * 5)
    end = zero + timedelta(minutes=5)

    states = {entity_id: []}
    with freeze_time(end):
        states[entity_id].append(
            await set_state(entity_id, str(seq[0]), attributes=attributes)
        )
        states[entity_id].append(
            await set_state(entity_id, str(seq[1]), attributes=attributes)
        )
        states[entity_id].append(
            await set_state(entity_id, str(seq[2]), attributes=attributes)
        )
        states[entity_id].append(
            await set_state(entity_id, str(seq[3]), attributes=attributes)
        )

    hist = history.get_significant_states(
        hass, zero, four, hass.states.async_entity_ids()
    )
    assert_dict_of_states_equal_without_context_and_last_changed(states, hist)

    do_adhoc_statistics(hass, start=zero)
    await async_wait_recording_done(hass)
    statistic_ids = await async_list_statistic_ids(hass)
    assert statistic_ids == [
        {
            "statistic_id": "sensor.test1",
            "display_unit_of_measurement": display_unit,
            "has_mean": True,
            "has_sum": False,
            "name": None,
            "source": "recorder",
            "statistics_unit_of_measurement": statistics_unit,
            "unit_class": unit_class,
        }
    ]
    stats = statistics_during_period(hass, zero, period="5minute")
    assert stats == {
        "sensor.test1": [
            {
                "start": process_timestamp(zero).timestamp(),
                "end": process_timestamp(zero + timedelta(minutes=5)).timestamp(),
                "mean": pytest.approx(mean),
                "min": pytest.approx(min),
                "max": pytest.approx(max),
                "last_reset": None,
                "state": None,
                "sum": None,
            }
        ]
    }
    assert "Error while processing event StatisticsTask" not in caplog.text


@pytest.mark.parametrize(
    ("device_class", "state_unit", "display_unit", "statistics_unit", "unit_class"),
    [
        (None, "%", "%", "%", "unitless"),
    ],
)
async def test_compile_hourly_statistics_purged_state_changes(
    hass: HomeAssistant,
    caplog: pytest.LogCaptureFixture,
    device_class,
    state_unit,
    display_unit,
    statistics_unit,
    unit_class,
) -> None:
    """Test compiling hourly statistics."""
    zero = dt_util.utcnow()
    await async_setup_component(hass, "sensor", {})
    # Wait for the sensor recorder platform to be added
    await async_recorder_block_till_done(hass)
    attributes = {
        "device_class": device_class,
        "state_class": "measurement",
        "unit_of_measurement": state_unit,
    }
    with freeze_time(zero) as freezer:
        four, states = await async_record_states(
            hass, freezer, zero, "sensor.test1", attributes
        )
    await async_wait_recording_done(hass)
    hist = history.get_significant_states(
        hass, zero, four, hass.states.async_entity_ids()
    )
    assert_dict_of_states_equal_without_context_and_last_changed(states, hist)

    mean = min_value = max_value = float(hist["sensor.test1"][-1].state)

    # Purge all states from the database
    with freeze_time(four):
        await hass.services.async_call("recorder", "purge", {"keep_days": 0})
        await hass.async_block_till_done()
        await async_wait_recording_done(hass)
    hist = history.get_significant_states(
        hass, zero, four, hass.states.async_entity_ids()
    )
    assert not hist

    do_adhoc_statistics(hass, start=zero)
    await async_wait_recording_done(hass)
    statistic_ids = await async_list_statistic_ids(hass)
    assert statistic_ids == [
        {
            "statistic_id": "sensor.test1",
            "display_unit_of_measurement": display_unit,
            "has_mean": True,
            "has_sum": False,
            "name": None,
            "source": "recorder",
            "statistics_unit_of_measurement": statistics_unit,
            "unit_class": unit_class,
        }
    ]
    stats = statistics_during_period(hass, zero, period="5minute")
    assert stats == {
        "sensor.test1": [
            {
                "start": process_timestamp(zero).timestamp(),
                "end": process_timestamp(zero + timedelta(minutes=5)).timestamp(),
                "mean": pytest.approx(mean),
                "min": pytest.approx(min_value),
                "max": pytest.approx(max_value),
                "last_reset": None,
                "state": None,
                "sum": None,
            }
        ]
    }
    assert "Error while processing event StatisticsTask" not in caplog.text


@pytest.mark.parametrize("attributes", [TEMPERATURE_SENSOR_ATTRIBUTES])
async def test_compile_hourly_statistics_wrong_unit(
    hass: HomeAssistant,
    caplog: pytest.LogCaptureFixture,
    attributes,
) -> None:
    """Test compiling hourly statistics for sensor with unit not matching device class."""
    zero = dt_util.utcnow()
    await async_setup_component(hass, "sensor", {})
    # Wait for the sensor recorder platform to be added
    await async_recorder_block_till_done(hass)
    with freeze_time(zero) as freezer:
        four, states = await async_record_states(
            hass, freezer, zero, "sensor.test1", attributes
        )

        attributes_tmp = dict(attributes)
        attributes_tmp["unit_of_measurement"] = "invalid"
        _, _states = await async_record_states(
            hass, freezer, zero, "sensor.test2", attributes_tmp
        )
        states = {**states, **_states}
        attributes_tmp.pop("unit_of_measurement")
        _, _states = await async_record_states(
            hass, freezer, zero, "sensor.test3", attributes_tmp
        )
        states = {**states, **_states}

        attributes_tmp = dict(attributes)
        attributes_tmp["state_class"] = "invalid"
        _, _states = await async_record_states(
            hass, freezer, zero, "sensor.test4", attributes_tmp
        )
        states = {**states, **_states}
        attributes_tmp.pop("state_class")
        _, _states = await async_record_states(
            hass, freezer, zero, "sensor.test5", attributes_tmp
        )
        states = {**states, **_states}

        attributes_tmp = dict(attributes)
        attributes_tmp["device_class"] = "invalid"
        _, _states = await async_record_states(
            hass, freezer, zero, "sensor.test6", attributes_tmp
        )
        states = {**states, **_states}
        attributes_tmp.pop("device_class")
        _, _states = await async_record_states(
            hass, freezer, zero, "sensor.test7", attributes_tmp
        )
        states = {**states, **_states}
    await async_wait_recording_done(hass)

    hist = history.get_significant_states(
        hass, zero, four, hass.states.async_entity_ids()
    )
    assert_dict_of_states_equal_without_context_and_last_changed(states, hist)

    do_adhoc_statistics(hass, start=zero)
    await async_wait_recording_done(hass)
    statistic_ids = await async_list_statistic_ids(hass)
    assert statistic_ids == [
        {
            "statistic_id": "sensor.test1",
            "display_unit_of_measurement": "°C",
            "has_mean": True,
            "has_sum": False,
            "name": None,
            "source": "recorder",
            "statistics_unit_of_measurement": "°C",
            "unit_class": "temperature",
        },
        {
            "display_unit_of_measurement": "invalid",
            "has_mean": True,
            "has_sum": False,
            "name": None,
            "source": "recorder",
            "statistic_id": "sensor.test2",
            "statistics_unit_of_measurement": "invalid",
            "unit_class": None,
        },
        {
            "display_unit_of_measurement": None,
            "has_mean": True,
            "has_sum": False,
            "name": None,
            "source": "recorder",
            "statistic_id": "sensor.test3",
            "statistics_unit_of_measurement": None,
            "unit_class": "unitless",
        },
        {
            "statistic_id": "sensor.test6",
            "display_unit_of_measurement": "°C",
            "has_mean": True,
            "has_sum": False,
            "name": None,
            "source": "recorder",
            "statistics_unit_of_measurement": "°C",
            "unit_class": "temperature",
        },
        {
            "statistic_id": "sensor.test7",
            "display_unit_of_measurement": "°C",
            "has_mean": True,
            "has_sum": False,
            "name": None,
            "source": "recorder",
            "statistics_unit_of_measurement": "°C",
            "unit_class": "temperature",
        },
    ]
    stats = statistics_during_period(hass, zero, period="5minute")
    assert stats == {
        "sensor.test1": [
            {
                "start": process_timestamp(zero).timestamp(),
                "end": process_timestamp(zero + timedelta(minutes=5)).timestamp(),
                "mean": pytest.approx(13.050847),
                "min": pytest.approx(-10.0),
                "max": pytest.approx(30.0),
                "last_reset": None,
                "state": None,
                "sum": None,
            }
        ],
        "sensor.test2": [
            {
                "start": process_timestamp(zero).timestamp(),
                "end": process_timestamp(zero + timedelta(minutes=5)).timestamp(),
                "mean": 13.05084745762712,
                "min": -10.0,
                "max": 30.0,
                "last_reset": None,
                "state": None,
                "sum": None,
            }
        ],
        "sensor.test3": [
            {
                "start": process_timestamp(zero).timestamp(),
                "end": process_timestamp(zero + timedelta(minutes=5)).timestamp(),
                "mean": 13.05084745762712,
                "min": -10.0,
                "max": 30.0,
                "last_reset": None,
                "state": None,
                "sum": None,
            }
        ],
        "sensor.test6": [
            {
                "start": process_timestamp(zero).timestamp(),
                "end": process_timestamp(zero + timedelta(minutes=5)).timestamp(),
                "mean": pytest.approx(13.050847),
                "min": pytest.approx(-10.0),
                "max": pytest.approx(30.0),
                "last_reset": None,
                "state": None,
                "sum": None,
            }
        ],
        "sensor.test7": [
            {
                "start": process_timestamp(zero).timestamp(),
                "end": process_timestamp(zero + timedelta(minutes=5)).timestamp(),
                "mean": pytest.approx(13.050847),
                "min": pytest.approx(-10.0),
                "max": pytest.approx(30.0),
                "last_reset": None,
                "state": None,
                "sum": None,
            }
        ],
    }
    assert "Error while processing event StatisticsTask" not in caplog.text


@pytest.mark.parametrize("state_class", ["total"])
@pytest.mark.parametrize(
    (
        "units",
        "device_class",
        "state_unit",
        "display_unit",
        "statistics_unit",
        "unit_class",
        "factor",
    ),
    [
        (US_CUSTOMARY_SYSTEM, "distance", "m", "m", "m", "distance", 1),
        (US_CUSTOMARY_SYSTEM, "distance", "mi", "mi", "mi", "distance", 1),
        (US_CUSTOMARY_SYSTEM, "energy", "kWh", "kWh", "kWh", "energy", 1),
        (US_CUSTOMARY_SYSTEM, "energy", "Wh", "Wh", "Wh", "energy", 1),
        (US_CUSTOMARY_SYSTEM, "gas", "m³", "m³", "m³", "volume", 1),
        (US_CUSTOMARY_SYSTEM, "gas", "ft³", "ft³", "ft³", "volume", 1),
        (US_CUSTOMARY_SYSTEM, "monetary", "EUR", "EUR", "EUR", None, 1),
        (US_CUSTOMARY_SYSTEM, "monetary", "SEK", "SEK", "SEK", None, 1),
        (US_CUSTOMARY_SYSTEM, "volume", "m³", "m³", "m³", "volume", 1),
        (US_CUSTOMARY_SYSTEM, "volume", "ft³", "ft³", "ft³", "volume", 1),
        (US_CUSTOMARY_SYSTEM, "weight", "g", "g", "g", "mass", 1),
        (US_CUSTOMARY_SYSTEM, "weight", "oz", "oz", "oz", "mass", 1),
        (METRIC_SYSTEM, "distance", "m", "m", "m", "distance", 1),
        (METRIC_SYSTEM, "distance", "mi", "mi", "mi", "distance", 1),
        (METRIC_SYSTEM, "energy", "kWh", "kWh", "kWh", "energy", 1),
        (METRIC_SYSTEM, "energy", "Wh", "Wh", "Wh", "energy", 1),
        (METRIC_SYSTEM, "gas", "m³", "m³", "m³", "volume", 1),
        (METRIC_SYSTEM, "gas", "ft³", "ft³", "ft³", "volume", 1),
        (METRIC_SYSTEM, "monetary", "EUR", "EUR", "EUR", None, 1),
        (METRIC_SYSTEM, "monetary", "SEK", "SEK", "SEK", None, 1),
        (METRIC_SYSTEM, "volume", "m³", "m³", "m³", "volume", 1),
        (METRIC_SYSTEM, "volume", "ft³", "ft³", "ft³", "volume", 1),
        (METRIC_SYSTEM, "weight", "g", "g", "g", "mass", 1),
        (METRIC_SYSTEM, "weight", "oz", "oz", "oz", "mass", 1),
    ],
)
async def test_compile_hourly_sum_statistics_amount(
    hass: HomeAssistant,
    hass_ws_client: WebSocketGenerator,
    caplog: pytest.LogCaptureFixture,
    units,
    state_class,
    device_class,
    state_unit,
    display_unit,
    statistics_unit,
    unit_class,
    factor,
) -> None:
    """Test compiling hourly statistics."""
    period0 = dt_util.utcnow()
    period0_end = period1 = period0 + timedelta(minutes=5)
    period1_end = period2 = period0 + timedelta(minutes=10)
    period2_end = period0 + timedelta(minutes=15)
    hass.config.units = units
    await async_setup_component(hass, "sensor", {})
    # Wait for the sensor recorder platform to be added
    await async_recorder_block_till_done(hass)
    attributes = {
        "device_class": device_class,
        "state_class": state_class,
        "unit_of_measurement": state_unit,
        "last_reset": None,
    }
    seq = [10, 15, 20, 10, 30, 40, 50, 60, 70]
    with freeze_time(period0) as freezer:
        four, eight, states = await async_record_meter_states(
            hass, freezer, period0, "sensor.test1", attributes, seq
        )
    await async_wait_recording_done(hass)
    hist = history.get_significant_states(
        hass,
        period0 - timedelta.resolution,
        eight + timedelta.resolution,
        hass.states.async_entity_ids(),
    )
    assert_multiple_states_equal_without_context_and_last_changed(
        dict(states)["sensor.test1"], dict(hist)["sensor.test1"]
    )

    do_adhoc_statistics(hass, start=period0)
    await async_wait_recording_done(hass)
    do_adhoc_statistics(hass, start=period1)
    await async_wait_recording_done(hass)
    do_adhoc_statistics(hass, start=period2)
    await async_wait_recording_done(hass)
    statistic_ids = await async_list_statistic_ids(hass)
    assert statistic_ids == [
        {
            "statistic_id": "sensor.test1",
            "display_unit_of_measurement": statistics_unit,
            "has_mean": False,
            "has_sum": True,
            "name": None,
            "source": "recorder",
            "statistics_unit_of_measurement": statistics_unit,
            "unit_class": unit_class,
        }
    ]
    stats = statistics_during_period(hass, period0, period="5minute")
    expected_stats = {
        "sensor.test1": [
            {
                "start": process_timestamp(period0).timestamp(),
                "end": process_timestamp(period0_end).timestamp(),
                "max": None,
                "mean": None,
                "min": None,
                "last_reset": process_timestamp(period0).timestamp(),
                "state": pytest.approx(factor * seq[2]),
                "sum": pytest.approx(factor * 10.0),
            },
            {
                "start": process_timestamp(period1).timestamp(),
                "end": process_timestamp(period1_end).timestamp(),
                "max": None,
                "mean": None,
                "min": None,
                "last_reset": process_timestamp(four).timestamp(),
                "state": pytest.approx(factor * seq[5]),
                "sum": pytest.approx(factor * 40.0),
            },
            {
                "start": process_timestamp(period2).timestamp(),
                "end": process_timestamp(period2_end).timestamp(),
                "max": None,
                "mean": None,
                "min": None,
                "last_reset": process_timestamp(four).timestamp(),
                "state": pytest.approx(factor * seq[8]),
                "sum": pytest.approx(factor * 70.0),
            },
        ]
    }
    assert stats == expected_stats

    # With an offset of 1 minute, we expect to get the 2nd and 3rd periods
    stats = statistics_during_period(
        hass, period0 + timedelta(minutes=1), period="5minute"
    )
    assert stats == {"sensor.test1": expected_stats["sensor.test1"][1:3]}

    # With an offset of 5 minutes, we expect to get the 2nd and 3rd periods
    stats = statistics_during_period(
        hass, period0 + timedelta(minutes=5), period="5minute"
    )
    assert stats == {"sensor.test1": expected_stats["sensor.test1"][1:3]}

    # With an offset of 6 minutes, we expect to get the 3rd period
    stats = statistics_during_period(
        hass, period0 + timedelta(minutes=6), period="5minute"
    )
    assert stats == {"sensor.test1": expected_stats["sensor.test1"][2:3]}

    assert "Error while processing event StatisticsTask" not in caplog.text
    assert "Detected new cycle for sensor.test1, last_reset set to" in caplog.text
    assert "Compiling initial sum statistics for sensor.test1" in caplog.text
    assert "Detected new cycle for sensor.test1, value dropped" not in caplog.text

    client = await hass_ws_client()

    # Adjust the inserted statistics
    await client.send_json(
        {
            "id": 1,
            "type": "recorder/adjust_sum_statistics",
            "statistic_id": "sensor.test1",
            "start_time": period1.isoformat(),
            "adjustment": 100.0,
            "adjustment_unit_of_measurement": display_unit,
        }
    )
    response = await client.receive_json()
    assert response["success"]
    await async_wait_recording_done(hass)

    expected_stats["sensor.test1"][1]["sum"] = pytest.approx(factor * 40.0 + 100)
    expected_stats["sensor.test1"][2]["sum"] = pytest.approx(factor * 70.0 + 100)
    stats = statistics_during_period(hass, period0, period="5minute")
    assert stats == expected_stats

    # Adjust the inserted statistics
    await client.send_json(
        {
            "id": 2,
            "type": "recorder/adjust_sum_statistics",
            "statistic_id": "sensor.test1",
            "start_time": period2.isoformat(),
            "adjustment": -400.0,
            "adjustment_unit_of_measurement": display_unit,
        }
    )
    response = await client.receive_json()
    assert response["success"]
    await async_wait_recording_done(hass)

    expected_stats["sensor.test1"][1]["sum"] = pytest.approx(factor * 40.0 + 100)
    expected_stats["sensor.test1"][2]["sum"] = pytest.approx(factor * 70.0 - 300)
    stats = statistics_during_period(hass, period0, period="5minute")
    assert stats == expected_stats


@pytest.mark.parametrize("state_class", ["total"])
@pytest.mark.parametrize(
    (
        "device_class",
        "state_unit",
        "display_unit",
        "statistics_unit",
        "unit_class",
        "factor",
    ),
    [
        ("energy", "kWh", "kWh", "kWh", "energy", 1),
        ("energy", "Wh", "Wh", "Wh", "energy", 1),
        ("monetary", "EUR", "EUR", "EUR", None, 1),
        ("monetary", "SEK", "SEK", "SEK", None, 1),
        ("gas", "m³", "m³", "m³", "volume", 1),
        ("gas", "ft³", "ft³", "ft³", "volume", 1),
        ("weight", "kg", "kg", "kg", "mass", 1),
    ],
)
async def test_compile_hourly_sum_statistics_amount_reset_every_state_change(
    hass: HomeAssistant,
    caplog: pytest.LogCaptureFixture,
    state_class,
    device_class,
    state_unit,
    display_unit,
    statistics_unit,
    unit_class,
    factor,
) -> None:
    """Test compiling hourly statistics."""
    zero = dt_util.utcnow()
    await async_setup_component(hass, "sensor", {})
    # Wait for the sensor recorder platform to be added
    await async_recorder_block_till_done(hass)
    attributes = {
        "device_class": device_class,
        "state_class": state_class,
        "unit_of_measurement": state_unit,
        "last_reset": None,
    }
    seq = [10, 15, 15, 15, 20, 20, 20, 25]
    # Make sure the sequence has consecutive equal states
    assert seq[1] == seq[2] == seq[3]

    # Make sure the first and last state differ
    assert seq[0] != seq[-1]

    states = {"sensor.test1": []}
    with freeze_time(zero) as freezer:
        # Insert states for a 1st statistics period
        one = zero
        for i in range(len(seq)):
            one = one + timedelta(seconds=5)
            attributes = dict(attributes)
            attributes["last_reset"] = dt_util.as_local(one).isoformat()
            _states = await async_record_meter_state(
                hass, freezer, one, "sensor.test1", attributes, seq[i : i + 1]
            )
            states["sensor.test1"].extend(_states["sensor.test1"])

        # Insert states for a 2nd statistics period
        two = zero + timedelta(minutes=5)
        for i in range(len(seq)):
            two = two + timedelta(seconds=5)
            attributes = dict(attributes)
            attributes["last_reset"] = dt_util.as_local(two).isoformat()
            _states = await async_record_meter_state(
                hass, freezer, two, "sensor.test1", attributes, seq[i : i + 1]
            )
            states["sensor.test1"].extend(_states["sensor.test1"])
    await async_wait_recording_done(hass)

    hist = history.get_significant_states(
        hass,
        zero - timedelta.resolution,
        two + timedelta.resolution,
        hass.states.async_entity_ids(),
        significant_changes_only=False,
    )
    assert_multiple_states_equal_without_context_and_last_changed(
        dict(states)["sensor.test1"], dict(hist)["sensor.test1"]
    )

    do_adhoc_statistics(hass, start=zero)
    do_adhoc_statistics(hass, start=zero + timedelta(minutes=5))
    await async_wait_recording_done(hass)
    statistic_ids = await async_list_statistic_ids(hass)
    assert statistic_ids == [
        {
            "statistic_id": "sensor.test1",
            "display_unit_of_measurement": display_unit,
            "has_mean": False,
            "has_sum": True,
            "name": None,
            "source": "recorder",
            "statistics_unit_of_measurement": statistics_unit,
            "unit_class": unit_class,
        }
    ]
    stats = statistics_during_period(hass, zero, period="5minute")
    assert stats == {
        "sensor.test1": [
            {
                "start": process_timestamp(zero).timestamp(),
                "end": process_timestamp(zero + timedelta(minutes=5)).timestamp(),
                "max": None,
                "mean": None,
                "min": None,
                "last_reset": process_timestamp(dt_util.as_local(one)).timestamp(),
                "state": pytest.approx(factor * seq[7]),
                "sum": pytest.approx(factor * (sum(seq) - seq[0])),
            },
            {
                "start": process_timestamp(zero + timedelta(minutes=5)).timestamp(),
                "end": process_timestamp(zero + timedelta(minutes=10)).timestamp(),
                "max": None,
                "mean": None,
                "min": None,
                "last_reset": process_timestamp(dt_util.as_local(two)).timestamp(),
                "state": pytest.approx(factor * seq[7]),
                "sum": pytest.approx(factor * (2 * sum(seq) - seq[0])),
            },
        ]
    }
    assert "Error while processing event StatisticsTask" not in caplog.text


@pytest.mark.parametrize("state_class", ["total"])
@pytest.mark.parametrize(
    (
        "device_class",
        "state_unit",
        "display_unit",
        "statistics_unit",
        "unit_class",
        "factor",
    ),
    [
        ("energy", "kWh", "kWh", "kWh", "energy", 1),
    ],
)
async def test_compile_hourly_sum_statistics_amount_invalid_last_reset(
    hass: HomeAssistant,
    caplog: pytest.LogCaptureFixture,
    state_class,
    device_class,
    state_unit,
    display_unit,
    statistics_unit,
    unit_class,
    factor,
) -> None:
    """Test compiling hourly statistics."""
    zero = dt_util.utcnow()
    await async_setup_component(hass, "sensor", {})
    # Wait for the sensor recorder platform to be added
    await async_recorder_block_till_done(hass)
    attributes = {
        "device_class": device_class,
        "state_class": state_class,
        "unit_of_measurement": state_unit,
        "last_reset": None,
    }
    seq = [10, 15, 15, 15, 20, 20, 20, 25]

    states = {"sensor.test1": []}

    # Insert states
    with freeze_time(zero) as freezer:
        one = zero
        for i in range(len(seq)):
            one = one + timedelta(seconds=5)
            attributes = dict(attributes)
            attributes["last_reset"] = dt_util.as_local(one).isoformat()
            if i == 3:
                attributes["last_reset"] = "festivus"  # not a valid time
            _states = await async_record_meter_state(
                hass, freezer, one, "sensor.test1", attributes, seq[i : i + 1]
            )
            states["sensor.test1"].extend(_states["sensor.test1"])
    await async_wait_recording_done(hass)

    hist = history.get_significant_states(
        hass,
        zero - timedelta.resolution,
        one + timedelta.resolution,
        hass.states.async_entity_ids(),
        significant_changes_only=False,
    )
    assert_multiple_states_equal_without_context_and_last_changed(
        dict(states)["sensor.test1"], dict(hist)["sensor.test1"]
    )

    do_adhoc_statistics(hass, start=zero)
    await async_wait_recording_done(hass)
    statistic_ids = await async_list_statistic_ids(hass)
    assert statistic_ids == [
        {
            "statistic_id": "sensor.test1",
            "display_unit_of_measurement": display_unit,
            "has_mean": False,
            "has_sum": True,
            "name": None,
            "source": "recorder",
            "statistics_unit_of_measurement": statistics_unit,
            "unit_class": unit_class,
        }
    ]
    stats = statistics_during_period(hass, zero, period="5minute")
    assert stats == {
        "sensor.test1": [
            {
                "start": process_timestamp(zero).timestamp(),
                "end": process_timestamp(zero + timedelta(minutes=5)).timestamp(),
                "max": None,
                "mean": None,
                "min": None,
                "last_reset": process_timestamp(dt_util.as_local(one)).timestamp(),
                "state": pytest.approx(factor * seq[7]),
                "sum": pytest.approx(factor * (sum(seq) - seq[0] - seq[3])),
            },
        ]
    }
    assert "Error while processing event StatisticsTask" not in caplog.text
    assert "Ignoring invalid last reset 'festivus' for sensor.test1" in caplog.text


@pytest.mark.parametrize("state_class", ["total"])
@pytest.mark.parametrize(
    (
        "device_class",
        "state_unit",
        "display_unit",
        "statistics_unit",
        "unit_class",
        "factor",
    ),
    [
        ("energy", "kWh", "kWh", "kWh", "energy", 1),
    ],
)
async def test_compile_hourly_sum_statistics_nan_inf_state(
    hass: HomeAssistant,
    caplog: pytest.LogCaptureFixture,
    state_class,
    device_class,
    state_unit,
    display_unit,
    statistics_unit,
    unit_class,
    factor,
) -> None:
    """Test compiling hourly statistics with nan and inf states."""
    zero = dt_util.utcnow()
    await async_setup_component(hass, "sensor", {})
    # Wait for the sensor recorder platform to be added
    await async_recorder_block_till_done(hass)
    attributes = {
        "device_class": device_class,
        "state_class": state_class,
        "unit_of_measurement": state_unit,
        "last_reset": None,
    }
    seq = [10, math.nan, 15, 15, 20, math.inf, 20, 10]

    states = {"sensor.test1": []}
    with freeze_time(zero) as freezer:
        one = zero
        for i in range(len(seq)):
            one = one + timedelta(seconds=5)
            attributes = dict(attributes)
            attributes["last_reset"] = dt_util.as_local(one).isoformat()
            _states = await async_record_meter_state(
                hass, freezer, one, "sensor.test1", attributes, seq[i : i + 1]
            )
            states["sensor.test1"].extend(_states["sensor.test1"])
    await async_wait_recording_done(hass)

    hist = history.get_significant_states(
        hass,
        zero - timedelta.resolution,
        one + timedelta.resolution,
        hass.states.async_entity_ids(),
        significant_changes_only=False,
    )
    assert_multiple_states_equal_without_context_and_last_changed(
        dict(states)["sensor.test1"], dict(hist)["sensor.test1"]
    )

    do_adhoc_statistics(hass, start=zero)
    await async_wait_recording_done(hass)
    statistic_ids = await async_list_statistic_ids(hass)
    assert statistic_ids == [
        {
            "statistic_id": "sensor.test1",
            "display_unit_of_measurement": display_unit,
            "has_mean": False,
            "has_sum": True,
            "name": None,
            "source": "recorder",
            "statistics_unit_of_measurement": statistics_unit,
            "unit_class": unit_class,
        }
    ]
    stats = statistics_during_period(hass, zero, period="5minute")
    assert stats == {
        "sensor.test1": [
            {
                "start": process_timestamp(zero).timestamp(),
                "end": process_timestamp(zero + timedelta(minutes=5)).timestamp(),
                "max": None,
                "mean": None,
                "min": None,
                "last_reset": process_timestamp(one).timestamp(),
                "state": pytest.approx(factor * seq[7]),
                "sum": pytest.approx(
                    factor * (seq[2] + seq[3] + seq[4] + seq[6] + seq[7])
                ),
            },
        ]
    }
    assert "Error while processing event StatisticsTask" not in caplog.text


@pytest.mark.parametrize(
    (
        "entity_id",
        "device_class",
        "state_unit",
        "display_unit",
        "statistics_unit",
        "unit_class",
        "offset",
        "warning_1",
        "warning_2",
    ),
    [
        (
            "sensor.test1",
            "energy",
            "kWh",
            "kWh",
            "kWh",
            "energy",
            0,
            "",
            "bug report at https://github.com/home-assistant/core/issues?q=is%3Aopen+is%3Aissue",
        ),
        (
            "sensor.power_consumption",
            "power",
            "W",
            "W",
            "W",
            "power",
            15,
            "from integration demo ",
            "bug report at https://github.com/home-assistant/core/issues?q=is%3Aopen+is%3Aissue+label%3A%22integration%3A+demo%22",
        ),
        (
            "sensor.custom_sensor",
            "energy",
            "kWh",
            "kWh",
            "kWh",
            "energy",
            0,
            "from integration test ",
            "report it to the author of the 'test' custom integration",
        ),
    ],
)
@pytest.mark.parametrize("state_class", ["total_increasing"])
async def test_compile_hourly_sum_statistics_negative_state(
    hass: HomeAssistant,
    caplog: pytest.LogCaptureFixture,
    entity_id,
    warning_1,
    warning_2,
    state_class,
    device_class,
    state_unit,
    display_unit,
    statistics_unit,
    unit_class,
    offset,
) -> None:
    """Test compiling hourly statistics with negative states."""
    zero = dt_util.utcnow()
    hass.data.pop(loader.DATA_CUSTOM_COMPONENTS)

    mocksensor = MockSensor(name="custom_sensor")
    mocksensor._attr_should_poll = False
    setup_test_component_platform(hass, DOMAIN, [mocksensor], built_in=False)

    await async_setup_component(hass, "homeassistant", {})
    await async_setup_component(
        hass, "sensor", {"sensor": [{"platform": "demo"}, {"platform": "test"}]}
    )
    await hass.async_block_till_done()
    attributes = {
        "device_class": device_class,
        "state_class": state_class,
        "unit_of_measurement": state_unit,
    }
    seq = [15, 16, 15, 16, 20, -20, 20, 10]

    states = {entity_id: []}
    offending_state = 5
    if state := hass.states.get(entity_id):
        states[entity_id].append(state)
        offending_state = 6
    one = zero
    with freeze_time(zero) as freezer:
        for i in range(len(seq)):
            one = one + timedelta(seconds=5)
            _states = await async_record_meter_state(
                hass, freezer, one, entity_id, attributes, seq[i : i + 1]
            )
            states[entity_id].extend(_states[entity_id])
    await async_wait_recording_done(hass)

    hist = history.get_significant_states(
        hass,
        zero - timedelta.resolution,
        one + timedelta.resolution,
        hass.states.async_entity_ids(),
        significant_changes_only=False,
    )
    assert_multiple_states_equal_without_context_and_last_changed(
        dict(states)[entity_id], dict(hist)[entity_id]
    )

    do_adhoc_statistics(hass, start=zero)
    await async_wait_recording_done(hass)
    statistic_ids = await async_list_statistic_ids(hass)
    assert {
        "display_unit_of_measurement": display_unit,
        "has_mean": False,
        "has_sum": True,
        "name": None,
        "source": "recorder",
        "statistic_id": entity_id,
        "statistics_unit_of_measurement": statistics_unit,
        "unit_class": unit_class,
    } in statistic_ids
    stats = statistics_during_period(hass, zero, period="5minute")
    assert stats[entity_id] == [
        {
            "start": process_timestamp(zero).timestamp(),
            "end": process_timestamp(zero + timedelta(minutes=5)).timestamp(),
            "max": None,
            "mean": None,
            "min": None,
            "last_reset": None,
            "state": pytest.approx(seq[7]),
            "sum": pytest.approx(offset + 15),  # (20 - 15) + (10 - 0)
        },
    ]
    assert "Error while processing event StatisticsTask" not in caplog.text
    state = states[entity_id][offending_state].state
    last_updated = states[entity_id][offending_state].last_updated.isoformat()
    assert (
        f"Entity {entity_id} {warning_1}has state class total_increasing, but its state "
        f"is negative. Triggered by state {state} with last_updated set to {last_updated}."
        in caplog.text
    )
    assert warning_2 in caplog.text


@pytest.mark.parametrize(
    (
        "device_class",
        "state_unit",
        "display_unit",
        "statistics_unit",
        "unit_class",
        "factor",
    ),
    [
        ("energy", "kWh", "kWh", "kWh", "energy", 1),
        ("energy", "Wh", "Wh", "Wh", "energy", 1),
        ("monetary", "EUR", "EUR", "EUR", None, 1),
        ("monetary", "SEK", "SEK", "SEK", None, 1),
        ("gas", "m³", "m³", "m³", "volume", 1),
        ("gas", "ft³", "ft³", "ft³", "volume", 1),
        ("weight", "kg", "kg", "kg", "mass", 1),
    ],
)
async def test_compile_hourly_sum_statistics_total_no_reset(
    hass: HomeAssistant,
    caplog: pytest.LogCaptureFixture,
    device_class,
    state_unit,
    display_unit,
    statistics_unit,
    unit_class,
    factor,
) -> None:
    """Test compiling hourly statistics."""
    period0 = dt_util.utcnow()
    period0_end = period1 = period0 + timedelta(minutes=5)
    period1_end = period2 = period0 + timedelta(minutes=10)
    period2_end = period0 + timedelta(minutes=15)
    await async_setup_component(hass, "sensor", {})
    # Wait for the sensor recorder platform to be added
    await async_recorder_block_till_done(hass)
    attributes = {
        "device_class": device_class,
        "state_class": "total",
        "unit_of_measurement": state_unit,
    }
    seq = [10, 15, 20, 10, 30, 40, 50, 60, 70]
    with freeze_time(period0) as freezer:
<<<<<<< HEAD
        _, eight, states = record_meter_states(
=======
        four, eight, states = await async_record_meter_states(
>>>>>>> b30a02de
            hass, freezer, period0, "sensor.test1", attributes, seq
        )
    await async_wait_recording_done(hass)
    hist = history.get_significant_states(
        hass,
        period0 - timedelta.resolution,
        eight + timedelta.resolution,
        hass.states.async_entity_ids(),
    )
    assert_multiple_states_equal_without_context_and_last_changed(
        dict(states)["sensor.test1"], dict(hist)["sensor.test1"]
    )

    do_adhoc_statistics(hass, start=period0)
    await async_wait_recording_done(hass)
    do_adhoc_statistics(hass, start=period1)
    await async_wait_recording_done(hass)
    do_adhoc_statistics(hass, start=period2)
    await async_wait_recording_done(hass)
    statistic_ids = await async_list_statistic_ids(hass)
    assert statistic_ids == [
        {
            "statistic_id": "sensor.test1",
            "display_unit_of_measurement": display_unit,
            "has_mean": False,
            "has_sum": True,
            "name": None,
            "source": "recorder",
            "statistics_unit_of_measurement": statistics_unit,
            "unit_class": unit_class,
        }
    ]
    stats = statistics_during_period(hass, period0, period="5minute")
    assert stats == {
        "sensor.test1": [
            {
                "start": process_timestamp(period0).timestamp(),
                "end": process_timestamp(period0_end).timestamp(),
                "max": None,
                "mean": None,
                "min": None,
                "last_reset": None,
                "state": pytest.approx(factor * seq[2]),
                "sum": pytest.approx(factor * 10.0),
            },
            {
                "start": process_timestamp(period1).timestamp(),
                "end": process_timestamp(period1_end).timestamp(),
                "max": None,
                "mean": None,
                "min": None,
                "last_reset": None,
                "state": pytest.approx(factor * seq[5]),
                "sum": pytest.approx(factor * 30.0),
            },
            {
                "start": process_timestamp(period2).timestamp(),
                "end": process_timestamp(period2_end).timestamp(),
                "max": None,
                "mean": None,
                "min": None,
                "last_reset": None,
                "state": pytest.approx(factor * seq[8]),
                "sum": pytest.approx(factor * 60.0),
            },
        ]
    }
    assert "Error while processing event StatisticsTask" not in caplog.text


@pytest.mark.parametrize(
    (
        "device_class",
        "state_unit",
        "display_unit",
        "statistics_unit",
        "unit_class",
        "factor",
    ),
    [
        ("energy", "kWh", "kWh", "kWh", "energy", 1),
        ("energy", "Wh", "Wh", "Wh", "energy", 1),
        ("gas", "m³", "m³", "m³", "volume", 1),
        ("gas", "ft³", "ft³", "ft³", "volume", 1),
        ("weight", "kg", "kg", "kg", "mass", 1),
    ],
)
async def test_compile_hourly_sum_statistics_total_increasing(
    hass: HomeAssistant,
    caplog: pytest.LogCaptureFixture,
    device_class,
    state_unit,
    display_unit,
    statistics_unit,
    unit_class,
    factor,
) -> None:
    """Test compiling hourly statistics."""
    period0 = dt_util.utcnow()
    period0_end = period1 = period0 + timedelta(minutes=5)
    period1_end = period2 = period0 + timedelta(minutes=10)
    period2_end = period0 + timedelta(minutes=15)
    await async_setup_component(hass, "sensor", {})
    # Wait for the sensor recorder platform to be added
    await async_recorder_block_till_done(hass)
    attributes = {
        "device_class": device_class,
        "state_class": "total_increasing",
        "unit_of_measurement": state_unit,
    }
    seq = [10, 15, 20, 10, 30, 40, 50, 60, 70]
    with freeze_time(period0) as freezer:
<<<<<<< HEAD
        _, eight, states = record_meter_states(
=======
        four, eight, states = await async_record_meter_states(
>>>>>>> b30a02de
            hass, freezer, period0, "sensor.test1", attributes, seq
        )
    await async_wait_recording_done(hass)
    hist = history.get_significant_states(
        hass,
        period0 - timedelta.resolution,
        eight + timedelta.resolution,
        hass.states.async_entity_ids(),
    )
    assert_multiple_states_equal_without_context_and_last_changed(
        dict(states)["sensor.test1"], dict(hist)["sensor.test1"]
    )

    do_adhoc_statistics(hass, start=period0)
    await async_wait_recording_done(hass)
    do_adhoc_statistics(hass, start=period1)
    await async_wait_recording_done(hass)
    do_adhoc_statistics(hass, start=period2)
    await async_wait_recording_done(hass)
    statistic_ids = await async_list_statistic_ids(hass)
    assert statistic_ids == [
        {
            "statistic_id": "sensor.test1",
            "display_unit_of_measurement": display_unit,
            "has_mean": False,
            "has_sum": True,
            "name": None,
            "source": "recorder",
            "statistics_unit_of_measurement": statistics_unit,
            "unit_class": unit_class,
        }
    ]
    stats = statistics_during_period(hass, period0, period="5minute")
    assert stats == {
        "sensor.test1": [
            {
                "start": process_timestamp(period0).timestamp(),
                "end": process_timestamp(period0_end).timestamp(),
                "max": None,
                "mean": None,
                "min": None,
                "last_reset": None,
                "state": pytest.approx(factor * seq[2]),
                "sum": pytest.approx(factor * 10.0),
            },
            {
                "start": process_timestamp(period1).timestamp(),
                "end": process_timestamp(period1_end).timestamp(),
                "max": None,
                "mean": None,
                "min": None,
                "last_reset": None,
                "state": pytest.approx(factor * seq[5]),
                "sum": pytest.approx(factor * 50.0),
            },
            {
                "start": process_timestamp(period2).timestamp(),
                "end": process_timestamp(period2_end).timestamp(),
                "max": None,
                "mean": None,
                "min": None,
                "last_reset": None,
                "state": pytest.approx(factor * seq[8]),
                "sum": pytest.approx(factor * 80.0),
            },
        ]
    }
    assert "Error while processing event StatisticsTask" not in caplog.text
    assert "Detected new cycle for sensor.test1, last_reset set to" not in caplog.text
    assert "Compiling initial sum statistics for sensor.test1" in caplog.text
    assert "Detected new cycle for sensor.test1, value dropped" in caplog.text


@pytest.mark.parametrize(
    (
        "device_class",
        "state_unit",
        "display_unit",
        "statistics_unit",
        "unit_class",
        "factor",
    ),
    [
        ("energy", "kWh", "kWh", "kWh", "energy", 1),
        ("weight", "kg", "kg", "kg", "mass", 1),
    ],
)
async def test_compile_hourly_sum_statistics_total_increasing_small_dip(
    hass: HomeAssistant,
    caplog: pytest.LogCaptureFixture,
    device_class,
    state_unit,
    display_unit,
    statistics_unit,
    unit_class,
    factor,
) -> None:
    """Test small dips in sensor readings do not trigger a reset."""
    period0 = dt_util.utcnow()
    period0_end = period1 = period0 + timedelta(minutes=5)
    period1_end = period2 = period0 + timedelta(minutes=10)
    period2_end = period0 + timedelta(minutes=15)
    await async_setup_component(hass, "sensor", {})
    # Wait for the sensor recorder platform to be added
    await async_recorder_block_till_done(hass)
    attributes = {
        "device_class": device_class,
        "state_class": "total_increasing",
        "unit_of_measurement": state_unit,
    }
    seq = [10, 15, 20, 19, 30, 40, 39, 60, 70]
    with freeze_time(period0) as freezer:
<<<<<<< HEAD
        _, eight, states = record_meter_states(
=======
        four, eight, states = await async_record_meter_states(
>>>>>>> b30a02de
            hass, freezer, period0, "sensor.test1", attributes, seq
        )
    await async_wait_recording_done(hass)
    hist = history.get_significant_states(
        hass,
        period0 - timedelta.resolution,
        eight + timedelta.resolution,
        hass.states.async_entity_ids(),
    )
    assert_multiple_states_equal_without_context_and_last_changed(
        dict(states)["sensor.test1"], dict(hist)["sensor.test1"]
    )

    do_adhoc_statistics(hass, start=period0)
    await async_wait_recording_done(hass)
    do_adhoc_statistics(hass, start=period1)
    await async_wait_recording_done(hass)
    assert (
        "Entity sensor.test1 has state class total_increasing, but its state is not "
        "strictly increasing."
    ) not in caplog.text
    do_adhoc_statistics(hass, start=period2)
    await async_wait_recording_done(hass)
    state = states["sensor.test1"][6].state
    previous_state = float(states["sensor.test1"][5].state)
    last_updated = states["sensor.test1"][6].last_updated.isoformat()
    assert (
        "Entity sensor.test1 has state class total_increasing, but its state is not "
        f"strictly increasing. Triggered by state {state} ({previous_state}) with "
        f"last_updated set to {last_updated}. Please create a bug report at "
        "https://github.com/home-assistant/core/issues?q=is%3Aopen+is%3Aissue"
    ) in caplog.text
    statistic_ids = await async_list_statistic_ids(hass)
    assert statistic_ids == [
        {
            "statistic_id": "sensor.test1",
            "display_unit_of_measurement": display_unit,
            "has_mean": False,
            "has_sum": True,
            "name": None,
            "source": "recorder",
            "statistics_unit_of_measurement": statistics_unit,
            "unit_class": unit_class,
        }
    ]
    stats = statistics_during_period(hass, period0, period="5minute")
    assert stats == {
        "sensor.test1": [
            {
                "last_reset": None,
                "start": process_timestamp(period0).timestamp(),
                "end": process_timestamp(period0_end).timestamp(),
                "max": None,
                "mean": None,
                "min": None,
                "state": pytest.approx(factor * seq[2]),
                "sum": pytest.approx(factor * 10.0),
            },
            {
                "last_reset": None,
                "start": process_timestamp(period1).timestamp(),
                "end": process_timestamp(period1_end).timestamp(),
                "max": None,
                "mean": None,
                "min": None,
                "state": pytest.approx(factor * seq[5]),
                "sum": pytest.approx(factor * 30.0),
            },
            {
                "last_reset": None,
                "start": process_timestamp(period2).timestamp(),
                "end": process_timestamp(period2_end).timestamp(),
                "max": None,
                "mean": None,
                "min": None,
                "state": pytest.approx(factor * seq[8]),
                "sum": pytest.approx(factor * 60.0),
            },
        ]
    }
    assert "Error while processing event StatisticsTask" not in caplog.text


async def test_compile_hourly_energy_statistics_unsupported(
    hass: HomeAssistant, caplog: pytest.LogCaptureFixture
) -> None:
    """Test compiling hourly statistics."""
    period0 = dt_util.utcnow()
    period0_end = period1 = period0 + timedelta(minutes=5)
    period1_end = period2 = period0 + timedelta(minutes=10)
    period2_end = period0 + timedelta(minutes=15)
    await async_setup_component(hass, "sensor", {})
    # Wait for the sensor recorder platform to be added
    await async_recorder_block_till_done(hass)
    sns1_attr = {
        "device_class": "energy",
        "state_class": "total",
        "unit_of_measurement": "kWh",
        "last_reset": None,
    }
    sns2_attr = {"device_class": "energy"}
    sns3_attr = {}
    seq1 = [10, 15, 20, 10, 30, 40, 50, 60, 70]
    seq2 = [110, 120, 130, 0, 30, 45, 55, 65, 75]
    seq3 = [0, 0, 5, 10, 30, 50, 60, 80, 90]

    with freeze_time(period0) as freezer:
        four, eight, states = await async_record_meter_states(
            hass, freezer, period0, "sensor.test1", sns1_attr, seq1
        )
        _, _, _states = await async_record_meter_states(
            hass, freezer, period0, "sensor.test2", sns2_attr, seq2
        )
        states = {**states, **_states}
        _, _, _states = await async_record_meter_states(
            hass, freezer, period0, "sensor.test3", sns3_attr, seq3
        )
    states = {**states, **_states}
    await async_wait_recording_done(hass)

    hist = history.get_significant_states(
        hass,
        period0 - timedelta.resolution,
        eight + timedelta.resolution,
        hass.states.async_entity_ids(),
    )
    assert_multiple_states_equal_without_context_and_last_changed(
        dict(states)["sensor.test1"], dict(hist)["sensor.test1"]
    )

    do_adhoc_statistics(hass, start=period0)
    await async_wait_recording_done(hass)
    do_adhoc_statistics(hass, start=period1)
    await async_wait_recording_done(hass)
    do_adhoc_statistics(hass, start=period2)
    await async_wait_recording_done(hass)
    statistic_ids = await async_list_statistic_ids(hass)
    assert statistic_ids == [
        {
            "statistic_id": "sensor.test1",
            "display_unit_of_measurement": "kWh",
            "has_mean": False,
            "has_sum": True,
            "name": None,
            "source": "recorder",
            "statistics_unit_of_measurement": "kWh",
            "unit_class": "energy",
        }
    ]
    stats = statistics_during_period(hass, period0, period="5minute")
    assert stats == {
        "sensor.test1": [
            {
                "start": process_timestamp(period0).timestamp(),
                "end": process_timestamp(period0_end).timestamp(),
                "max": None,
                "mean": None,
                "min": None,
                "last_reset": process_timestamp(period0).timestamp(),
                "state": pytest.approx(20.0),
                "sum": pytest.approx(10.0),
            },
            {
                "start": process_timestamp(period1).timestamp(),
                "end": process_timestamp(period1_end).timestamp(),
                "max": None,
                "mean": None,
                "min": None,
                "last_reset": process_timestamp(four).timestamp(),
                "state": pytest.approx(40.0),
                "sum": pytest.approx(40.0),
            },
            {
                "start": process_timestamp(period2).timestamp(),
                "end": process_timestamp(period2_end).timestamp(),
                "max": None,
                "mean": None,
                "min": None,
                "last_reset": process_timestamp(four).timestamp(),
                "state": pytest.approx(70.0),
                "sum": pytest.approx(70.0),
            },
        ]
    }
    assert "Error while processing event StatisticsTask" not in caplog.text


async def test_compile_hourly_energy_statistics_multiple(
    hass: HomeAssistant, caplog: pytest.LogCaptureFixture
) -> None:
    """Test compiling multiple hourly statistics."""
    period0 = dt_util.utcnow()
    period0_end = period1 = period0 + timedelta(minutes=5)
    period1_end = period2 = period0 + timedelta(minutes=10)
    period2_end = period0 + timedelta(minutes=15)
    await async_setup_component(hass, "sensor", {})
    # Wait for the sensor recorder platform to be added
    await async_recorder_block_till_done(hass)
    sns1_attr = {**ENERGY_SENSOR_ATTRIBUTES, "last_reset": None}
    sns2_attr = {**ENERGY_SENSOR_ATTRIBUTES, "last_reset": None}
    sns3_attr = {
        **ENERGY_SENSOR_ATTRIBUTES,
        "unit_of_measurement": "Wh",
        "last_reset": None,
    }
    seq1 = [10, 15, 20, 10, 30, 40, 50, 60, 70]
    seq2 = [110, 120, 130, 0, 30, 45, 55, 65, 75]
    seq3 = [0, 0, 5, 10, 30, 50, 60, 80, 90]

    with freeze_time(period0) as freezer:
        four, eight, states = await async_record_meter_states(
            hass, freezer, period0, "sensor.test1", sns1_attr, seq1
        )
        _, _, _states = await async_record_meter_states(
            hass, freezer, period0, "sensor.test2", sns2_attr, seq2
        )
        states = {**states, **_states}
        _, _, _states = await async_record_meter_states(
            hass, freezer, period0, "sensor.test3", sns3_attr, seq3
        )
    states = {**states, **_states}
    await async_wait_recording_done(hass)
    hist = history.get_significant_states(
        hass,
        period0 - timedelta.resolution,
        eight + timedelta.resolution,
        hass.states.async_entity_ids(),
    )
    assert_multiple_states_equal_without_context_and_last_changed(
        dict(states)["sensor.test1"], dict(hist)["sensor.test1"]
    )

    do_adhoc_statistics(hass, start=period0)
    await async_wait_recording_done(hass)
    do_adhoc_statistics(hass, start=period1)
    await async_wait_recording_done(hass)
    do_adhoc_statistics(hass, start=period2)
    await async_wait_recording_done(hass)
    statistic_ids = await async_list_statistic_ids(hass)
    assert statistic_ids == [
        {
            "statistic_id": "sensor.test1",
            "display_unit_of_measurement": "kWh",
            "has_mean": False,
            "has_sum": True,
            "name": None,
            "source": "recorder",
            "statistics_unit_of_measurement": "kWh",
            "unit_class": "energy",
        },
        {
            "statistic_id": "sensor.test2",
            "display_unit_of_measurement": "kWh",
            "has_mean": False,
            "has_sum": True,
            "name": None,
            "source": "recorder",
            "statistics_unit_of_measurement": "kWh",
            "unit_class": "energy",
        },
        {
            "statistic_id": "sensor.test3",
            "display_unit_of_measurement": "Wh",
            "has_mean": False,
            "has_sum": True,
            "name": None,
            "source": "recorder",
            "statistics_unit_of_measurement": "Wh",
            "unit_class": "energy",
        },
    ]
    stats = statistics_during_period(hass, period0, period="5minute")
    assert stats == {
        "sensor.test1": [
            {
                "start": process_timestamp(period0).timestamp(),
                "end": process_timestamp(period0_end).timestamp(),
                "max": None,
                "mean": None,
                "min": None,
                "last_reset": process_timestamp(period0).timestamp(),
                "state": pytest.approx(20.0),
                "sum": pytest.approx(10.0),
            },
            {
                "start": process_timestamp(period1).timestamp(),
                "end": process_timestamp(period1_end).timestamp(),
                "max": None,
                "mean": None,
                "min": None,
                "last_reset": process_timestamp(four).timestamp(),
                "state": pytest.approx(40.0),
                "sum": pytest.approx(40.0),
            },
            {
                "start": process_timestamp(period2).timestamp(),
                "end": process_timestamp(period2_end).timestamp(),
                "max": None,
                "mean": None,
                "min": None,
                "last_reset": process_timestamp(four).timestamp(),
                "state": pytest.approx(70.0),
                "sum": pytest.approx(70.0),
            },
        ],
        "sensor.test2": [
            {
                "start": process_timestamp(period0).timestamp(),
                "end": process_timestamp(period0_end).timestamp(),
                "max": None,
                "mean": None,
                "min": None,
                "last_reset": process_timestamp(period0).timestamp(),
                "state": pytest.approx(130.0),
                "sum": pytest.approx(20.0),
            },
            {
                "start": process_timestamp(period1).timestamp(),
                "end": process_timestamp(period1_end).timestamp(),
                "max": None,
                "mean": None,
                "min": None,
                "last_reset": process_timestamp(four).timestamp(),
                "state": pytest.approx(45.0),
                "sum": pytest.approx(-65.0),
            },
            {
                "start": process_timestamp(period2).timestamp(),
                "end": process_timestamp(period2_end).timestamp(),
                "max": None,
                "mean": None,
                "min": None,
                "last_reset": process_timestamp(four).timestamp(),
                "state": pytest.approx(75.0),
                "sum": pytest.approx(-35.0),
            },
        ],
        "sensor.test3": [
            {
                "start": process_timestamp(period0).timestamp(),
                "end": process_timestamp(period0_end).timestamp(),
                "max": None,
                "mean": None,
                "min": None,
                "last_reset": process_timestamp(period0).timestamp(),
                "state": pytest.approx(5.0),
                "sum": pytest.approx(5.0),
            },
            {
                "start": process_timestamp(period1).timestamp(),
                "end": process_timestamp(period1_end).timestamp(),
                "max": None,
                "mean": None,
                "min": None,
                "last_reset": process_timestamp(four).timestamp(),
                "state": pytest.approx(50.0),
                "sum": pytest.approx(60.0),
            },
            {
                "start": process_timestamp(period2).timestamp(),
                "end": process_timestamp(period2_end).timestamp(),
                "max": None,
                "mean": None,
                "min": None,
                "last_reset": process_timestamp(four).timestamp(),
                "state": pytest.approx(90.0),
                "sum": pytest.approx(100.0),
            },
        ],
    }
    assert "Error while processing event StatisticsTask" not in caplog.text


@pytest.mark.parametrize(
    ("device_class", "state_unit", "value"),
    [
        ("battery", "%", 30),
        ("battery", None, 30),
        ("distance", "m", 30),
        ("distance", "mi", 30),
        ("humidity", "%", 30),
        ("humidity", None, 30),
        ("pressure", "Pa", 30),
        ("pressure", "hPa", 30),
        ("pressure", "mbar", 30),
        ("pressure", "inHg", 30),
        ("pressure", "psi", 30),
        ("speed", "m/s", 30),
        ("speed", "mph", 30),
        ("temperature", "°C", 30),
        ("temperature", "°F", 30),
        ("volume", "m³", 30),
        ("volume", "ft³", 30),
        ("weight", "g", 30),
        ("weight", "oz", 30),
    ],
)
async def test_compile_hourly_statistics_unchanged(
    hass: HomeAssistant,
    caplog: pytest.LogCaptureFixture,
    device_class,
    state_unit,
    value,
) -> None:
    """Test compiling hourly statistics, with no changes during the hour."""
    zero = dt_util.utcnow()
    await async_setup_component(hass, "sensor", {})
    # Wait for the sensor recorder platform to be added
    await async_recorder_block_till_done(hass)
    attributes = {
        "device_class": device_class,
        "state_class": "measurement",
        "unit_of_measurement": state_unit,
    }
    with freeze_time(zero) as freezer:
        four, states = await async_record_states(
            hass, freezer, zero, "sensor.test1", attributes
        )
    await async_wait_recording_done(hass)
    hist = history.get_significant_states(
        hass, zero, four, hass.states.async_entity_ids()
    )
    assert_dict_of_states_equal_without_context_and_last_changed(states, hist)

    do_adhoc_statistics(hass, start=four)
    await async_wait_recording_done(hass)
    stats = statistics_during_period(hass, four, period="5minute")
    assert stats == {
        "sensor.test1": [
            {
                "start": process_timestamp(four).timestamp(),
                "end": process_timestamp(four + timedelta(minutes=5)).timestamp(),
                "mean": pytest.approx(value),
                "min": pytest.approx(value),
                "max": pytest.approx(value),
                "last_reset": None,
                "state": None,
                "sum": None,
            }
        ]
    }
    assert "Error while processing event StatisticsTask" not in caplog.text


async def test_compile_hourly_statistics_partially_unavailable(
    hass: HomeAssistant, caplog: pytest.LogCaptureFixture
) -> None:
    """Test compiling hourly statistics, with the sensor being partially unavailable."""
    zero = dt_util.utcnow()
    await async_setup_component(hass, "sensor", {})
    # Wait for the sensor recorder platform to be added
    await async_recorder_block_till_done(hass)
    four, states = await async_record_states_partially_unavailable(
        hass, zero, "sensor.test1", TEMPERATURE_SENSOR_ATTRIBUTES
    )
    await async_wait_recording_done(hass)
    hist = history.get_significant_states(
        hass, zero, four, hass.states.async_entity_ids()
    )
    assert_dict_of_states_equal_without_context_and_last_changed(states, hist)

    do_adhoc_statistics(hass, start=zero)
    await async_wait_recording_done(hass)
    stats = statistics_during_period(hass, zero, period="5minute")
    assert stats == {
        "sensor.test1": [
            {
                "start": process_timestamp(zero).timestamp(),
                "end": process_timestamp(zero + timedelta(minutes=5)).timestamp(),
                "mean": pytest.approx(21.1864406779661),
                "min": pytest.approx(10.0),
                "max": pytest.approx(25.0),
                "last_reset": None,
                "state": None,
                "sum": None,
            }
        ]
    }
    assert "Error while processing event StatisticsTask" not in caplog.text


@pytest.mark.parametrize(
    ("device_class", "state_unit", "value"),
    [
        ("battery", "%", 30),
        ("battery", None, 30),
        ("distance", "m", 30),
        ("distance", "mi", 30),
        ("humidity", "%", 30),
        ("humidity", None, 30),
        ("pressure", "Pa", 30),
        ("pressure", "hPa", 30),
        ("pressure", "mbar", 30),
        ("pressure", "inHg", 30),
        ("pressure", "psi", 30),
        ("speed", "m/s", 30),
        ("speed", "mph", 30),
        ("temperature", "°C", 30),
        ("temperature", "°F", 30),
        ("volume", "m³", 30),
        ("volume", "ft³", 30),
        ("weight", "g", 30),
        ("weight", "oz", 30),
    ],
)
async def test_compile_hourly_statistics_unavailable(
    hass: HomeAssistant,
    caplog: pytest.LogCaptureFixture,
    device_class,
    state_unit,
    value,
) -> None:
    """Test compiling hourly statistics, with one sensor being unavailable.

    sensor.test1 is unavailable and should not have statistics generated
    sensor.test2 should have statistics generated
    """
    zero = dt_util.utcnow()
    await async_setup_component(hass, "sensor", {})
    # Wait for the sensor recorder platform to be added
    await async_recorder_block_till_done(hass)
    attributes = {
        "device_class": device_class,
        "state_class": "measurement",
        "unit_of_measurement": state_unit,
    }
    four, states = await async_record_states_partially_unavailable(
        hass, zero, "sensor.test1", attributes
    )
    with freeze_time(zero) as freezer:
        _, _states = await async_record_states(
            hass, freezer, zero, "sensor.test2", attributes
        )
    await async_wait_recording_done(hass)
    states = {**states, **_states}
    hist = history.get_significant_states(
        hass, zero, four, hass.states.async_entity_ids()
    )
    assert_dict_of_states_equal_without_context_and_last_changed(states, hist)

    do_adhoc_statistics(hass, start=four)
    await async_wait_recording_done(hass)
    stats = statistics_during_period(hass, four, period="5minute")
    assert stats == {
        "sensor.test2": [
            {
                "start": process_timestamp(four).timestamp(),
                "end": process_timestamp(four + timedelta(minutes=5)).timestamp(),
                "mean": pytest.approx(value),
                "min": pytest.approx(value),
                "max": pytest.approx(value),
                "last_reset": None,
                "state": None,
                "sum": None,
            }
        ]
    }
    assert "Error while processing event StatisticsTask" not in caplog.text


async def test_compile_hourly_statistics_fails(
    hass: HomeAssistant, caplog: pytest.LogCaptureFixture
) -> None:
    """Test compiling hourly statistics throws."""
    zero = dt_util.utcnow()
    await async_setup_component(hass, "sensor", {})
    # Wait for the sensor recorder platform to be added
    await async_recorder_block_till_done(hass)
    with patch(
        "homeassistant.components.sensor.recorder.compile_statistics",
        side_effect=Exception,
    ):
        do_adhoc_statistics(hass, start=zero)
        await async_wait_recording_done(hass)
    assert "Error while processing event StatisticsTask" in caplog.text


@pytest.mark.parametrize(
    (
        "state_class",
        "device_class",
        "state_unit",
        "display_unit",
        "statistics_unit",
        "unit_class",
        "statistic_type",
    ),
    [
        ("measurement", "battery", "%", "%", "%", "unitless", "mean"),
        ("measurement", "battery", None, None, None, "unitless", "mean"),
        ("measurement", "distance", "m", "m", "m", "distance", "mean"),
        ("measurement", "distance", "mi", "mi", "mi", "distance", "mean"),
        ("total", "distance", "m", "m", "m", "distance", "sum"),
        ("total", "distance", "mi", "mi", "mi", "distance", "sum"),
        ("total", "energy", "Wh", "Wh", "Wh", "energy", "sum"),
        ("total", "energy", "kWh", "kWh", "kWh", "energy", "sum"),
        ("measurement", "energy", "Wh", "Wh", "Wh", "energy", "mean"),
        ("measurement", "energy", "kWh", "kWh", "kWh", "energy", "mean"),
        ("measurement", "humidity", "%", "%", "%", "unitless", "mean"),
        ("measurement", "humidity", None, None, None, "unitless", "mean"),
        ("total", "monetary", "USD", "USD", "USD", None, "sum"),
        ("total", "monetary", "None", "None", "None", None, "sum"),
        ("total", "gas", "m³", "m³", "m³", "volume", "sum"),
        ("total", "gas", "ft³", "ft³", "ft³", "volume", "sum"),
        ("measurement", "monetary", "USD", "USD", "USD", None, "mean"),
        ("measurement", "monetary", "None", "None", "None", None, "mean"),
        ("measurement", "gas", "m³", "m³", "m³", "volume", "mean"),
        ("measurement", "gas", "ft³", "ft³", "ft³", "volume", "mean"),
        ("measurement", "pressure", "Pa", "Pa", "Pa", "pressure", "mean"),
        ("measurement", "pressure", "hPa", "hPa", "hPa", "pressure", "mean"),
        ("measurement", "pressure", "mbar", "mbar", "mbar", "pressure", "mean"),
        ("measurement", "pressure", "inHg", "inHg", "inHg", "pressure", "mean"),
        ("measurement", "pressure", "psi", "psi", "psi", "pressure", "mean"),
        ("measurement", "speed", "m/s", "m/s", "m/s", "speed", "mean"),
        ("measurement", "speed", "mph", "mph", "mph", "speed", "mean"),
        ("measurement", "temperature", "°C", "°C", "°C", "temperature", "mean"),
        ("measurement", "temperature", "°F", "°F", "°F", "temperature", "mean"),
        ("measurement", "volume", "m³", "m³", "m³", "volume", "mean"),
        ("measurement", "volume", "ft³", "ft³", "ft³", "volume", "mean"),
        ("total", "volume", "m³", "m³", "m³", "volume", "sum"),
        ("total", "volume", "ft³", "ft³", "ft³", "volume", "sum"),
        ("measurement", "weight", "g", "g", "g", "mass", "mean"),
        ("measurement", "weight", "oz", "oz", "oz", "mass", "mean"),
        ("total", "weight", "g", "g", "g", "mass", "sum"),
        ("total", "weight", "oz", "oz", "oz", "mass", "sum"),
    ],
)
async def test_list_statistic_ids(
    hass: HomeAssistant,
    caplog: pytest.LogCaptureFixture,
    state_class,
    device_class,
    state_unit,
    display_unit,
    statistics_unit,
    unit_class,
    statistic_type,
) -> None:
    """Test listing future statistic ids."""
    await async_setup_component(hass, "sensor", {})
    # Wait for the sensor recorder platform to be added
    await async_recorder_block_till_done(hass)
    attributes = {
        "device_class": device_class,
        "last_reset": 0,
        "state_class": state_class,
        "unit_of_measurement": state_unit,
    }
    hass.states.async_set("sensor.test1", 0, attributes=attributes)
    statistic_ids = await async_list_statistic_ids(hass)
    assert statistic_ids == [
        {
            "statistic_id": "sensor.test1",
            "display_unit_of_measurement": display_unit,
            "has_mean": statistic_type == "mean",
            "has_sum": statistic_type == "sum",
            "name": None,
            "source": "recorder",
            "statistics_unit_of_measurement": statistics_unit,
            "unit_class": unit_class,
        },
    ]
    for stat_type in ["mean", "sum", "dogs"]:
        statistic_ids = await async_list_statistic_ids(hass, statistic_type=stat_type)
        if statistic_type == stat_type:
            assert statistic_ids == [
                {
                    "statistic_id": "sensor.test1",
                    "display_unit_of_measurement": display_unit,
                    "has_mean": statistic_type == "mean",
                    "has_sum": statistic_type == "sum",
                    "name": None,
                    "source": "recorder",
                    "statistics_unit_of_measurement": statistics_unit,
                    "unit_class": unit_class,
                },
            ]
        else:
            assert statistic_ids == []


@pytest.mark.parametrize(
    "_attributes",
    [{**ENERGY_SENSOR_ATTRIBUTES, "last_reset": 0}, TEMPERATURE_SENSOR_ATTRIBUTES],
)
async def test_list_statistic_ids_unsupported(
    hass: HomeAssistant,
    caplog: pytest.LogCaptureFixture,
    _attributes,
) -> None:
    """Test listing future statistic ids for unsupported sensor."""
    await async_setup_component(hass, "sensor", {})
    # Wait for the sensor recorder platform to be added
    await async_recorder_block_till_done(hass)
    attributes = dict(_attributes)
    hass.states.async_set("sensor.test1", 0, attributes=attributes)
    if "last_reset" in attributes:
        attributes.pop("unit_of_measurement")
        hass.states.async_set("last_reset.test2", 0, attributes=attributes)
    attributes = dict(_attributes)
    if "unit_of_measurement" in attributes:
        attributes["unit_of_measurement"] = "invalid"
        hass.states.async_set("sensor.test3", 0, attributes=attributes)
        attributes.pop("unit_of_measurement")
        hass.states.async_set("sensor.test4", 0, attributes=attributes)
    attributes = dict(_attributes)
    attributes["state_class"] = "invalid"
    hass.states.async_set("sensor.test5", 0, attributes=attributes)
    attributes.pop("state_class")
    hass.states.async_set("sensor.test6", 0, attributes=attributes)


@pytest.mark.parametrize(
    ("device_class", "state_unit", "state_unit2", "unit_class", "mean", "min", "max"),
    [
        (None, None, "cats", "unitless", 13.050847, -10, 30),
        (None, "%", "cats", "unitless", 13.050847, -10, 30),
        ("battery", "%", "cats", "unitless", 13.050847, -10, 30),
        ("battery", None, "cats", "unitless", 13.050847, -10, 30),
        (None, "kW", "Wh", "power", 13.050847, -10, 30),
        # Can't downgrade from ft³ to ft3 or from m³ to m3
        (None, "ft³", "ft3", "volume", 13.050847, -10, 30),
        (None, "ft³/min", "ft³/m", "volume_flow_rate", 13.050847, -10, 30),
        (None, "m³", "m3", "volume", 13.050847, -10, 30),
    ],
)
async def test_compile_hourly_statistics_changing_units_1(
    hass: HomeAssistant,
    caplog: pytest.LogCaptureFixture,
    device_class,
    state_unit,
    state_unit2,
    unit_class,
    mean,
    min,
    max,
) -> None:
    """Test compiling hourly statistics where units change from one hour to the next.

    This tests the case where the recorder cannot convert between the units.
    """
    zero = dt_util.utcnow()
    await async_setup_component(hass, "sensor", {})
    # Wait for the sensor recorder platform to be added
    await async_recorder_block_till_done(hass)
    attributes = {
        "device_class": device_class,
        "state_class": "measurement",
        "unit_of_measurement": state_unit,
    }
    with freeze_time(zero) as freezer:
        four, states = await async_record_states(
            hass, freezer, zero, "sensor.test1", attributes
        )
        attributes["unit_of_measurement"] = state_unit2
        four, _states = await async_record_states(
            hass, freezer, zero + timedelta(minutes=5), "sensor.test1", attributes
        )
        states["sensor.test1"] += _states["sensor.test1"]
        four, _states = await async_record_states(
            hass, freezer, zero + timedelta(minutes=10), "sensor.test1", attributes
        )
        states["sensor.test1"] += _states["sensor.test1"]
    await async_wait_recording_done(hass)
    hist = history.get_significant_states(
        hass, zero, four, hass.states.async_entity_ids()
    )
    assert_dict_of_states_equal_without_context_and_last_changed(states, hist)

    do_adhoc_statistics(hass, start=zero)
    await async_wait_recording_done(hass)
    assert "cannot be converted to the unit of previously" not in caplog.text
    statistic_ids = await async_list_statistic_ids(hass)
    assert statistic_ids == [
        {
            "statistic_id": "sensor.test1",
            "display_unit_of_measurement": state_unit,
            "has_mean": True,
            "has_sum": False,
            "name": None,
            "source": "recorder",
            "statistics_unit_of_measurement": state_unit,
            "unit_class": unit_class,
        },
    ]
    stats = statistics_during_period(hass, zero, period="5minute")
    assert stats == {
        "sensor.test1": [
            {
                "start": process_timestamp(zero).timestamp(),
                "end": process_timestamp(zero + timedelta(minutes=5)).timestamp(),
                "mean": pytest.approx(mean),
                "min": pytest.approx(min),
                "max": pytest.approx(max),
                "last_reset": None,
                "state": None,
                "sum": None,
            }
        ]
    }

    do_adhoc_statistics(hass, start=zero + timedelta(minutes=10))
    await async_wait_recording_done(hass)
    assert (
        f"The unit of sensor.test1 ({state_unit2}) cannot be converted to the unit of "
        f"previously compiled statistics ({state_unit})" in caplog.text
    )
    statistic_ids = await async_list_statistic_ids(hass)
    assert statistic_ids == [
        {
            "statistic_id": "sensor.test1",
            "display_unit_of_measurement": state_unit,
            "has_mean": True,
            "has_sum": False,
            "name": None,
            "source": "recorder",
            "statistics_unit_of_measurement": state_unit,
            "unit_class": unit_class,
        },
    ]
    stats = statistics_during_period(hass, zero, period="5minute")
    assert stats == {
        "sensor.test1": [
            {
                "start": process_timestamp(zero).timestamp(),
                "end": process_timestamp(zero + timedelta(minutes=5)).timestamp(),
                "mean": pytest.approx(mean),
                "min": pytest.approx(min),
                "max": pytest.approx(max),
                "last_reset": None,
                "state": None,
                "sum": None,
            }
        ]
    }
    assert "Error while processing event StatisticsTask" not in caplog.text


@pytest.mark.parametrize(
    (
        "device_class",
        "state_unit",
        "display_unit",
        "statistics_unit",
        "unit_class",
        "mean",
        "min",
        "max",
    ),
    [
        (None, "dogs", "dogs", "dogs", None, 13.050847, -10, 30),
    ],
)
async def test_compile_hourly_statistics_changing_units_2(
    hass: HomeAssistant,
    caplog: pytest.LogCaptureFixture,
    device_class,
    state_unit,
    display_unit,
    statistics_unit,
    unit_class,
    mean,
    min,
    max,
) -> None:
    """Test compiling hourly statistics where units change during an hour.

    This tests the behaviour when the sensor units are note supported by any unit
    converter.
    """
    zero = dt_util.utcnow()
    await async_setup_component(hass, "sensor", {})
    # Wait for the sensor recorder platform to be added
    await async_recorder_block_till_done(hass)
    attributes = {
        "device_class": device_class,
        "state_class": "measurement",
        "unit_of_measurement": state_unit,
    }
    with freeze_time(zero) as freezer:
        four, states = await async_record_states(
            hass, freezer, zero, "sensor.test1", attributes
        )
        attributes["unit_of_measurement"] = "cats"
        four, _states = await async_record_states(
            hass, freezer, zero + timedelta(minutes=5), "sensor.test1", attributes
        )
        states["sensor.test1"] += _states["sensor.test1"]
    await async_wait_recording_done(hass)
    hist = history.get_significant_states(
        hass, zero, four, hass.states.async_entity_ids()
    )
    assert_dict_of_states_equal_without_context_and_last_changed(states, hist)

    do_adhoc_statistics(hass, start=zero + timedelta(seconds=30 * 5))
    await async_wait_recording_done(hass)
    assert "The unit of sensor.test1 is changing" in caplog.text
    assert "and matches the unit of already compiled statistics" not in caplog.text
    statistic_ids = await async_list_statistic_ids(hass)
    assert statistic_ids == [
        {
            "statistic_id": "sensor.test1",
            "display_unit_of_measurement": "cats",
            "has_mean": True,
            "has_sum": False,
            "name": None,
            "source": "recorder",
            "statistics_unit_of_measurement": "cats",
            "unit_class": unit_class,
        },
    ]
    stats = statistics_during_period(hass, zero, period="5minute")
    assert stats == {}

    assert "Error while processing event StatisticsTask" not in caplog.text


@pytest.mark.parametrize(
    (
        "device_class",
        "state_unit",
        "display_unit",
        "statistics_unit",
        "unit_class",
        "mean",
        "min",
        "max",
    ),
    [
        (None, "dogs", "dogs", "dogs", None, 13.050847, -10, 30),
    ],
)
async def test_compile_hourly_statistics_changing_units_3(
    hass: HomeAssistant,
    caplog: pytest.LogCaptureFixture,
    device_class,
    state_unit,
    display_unit,
    statistics_unit,
    unit_class,
    mean,
    min,
    max,
) -> None:
    """Test compiling hourly statistics where units change from one hour to the next.

    This tests the behaviour when the sensor units are note supported by any unit
    converter.
    """
    zero = dt_util.utcnow()
    await async_setup_component(hass, "sensor", {})
    # Wait for the sensor recorder platform to be added
    await async_recorder_block_till_done(hass)
    attributes = {
        "device_class": device_class,
        "state_class": "measurement",
        "unit_of_measurement": state_unit,
    }
    with freeze_time(zero) as freezer:
        four, states = await async_record_states(
            hass, freezer, zero, "sensor.test1", attributes
        )
        four, _states = await async_record_states(
            hass, freezer, zero + timedelta(minutes=5), "sensor.test1", attributes
        )
        states["sensor.test1"] += _states["sensor.test1"]
        attributes["unit_of_measurement"] = "cats"
        four, _states = await async_record_states(
            hass, freezer, zero + timedelta(minutes=10), "sensor.test1", attributes
        )
        states["sensor.test1"] += _states["sensor.test1"]
    await async_wait_recording_done(hass)
    hist = history.get_significant_states(
        hass, zero, four, hass.states.async_entity_ids()
    )
    assert_dict_of_states_equal_without_context_and_last_changed(states, hist)

    do_adhoc_statistics(hass, start=zero)
    await async_wait_recording_done(hass)
    assert "does not match the unit of already compiled" not in caplog.text
    statistic_ids = await async_list_statistic_ids(hass)
    assert statistic_ids == [
        {
            "statistic_id": "sensor.test1",
            "display_unit_of_measurement": display_unit,
            "has_mean": True,
            "has_sum": False,
            "name": None,
            "source": "recorder",
            "statistics_unit_of_measurement": statistics_unit,
            "unit_class": unit_class,
        },
    ]
    stats = statistics_during_period(hass, zero, period="5minute")
    assert stats == {
        "sensor.test1": [
            {
                "start": process_timestamp(zero).timestamp(),
                "end": process_timestamp(zero + timedelta(minutes=5)).timestamp(),
                "mean": pytest.approx(mean),
                "min": pytest.approx(min),
                "max": pytest.approx(max),
                "last_reset": None,
                "state": None,
                "sum": None,
            }
        ]
    }

    do_adhoc_statistics(hass, start=zero + timedelta(minutes=10))
    await async_wait_recording_done(hass)
    assert "The unit of sensor.test1 is changing" in caplog.text
    assert (
        f"matches the unit of already compiled statistics ({state_unit})" in caplog.text
    )
    statistic_ids = await async_list_statistic_ids(hass)
    assert statistic_ids == [
        {
            "statistic_id": "sensor.test1",
            "display_unit_of_measurement": display_unit,
            "has_mean": True,
            "has_sum": False,
            "name": None,
            "source": "recorder",
            "statistics_unit_of_measurement": statistics_unit,
            "unit_class": unit_class,
        },
    ]
    stats = statistics_during_period(hass, zero, period="5minute")
    assert stats == {
        "sensor.test1": [
            {
                "start": process_timestamp(zero).timestamp(),
                "end": process_timestamp(zero + timedelta(minutes=5)).timestamp(),
                "mean": pytest.approx(mean),
                "min": pytest.approx(min),
                "max": pytest.approx(max),
                "last_reset": None,
                "state": None,
                "sum": None,
            }
        ]
    }
    assert "Error while processing event StatisticsTask" not in caplog.text


@pytest.mark.parametrize(
    ("state_unit_1", "state_unit_2", "unit_class", "mean", "min", "max", "factor"),
    [
        (None, "%", "unitless", 13.050847, -10, 30, 100),
        ("%", None, "unitless", 13.050847, -10, 30, 0.01),
        ("W", "kW", "power", 13.050847, -10, 30, 0.001),
        ("kW", "W", "power", 13.050847, -10, 30, 1000),
    ],
)
async def test_compile_hourly_statistics_convert_units_1(
    hass: HomeAssistant,
    caplog: pytest.LogCaptureFixture,
    state_unit_1,
    state_unit_2,
    unit_class,
    mean,
    min,
    max,
    factor,
) -> None:
    """Test compiling hourly statistics where units change from one hour to the next.

    This tests the case where the recorder can convert between the units.
    """
    zero = dt_util.utcnow()
    await async_setup_component(hass, "sensor", {})
    # Wait for the sensor recorder platform to be added
    await async_recorder_block_till_done(hass)
    attributes = {
        "device_class": None,
        "state_class": "measurement",
        "unit_of_measurement": state_unit_1,
    }
    with freeze_time(zero) as freezer:
        four, states = await async_record_states(
            hass, freezer, zero, "sensor.test1", attributes
        )
        four, _states = await async_record_states(
            hass,
            freezer,
            zero + timedelta(minutes=5),
            "sensor.test1",
            attributes,
            seq=[0, 1, None],
        )
    await async_wait_recording_done(hass)
    states["sensor.test1"] += _states["sensor.test1"]

    do_adhoc_statistics(hass, start=zero)
    await async_wait_recording_done(hass)
    assert "does not match the unit of already compiled" not in caplog.text
    statistic_ids = await async_list_statistic_ids(hass)
    assert statistic_ids == [
        {
            "statistic_id": "sensor.test1",
            "display_unit_of_measurement": state_unit_1,
            "has_mean": True,
            "has_sum": False,
            "name": None,
            "source": "recorder",
            "statistics_unit_of_measurement": state_unit_1,
            "unit_class": unit_class,
        },
    ]
    stats = statistics_during_period(hass, zero, period="5minute")
    assert stats == {
        "sensor.test1": [
            {
                "start": process_timestamp(zero).timestamp(),
                "end": process_timestamp(zero + timedelta(minutes=5)).timestamp(),
                "mean": pytest.approx(mean),
                "min": pytest.approx(min),
                "max": pytest.approx(max),
                "last_reset": None,
                "state": None,
                "sum": None,
            }
        ]
    }

    attributes["unit_of_measurement"] = state_unit_2
    with freeze_time(four) as freezer:
        four, _states = await async_record_states(
            hass, freezer, zero + timedelta(minutes=10), "sensor.test1", attributes
        )
    await async_wait_recording_done(hass)
    states["sensor.test1"] += _states["sensor.test1"]
    hist = history.get_significant_states(
        hass, zero, four, hass.states.async_entity_ids()
    )
    assert_dict_of_states_equal_without_context_and_last_changed(states, hist)
    do_adhoc_statistics(hass, start=zero + timedelta(minutes=10))
    await async_wait_recording_done(hass)
    assert "The unit of sensor.test1 is changing" not in caplog.text
    assert (
        f"matches the unit of already compiled statistics ({state_unit_1})"
        not in caplog.text
    )
    statistic_ids = await async_list_statistic_ids(hass)
    assert statistic_ids == [
        {
            "statistic_id": "sensor.test1",
            "display_unit_of_measurement": state_unit_2,
            "has_mean": True,
            "has_sum": False,
            "name": None,
            "source": "recorder",
            "statistics_unit_of_measurement": state_unit_1,
            "unit_class": unit_class,
        },
    ]
    stats = statistics_during_period(hass, zero, period="5minute")
    assert stats == {
        "sensor.test1": [
            {
                "start": process_timestamp(zero).timestamp(),
                "end": process_timestamp(zero + timedelta(minutes=5)).timestamp(),
                "mean": pytest.approx(mean * factor),
                "min": pytest.approx(min * factor),
                "max": pytest.approx(max * factor),
                "last_reset": None,
                "state": None,
                "sum": None,
            },
            {
                "start": process_timestamp(zero + timedelta(minutes=10)).timestamp(),
                "end": process_timestamp(zero + timedelta(minutes=15)).timestamp(),
                "mean": pytest.approx(mean),
                "min": pytest.approx(min),
                "max": pytest.approx(max),
                "last_reset": None,
                "state": None,
                "sum": None,
            },
        ]
    }
    assert "Error while processing event StatisticsTask" not in caplog.text


@pytest.mark.parametrize(
    (
        "device_class",
        "state_unit",
        "state_unit2",
        "unit_class",
        "unit_class2",
        "mean",
        "mean2",
        "min",
        "max",
    ),
    [
        (None, "RPM", "rpm", None, None, 13.050847, 13.333333, -10, 30),
        (None, "rpm", "RPM", None, None, 13.050847, 13.333333, -10, 30),
        (None, "ft3", "ft³", None, "volume", 13.050847, 13.333333, -10, 30),
        (
            None,
            "ft³/m",
            "ft³/min",
            None,
            "volume_flow_rate",
            13.050847,
            13.333333,
            -10,
            30,
        ),
        (None, "m3", "m³", None, "volume", 13.050847, 13.333333, -10, 30),
    ],
)
async def test_compile_hourly_statistics_equivalent_units_1(
    hass: HomeAssistant,
    caplog: pytest.LogCaptureFixture,
    device_class,
    state_unit,
    state_unit2,
    unit_class,
    unit_class2,
    mean,
    mean2,
    min,
    max,
) -> None:
    """Test compiling hourly statistics where units change from one hour to the next."""
    zero = dt_util.utcnow()
    await async_setup_component(hass, "sensor", {})
    # Wait for the sensor recorder platform to be added
    await async_recorder_block_till_done(hass)
    attributes = {
        "device_class": device_class,
        "state_class": "measurement",
        "unit_of_measurement": state_unit,
    }
    with freeze_time(zero) as freezer:
        four, states = await async_record_states(
            hass, freezer, zero, "sensor.test1", attributes
        )
        attributes["unit_of_measurement"] = state_unit2
        four, _states = await async_record_states(
            hass, freezer, zero + timedelta(minutes=5), "sensor.test1", attributes
        )
        states["sensor.test1"] += _states["sensor.test1"]
        four, _states = await async_record_states(
            hass, freezer, zero + timedelta(minutes=10), "sensor.test1", attributes
        )
    await async_wait_recording_done(hass)
    states["sensor.test1"] += _states["sensor.test1"]
    hist = history.get_significant_states(
        hass, zero, four, hass.states.async_entity_ids()
    )
    assert_dict_of_states_equal_without_context_and_last_changed(states, hist)

    do_adhoc_statistics(hass, start=zero)
    await async_wait_recording_done(hass)
    assert "cannot be converted to the unit of previously" not in caplog.text
    statistic_ids = await async_list_statistic_ids(hass)
    assert statistic_ids == [
        {
            "statistic_id": "sensor.test1",
            "display_unit_of_measurement": state_unit,
            "has_mean": True,
            "has_sum": False,
            "name": None,
            "source": "recorder",
            "statistics_unit_of_measurement": state_unit,
            "unit_class": unit_class,
        },
    ]
    stats = statistics_during_period(hass, zero, period="5minute")
    assert stats == {
        "sensor.test1": [
            {
                "start": process_timestamp(zero).timestamp(),
                "end": process_timestamp(zero + timedelta(minutes=5)).timestamp(),
                "mean": pytest.approx(mean),
                "min": pytest.approx(min),
                "max": pytest.approx(max),
                "last_reset": None,
                "state": None,
                "sum": None,
            }
        ]
    }

    do_adhoc_statistics(hass, start=zero + timedelta(minutes=10))
    await async_wait_recording_done(hass)
    statistic_ids = await async_list_statistic_ids(hass)
    assert statistic_ids == [
        {
            "statistic_id": "sensor.test1",
            "display_unit_of_measurement": state_unit2,
            "has_mean": True,
            "has_sum": False,
            "name": None,
            "source": "recorder",
            "statistics_unit_of_measurement": state_unit2,
            "unit_class": unit_class2,
        },
    ]
    stats = statistics_during_period(hass, zero, period="5minute")
    assert stats == {
        "sensor.test1": [
            {
                "start": process_timestamp(zero).timestamp(),
                "end": process_timestamp(zero + timedelta(minutes=5)).timestamp(),
                "mean": pytest.approx(mean),
                "min": pytest.approx(min),
                "max": pytest.approx(max),
                "last_reset": None,
                "state": None,
                "sum": None,
            },
            {
                "start": process_timestamp(zero + timedelta(minutes=10)).timestamp(),
                "end": process_timestamp(zero + timedelta(minutes=15)).timestamp(),
                "mean": pytest.approx(mean2),
                "min": pytest.approx(min),
                "max": pytest.approx(max),
                "last_reset": None,
                "state": None,
                "sum": None,
            },
        ]
    }
    assert "Error while processing event StatisticsTask" not in caplog.text


@pytest.mark.parametrize(
    ("device_class", "state_unit", "state_unit2", "unit_class", "mean", "min", "max"),
    [
        (None, "RPM", "rpm", None, 13.333333, -10, 30),
        (None, "rpm", "RPM", None, 13.333333, -10, 30),
        (None, "ft3", "ft³", None, 13.333333, -10, 30),
        (None, "ft³/m", "ft³/min", None, 13.333333, -10, 30),
        (None, "m3", "m³", None, 13.333333, -10, 30),
    ],
)
async def test_compile_hourly_statistics_equivalent_units_2(
    hass: HomeAssistant,
    caplog: pytest.LogCaptureFixture,
    device_class,
    state_unit,
    state_unit2,
    unit_class,
    mean,
    min,
    max,
) -> None:
    """Test compiling hourly statistics where units change during an hour."""
    zero = dt_util.utcnow()
    await async_setup_component(hass, "sensor", {})
    # Wait for the sensor recorder platform to be added
    await async_recorder_block_till_done(hass)
    attributes = {
        "device_class": device_class,
        "state_class": "measurement",
        "unit_of_measurement": state_unit,
    }
    with freeze_time(zero) as freezer:
        four, states = await async_record_states(
            hass, freezer, zero, "sensor.test1", attributes
        )
        attributes["unit_of_measurement"] = state_unit2
        four, _states = await async_record_states(
            hass, freezer, zero + timedelta(minutes=5), "sensor.test1", attributes
        )
    await async_wait_recording_done(hass)
    states["sensor.test1"] += _states["sensor.test1"]
    hist = history.get_significant_states(
        hass, zero, four, hass.states.async_entity_ids()
    )
    assert_dict_of_states_equal_without_context_and_last_changed(states, hist)

    do_adhoc_statistics(hass, start=zero + timedelta(seconds=30 * 5))
    await async_wait_recording_done(hass)
    assert "The unit of sensor.test1 is changing" not in caplog.text
    assert "and matches the unit of already compiled statistics" not in caplog.text
    statistic_ids = await async_list_statistic_ids(hass)
    assert statistic_ids == [
        {
            "statistic_id": "sensor.test1",
            "display_unit_of_measurement": state_unit,
            "has_mean": True,
            "has_sum": False,
            "name": None,
            "source": "recorder",
            "statistics_unit_of_measurement": state_unit,
            "unit_class": unit_class,
        },
    ]
    stats = statistics_during_period(hass, zero, period="5minute")
    assert stats == {
        "sensor.test1": [
            {
                "start": process_timestamp(
                    zero + timedelta(seconds=30 * 5)
                ).timestamp(),
                "end": process_timestamp(zero + timedelta(seconds=30 * 15)).timestamp(),
                "mean": pytest.approx(mean),
                "min": pytest.approx(min),
                "max": pytest.approx(max),
                "last_reset": None,
                "state": None,
                "sum": None,
            },
        ]
    }

    assert "Error while processing event StatisticsTask" not in caplog.text


@pytest.mark.parametrize(
    (
        "device_class",
        "state_unit",
        "statistic_unit",
        "unit_class",
        "mean1",
        "mean2",
        "min",
        "max",
    ),
    [
        ("power", "kW", "kW", "power", 13.050847, 13.333333, -10, 30),
    ],
)
async def test_compile_hourly_statistics_changing_device_class_1(
    hass: HomeAssistant,
    caplog: pytest.LogCaptureFixture,
    device_class,
    state_unit,
    statistic_unit,
    unit_class,
    mean1,
    mean2,
    min,
    max,
) -> None:
    """Test compiling hourly statistics where device class changes from one hour to the next.

    Device class is ignored, meaning changing device class should not influence the statistics.
    """
    zero = dt_util.utcnow()
    await async_setup_component(hass, "sensor", {})
    # Wait for the sensor recorder platform to be added
    await async_recorder_block_till_done(hass)

    # Record some states for an initial period, the entity has no device class
    attributes = {
        "state_class": "measurement",
        "unit_of_measurement": state_unit,
    }
    with freeze_time(zero) as freezer:
        four, states = await async_record_states(
            hass, freezer, zero, "sensor.test1", attributes
        )
    await async_wait_recording_done(hass)

    do_adhoc_statistics(hass, start=zero)
    await async_wait_recording_done(hass)
    assert "does not match the unit of already compiled" not in caplog.text
    statistic_ids = await async_list_statistic_ids(hass)
    assert statistic_ids == [
        {
            "statistic_id": "sensor.test1",
            "display_unit_of_measurement": state_unit,
            "has_mean": True,
            "has_sum": False,
            "name": None,
            "source": "recorder",
            "statistics_unit_of_measurement": state_unit,
            "unit_class": unit_class,
        },
    ]
    stats = statistics_during_period(hass, zero, period="5minute")
    assert stats == {
        "sensor.test1": [
            {
                "start": process_timestamp(zero).timestamp(),
                "end": process_timestamp(zero + timedelta(minutes=5)).timestamp(),
                "mean": pytest.approx(mean1),
                "min": pytest.approx(min),
                "max": pytest.approx(max),
                "last_reset": None,
                "state": None,
                "sum": None,
            }
        ]
    }

    # Update device class and record additional states in the original UoM
    attributes["device_class"] = device_class
    with freeze_time(zero) as freezer:
        four, _states = await async_record_states(
            hass, freezer, zero + timedelta(minutes=5), "sensor.test1", attributes
        )
        states["sensor.test1"] += _states["sensor.test1"]
        four, _states = await async_record_states(
            hass, freezer, zero + timedelta(minutes=10), "sensor.test1", attributes
        )
    await async_wait_recording_done(hass)
    states["sensor.test1"] += _states["sensor.test1"]
    hist = history.get_significant_states(
        hass, zero, four, hass.states.async_entity_ids()
    )
    assert_dict_of_states_equal_without_context_and_last_changed(states, hist)

    # Run statistics again, additional statistics is generated
    do_adhoc_statistics(hass, start=zero + timedelta(minutes=10))
    await async_wait_recording_done(hass)
    statistic_ids = await async_list_statistic_ids(hass)
    assert statistic_ids == [
        {
            "statistic_id": "sensor.test1",
            "display_unit_of_measurement": state_unit,
            "has_mean": True,
            "has_sum": False,
            "name": None,
            "source": "recorder",
            "statistics_unit_of_measurement": state_unit,
            "unit_class": unit_class,
        },
    ]
    stats = statistics_during_period(hass, zero, period="5minute")
    assert stats == {
        "sensor.test1": [
            {
                "start": process_timestamp(zero).timestamp(),
                "end": process_timestamp(zero + timedelta(minutes=5)).timestamp(),
                "mean": pytest.approx(mean1),
                "min": pytest.approx(min),
                "max": pytest.approx(max),
                "last_reset": None,
                "state": None,
                "sum": None,
            },
            {
                "start": process_timestamp(zero + timedelta(minutes=10)).timestamp(),
                "end": process_timestamp(zero + timedelta(minutes=15)).timestamp(),
                "mean": pytest.approx(mean2),
                "min": pytest.approx(min),
                "max": pytest.approx(max),
                "last_reset": None,
                "state": None,
                "sum": None,
            },
        ]
    }

    # Update device class and record additional states in a different UoM
    attributes["unit_of_measurement"] = statistic_unit
    with freeze_time(zero) as freezer:
        four, _states = await async_record_states(
            hass, freezer, zero + timedelta(minutes=15), "sensor.test1", attributes
        )
        states["sensor.test1"] += _states["sensor.test1"]
        four, _states = await async_record_states(
            hass, freezer, zero + timedelta(minutes=20), "sensor.test1", attributes
        )
    await async_wait_recording_done(hass)
    states["sensor.test1"] += _states["sensor.test1"]
    hist = history.get_significant_states(
        hass, zero, four, hass.states.async_entity_ids()
    )
    assert_dict_of_states_equal_without_context_and_last_changed(states, hist)

    # Run statistics again, additional statistics is generated
    do_adhoc_statistics(hass, start=zero + timedelta(minutes=20))
    await async_wait_recording_done(hass)
    statistic_ids = await async_list_statistic_ids(hass)
    assert statistic_ids == [
        {
            "statistic_id": "sensor.test1",
            "display_unit_of_measurement": state_unit,
            "has_mean": True,
            "has_sum": False,
            "name": None,
            "source": "recorder",
            "statistics_unit_of_measurement": state_unit,
            "unit_class": unit_class,
        },
    ]
    stats = statistics_during_period(hass, zero, period="5minute")
    assert stats == {
        "sensor.test1": [
            {
                "start": process_timestamp(zero).timestamp(),
                "end": process_timestamp(zero + timedelta(minutes=5)).timestamp(),
                "mean": pytest.approx(mean1),
                "min": pytest.approx(min),
                "max": pytest.approx(max),
                "last_reset": None,
                "state": None,
                "sum": None,
            },
            {
                "start": process_timestamp(zero + timedelta(minutes=10)).timestamp(),
                "end": process_timestamp(zero + timedelta(minutes=15)).timestamp(),
                "mean": pytest.approx(mean2),
                "min": pytest.approx(min),
                "max": pytest.approx(max),
                "last_reset": None,
                "state": None,
                "sum": None,
            },
            {
                "start": process_timestamp(zero + timedelta(minutes=20)).timestamp(),
                "end": process_timestamp(zero + timedelta(minutes=25)).timestamp(),
                "mean": pytest.approx(mean2),
                "min": pytest.approx(min),
                "max": pytest.approx(max),
                "last_reset": None,
                "state": None,
                "sum": None,
            },
        ]
    }
    assert "Error while processing event StatisticsTask" not in caplog.text


@pytest.mark.parametrize(
    (
        "device_class",
        "state_unit",
        "display_unit",
        "statistic_unit",
        "unit_class",
        "mean",
        "mean2",
        "min",
        "max",
    ),
    [
        ("power", "kW", "kW", "kW", "power", 13.050847, 13.333333, -10, 30),
    ],
)
async def test_compile_hourly_statistics_changing_device_class_2(
    hass: HomeAssistant,
    caplog: pytest.LogCaptureFixture,
    device_class,
    state_unit,
    display_unit,
    statistic_unit,
    unit_class,
    mean,
    mean2,
    min,
    max,
) -> None:
    """Test compiling hourly statistics where device class changes from one hour to the next.

    Device class is ignored, meaning changing device class should not influence the statistics.
    """
    zero = dt_util.utcnow()
    await async_setup_component(hass, "sensor", {})
    # Wait for the sensor recorder platform to be added
    await async_recorder_block_till_done(hass)

    # Record some states for an initial period, the entity has a device class
    attributes = {
        "device_class": device_class,
        "state_class": "measurement",
        "unit_of_measurement": state_unit,
    }
    with freeze_time(zero) as freezer:
        four, states = await async_record_states(
            hass, freezer, zero, "sensor.test1", attributes
        )
    await async_wait_recording_done(hass)

    do_adhoc_statistics(hass, start=zero)
    await async_wait_recording_done(hass)
    assert "does not match the unit of already compiled" not in caplog.text
    statistic_ids = await async_list_statistic_ids(hass)
    assert statistic_ids == [
        {
            "statistic_id": "sensor.test1",
            "display_unit_of_measurement": display_unit,
            "has_mean": True,
            "has_sum": False,
            "name": None,
            "source": "recorder",
            "statistics_unit_of_measurement": statistic_unit,
            "unit_class": unit_class,
        },
    ]
    stats = statistics_during_period(hass, zero, period="5minute")
    assert stats == {
        "sensor.test1": [
            {
                "start": process_timestamp(zero).timestamp(),
                "end": process_timestamp(zero + timedelta(minutes=5)).timestamp(),
                "mean": pytest.approx(mean),
                "min": pytest.approx(min),
                "max": pytest.approx(max),
                "last_reset": None,
                "state": None,
                "sum": None,
            }
        ]
    }

    # Remove device class and record additional states
    attributes.pop("device_class")
    with freeze_time(zero) as freezer:
        four, _states = await async_record_states(
            hass, freezer, zero + timedelta(minutes=5), "sensor.test1", attributes
        )
        states["sensor.test1"] += _states["sensor.test1"]
        four, _states = await async_record_states(
            hass, freezer, zero + timedelta(minutes=10), "sensor.test1", attributes
        )
    await async_wait_recording_done(hass)
    states["sensor.test1"] += _states["sensor.test1"]
    hist = history.get_significant_states(
        hass, zero, four, hass.states.async_entity_ids()
    )
    assert_dict_of_states_equal_without_context_and_last_changed(states, hist)

    # Run statistics again, additional statistics is generated
    do_adhoc_statistics(hass, start=zero + timedelta(minutes=10))
    await async_wait_recording_done(hass)
    statistic_ids = await async_list_statistic_ids(hass)
    assert statistic_ids == [
        {
            "statistic_id": "sensor.test1",
            "display_unit_of_measurement": display_unit,
            "has_mean": True,
            "has_sum": False,
            "name": None,
            "source": "recorder",
            "statistics_unit_of_measurement": statistic_unit,
            "unit_class": unit_class,
        },
    ]
    stats = statistics_during_period(hass, zero, period="5minute")
    assert stats == {
        "sensor.test1": [
            {
                "start": process_timestamp(zero).timestamp(),
                "end": process_timestamp(zero + timedelta(minutes=5)).timestamp(),
                "mean": pytest.approx(mean),
                "min": pytest.approx(min),
                "max": pytest.approx(max),
                "last_reset": None,
                "state": None,
                "sum": None,
            },
            {
                "start": process_timestamp(zero + timedelta(minutes=10)).timestamp(),
                "end": process_timestamp(zero + timedelta(minutes=15)).timestamp(),
                "mean": pytest.approx(mean2),
                "min": pytest.approx(min),
                "max": pytest.approx(max),
                "last_reset": None,
                "state": None,
                "sum": None,
            },
        ]
    }
    assert "Error while processing event StatisticsTask" not in caplog.text


@pytest.mark.parametrize(
    (
        "device_class",
        "state_unit",
        "display_unit",
        "statistics_unit",
        "unit_class",
        "mean",
        "min",
        "max",
    ),
    [
        (None, None, None, None, "unitless", 13.050847, -10, 30),
    ],
)
async def test_compile_hourly_statistics_changing_state_class(
    hass: HomeAssistant,
    caplog: pytest.LogCaptureFixture,
    device_class,
    state_unit,
    display_unit,
    statistics_unit,
    unit_class,
    mean,
    min,
    max,
) -> None:
    """Test compiling hourly statistics where state class changes."""
    period0 = dt_util.utcnow()
    period0_end = period1 = period0 + timedelta(minutes=5)
    period1_end = period0 + timedelta(minutes=10)
    await async_setup_component(hass, "sensor", {})
    # Wait for the sensor recorder platform to be added
    await async_recorder_block_till_done(hass)
    attributes_1 = {
        "device_class": device_class,
        "state_class": "measurement",
        "unit_of_measurement": state_unit,
    }
    attributes_2 = {
        "device_class": device_class,
        "state_class": "total_increasing",
        "unit_of_measurement": state_unit,
    }
    with freeze_time(period0) as freezer:
        four, states = await async_record_states(
            hass, freezer, period0, "sensor.test1", attributes_1
        )
    await async_wait_recording_done(hass)
    do_adhoc_statistics(hass, start=period0)
    await async_wait_recording_done(hass)
    statistic_ids = await async_list_statistic_ids(hass)
    assert statistic_ids == [
        {
            "statistic_id": "sensor.test1",
            "display_unit_of_measurement": None,
            "has_mean": True,
            "has_sum": False,
            "name": None,
            "source": "recorder",
            "statistics_unit_of_measurement": None,
            "unit_class": unit_class,
        },
    ]
    metadata = get_metadata(hass, statistic_ids={"sensor.test1"})
    assert metadata == {
        "sensor.test1": (
            1,
            {
                "has_mean": True,
                "has_sum": False,
                "name": None,
                "source": "recorder",
                "statistic_id": "sensor.test1",
                "unit_of_measurement": None,
            },
        )
    }

    # Add more states, with changed state class
    with freeze_time(period1) as freezer:
        four, _states = await async_record_states(
            hass, freezer, period1, "sensor.test1", attributes_2
        )
    await async_wait_recording_done(hass)
    states["sensor.test1"] += _states["sensor.test1"]
    hist = history.get_significant_states(
        hass, period0, four, hass.states.async_entity_ids()
    )
    assert_dict_of_states_equal_without_context_and_last_changed(states, hist)

    do_adhoc_statistics(hass, start=period1)
    await async_wait_recording_done(hass)
    statistic_ids = await async_list_statistic_ids(hass)
    assert statistic_ids == [
        {
            "statistic_id": "sensor.test1",
            "display_unit_of_measurement": None,
            "has_mean": False,
            "has_sum": True,
            "name": None,
            "source": "recorder",
            "statistics_unit_of_measurement": None,
            "unit_class": unit_class,
        },
    ]
    metadata = get_metadata(hass, statistic_ids={"sensor.test1"})
    assert metadata == {
        "sensor.test1": (
            1,
            {
                "has_mean": False,
                "has_sum": True,
                "name": None,
                "source": "recorder",
                "statistic_id": "sensor.test1",
                "unit_of_measurement": None,
            },
        )
    }
    stats = statistics_during_period(hass, period0, period="5minute")
    assert stats == {
        "sensor.test1": [
            {
                "start": process_timestamp(period0).timestamp(),
                "end": process_timestamp(period0_end).timestamp(),
                "mean": pytest.approx(mean),
                "min": pytest.approx(min),
                "max": pytest.approx(max),
                "last_reset": None,
                "state": None,
                "sum": None,
            },
            {
                "start": process_timestamp(period1).timestamp(),
                "end": process_timestamp(period1_end).timestamp(),
                "mean": None,
                "min": None,
                "max": None,
                "last_reset": None,
                "state": pytest.approx(30.0),
                "sum": pytest.approx(30.0),
            },
        ]
    }

    assert "Error while processing event StatisticsTask" not in caplog.text


@pytest.mark.timeout(25)
@pytest.mark.parametrize("recorder_config", [{CONF_COMMIT_INTERVAL: 3600 * 4}])
@pytest.mark.freeze_time("2021-09-01 05:00")  # August 31st, 23:00 local time
async def test_compile_statistics_hourly_daily_monthly_summary(
    hass: HomeAssistant,
    freezer: FrozenDateTimeFactory,
    caplog: pytest.LogCaptureFixture,
) -> None:
    """Test compiling hourly statistics + monthly and daily summary."""
    dt_util.set_default_time_zone(dt_util.get_time_zone("America/Regina"))

    zero = dt_util.utcnow()
    instance = get_instance(hass)
    await async_setup_component(hass, "sensor", {})
    # Wait for the sensor recorder platform to be added
    await async_recorder_block_till_done(hass)
    attributes = {
        "device_class": None,
        "state_class": "measurement",
        "unit_of_measurement": "%",
    }

    sum_attributes = {
        "device_class": None,
        "state_class": "total",
        "unit_of_measurement": "EUR",
    }

    def _weighted_average(seq, i, last_state):
        total = 0
        duration = 0
        durations = [50, 200, 45]
        if i > 0:
            total += last_state * 5
            duration += 5
        for j, dur in enumerate(durations):
            total += seq[j] * dur
            duration += dur
        return total / duration

    def _min(seq, last_state):
        if last_state is None:
            return min(seq)
        return min([*seq, last_state])

    def _max(seq, last_state):
        if last_state is None:
            return max(seq)
        return max([*seq, last_state])

    def _sum(seq, last_state, last_sum):
        if last_state is None:
            return seq[-1] - seq[0]
        return last_sum[-1] + seq[-1] - last_state

    # Generate states for two hours
    states = {
        "sensor.test1": [],
        "sensor.test2": [],
        "sensor.test3": [],
        "sensor.test4": [],
    }
    expected_minima = {"sensor.test1": [], "sensor.test2": [], "sensor.test3": []}
    expected_maxima = {"sensor.test1": [], "sensor.test2": [], "sensor.test3": []}
    expected_averages = {"sensor.test1": [], "sensor.test2": [], "sensor.test3": []}
    expected_states = {"sensor.test4": []}
    expected_sums = {"sensor.test4": []}
    last_states = {
        "sensor.test1": None,
        "sensor.test2": None,
        "sensor.test3": None,
        "sensor.test4": None,
    }
    start = zero
    with freeze_time(start) as freezer:
        for i in range(24):
            seq = [-10, 15, 30]
            # test1 has same value in every period
            four, _states = await async_record_states(
                hass, freezer, start, "sensor.test1", attributes, seq
            )
            states["sensor.test1"] += _states["sensor.test1"]
            last_state = last_states["sensor.test1"]
            expected_minima["sensor.test1"].append(_min(seq, last_state))
            expected_maxima["sensor.test1"].append(_max(seq, last_state))
            expected_averages["sensor.test1"].append(
                _weighted_average(seq, i, last_state)
            )
            last_states["sensor.test1"] = seq[-1]
            # test2 values change: min/max at the last state
            seq = [-10 * (i + 1), 15 * (i + 1), 30 * (i + 1)]
            four, _states = await async_record_states(
                hass, freezer, start, "sensor.test2", attributes, seq
            )
            states["sensor.test2"] += _states["sensor.test2"]
            last_state = last_states["sensor.test2"]
            expected_minima["sensor.test2"].append(_min(seq, last_state))
            expected_maxima["sensor.test2"].append(_max(seq, last_state))
            expected_averages["sensor.test2"].append(
                _weighted_average(seq, i, last_state)
            )
            last_states["sensor.test2"] = seq[-1]
            # test3 values change: min/max at the first state
            seq = [-10 * (23 - i + 1), 15 * (23 - i + 1), 30 * (23 - i + 1)]
            four, _states = await async_record_states(
                hass, freezer, start, "sensor.test3", attributes, seq
            )
            states["sensor.test3"] += _states["sensor.test3"]
            last_state = last_states["sensor.test3"]
            expected_minima["sensor.test3"].append(_min(seq, last_state))
            expected_maxima["sensor.test3"].append(_max(seq, last_state))
            expected_averages["sensor.test3"].append(
                _weighted_average(seq, i, last_state)
            )
            last_states["sensor.test3"] = seq[-1]
            # test4 values grow
            seq = [i, i + 0.5, i + 0.75]
            start_meter = start
            for j in range(len(seq)):
                _states = await async_record_meter_state(
                    hass,
                    freezer,
                    start_meter,
                    "sensor.test4",
                    sum_attributes,
                    seq[j : j + 1],
                )
                start_meter += timedelta(minutes=1)
                states["sensor.test4"] += _states["sensor.test4"]
            last_state = last_states["sensor.test4"]
            expected_states["sensor.test4"].append(seq[-1])
            expected_sums["sensor.test4"].append(
                _sum(seq, last_state, expected_sums["sensor.test4"])
            )
            last_states["sensor.test4"] = seq[-1]

            start += timedelta(minutes=5)
    await async_wait_recording_done(hass)
    hist = history.get_significant_states(
        hass,
        zero - timedelta.resolution,
        four,
        hass.states.async_entity_ids(),
        significant_changes_only=False,
    )
    assert_dict_of_states_equal_without_context_and_last_changed(states, hist)
    await async_wait_recording_done(hass)

    # Generate 5-minute statistics for two hours
    start = zero
    for _ in range(24):
        do_adhoc_statistics(hass, start=start)
        await async_wait_recording_done(hass)
        start += timedelta(minutes=5)

    statistic_ids = await async_list_statistic_ids(hass)
    assert statistic_ids == [
        {
            "statistic_id": "sensor.test1",
            "display_unit_of_measurement": "%",
            "has_mean": True,
            "has_sum": False,
            "name": None,
            "source": "recorder",
            "statistics_unit_of_measurement": "%",
            "unit_class": "unitless",
        },
        {
            "statistic_id": "sensor.test2",
            "display_unit_of_measurement": "%",
            "has_mean": True,
            "has_sum": False,
            "name": None,
            "source": "recorder",
            "statistics_unit_of_measurement": "%",
            "unit_class": "unitless",
        },
        {
            "statistic_id": "sensor.test3",
            "display_unit_of_measurement": "%",
            "has_mean": True,
            "has_sum": False,
            "name": None,
            "source": "recorder",
            "statistics_unit_of_measurement": "%",
            "unit_class": "unitless",
        },
        {
            "statistic_id": "sensor.test4",
            "display_unit_of_measurement": "EUR",
            "has_mean": False,
            "has_sum": True,
            "name": None,
            "source": "recorder",
            "statistics_unit_of_measurement": "EUR",
            "unit_class": None,
        },
    ]

    # Adjust the inserted statistics
    sum_adjustment = -10
    sum_adjustement_start = zero + timedelta(minutes=65)
    for i in range(13, 24):
        expected_sums["sensor.test4"][i] += sum_adjustment
    instance.async_adjust_statistics(
        "sensor.test4", sum_adjustement_start, sum_adjustment, "EUR"
    )
    await async_wait_recording_done(hass)

    stats = statistics_during_period(hass, zero, period="5minute")
    expected_stats = {
        "sensor.test1": [],
        "sensor.test2": [],
        "sensor.test3": [],
        "sensor.test4": [],
    }
    start = zero
    end = zero + timedelta(minutes=5)
    for i in range(24):
        for entity_id in [
            "sensor.test1",
            "sensor.test2",
            "sensor.test3",
            "sensor.test4",
        ]:
            expected_average = (
                expected_averages[entity_id][i]
                if entity_id in expected_averages
                else None
            )
            expected_minimum = (
                expected_minima[entity_id][i] if entity_id in expected_minima else None
            )
            expected_maximum = (
                expected_maxima[entity_id][i] if entity_id in expected_maxima else None
            )
            expected_state = (
                expected_states[entity_id][i] if entity_id in expected_states else None
            )
            expected_sum = (
                expected_sums[entity_id][i] if entity_id in expected_sums else None
            )
            expected_stats[entity_id].append(
                {
                    "start": process_timestamp(start).timestamp(),
                    "end": process_timestamp(end).timestamp(),
                    "mean": pytest.approx(expected_average),
                    "min": pytest.approx(expected_minimum),
                    "max": pytest.approx(expected_maximum),
                    "last_reset": None,
                    "state": expected_state,
                    "sum": expected_sum,
                }
            )
        start += timedelta(minutes=5)
        end += timedelta(minutes=5)
    assert stats == expected_stats

    stats = statistics_during_period(hass, zero, period="hour")
    expected_stats = {
        "sensor.test1": [],
        "sensor.test2": [],
        "sensor.test3": [],
        "sensor.test4": [],
    }
    start = zero
    end = zero + timedelta(hours=1)
    for i in range(2):
        for entity_id in [
            "sensor.test1",
            "sensor.test2",
            "sensor.test3",
            "sensor.test4",
        ]:
            expected_average = (
                mean(expected_averages[entity_id][i * 12 : (i + 1) * 12])
                if entity_id in expected_averages
                else None
            )
            expected_minimum = (
                min(expected_minima[entity_id][i * 12 : (i + 1) * 12])
                if entity_id in expected_minima
                else None
            )
            expected_maximum = (
                max(expected_maxima[entity_id][i * 12 : (i + 1) * 12])
                if entity_id in expected_maxima
                else None
            )
            expected_state = (
                expected_states[entity_id][(i + 1) * 12 - 1]
                if entity_id in expected_states
                else None
            )
            expected_sum = (
                expected_sums[entity_id][(i + 1) * 12 - 1]
                if entity_id in expected_sums
                else None
            )
            expected_stats[entity_id].append(
                {
                    "start": process_timestamp(start).timestamp(),
                    "end": process_timestamp(end).timestamp(),
                    "mean": pytest.approx(expected_average),
                    "min": pytest.approx(expected_minimum),
                    "max": pytest.approx(expected_maximum),
                    "last_reset": None,
                    "state": expected_state,
                    "sum": expected_sum,
                }
            )
        start += timedelta(hours=1)
        end += timedelta(hours=1)
    assert stats == expected_stats

    stats = statistics_during_period(hass, zero, period="day")
    expected_stats = {
        "sensor.test1": [],
        "sensor.test2": [],
        "sensor.test3": [],
        "sensor.test4": [],
    }
    start = dt_util.parse_datetime("2021-08-31T06:00:00+00:00")
    end = start + timedelta(days=1)
    for i in range(2):
        for entity_id in [
            "sensor.test1",
            "sensor.test2",
            "sensor.test3",
            "sensor.test4",
        ]:
            expected_average = (
                mean(expected_averages[entity_id][i * 12 : (i + 1) * 12])
                if entity_id in expected_averages
                else None
            )
            expected_minimum = (
                min(expected_minima[entity_id][i * 12 : (i + 1) * 12])
                if entity_id in expected_minima
                else None
            )
            expected_maximum = (
                max(expected_maxima[entity_id][i * 12 : (i + 1) * 12])
                if entity_id in expected_maxima
                else None
            )
            expected_state = (
                expected_states[entity_id][(i + 1) * 12 - 1]
                if entity_id in expected_states
                else None
            )
            expected_sum = (
                expected_sums[entity_id][(i + 1) * 12 - 1]
                if entity_id in expected_sums
                else None
            )
            expected_stats[entity_id].append(
                {
                    "start": process_timestamp(start).timestamp(),
                    "end": process_timestamp(end).timestamp(),
                    "mean": pytest.approx(expected_average),
                    "min": pytest.approx(expected_minimum),
                    "max": pytest.approx(expected_maximum),
                    "last_reset": None,
                    "state": expected_state,
                    "sum": expected_sum,
                }
            )
        start += timedelta(days=1)
        end += timedelta(days=1)
    assert stats == expected_stats

    stats = statistics_during_period(hass, zero, period="month")
    expected_stats = {
        "sensor.test1": [],
        "sensor.test2": [],
        "sensor.test3": [],
        "sensor.test4": [],
    }
    start = dt_util.parse_datetime("2021-08-01T06:00:00+00:00")
    end = dt_util.parse_datetime("2021-09-01T06:00:00+00:00")
    for i in range(2):
        for entity_id in [
            "sensor.test1",
            "sensor.test2",
            "sensor.test3",
            "sensor.test4",
        ]:
            expected_average = (
                mean(expected_averages[entity_id][i * 12 : (i + 1) * 12])
                if entity_id in expected_averages
                else None
            )
            expected_minimum = (
                min(expected_minima[entity_id][i * 12 : (i + 1) * 12])
                if entity_id in expected_minima
                else None
            )
            expected_maximum = (
                max(expected_maxima[entity_id][i * 12 : (i + 1) * 12])
                if entity_id in expected_maxima
                else None
            )
            expected_state = (
                expected_states[entity_id][(i + 1) * 12 - 1]
                if entity_id in expected_states
                else None
            )
            expected_sum = (
                expected_sums[entity_id][(i + 1) * 12 - 1]
                if entity_id in expected_sums
                else None
            )
            expected_stats[entity_id].append(
                {
                    "start": process_timestamp(start).timestamp(),
                    "end": process_timestamp(end).timestamp(),
                    "mean": pytest.approx(expected_average),
                    "min": pytest.approx(expected_minimum),
                    "max": pytest.approx(expected_maximum),
                    "last_reset": None,
                    "state": expected_state,
                    "sum": expected_sum,
                }
            )
        start = (start + timedelta(days=31)).replace(day=1)
        end = (end + timedelta(days=31)).replace(day=1)
    assert stats == expected_stats

    assert "Error while processing event StatisticsTask" not in caplog.text


async def async_record_states(
    hass: HomeAssistant,
    freezer: FrozenDateTimeFactory,
    zero: datetime,
    entity_id: str,
    attributes,
    seq=None,
):
    """Record some test states.

    We inject a bunch of state updates for measurement sensors.
    """
    attributes = dict(attributes)
    if seq is None:
        seq = [-10, 15, 30]

    def set_state(entity_id, state, **kwargs):
        """Set the state."""
        hass.states.async_set(entity_id, state, **kwargs)
        return hass.states.get(entity_id)

    one = zero + timedelta(seconds=1 * 5)
    two = one + timedelta(seconds=10 * 5)
    three = two + timedelta(seconds=40 * 5)
    four = three + timedelta(seconds=10 * 5)

    states = {entity_id: []}
    freezer.move_to(one)
    states[entity_id].append(set_state(entity_id, str(seq[0]), attributes=attributes))

    freezer.move_to(two)
    states[entity_id].append(set_state(entity_id, str(seq[1]), attributes=attributes))

    freezer.move_to(three)
    states[entity_id].append(set_state(entity_id, str(seq[2]), attributes=attributes))

    return four, states


@pytest.mark.parametrize(
    ("units", "attributes", "unit", "unit2", "supported_unit"),
    [
        (US_CUSTOMARY_SYSTEM, POWER_SENSOR_ATTRIBUTES, "W", "kW", "W, kW"),
        (METRIC_SYSTEM, POWER_SENSOR_ATTRIBUTES, "W", "kW", "W, kW"),
        (
            US_CUSTOMARY_SYSTEM,
            TEMPERATURE_SENSOR_ATTRIBUTES,
            "°F",
            "K",
            "K, °C, °F",
        ),
        (METRIC_SYSTEM, TEMPERATURE_SENSOR_ATTRIBUTES, "°C", "K", "K, °C, °F"),
        (
            US_CUSTOMARY_SYSTEM,
            PRESSURE_SENSOR_ATTRIBUTES,
            "psi",
            "bar",
            "Pa, bar, cbar, hPa, inHg, kPa, mbar, mmHg, psi",
        ),
        (
            METRIC_SYSTEM,
            PRESSURE_SENSOR_ATTRIBUTES,
            "Pa",
            "bar",
            "Pa, bar, cbar, hPa, inHg, kPa, mbar, mmHg, psi",
        ),
    ],
)
async def test_validate_unit_change_convertible(
    hass: HomeAssistant,
    hass_ws_client: WebSocketGenerator,
    units,
    attributes,
    unit,
    unit2,
    supported_unit,
) -> None:
    """Test validate_statistics.

    This tests what happens if a sensor is first recorded in a unit which supports unit
    conversion, and the unit is then changed to a unit which can and cannot be
    converted to the original unit.

    The test also asserts that the sensor's device class is ignored.
    """
    msg_id = 1

    def next_id():
        nonlocal msg_id
        msg_id += 1
        return msg_id

    async def assert_validation_result(client, expected_result):
        await client.send_json(
            {"id": next_id(), "type": "recorder/validate_statistics"}
        )
        response = await client.receive_json()
        assert response["success"]
        assert response["result"] == expected_result

    now = dt_util.utcnow()

    hass.config.units = units
    await async_setup_component(hass, "sensor", {})
    await async_recorder_block_till_done(hass)
    client = await hass_ws_client()

    # No statistics, no state - empty response
    await assert_validation_result(client, {})

    # No statistics, unit in state matching device class - empty response
    hass.states.async_set(
        "sensor.test", 10, attributes={**attributes, "unit_of_measurement": unit}
    )
    await async_recorder_block_till_done(hass)
    await assert_validation_result(client, {})

    # No statistics, unit in state not matching device class - empty response
    hass.states.async_set(
        "sensor.test", 11, attributes={**attributes, "unit_of_measurement": "dogs"}
    )
    await async_recorder_block_till_done(hass)
    await assert_validation_result(client, {})

    # Statistics has run, incompatible unit - expect error
    await async_recorder_block_till_done(hass)
    do_adhoc_statistics(hass, start=now)
    hass.states.async_set(
        "sensor.test", 12, attributes={**attributes, "unit_of_measurement": "dogs"}
    )
    await async_recorder_block_till_done(hass)
    expected = {
        "sensor.test": [
            {
                "data": {
                    "metadata_unit": unit,
                    "state_unit": "dogs",
                    "statistic_id": "sensor.test",
                    "supported_unit": supported_unit,
                },
                "type": "units_changed",
            }
        ],
    }
    await assert_validation_result(client, expected)

    # Valid state - empty response
    hass.states.async_set(
        "sensor.test", 13, attributes={**attributes, "unit_of_measurement": unit}
    )
    await async_recorder_block_till_done(hass)
    await assert_validation_result(client, {})

    # Valid state, statistic runs again - empty response
    do_adhoc_statistics(hass, start=now + timedelta(hours=1))
    await async_recorder_block_till_done(hass)
    await assert_validation_result(client, {})

    # Valid state in compatible unit - empty response
    hass.states.async_set(
        "sensor.test", 13, attributes={**attributes, "unit_of_measurement": unit2}
    )
    await async_recorder_block_till_done(hass)
    await assert_validation_result(client, {})

    # Valid state, statistic runs again - empty response
    do_adhoc_statistics(hass, start=now + timedelta(hours=2))
    await async_recorder_block_till_done(hass)
    await assert_validation_result(client, {})

    # Remove the state - expect error about missing state
    hass.states.async_remove("sensor.test")
    expected = {
        "sensor.test": [
            {
                "data": {"statistic_id": "sensor.test"},
                "type": "no_state",
            }
        ],
    }
    await assert_validation_result(client, expected)


@pytest.mark.parametrize(
    ("units", "attributes"),
    [
        (US_CUSTOMARY_SYSTEM, POWER_SENSOR_ATTRIBUTES),
    ],
)
async def test_validate_statistics_unit_ignore_device_class(
    hass: HomeAssistant,
    hass_ws_client: WebSocketGenerator,
    units,
    attributes,
) -> None:
    """Test validate_statistics.

    The test asserts that the sensor's device class is ignored.
    """
    msg_id = 1

    def next_id():
        nonlocal msg_id
        msg_id += 1
        return msg_id

    async def assert_validation_result(client, expected_result):
        await client.send_json(
            {"id": next_id(), "type": "recorder/validate_statistics"}
        )
        response = await client.receive_json()
        assert response["success"]
        assert response["result"] == expected_result

    now = dt_util.utcnow()

    hass.config.units = units
    await async_setup_component(hass, "sensor", {})
    await async_recorder_block_till_done(hass)
    client = await hass_ws_client()

    # No statistics, no state - empty response
    await assert_validation_result(client, {})

    # No statistics, no device class - empty response
    initial_attributes = {"state_class": "measurement", "unit_of_measurement": "dogs"}
    hass.states.async_set("sensor.test", 10, attributes=initial_attributes)
    await hass.async_block_till_done()
    await assert_validation_result(client, {})

    # Statistics has run, device class set not matching unit - empty response
    do_adhoc_statistics(hass, start=now)
    await async_recorder_block_till_done(hass)
    hass.states.async_set(
        "sensor.test", 12, attributes={**attributes, "unit_of_measurement": "dogs"}
    )
    await hass.async_block_till_done()
    await assert_validation_result(client, {})


@pytest.mark.parametrize(
    ("units", "attributes", "unit", "unit2", "supported_unit"),
    [
        (US_CUSTOMARY_SYSTEM, POWER_SENSOR_ATTRIBUTES, "W", "kW", "W, kW"),
        (METRIC_SYSTEM, POWER_SENSOR_ATTRIBUTES, "W", "kW", "W, kW"),
        (
            US_CUSTOMARY_SYSTEM,
            TEMPERATURE_SENSOR_ATTRIBUTES,
            "°F",
            "K",
            "K, °C, °F",
        ),
        (METRIC_SYSTEM, TEMPERATURE_SENSOR_ATTRIBUTES, "°C", "K", "K, °C, °F"),
        (
            US_CUSTOMARY_SYSTEM,
            PRESSURE_SENSOR_ATTRIBUTES,
            "psi",
            "bar",
            "Pa, bar, cbar, hPa, inHg, kPa, mbar, mmHg, psi",
        ),
        (
            METRIC_SYSTEM,
            PRESSURE_SENSOR_ATTRIBUTES,
            "Pa",
            "bar",
            "Pa, bar, cbar, hPa, inHg, kPa, mbar, mmHg, psi",
        ),
        (
            METRIC_SYSTEM,
            BATTERY_SENSOR_ATTRIBUTES,
            "%",
            None,
            "%, <None>",
        ),
    ],
)
async def test_validate_statistics_unit_change_no_device_class(
    hass: HomeAssistant,
    hass_ws_client: WebSocketGenerator,
    units,
    attributes,
    unit,
    unit2,
    supported_unit,
) -> None:
    """Test validate_statistics.

    This tests what happens if a sensor is first recorded in a unit which supports unit
    conversion, and the unit is then changed to a unit which can and cannot be
    converted to the original unit.
    """
    msg_id = 1
    attributes = dict(attributes)
    attributes.pop("device_class")

    def next_id():
        nonlocal msg_id
        msg_id += 1
        return msg_id

    async def assert_validation_result(client, expected_result):
        await client.send_json(
            {"id": next_id(), "type": "recorder/validate_statistics"}
        )
        response = await client.receive_json()
        assert response["success"]
        assert response["result"] == expected_result

    now = dt_util.utcnow()

    hass.config.units = units
    await async_setup_component(hass, "sensor", {})
    await async_recorder_block_till_done(hass)
    client = await hass_ws_client()

    # No statistics, no state - empty response
    await assert_validation_result(client, {})

    # No statistics, sensor state set - empty response
    hass.states.async_set(
        "sensor.test", 10, attributes={**attributes, "unit_of_measurement": unit}
    )
    await async_recorder_block_till_done(hass)
    await assert_validation_result(client, {})

    # No statistics, sensor state set to an incompatible unit - empty response
    hass.states.async_set(
        "sensor.test", 11, attributes={**attributes, "unit_of_measurement": "dogs"}
    )
    await async_recorder_block_till_done(hass)
    await assert_validation_result(client, {})

    # Statistics has run, incompatible unit - expect error
    await async_recorder_block_till_done(hass)
    do_adhoc_statistics(hass, start=now)
    hass.states.async_set(
        "sensor.test", 12, attributes={**attributes, "unit_of_measurement": "dogs"}
    )
    await async_recorder_block_till_done(hass)
    expected = {
        "sensor.test": [
            {
                "data": {
                    "metadata_unit": unit,
                    "state_unit": "dogs",
                    "statistic_id": "sensor.test",
                    "supported_unit": supported_unit,
                },
                "type": "units_changed",
            }
        ],
    }
    await assert_validation_result(client, expected)

    # Valid state - empty response
    hass.states.async_set(
        "sensor.test", 13, attributes={**attributes, "unit_of_measurement": unit}
    )
    await async_recorder_block_till_done(hass)
    await assert_validation_result(client, {})

    # Valid state, statistic runs again - empty response
    do_adhoc_statistics(hass, start=now + timedelta(hours=1))
    await async_recorder_block_till_done(hass)
    await assert_validation_result(client, {})

    # Valid state in compatible unit - empty response
    hass.states.async_set(
        "sensor.test", 13, attributes={**attributes, "unit_of_measurement": unit2}
    )
    await async_recorder_block_till_done(hass)
    await assert_validation_result(client, {})

    # Valid state, statistic runs again - empty response
    do_adhoc_statistics(hass, start=now + timedelta(hours=2))
    await async_recorder_block_till_done(hass)
    await assert_validation_result(client, {})

    # Remove the state - expect error about missing state
    hass.states.async_remove("sensor.test")
    expected = {
        "sensor.test": [
            {
                "data": {"statistic_id": "sensor.test"},
                "type": "no_state",
            }
        ],
    }
    await assert_validation_result(client, expected)


@pytest.mark.parametrize(
    ("units", "attributes", "unit"),
    [
        (US_CUSTOMARY_SYSTEM, POWER_SENSOR_ATTRIBUTES, "W"),
    ],
)
async def test_validate_statistics_unsupported_state_class(
    hass: HomeAssistant,
    hass_ws_client: WebSocketGenerator,
    units,
    attributes,
    unit,
) -> None:
    """Test validate_statistics."""
    msg_id = 1

    def next_id():
        nonlocal msg_id
        msg_id += 1
        return msg_id

    async def assert_validation_result(client, expected_result):
        await client.send_json(
            {"id": next_id(), "type": "recorder/validate_statistics"}
        )
        response = await client.receive_json()
        assert response["success"]
        assert response["result"] == expected_result

    now = dt_util.utcnow()

    hass.config.units = units
    await async_setup_component(hass, "sensor", {})
    await async_recorder_block_till_done(hass)
    client = await hass_ws_client()

    # No statistics, no state - empty response
    await assert_validation_result(client, {})

    # No statistics, valid state - empty response
    hass.states.async_set("sensor.test", 10, attributes=attributes)
    await hass.async_block_till_done()
    await assert_validation_result(client, {})

    # Statistics has run, empty response
    do_adhoc_statistics(hass, start=now)
    await async_recorder_block_till_done(hass)
    await assert_validation_result(client, {})

    # State update with invalid state class, expect error
    _attributes = dict(attributes)
    _attributes.pop("state_class")
    hass.states.async_set("sensor.test", 12, attributes=_attributes)
    await hass.async_block_till_done()
    expected = {
        "sensor.test": [
            {
                "data": {
                    "state_class": None,
                    "statistic_id": "sensor.test",
                },
                "type": "unsupported_state_class",
            }
        ],
    }
    await assert_validation_result(client, expected)


@pytest.mark.parametrize(
    ("units", "attributes", "unit"),
    [
        (US_CUSTOMARY_SYSTEM, POWER_SENSOR_ATTRIBUTES, "W"),
    ],
)
async def test_validate_statistics_sensor_no_longer_recorded(
    hass: HomeAssistant,
    hass_ws_client: WebSocketGenerator,
    units,
    attributes,
    unit,
) -> None:
    """Test validate_statistics."""
    msg_id = 1

    def next_id():
        nonlocal msg_id
        msg_id += 1
        return msg_id

    async def assert_validation_result(client, expected_result):
        await client.send_json(
            {"id": next_id(), "type": "recorder/validate_statistics"}
        )
        response = await client.receive_json()
        assert response["success"]
        assert response["result"] == expected_result

    now = dt_util.utcnow()

    hass.config.units = units
    await async_setup_component(hass, "sensor", {})
    await async_recorder_block_till_done(hass)
    client = await hass_ws_client()

    # No statistics, no state - empty response
    await assert_validation_result(client, {})

    # No statistics, valid state - empty response
    hass.states.async_set("sensor.test", 10, attributes=attributes)
    await hass.async_block_till_done()
    await assert_validation_result(client, {})

    # Statistics has run, empty response
    do_adhoc_statistics(hass, start=now)
    await async_recorder_block_till_done(hass)
    await assert_validation_result(client, {})

    # Sensor no longer recorded, expect error
    expected = {
        "sensor.test": [
            {
                "data": {"statistic_id": "sensor.test"},
                "type": "entity_no_longer_recorded",
            }
        ],
    }
    instance = get_instance(hass)
    with patch.object(
        instance,
        "entity_filter",
        return_value=False,
    ):
        await assert_validation_result(client, expected)


@pytest.mark.parametrize(
    ("units", "attributes", "unit"),
    [
        (US_CUSTOMARY_SYSTEM, POWER_SENSOR_ATTRIBUTES, "W"),
    ],
)
async def test_validate_statistics_sensor_not_recorded(
    hass: HomeAssistant,
    hass_ws_client: WebSocketGenerator,
    units,
    attributes,
    unit,
) -> None:
    """Test validate_statistics."""
    msg_id = 1

    def next_id():
        nonlocal msg_id
        msg_id += 1
        return msg_id

    async def assert_validation_result(client, expected_result):
        await client.send_json(
            {"id": next_id(), "type": "recorder/validate_statistics"}
        )
        response = await client.receive_json()
        assert response["success"]
        assert response["result"] == expected_result

    now = dt_util.utcnow()

    hass.config.units = units
    await async_setup_component(hass, "sensor", {})
    await async_recorder_block_till_done(hass)
    client = await hass_ws_client()

    # No statistics, no state - empty response
    await assert_validation_result(client, {})

    # Sensor not recorded, expect error
    expected = {
        "sensor.test": [
            {
                "data": {"statistic_id": "sensor.test"},
                "type": "entity_not_recorded",
            }
        ],
    }
    instance = get_instance(hass)
    with patch.object(
        instance,
        "entity_filter",
        return_value=False,
    ):
        hass.states.async_set("sensor.test", 10, attributes=attributes)
        await hass.async_block_till_done()
        await assert_validation_result(client, expected)

        # Statistics has run, expect same error
        do_adhoc_statistics(hass, start=now)
        await async_recorder_block_till_done(hass)
        await assert_validation_result(client, expected)


@pytest.mark.parametrize(
    ("units", "attributes", "unit"),
    [
        (US_CUSTOMARY_SYSTEM, POWER_SENSOR_ATTRIBUTES, "W"),
    ],
)
async def test_validate_statistics_sensor_removed(
    hass: HomeAssistant,
    hass_ws_client: WebSocketGenerator,
    units,
    attributes,
    unit,
) -> None:
    """Test validate_statistics."""
    msg_id = 1

    def next_id():
        nonlocal msg_id
        msg_id += 1
        return msg_id

    async def assert_validation_result(client, expected_result):
        await client.send_json(
            {"id": next_id(), "type": "recorder/validate_statistics"}
        )
        response = await client.receive_json()
        assert response["success"]
        assert response["result"] == expected_result

    now = dt_util.utcnow()

    hass.config.units = units
    await async_setup_component(hass, "sensor", {})
    await async_recorder_block_till_done(hass)
    client = await hass_ws_client()

    # No statistics, no state - empty response
    await assert_validation_result(client, {})

    # No statistics, valid state - empty response
    hass.states.async_set("sensor.test", 10, attributes=attributes)
    await hass.async_block_till_done()
    await assert_validation_result(client, {})

    # Statistics has run, empty response
    do_adhoc_statistics(hass, start=now)
    await async_recorder_block_till_done(hass)
    await assert_validation_result(client, {})

    # Sensor removed, expect error
    hass.states.async_remove("sensor.test")
    expected = {
        "sensor.test": [
            {
                "data": {"statistic_id": "sensor.test"},
                "type": "no_state",
            }
        ],
    }
    await assert_validation_result(client, expected)


@pytest.mark.parametrize(
    ("attributes", "unit1", "unit2"),
    [
        (BATTERY_SENSOR_ATTRIBUTES, "cats", "dogs"),
        (NONE_SENSOR_ATTRIBUTES, "cats", "dogs"),
    ],
)
async def test_validate_statistics_unit_change_no_conversion(
    hass: HomeAssistant,
    hass_ws_client: WebSocketGenerator,
    attributes,
    unit1,
    unit2,
) -> None:
    """Test validate_statistics."""
    msg_id = 1

    def next_id():
        nonlocal msg_id
        msg_id += 1
        return msg_id

    async def assert_validation_result(client, expected_result):
        await client.send_json(
            {"id": next_id(), "type": "recorder/validate_statistics"}
        )
        response = await client.receive_json()
        assert response["success"]
        assert response["result"] == expected_result

    async def assert_statistic_ids(expected_result):
        with session_scope(hass=hass, read_only=True) as session:
            db_states = list(session.query(StatisticsMeta))
            assert len(db_states) == len(expected_result)
            for i in range(len(db_states)):
                assert db_states[i].statistic_id == expected_result[i]["statistic_id"]
                assert (
                    db_states[i].unit_of_measurement
                    == expected_result[i]["unit_of_measurement"]
                )

    now = dt_util.utcnow()

    await async_setup_component(hass, "sensor", {})
    await async_recorder_block_till_done(hass)
    client = await hass_ws_client()

    # No statistics, no state - empty response
    await assert_validation_result(client, {})

    # No statistics, original unit - empty response
    hass.states.async_set(
        "sensor.test", 10, attributes={**attributes, "unit_of_measurement": unit1}
    )
    await assert_validation_result(client, {})

    # No statistics, changed unit - empty response
    hass.states.async_set(
        "sensor.test", 11, attributes={**attributes, "unit_of_measurement": unit2}
    )
    await assert_validation_result(client, {})

    # Run statistics, no statistics will be generated because of conflicting units
    await async_recorder_block_till_done(hass)
    do_adhoc_statistics(hass, start=now)
    await async_recorder_block_till_done(hass)
    await assert_statistic_ids([])

    # No statistics, original unit - empty response
    hass.states.async_set(
        "sensor.test", 12, attributes={**attributes, "unit_of_measurement": unit1}
    )
    await assert_validation_result(client, {})

    # Run statistics one hour later, only the state with unit1 will be considered
    await async_recorder_block_till_done(hass)
    do_adhoc_statistics(hass, start=now + timedelta(hours=1))
    await async_recorder_block_till_done(hass)
    await assert_statistic_ids(
        [{"statistic_id": "sensor.test", "unit_of_measurement": unit1}]
    )
    await assert_validation_result(client, {})

    # Change unit - expect error
    hass.states.async_set(
        "sensor.test", 13, attributes={**attributes, "unit_of_measurement": unit2}
    )
    await async_recorder_block_till_done(hass)
    expected = {
        "sensor.test": [
            {
                "data": {
                    "metadata_unit": unit1,
                    "state_unit": unit2,
                    "statistic_id": "sensor.test",
                    "supported_unit": unit1,
                },
                "type": "units_changed",
            }
        ],
    }
    await assert_validation_result(client, expected)

    # Original unit - empty response
    hass.states.async_set(
        "sensor.test", 14, attributes={**attributes, "unit_of_measurement": unit1}
    )
    await async_recorder_block_till_done(hass)
    await assert_validation_result(client, {})

    # Valid state, statistic runs again - empty response
    await async_recorder_block_till_done(hass)
    do_adhoc_statistics(hass, start=now + timedelta(hours=2))
    await async_recorder_block_till_done(hass)
    await assert_validation_result(client, {})

    # Remove the state - expect error
    hass.states.async_remove("sensor.test")
    expected = {
        "sensor.test": [
            {
                "data": {"statistic_id": "sensor.test"},
                "type": "no_state",
            }
        ],
    }
    await assert_validation_result(client, expected)


@pytest.mark.parametrize(
    ("attributes", "unit1", "unit2"),
    [
        (NONE_SENSOR_ATTRIBUTES, "m3", "m³"),
        (NONE_SENSOR_ATTRIBUTES, "rpm", "RPM"),
        (NONE_SENSOR_ATTRIBUTES, "RPM", "rpm"),
    ],
)
async def test_validate_statistics_unit_change_equivalent_units(
    hass: HomeAssistant,
    hass_ws_client: WebSocketGenerator,
    attributes,
    unit1,
    unit2,
) -> None:
    """Test validate_statistics.

    This tests no validation issue is created when a sensor's unit changes to an
    equivalent unit.
    """
    msg_id = 1

    def next_id():
        nonlocal msg_id
        msg_id += 1
        return msg_id

    async def assert_validation_result(client, expected_result):
        await client.send_json(
            {"id": next_id(), "type": "recorder/validate_statistics"}
        )
        response = await client.receive_json()
        assert response["success"]
        assert response["result"] == expected_result

    async def assert_statistic_ids(expected_result):
        with session_scope(hass=hass, read_only=True) as session:
            db_states = list(session.query(StatisticsMeta))
            assert len(db_states) == len(expected_result)
            for i in range(len(db_states)):
                assert db_states[i].statistic_id == expected_result[i]["statistic_id"]
                assert (
                    db_states[i].unit_of_measurement
                    == expected_result[i]["unit_of_measurement"]
                )

    now = dt_util.utcnow()

    await async_setup_component(hass, "sensor", {})
    await async_recorder_block_till_done(hass)
    client = await hass_ws_client()

    # No statistics, no state - empty response
    await assert_validation_result(client, {})

    # No statistics, original unit - empty response
    hass.states.async_set(
        "sensor.test", 10, attributes={**attributes, "unit_of_measurement": unit1}
    )
    await assert_validation_result(client, {})

    # Run statistics
    await async_recorder_block_till_done(hass)
    do_adhoc_statistics(hass, start=now)
    await async_recorder_block_till_done(hass)
    await assert_statistic_ids(
        [{"statistic_id": "sensor.test", "unit_of_measurement": unit1}]
    )

    # Units changed to an equivalent unit - empty response
    hass.states.async_set(
        "sensor.test", 12, attributes={**attributes, "unit_of_measurement": unit2}
    )
    await assert_validation_result(client, {})

    # Run statistics one hour later, metadata will be updated
    await async_recorder_block_till_done(hass)
    do_adhoc_statistics(hass, start=now + timedelta(hours=1))
    await async_recorder_block_till_done(hass)
    await assert_statistic_ids(
        [{"statistic_id": "sensor.test", "unit_of_measurement": unit2}]
    )
    await assert_validation_result(client, {})


@pytest.mark.parametrize(
    ("attributes", "unit1", "unit2", "supported_unit"),
    [
        (NONE_SENSOR_ATTRIBUTES, "m³", "m3", "CCF, L, fl. oz., ft³, gal, mL, m³"),
    ],
)
async def test_validate_statistics_unit_change_equivalent_units_2(
    hass: HomeAssistant,
    hass_ws_client: WebSocketGenerator,
    attributes,
    unit1,
    unit2,
    supported_unit,
) -> None:
    """Test validate_statistics.

    This tests a validation issue is created when a sensor's unit changes to an
    equivalent unit which is not known to the unit converters.
    """

    msg_id = 1

    def next_id():
        nonlocal msg_id
        msg_id += 1
        return msg_id

    async def assert_validation_result(client, expected_result):
        await client.send_json(
            {"id": next_id(), "type": "recorder/validate_statistics"}
        )
        response = await client.receive_json()
        assert response["success"]
        assert response["result"] == expected_result

    async def assert_statistic_ids(expected_result):
        with session_scope(hass=hass, read_only=True) as session:
            db_states = list(session.query(StatisticsMeta))
            assert len(db_states) == len(expected_result)
            for i in range(len(db_states)):
                assert db_states[i].statistic_id == expected_result[i]["statistic_id"]
                assert (
                    db_states[i].unit_of_measurement
                    == expected_result[i]["unit_of_measurement"]
                )

    now = dt_util.utcnow()

    await async_setup_component(hass, "sensor", {})
    await async_recorder_block_till_done(hass)
    client = await hass_ws_client()

    # No statistics, no state - empty response
    await assert_validation_result(client, {})

    # No statistics, original unit - empty response
    hass.states.async_set(
        "sensor.test", 10, attributes={**attributes, "unit_of_measurement": unit1}
    )
    await assert_validation_result(client, {})

    # Run statistics
    await async_recorder_block_till_done(hass)
    do_adhoc_statistics(hass, start=now)
    await async_recorder_block_till_done(hass)
    await assert_statistic_ids(
        [{"statistic_id": "sensor.test", "unit_of_measurement": unit1}]
    )

    # Units changed to an equivalent unit which is not known by the unit converters
    hass.states.async_set(
        "sensor.test", 12, attributes={**attributes, "unit_of_measurement": unit2}
    )
    expected = {
        "sensor.test": [
            {
                "data": {
                    "metadata_unit": unit1,
                    "state_unit": unit2,
                    "statistic_id": "sensor.test",
                    "supported_unit": supported_unit,
                },
                "type": "units_changed",
            }
        ],
    }
    await assert_validation_result(client, expected)

    # Run statistics one hour later, metadata will not be updated
    await async_recorder_block_till_done(hass)
    do_adhoc_statistics(hass, start=now + timedelta(hours=1))
    await async_recorder_block_till_done(hass)
    await assert_statistic_ids(
        [{"statistic_id": "sensor.test", "unit_of_measurement": unit1}]
    )
    await assert_validation_result(client, expected)


async def test_validate_statistics_other_domain(
    hass: HomeAssistant, hass_ws_client: WebSocketGenerator
) -> None:
    """Test sensor does not raise issues for statistics for other domains."""
    msg_id = 1

    def next_id():
        nonlocal msg_id
        msg_id += 1
        return msg_id

    async def assert_validation_result(client, expected_result):
        await client.send_json(
            {"id": next_id(), "type": "recorder/validate_statistics"}
        )
        response = await client.receive_json()
        assert response["success"]
        assert response["result"] == expected_result

    await async_setup_component(hass, "sensor", {})
    await async_recorder_block_till_done(hass)
    client = await hass_ws_client()

    # Create statistics for another domain
    metadata: StatisticMetaData = {
        "has_mean": True,
        "has_sum": True,
        "name": None,
        "source": RECORDER_DOMAIN,
        "statistic_id": "number.test",
        "unit_of_measurement": None,
    }
    statistics: StatisticData = {
        "last_reset": None,
        "max": None,
        "mean": None,
        "min": None,
        "start": datetime(2020, 10, 6, tzinfo=dt_util.UTC),
        "state": None,
        "sum": None,
    }
    async_import_statistics(hass, metadata, (statistics,))
    await async_recorder_block_till_done(hass)

    # We should not get complains about the missing number entity
    await assert_validation_result(client, {})


async def async_record_meter_states(
    hass: HomeAssistant,
    freezer: FrozenDateTimeFactory,
    zero: datetime,
    entity_id: str,
    _attributes,
    seq,
):
    """Record some test states.

    We inject a bunch of state updates for meter sensors.
    """

    def set_state(entity_id, state, **kwargs):
        """Set the state."""
        hass.states.async_set(entity_id, state, **kwargs)
        return hass.states.get(entity_id)

    one = zero + timedelta(seconds=15 * 5)  # 00:01:15
    two = one + timedelta(seconds=30 * 5)  # 00:03:45
    three = two + timedelta(seconds=15 * 5)  # 00:05:00
    four = three + timedelta(seconds=15 * 5)  # 00:06:15
    five = four + timedelta(seconds=30 * 5)  # 00:08:45
    six = five + timedelta(seconds=15 * 5)  # 00:10:00
    seven = six + timedelta(seconds=15 * 5)  # 00:11:45
    eight = seven + timedelta(seconds=30 * 5)  # 00:13:45

    attributes = dict(_attributes)
    if "last_reset" in _attributes:
        attributes["last_reset"] = zero.isoformat()

    states = {entity_id: []}
    freezer.move_to(zero)

    states[entity_id].append(set_state(entity_id, seq[0], attributes=attributes))

    freezer.move_to(one)
    states[entity_id].append(set_state(entity_id, seq[1], attributes=attributes))

    freezer.move_to(two)
    states[entity_id].append(set_state(entity_id, seq[2], attributes=attributes))

    freezer.move_to(three)
    states[entity_id].append(set_state(entity_id, seq[3], attributes=attributes))

    attributes = dict(_attributes)
    if "last_reset" in _attributes:
        attributes["last_reset"] = four.isoformat()

    freezer.move_to(four)
    states[entity_id].append(set_state(entity_id, seq[4], attributes=attributes))

    freezer.move_to(five)
    states[entity_id].append(set_state(entity_id, seq[5], attributes=attributes))

    freezer.move_to(six)
    states[entity_id].append(set_state(entity_id, seq[6], attributes=attributes))

    freezer.move_to(seven)
    states[entity_id].append(set_state(entity_id, seq[7], attributes=attributes))

    freezer.move_to(eight)
    states[entity_id].append(set_state(entity_id, seq[8], attributes=attributes))

    return four, eight, states


async def async_record_meter_state(
    hass: HomeAssistant,
    freezer: FrozenDateTimeFactory,
    zero: datetime,
    entity_id: str,
    attributes,
    seq,
):
    """Record test state.

    We inject a state update for meter sensor.
    """

    def set_state(entity_id, state, **kwargs):
        """Set the state."""
        hass.states.async_set(entity_id, state, **kwargs)
        return hass.states.get(entity_id)

    states = {entity_id: []}
    freezer.move_to(zero)
    states[entity_id].append(set_state(entity_id, seq[0], attributes=attributes))

    return states


async def async_record_states_partially_unavailable(hass, zero, entity_id, attributes):
    """Record some test states.

    We inject a bunch of state updates temperature sensors.
    """

    def set_state(entity_id, state, **kwargs):
        """Set the state."""
        hass.states.async_set(entity_id, state, **kwargs)
        return hass.states.get(entity_id)

    one = zero + timedelta(seconds=1 * 5)
    two = one + timedelta(seconds=15 * 5)
    three = two + timedelta(seconds=30 * 5)
    four = three + timedelta(seconds=15 * 5)

    states = {entity_id: []}
    with freeze_time(one) as freezer:
        states[entity_id].append(set_state(entity_id, "10", attributes=attributes))

        freezer.move_to(two)
        states[entity_id].append(set_state(entity_id, "25", attributes=attributes))

        freezer.move_to(three)
        states[entity_id].append(
            set_state(entity_id, STATE_UNAVAILABLE, attributes=attributes)
        )

    return four, states


async def test_exclude_attributes(
    hass: HomeAssistant, enable_custom_integrations: None
) -> None:
    """Test sensor attributes to be excluded."""
    entity0 = MockSensor(
        has_entity_name=True,
        unique_id="test",
        name="Test",
        native_value="option1",
        device_class=SensorDeviceClass.ENUM,
        options=["option1", "option2"],
    )
    setup_test_component_platform(hass, DOMAIN, [entity0])
    assert await async_setup_component(hass, "sensor", {"sensor": {"platform": "test"}})
    await hass.async_block_till_done()
    await async_wait_recording_done(hass)

    def _fetch_states() -> list[State]:
        with session_scope(hass=hass, read_only=True) as session:
            native_states = []
            for db_state, db_state_attributes, db_states_meta in (
                session.query(States, StateAttributes, StatesMeta)
                .outerjoin(
                    StateAttributes,
                    States.attributes_id == StateAttributes.attributes_id,
                )
                .outerjoin(StatesMeta, States.metadata_id == StatesMeta.metadata_id)
            ):
                db_state.entity_id = db_states_meta.entity_id
                state = db_state.to_native()
                state.attributes = db_state_attributes.to_native()
                native_states.append(state)
            return native_states

    states: list[State] = await hass.async_add_executor_job(_fetch_states)
    assert len(states) == 1
    assert ATTR_OPTIONS not in states[0].attributes
    assert ATTR_FRIENDLY_NAME in states[0].attributes<|MERGE_RESOLUTION|>--- conflicted
+++ resolved
@@ -1523,11 +1523,7 @@
     }
     seq = [10, 15, 20, 10, 30, 40, 50, 60, 70]
     with freeze_time(period0) as freezer:
-<<<<<<< HEAD
-        _, eight, states = record_meter_states(
-=======
-        four, eight, states = await async_record_meter_states(
->>>>>>> b30a02de
+        _, eight, states = await async_record_meter_states(
             hass, freezer, period0, "sensor.test1", attributes, seq
         )
     await async_wait_recording_done(hass)
@@ -1640,11 +1636,7 @@
     }
     seq = [10, 15, 20, 10, 30, 40, 50, 60, 70]
     with freeze_time(period0) as freezer:
-<<<<<<< HEAD
-        _, eight, states = record_meter_states(
-=======
-        four, eight, states = await async_record_meter_states(
->>>>>>> b30a02de
+        _, eight, states = await async_record_meter_states
             hass, freezer, period0, "sensor.test1", attributes, seq
         )
     await async_wait_recording_done(hass)
@@ -1757,11 +1749,7 @@
     }
     seq = [10, 15, 20, 19, 30, 40, 39, 60, 70]
     with freeze_time(period0) as freezer:
-<<<<<<< HEAD
-        _, eight, states = record_meter_states(
-=======
-        four, eight, states = await async_record_meter_states(
->>>>>>> b30a02de
+        _, eight, states = await async_record_meter_states(
             hass, freezer, period0, "sensor.test1", attributes, seq
         )
     await async_wait_recording_done(hass)
