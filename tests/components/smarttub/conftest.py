"""Common fixtures for smarttub tests."""

from unittest.mock import create_autospec, patch

import pytest
import smarttub

from homeassistant.components.smarttub.const import DOMAIN
from homeassistant.const import CONF_EMAIL, CONF_PASSWORD
from homeassistant.setup import async_setup_component

from tests.common import MockConfigEntry


@pytest.fixture
def config_data():
    """Provide configuration data for tests."""
    return {CONF_EMAIL: "test-email", CONF_PASSWORD: "test-password"}


@pytest.fixture
def config_entry(config_data):
    """Create a mock config entry."""
    return MockConfigEntry(
        domain=DOMAIN,
        data=config_data,
        options={},
    )


@pytest.fixture
async def setup_component(hass):
    """Set up the component."""
    assert await async_setup_component(hass, DOMAIN, {}) is True


@pytest.fixture(name="spa")
def mock_spa():
    """Mock a smarttub.Spa."""

    mock_spa = create_autospec(smarttub.Spa, instance=True)
    mock_spa.id = "mockspa1"
    mock_spa.brand = "mockbrand1"
    mock_spa.model = "mockmodel1"
    mock_spa.get_status.return_value = {
        "setTemperature": 39,
        "water": {"temperature": 38},
        "heater": "ON",
        "heatMode": "AUTO",
        "state": "NORMAL",
        "primaryFiltration": {
            "cycle": 1,
            "duration": 4,
            "lastUpdated": "2021-01-20T11:38:57.014Z",
            "mode": "NORMAL",
            "startHour": 2,
            "status": "INACTIVE",
        },
        "secondaryFiltration": {
            "lastUpdated": "2020-07-09T19:39:52.961Z",
            "mode": "AWAY",
            "status": "INACTIVE",
        },
        "flowSwitch": "OPEN",
        "ozone": "OFF",
        "uv": "OFF",
        "blowoutCycle": "INACTIVE",
        "cleanupCycle": "INACTIVE",
    }

    mock_circulation_pump = create_autospec(smarttub.SpaPump, instance=True)
    mock_circulation_pump.id = "CP"
    mock_circulation_pump.spa = mock_spa
    mock_circulation_pump.state = smarttub.SpaPump.PumpState.OFF
    mock_circulation_pump.type = smarttub.SpaPump.PumpType.CIRCULATION

    mock_jet_off = create_autospec(smarttub.SpaPump, instance=True)
    mock_jet_off.id = "P1"
    mock_jet_off.spa = mock_spa
    mock_jet_off.state = smarttub.SpaPump.PumpState.OFF
    mock_jet_off.type = smarttub.SpaPump.PumpType.JET

    mock_jet_on = create_autospec(smarttub.SpaPump, instance=True)
    mock_jet_on.id = "P2"
    mock_jet_on.spa = mock_spa
    mock_jet_on.state = smarttub.SpaPump.PumpState.HIGH
    mock_jet_on.type = smarttub.SpaPump.PumpType.JET

    mock_spa.get_pumps.return_value = [mock_circulation_pump, mock_jet_off, mock_jet_on]

<<<<<<< HEAD
    mock_light_off = create_autospec(smarttub.SpaLight, instance=True)
    mock_light_off.spa = mock_spa
    mock_light_off.zone = 1
    mock_light_off.intensity = 0
    mock_light_off.mode = smarttub.SpaLight.LightMode.OFF

    mock_light_on = create_autospec(smarttub.SpaLight, instance=True)
    mock_light_on.spa = mock_spa
    mock_light_on.zone = 2
    mock_light_on.intensity = 50
    mock_light_on.mode = smarttub.SpaLight.LightMode.PURPLE

    mock_spa.get_lights.return_value = [mock_light_off, mock_light_on]

=======
>>>>>>> a8be5be3
    return mock_spa


@pytest.fixture(name="account")
def mock_account(spa):
    """Mock a SmartTub.Account."""

    mock_account = create_autospec(smarttub.Account, instance=True)
    mock_account.id = "mockaccount1"
    mock_account.get_spas.return_value = [spa]
    return mock_account


@pytest.fixture(name="smarttub_api", autouse=True)
def mock_api(account, spa):
    """Mock the SmartTub API."""

    with patch(
        "homeassistant.components.smarttub.controller.SmartTub",
        autospec=True,
    ) as api_class_mock:
        api_mock = api_class_mock.return_value
        api_mock.get_account.return_value = account
        yield api_mock


@pytest.fixture
async def setup_entry(hass, config_entry):
    """Initialize the config entry."""
    config_entry.add_to_hass(hass)
    await hass.config_entries.async_setup(config_entry.entry_id)
    await hass.async_block_till_done()<|MERGE_RESOLUTION|>--- conflicted
+++ resolved
@@ -88,7 +88,6 @@
 
     mock_spa.get_pumps.return_value = [mock_circulation_pump, mock_jet_off, mock_jet_on]
 
-<<<<<<< HEAD
     mock_light_off = create_autospec(smarttub.SpaLight, instance=True)
     mock_light_off.spa = mock_spa
     mock_light_off.zone = 1
@@ -103,8 +102,6 @@
 
     mock_spa.get_lights.return_value = [mock_light_off, mock_light_on]
 
-=======
->>>>>>> a8be5be3
     return mock_spa
 
 
