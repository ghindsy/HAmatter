"""Test the SmartTub sensor platform."""

from . import trigger_update


<<<<<<< HEAD
async def test_sensors(spa, setup_entry, hass, smarttub_api):
    """Test the sensors."""
=======
async def test_state_update(spa, setup_entry, hass):
    """Test the state entity."""
>>>>>>> 319f31f0

    entity_id = f"sensor.{spa.brand}_{spa.model}_state"
    state = hass.states.get(entity_id)
    assert state is not None
    assert state.state == "normal"

    spa.get_status.return_value["state"] = "BAD"
    await trigger_update(hass)
    state = hass.states.get(entity_id)
    assert state is not None
    assert state.state == "bad"

    entity_id = f"sensor.{spa.brand}_{spa.model}_flow_switch"
    state = hass.states.get(entity_id)
    assert state is not None
    assert state.state == "open"

    entity_id = f"sensor.{spa.brand}_{spa.model}_ozone"
    state = hass.states.get(entity_id)
    assert state is not None
    assert state.state == "off"

    entity_id = f"sensor.{spa.brand}_{spa.model}_blowout_cycle"
    state = hass.states.get(entity_id)
    assert state is not None
    assert state.state == "inactive"

    entity_id = f"sensor.{spa.brand}_{spa.model}_cleanup_cycle"
    state = hass.states.get(entity_id)
    assert state is not None
    assert state.state == "inactive"

    entity_id = f"sensor.{spa.brand}_{spa.model}_primary_filtration"
    state = hass.states.get(entity_id)
    assert state is not None
    assert state.state == "inactive"
    assert state.attributes["duration"] == 4
    assert state.attributes["last_updated"] is not None
    assert state.attributes["mode"] == "normal"
    assert state.attributes["start_hour"] == 2

    entity_id = f"sensor.{spa.brand}_{spa.model}_secondary_filtration"
    state = hass.states.get(entity_id)
    assert state is not None
    assert state.state == "inactive"
    assert state.attributes["last_updated"] is not None
    assert state.attributes["mode"] == "away"

    # TODO: other sensors<|MERGE_RESOLUTION|>--- conflicted
+++ resolved
@@ -3,13 +3,8 @@
 from . import trigger_update
 
 
-<<<<<<< HEAD
-async def test_sensors(spa, setup_entry, hass, smarttub_api):
-    """Test the sensors."""
-=======
-async def test_state_update(spa, setup_entry, hass):
+async def test_sensors(spa, setup_entry, hass):
     """Test the state entity."""
->>>>>>> 319f31f0
 
     entity_id = f"sensor.{spa.brand}_{spa.model}_state"
     state = hass.states.get(entity_id)
