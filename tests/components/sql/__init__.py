--- conflicted
+++ resolved
@@ -1,10 +1,6 @@
 """Tests for the sql component."""
 from __future__ import annotations
 
-<<<<<<< HEAD
-import os
-=======
->>>>>>> 472ffd3b
 from typing import Any
 
 from homeassistant.components.recorder import CONF_DB_URL
@@ -13,13 +9,7 @@
 from homeassistant.const import CONF_UNIT_OF_MEASUREMENT
 from homeassistant.core import HomeAssistant
 
-<<<<<<< HEAD
-from tests.common import MockConfigEntry, get_test_config_dir
-
-DB_URL = "sqlite://" + os.path.join(get_test_config_dir(), "home-assistant_v2.db")
-=======
 from tests.common import MockConfigEntry
->>>>>>> 472ffd3b
 
 ENTRY_CONFIG = {
     CONF_DB_URL: "sqlite://",
