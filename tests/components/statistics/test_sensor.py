--- conflicted
+++ resolved
@@ -1,16 +1,11 @@
 """The test for the statistics sensor platform."""
+
 from __future__ import annotations
 
-<<<<<<< HEAD
-from datetime import datetime, timedelta
-import statistics
-from typing import Any, Sequence
-=======
 from collections.abc import Sequence
 from datetime import datetime, timedelta
 import statistics
 from typing import Any
->>>>>>> d54cb49f
 from unittest.mock import patch
 
 from homeassistant import config as hass_config
