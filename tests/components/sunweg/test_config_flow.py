--- conflicted
+++ resolved
@@ -122,7 +122,6 @@
         DOMAIN, context={"source": config_entries.SOURCE_USER}
     )
 
-<<<<<<< HEAD
     with patch.object(APIHelper, "authenticate", return_value=False):
         result = await hass.config_entries.flow.async_configure(
             result["flow_id"], SUNWEG_USER_INPUT
@@ -134,11 +133,6 @@
 
     with patch.object(APIHelper, "authenticate", return_value=True), patch.object(
         APIHelper, "listPlants", return_value=[]
-=======
-    with (
-        patch.object(APIHelper, "authenticate", return_value=True),
-        patch.object(APIHelper, "listPlants", return_value=[]),
->>>>>>> 9580adfd
     ):
         result = await hass.config_entries.flow.async_configure(
             result["flow_id"], SUNWEG_USER_INPUT
@@ -154,14 +148,8 @@
         DOMAIN, context={"source": config_entries.SOURCE_USER}
     )
 
-<<<<<<< HEAD
     with patch.object(APIHelper, "authenticate", return_value=True), patch.object(
         APIHelper, "listPlants", return_value=[plant_fixture, plant_fixture]
-=======
-    with (
-        patch.object(APIHelper, "authenticate", return_value=True),
-        patch.object(APIHelper, "listPlants", return_value=plant_list),
->>>>>>> 9580adfd
     ):
         result = await hass.config_entries.flow.async_configure(
             result["flow_id"], SUNWEG_USER_INPUT
