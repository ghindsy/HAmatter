"""The tests for the MQTT switch platform."""
import json
import unittest
from unittest.mock import patch

from homeassistant.setup import setup_component, async_setup_component
from homeassistant.const import STATE_ON, STATE_OFF, STATE_UNAVAILABLE,\
    ATTR_ASSUMED_STATE
import homeassistant.core as ha
from homeassistant.components import switch, mqtt
from homeassistant.components.mqtt.discovery import async_start

from tests.common import (
    mock_mqtt_component, fire_mqtt_message, get_test_home_assistant, mock_coro,
    async_mock_mqtt_component, async_fire_mqtt_message, MockConfigEntry)
from tests.components.switch import common


class TestSwitchMQTT(unittest.TestCase):
    """Test the MQTT switch."""

    def setUp(self):  # pylint: disable=invalid-name
        """Set up things to be run when tests are started."""
        self.hass = get_test_home_assistant()
        self.mock_publish = mock_mqtt_component(self.hass)

    def tearDown(self):  # pylint: disable=invalid-name
        """Stop everything that was started."""
        self.hass.stop()

    def test_controlling_state_via_topic(self):
        """Test the controlling state via topic."""
        assert setup_component(self.hass, switch.DOMAIN, {
            switch.DOMAIN: {
                'platform': 'mqtt',
                'name': 'test',
                'state_topic': 'state-topic',
                'command_topic': 'command-topic',
                'payload_on': 1,
                'payload_off': 0
            }
        })

<<<<<<< HEAD
        state = self.hass.states.get('switch.test')
        assert STATE_OFF == state.state
        assert not state.attributes.get(ATTR_ASSUMED_STATE)

        fire_mqtt_message(self.hass, 'state-topic', '1')
        self.hass.block_till_done()

        state = self.hass.states.get('switch.test')
        assert STATE_ON == state.state

        fire_mqtt_message(self.hass, 'state-topic', '0')
        self.hass.block_till_done()

        state = self.hass.states.get('switch.test')
        assert STATE_OFF == state.state

    def test_sending_mqtt_commands_and_optimistic(self):
        """Test the sending MQTT commands in optimistic mode."""
        fake_state = ha.State('switch.test', 'on')

        with patch('homeassistant.components.switch.mqtt.async_get_last_state',
                   return_value=mock_coro(fake_state)):
            assert setup_component(self.hass, switch.DOMAIN, {
                switch.DOMAIN: {
                    'platform': 'mqtt',
                    'name': 'test',
                    'command_topic': 'command-topic',
                    'payload_on': 'beer on',
                    'payload_off': 'beer off',
                    'qos': '2'
                }
            })

        state = self.hass.states.get('switch.test')
        assert STATE_ON == state.state
        assert state.attributes.get(ATTR_ASSUMED_STATE)

        common.turn_on(self.hass, 'switch.test')
        self.hass.block_till_done()

        self.mock_publish.async_publish.assert_called_once_with(
            'command-topic', 'beer on', 2, False)
        self.mock_publish.async_publish.reset_mock()
        state = self.hass.states.get('switch.test')
        assert STATE_ON == state.state

        common.turn_off(self.hass, 'switch.test')
        self.hass.block_till_done()

        self.mock_publish.async_publish.assert_called_once_with(
            'command-topic', 'beer off', 2, False)
        state = self.hass.states.get('switch.test')
        assert STATE_OFF == state.state

    def test_controlling_state_via_topic_and_json_message(self):
        """Test the controlling state via topic and JSON message."""
        assert setup_component(self.hass, switch.DOMAIN, {
=======
    with patch('homeassistant.helpers.restore_state.RestoreEntity'
               '.async_get_last_state',
               return_value=mock_coro(fake_state)):
        assert await async_setup_component(hass, switch.DOMAIN, {
>>>>>>> 28215d7e
            switch.DOMAIN: {
                'platform': 'mqtt',
                'name': 'test',
                'state_topic': 'state-topic',
                'command_topic': 'command-topic',
                'payload_on': 'beer on',
                'payload_off': 'beer off',
                'value_template': '{{ value_json.val }}'
            }
        })

        state = self.hass.states.get('switch.test')
        assert STATE_OFF == state.state

        fire_mqtt_message(self.hass, 'state-topic', '{"val":"beer on"}')
        self.hass.block_till_done()

        state = self.hass.states.get('switch.test')
        assert STATE_ON == state.state

        fire_mqtt_message(self.hass, 'state-topic', '{"val":"beer off"}')
        self.hass.block_till_done()

        state = self.hass.states.get('switch.test')
        assert STATE_OFF == state.state

    def test_controlling_availability(self):
        """Test the controlling state via topic."""
        assert setup_component(self.hass, switch.DOMAIN, {
            switch.DOMAIN: {
                'platform': 'mqtt',
                'name': 'test',
                'state_topic': 'state-topic',
                'command_topic': 'command-topic',
                'availability_topic': 'availability_topic',
                'payload_on': 1,
                'payload_off': 0,
                'payload_available': 1,
                'payload_not_available': 0
            }
        })

        state = self.hass.states.get('switch.test')
        assert STATE_UNAVAILABLE == state.state

        fire_mqtt_message(self.hass, 'availability_topic', '1')
        self.hass.block_till_done()

        state = self.hass.states.get('switch.test')
        assert STATE_OFF == state.state
        assert not state.attributes.get(ATTR_ASSUMED_STATE)

        fire_mqtt_message(self.hass, 'availability_topic', '0')
        self.hass.block_till_done()

        state = self.hass.states.get('switch.test')
        assert STATE_UNAVAILABLE == state.state

        fire_mqtt_message(self.hass, 'state-topic', '1')
        self.hass.block_till_done()

        state = self.hass.states.get('switch.test')
        assert STATE_UNAVAILABLE == state.state

        fire_mqtt_message(self.hass, 'availability_topic', '1')
        self.hass.block_till_done()

        state = self.hass.states.get('switch.test')
        assert STATE_ON == state.state

    def test_default_availability_payload(self):
        """Test the availability payload."""
        assert setup_component(self.hass, switch.DOMAIN, {
            switch.DOMAIN: {
                'platform': 'mqtt',
                'name': 'test',
                'state_topic': 'state-topic',
                'command_topic': 'command-topic',
                'availability_topic': 'availability_topic',
                'payload_on': 1,
                'payload_off': 0
            }
        })

        state = self.hass.states.get('switch.test')
        assert STATE_UNAVAILABLE == state.state

        fire_mqtt_message(self.hass, 'availability_topic', 'online')
        self.hass.block_till_done()

        state = self.hass.states.get('switch.test')
        assert STATE_OFF == state.state
        assert not state.attributes.get(ATTR_ASSUMED_STATE)

        fire_mqtt_message(self.hass, 'availability_topic', 'offline')
        self.hass.block_till_done()

        state = self.hass.states.get('switch.test')
        assert STATE_UNAVAILABLE == state.state

        fire_mqtt_message(self.hass, 'state-topic', '1')
        self.hass.block_till_done()

        state = self.hass.states.get('switch.test')
        assert STATE_UNAVAILABLE == state.state

        fire_mqtt_message(self.hass, 'availability_topic', 'online')
        self.hass.block_till_done()

        state = self.hass.states.get('switch.test')
        assert STATE_ON == state.state

    def test_custom_availability_payload(self):
        """Test the availability payload."""
        assert setup_component(self.hass, switch.DOMAIN, {
            switch.DOMAIN: {
                'platform': 'mqtt',
                'name': 'test',
                'state_topic': 'state-topic',
                'command_topic': 'command-topic',
                'availability_topic': 'availability_topic',
                'payload_on': 1,
                'payload_off': 0,
                'payload_available': 'good',
                'payload_not_available': 'nogood'
            }
        })

        state = self.hass.states.get('switch.test')
        assert STATE_UNAVAILABLE == state.state

        fire_mqtt_message(self.hass, 'availability_topic', 'good')
        self.hass.block_till_done()

        state = self.hass.states.get('switch.test')
        assert STATE_OFF == state.state
        assert not state.attributes.get(ATTR_ASSUMED_STATE)

        fire_mqtt_message(self.hass, 'availability_topic', 'nogood')
        self.hass.block_till_done()

        state = self.hass.states.get('switch.test')
        assert STATE_UNAVAILABLE == state.state

        fire_mqtt_message(self.hass, 'state-topic', '1')
        self.hass.block_till_done()

        state = self.hass.states.get('switch.test')
        assert STATE_UNAVAILABLE == state.state

        fire_mqtt_message(self.hass, 'availability_topic', 'good')
        self.hass.block_till_done()

        state = self.hass.states.get('switch.test')
        assert STATE_ON == state.state

    def test_custom_state_payload(self):
        """Test the state payload."""
        assert setup_component(self.hass, switch.DOMAIN, {
            switch.DOMAIN: {
                'platform': 'mqtt',
                'name': 'test',
                'state_topic': 'state-topic',
                'command_topic': 'command-topic',
                'payload_on': 1,
                'payload_off': 0,
                'state_on': "HIGH",
                'state_off': "LOW",
            }
        })

        state = self.hass.states.get('switch.test')
        assert STATE_OFF == state.state
        assert not state.attributes.get(ATTR_ASSUMED_STATE)

        fire_mqtt_message(self.hass, 'state-topic', 'HIGH')
        self.hass.block_till_done()

        state = self.hass.states.get('switch.test')
        assert STATE_ON == state.state

        fire_mqtt_message(self.hass, 'state-topic', 'LOW')
        self.hass.block_till_done()

        state = self.hass.states.get('switch.test')
        assert STATE_OFF == state.state


async def test_unique_id(hass):
    """Test unique id option only creates one switch per unique_id."""
    await async_mock_mqtt_component(hass)
    assert await async_setup_component(hass, switch.DOMAIN, {
        switch.DOMAIN: [{
            'platform': 'mqtt',
            'name': 'Test 1',
            'state_topic': 'test-topic',
            'command_topic': 'command-topic',
            'unique_id': 'TOTALLY_UNIQUE'
        }, {
            'platform': 'mqtt',
            'name': 'Test 2',
            'state_topic': 'test-topic',
            'command_topic': 'command-topic',
            'unique_id': 'TOTALLY_UNIQUE'
        }]
    })

    async_fire_mqtt_message(hass, 'test-topic', 'payload')
    await hass.async_block_till_done()

    assert len(hass.states.async_entity_ids()) == 2
    # all switches group is 1, unique id created is 1


async def test_discovery_removal_switch(hass, mqtt_mock, caplog):
    """Test expansion of discovered switch."""
    entry = MockConfigEntry(domain=mqtt.DOMAIN)
    await async_start(hass, 'homeassistant', {}, entry)

    data = (
        '{ "name": "Beer",'
        '  "status_topic": "test_topic",'
        '  "command_topic": "test_topic" }'
    )

    async_fire_mqtt_message(hass, 'homeassistant/switch/bla/config',
                            data)
    await hass.async_block_till_done()

    state = hass.states.get('switch.beer')
    assert state is not None
    assert state.name == 'Beer'

    async_fire_mqtt_message(hass, 'homeassistant/switch/bla/config',
                            '')
    await hass.async_block_till_done()
    await hass.async_block_till_done()

    state = hass.states.get('switch.beer')
    assert state is None


async def test_entity_device_info_with_identifier(hass, mqtt_mock):
    """Test MQTT switch device registry integration."""
    entry = MockConfigEntry(domain=mqtt.DOMAIN)
    entry.add_to_hass(hass)
    await async_start(hass, 'homeassistant', {}, entry)
    registry = await hass.helpers.device_registry.async_get_registry()

    data = json.dumps({
        'platform': 'mqtt',
        'name': 'Test 1',
        'state_topic': 'test-topic',
        'command_topic': 'test-command-topic',
        'device': {
            'identifiers': ['helloworld'],
            'connections': [
                ["mac", "02:5b:26:a8:dc:12"],
            ],
            'manufacturer': 'Whatever',
            'name': 'Beer',
            'model': 'Glass',
            'sw_version': '0.1-beta',
        },
        'unique_id': 'veryunique'
    })
    async_fire_mqtt_message(hass, 'homeassistant/switch/bla/config',
                            data)
    await hass.async_block_till_done()
    await hass.async_block_till_done()

    device = registry.async_get_device({('mqtt', 'helloworld')}, set())
    assert device is not None
    assert device.identifiers == {('mqtt', 'helloworld')}
    assert device.connections == {('mac', "02:5b:26:a8:dc:12")}
    assert device.manufacturer == 'Whatever'
    assert device.name == 'Beer'
    assert device.model == 'Glass'
    assert device.sw_version == '0.1-beta'<|MERGE_RESOLUTION|>--- conflicted
+++ resolved
@@ -1,9 +1,9 @@
 """The tests for the MQTT switch platform."""
 import json
-import unittest
-from unittest.mock import patch
-
-from homeassistant.setup import setup_component, async_setup_component
+from asynctest import patch
+import pytest
+
+from homeassistant.setup import async_setup_component
 from homeassistant.const import STATE_ON, STATE_OFF, STATE_UNAVAILABLE,\
     ATTR_ASSUMED_STATE
 import homeassistant.core as ha
@@ -11,286 +11,298 @@
 from homeassistant.components.mqtt.discovery import async_start
 
 from tests.common import (
-    mock_mqtt_component, fire_mqtt_message, get_test_home_assistant, mock_coro,
-    async_mock_mqtt_component, async_fire_mqtt_message, MockConfigEntry)
+    mock_coro, async_mock_mqtt_component, async_fire_mqtt_message,
+    MockConfigEntry)
 from tests.components.switch import common
 
 
-class TestSwitchMQTT(unittest.TestCase):
-    """Test the MQTT switch."""
-
-    def setUp(self):  # pylint: disable=invalid-name
-        """Set up things to be run when tests are started."""
-        self.hass = get_test_home_assistant()
-        self.mock_publish = mock_mqtt_component(self.hass)
-
-    def tearDown(self):  # pylint: disable=invalid-name
-        """Stop everything that was started."""
-        self.hass.stop()
-
-    def test_controlling_state_via_topic(self):
-        """Test the controlling state via topic."""
-        assert setup_component(self.hass, switch.DOMAIN, {
-            switch.DOMAIN: {
-                'platform': 'mqtt',
-                'name': 'test',
-                'state_topic': 'state-topic',
-                'command_topic': 'command-topic',
-                'payload_on': 1,
-                'payload_off': 0
-            }
-        })
-
-<<<<<<< HEAD
-        state = self.hass.states.get('switch.test')
-        assert STATE_OFF == state.state
-        assert not state.attributes.get(ATTR_ASSUMED_STATE)
-
-        fire_mqtt_message(self.hass, 'state-topic', '1')
-        self.hass.block_till_done()
-
-        state = self.hass.states.get('switch.test')
-        assert STATE_ON == state.state
-
-        fire_mqtt_message(self.hass, 'state-topic', '0')
-        self.hass.block_till_done()
-
-        state = self.hass.states.get('switch.test')
-        assert STATE_OFF == state.state
-
-    def test_sending_mqtt_commands_and_optimistic(self):
-        """Test the sending MQTT commands in optimistic mode."""
-        fake_state = ha.State('switch.test', 'on')
-
-        with patch('homeassistant.components.switch.mqtt.async_get_last_state',
-                   return_value=mock_coro(fake_state)):
-            assert setup_component(self.hass, switch.DOMAIN, {
-                switch.DOMAIN: {
-                    'platform': 'mqtt',
-                    'name': 'test',
-                    'command_topic': 'command-topic',
-                    'payload_on': 'beer on',
-                    'payload_off': 'beer off',
-                    'qos': '2'
-                }
-            })
-
-        state = self.hass.states.get('switch.test')
-        assert STATE_ON == state.state
-        assert state.attributes.get(ATTR_ASSUMED_STATE)
-
-        common.turn_on(self.hass, 'switch.test')
-        self.hass.block_till_done()
-
-        self.mock_publish.async_publish.assert_called_once_with(
-            'command-topic', 'beer on', 2, False)
-        self.mock_publish.async_publish.reset_mock()
-        state = self.hass.states.get('switch.test')
-        assert STATE_ON == state.state
-
-        common.turn_off(self.hass, 'switch.test')
-        self.hass.block_till_done()
-
-        self.mock_publish.async_publish.assert_called_once_with(
-            'command-topic', 'beer off', 2, False)
-        state = self.hass.states.get('switch.test')
-        assert STATE_OFF == state.state
-
-    def test_controlling_state_via_topic_and_json_message(self):
-        """Test the controlling state via topic and JSON message."""
-        assert setup_component(self.hass, switch.DOMAIN, {
-=======
+@pytest.fixture
+def mock_publish(hass):
+    """Initialize components."""
+    yield hass.loop.run_until_complete(async_mock_mqtt_component(hass))
+
+
+async def test_controlling_state_via_topic(hass, mock_publish):
+    """Test the controlling state via topic."""
+    assert await async_setup_component(hass, switch.DOMAIN, {
+        switch.DOMAIN: {
+            'platform': 'mqtt',
+            'name': 'test',
+            'state_topic': 'state-topic',
+            'command_topic': 'command-topic',
+            'payload_on': 1,
+            'payload_off': 0
+        }
+    })
+
+    state = hass.states.get('switch.test')
+    assert STATE_OFF == state.state
+    assert not state.attributes.get(ATTR_ASSUMED_STATE)
+
+    async_fire_mqtt_message(hass, 'state-topic', '1')
+    await hass.async_block_till_done()
+
+    state = hass.states.get('switch.test')
+    assert STATE_ON == state.state
+
+    async_fire_mqtt_message(hass, 'state-topic', '0')
+    await hass.async_block_till_done()
+    await hass.async_block_till_done()
+
+    state = hass.states.get('switch.test')
+    assert STATE_OFF == state.state
+
+
+async def test_sending_mqtt_commands_and_optimistic(hass, mock_publish):
+    """Test the sending MQTT commands in optimistic mode."""
+    fake_state = ha.State('switch.test', 'on')
+
     with patch('homeassistant.helpers.restore_state.RestoreEntity'
                '.async_get_last_state',
                return_value=mock_coro(fake_state)):
         assert await async_setup_component(hass, switch.DOMAIN, {
->>>>>>> 28215d7e
             switch.DOMAIN: {
                 'platform': 'mqtt',
                 'name': 'test',
-                'state_topic': 'state-topic',
                 'command_topic': 'command-topic',
                 'payload_on': 'beer on',
                 'payload_off': 'beer off',
-                'value_template': '{{ value_json.val }}'
+                'qos': '2'
             }
         })
 
-        state = self.hass.states.get('switch.test')
-        assert STATE_OFF == state.state
-
-        fire_mqtt_message(self.hass, 'state-topic', '{"val":"beer on"}')
-        self.hass.block_till_done()
-
-        state = self.hass.states.get('switch.test')
-        assert STATE_ON == state.state
-
-        fire_mqtt_message(self.hass, 'state-topic', '{"val":"beer off"}')
-        self.hass.block_till_done()
-
-        state = self.hass.states.get('switch.test')
-        assert STATE_OFF == state.state
-
-    def test_controlling_availability(self):
-        """Test the controlling state via topic."""
-        assert setup_component(self.hass, switch.DOMAIN, {
-            switch.DOMAIN: {
-                'platform': 'mqtt',
-                'name': 'test',
-                'state_topic': 'state-topic',
-                'command_topic': 'command-topic',
-                'availability_topic': 'availability_topic',
-                'payload_on': 1,
-                'payload_off': 0,
-                'payload_available': 1,
-                'payload_not_available': 0
-            }
-        })
-
-        state = self.hass.states.get('switch.test')
-        assert STATE_UNAVAILABLE == state.state
-
-        fire_mqtt_message(self.hass, 'availability_topic', '1')
-        self.hass.block_till_done()
-
-        state = self.hass.states.get('switch.test')
-        assert STATE_OFF == state.state
-        assert not state.attributes.get(ATTR_ASSUMED_STATE)
-
-        fire_mqtt_message(self.hass, 'availability_topic', '0')
-        self.hass.block_till_done()
-
-        state = self.hass.states.get('switch.test')
-        assert STATE_UNAVAILABLE == state.state
-
-        fire_mqtt_message(self.hass, 'state-topic', '1')
-        self.hass.block_till_done()
-
-        state = self.hass.states.get('switch.test')
-        assert STATE_UNAVAILABLE == state.state
-
-        fire_mqtt_message(self.hass, 'availability_topic', '1')
-        self.hass.block_till_done()
-
-        state = self.hass.states.get('switch.test')
-        assert STATE_ON == state.state
-
-    def test_default_availability_payload(self):
-        """Test the availability payload."""
-        assert setup_component(self.hass, switch.DOMAIN, {
-            switch.DOMAIN: {
-                'platform': 'mqtt',
-                'name': 'test',
-                'state_topic': 'state-topic',
-                'command_topic': 'command-topic',
-                'availability_topic': 'availability_topic',
-                'payload_on': 1,
-                'payload_off': 0
-            }
-        })
-
-        state = self.hass.states.get('switch.test')
-        assert STATE_UNAVAILABLE == state.state
-
-        fire_mqtt_message(self.hass, 'availability_topic', 'online')
-        self.hass.block_till_done()
-
-        state = self.hass.states.get('switch.test')
-        assert STATE_OFF == state.state
-        assert not state.attributes.get(ATTR_ASSUMED_STATE)
-
-        fire_mqtt_message(self.hass, 'availability_topic', 'offline')
-        self.hass.block_till_done()
-
-        state = self.hass.states.get('switch.test')
-        assert STATE_UNAVAILABLE == state.state
-
-        fire_mqtt_message(self.hass, 'state-topic', '1')
-        self.hass.block_till_done()
-
-        state = self.hass.states.get('switch.test')
-        assert STATE_UNAVAILABLE == state.state
-
-        fire_mqtt_message(self.hass, 'availability_topic', 'online')
-        self.hass.block_till_done()
-
-        state = self.hass.states.get('switch.test')
-        assert STATE_ON == state.state
-
-    def test_custom_availability_payload(self):
-        """Test the availability payload."""
-        assert setup_component(self.hass, switch.DOMAIN, {
-            switch.DOMAIN: {
-                'platform': 'mqtt',
-                'name': 'test',
-                'state_topic': 'state-topic',
-                'command_topic': 'command-topic',
-                'availability_topic': 'availability_topic',
-                'payload_on': 1,
-                'payload_off': 0,
-                'payload_available': 'good',
-                'payload_not_available': 'nogood'
-            }
-        })
-
-        state = self.hass.states.get('switch.test')
-        assert STATE_UNAVAILABLE == state.state
-
-        fire_mqtt_message(self.hass, 'availability_topic', 'good')
-        self.hass.block_till_done()
-
-        state = self.hass.states.get('switch.test')
-        assert STATE_OFF == state.state
-        assert not state.attributes.get(ATTR_ASSUMED_STATE)
-
-        fire_mqtt_message(self.hass, 'availability_topic', 'nogood')
-        self.hass.block_till_done()
-
-        state = self.hass.states.get('switch.test')
-        assert STATE_UNAVAILABLE == state.state
-
-        fire_mqtt_message(self.hass, 'state-topic', '1')
-        self.hass.block_till_done()
-
-        state = self.hass.states.get('switch.test')
-        assert STATE_UNAVAILABLE == state.state
-
-        fire_mqtt_message(self.hass, 'availability_topic', 'good')
-        self.hass.block_till_done()
-
-        state = self.hass.states.get('switch.test')
-        assert STATE_ON == state.state
-
-    def test_custom_state_payload(self):
-        """Test the state payload."""
-        assert setup_component(self.hass, switch.DOMAIN, {
-            switch.DOMAIN: {
-                'platform': 'mqtt',
-                'name': 'test',
-                'state_topic': 'state-topic',
-                'command_topic': 'command-topic',
-                'payload_on': 1,
-                'payload_off': 0,
-                'state_on': "HIGH",
-                'state_off': "LOW",
-            }
-        })
-
-        state = self.hass.states.get('switch.test')
-        assert STATE_OFF == state.state
-        assert not state.attributes.get(ATTR_ASSUMED_STATE)
-
-        fire_mqtt_message(self.hass, 'state-topic', 'HIGH')
-        self.hass.block_till_done()
-
-        state = self.hass.states.get('switch.test')
-        assert STATE_ON == state.state
-
-        fire_mqtt_message(self.hass, 'state-topic', 'LOW')
-        self.hass.block_till_done()
-
-        state = self.hass.states.get('switch.test')
-        assert STATE_OFF == state.state
+    state = hass.states.get('switch.test')
+    assert STATE_ON == state.state
+    assert state.attributes.get(ATTR_ASSUMED_STATE)
+
+    common.turn_on(hass, 'switch.test')
+    await hass.async_block_till_done()
+
+    mock_publish.async_publish.assert_called_once_with(
+        'command-topic', 'beer on', 2, False)
+    mock_publish.async_publish.reset_mock()
+    state = hass.states.get('switch.test')
+    assert STATE_ON == state.state
+
+    common.turn_off(hass, 'switch.test')
+    await hass.async_block_till_done()
+    await hass.async_block_till_done()
+
+    mock_publish.async_publish.assert_called_once_with(
+        'command-topic', 'beer off', 2, False)
+    state = hass.states.get('switch.test')
+    assert STATE_OFF == state.state
+
+
+async def test_controlling_state_via_topic_and_json_message(
+        hass, mock_publish):
+    """Test the controlling state via topic and JSON message."""
+    assert await async_setup_component(hass, switch.DOMAIN, {
+        switch.DOMAIN: {
+            'platform': 'mqtt',
+            'name': 'test',
+            'state_topic': 'state-topic',
+            'command_topic': 'command-topic',
+            'payload_on': 'beer on',
+            'payload_off': 'beer off',
+            'value_template': '{{ value_json.val }}'
+        }
+    })
+
+    state = hass.states.get('switch.test')
+    assert STATE_OFF == state.state
+
+    async_fire_mqtt_message(hass, 'state-topic', '{"val":"beer on"}')
+    await hass.async_block_till_done()
+    await hass.async_block_till_done()
+
+    state = hass.states.get('switch.test')
+    assert STATE_ON == state.state
+
+    async_fire_mqtt_message(hass, 'state-topic', '{"val":"beer off"}')
+    await hass.async_block_till_done()
+    await hass.async_block_till_done()
+
+    state = hass.states.get('switch.test')
+    assert STATE_OFF == state.state
+
+
+async def test_controlling_availability(hass, mock_publish):
+    """Test the controlling state via topic."""
+    assert await async_setup_component(hass, switch.DOMAIN, {
+        switch.DOMAIN: {
+            'platform': 'mqtt',
+            'name': 'test',
+            'state_topic': 'state-topic',
+            'command_topic': 'command-topic',
+            'availability_topic': 'availability_topic',
+            'payload_on': 1,
+            'payload_off': 0,
+            'payload_available': 1,
+            'payload_not_available': 0
+        }
+    })
+
+    state = hass.states.get('switch.test')
+    assert STATE_UNAVAILABLE == state.state
+
+    async_fire_mqtt_message(hass, 'availability_topic', '1')
+    await hass.async_block_till_done()
+    await hass.async_block_till_done()
+
+    state = hass.states.get('switch.test')
+    assert STATE_OFF == state.state
+    assert not state.attributes.get(ATTR_ASSUMED_STATE)
+
+    async_fire_mqtt_message(hass, 'availability_topic', '0')
+    await hass.async_block_till_done()
+    await hass.async_block_till_done()
+
+    state = hass.states.get('switch.test')
+    assert STATE_UNAVAILABLE == state.state
+
+    async_fire_mqtt_message(hass, 'state-topic', '1')
+    await hass.async_block_till_done()
+    await hass.async_block_till_done()
+
+    state = hass.states.get('switch.test')
+    assert STATE_UNAVAILABLE == state.state
+
+    async_fire_mqtt_message(hass, 'availability_topic', '1')
+    await hass.async_block_till_done()
+    await hass.async_block_till_done()
+
+    state = hass.states.get('switch.test')
+    assert STATE_ON == state.state
+
+
+async def test_default_availability_payload(hass, mock_publish):
+    """Test the availability payload."""
+    assert await async_setup_component(hass, switch.DOMAIN, {
+        switch.DOMAIN: {
+            'platform': 'mqtt',
+            'name': 'test',
+            'state_topic': 'state-topic',
+            'command_topic': 'command-topic',
+            'availability_topic': 'availability_topic',
+            'payload_on': 1,
+            'payload_off': 0
+        }
+    })
+
+    state = hass.states.get('switch.test')
+    assert STATE_UNAVAILABLE == state.state
+
+    async_fire_mqtt_message(hass, 'availability_topic', 'online')
+    await hass.async_block_till_done()
+    await hass.async_block_till_done()
+
+    state = hass.states.get('switch.test')
+    assert STATE_OFF == state.state
+    assert not state.attributes.get(ATTR_ASSUMED_STATE)
+
+    async_fire_mqtt_message(hass, 'availability_topic', 'offline')
+    await hass.async_block_till_done()
+    await hass.async_block_till_done()
+
+    state = hass.states.get('switch.test')
+    assert STATE_UNAVAILABLE == state.state
+
+    async_fire_mqtt_message(hass, 'state-topic', '1')
+    await hass.async_block_till_done()
+    await hass.async_block_till_done()
+
+    state = hass.states.get('switch.test')
+    assert STATE_UNAVAILABLE == state.state
+
+    async_fire_mqtt_message(hass, 'availability_topic', 'online')
+    await hass.async_block_till_done()
+    await hass.async_block_till_done()
+
+    state = hass.states.get('switch.test')
+    assert STATE_ON == state.state
+
+
+async def test_custom_availability_payload(hass, mock_publish):
+    """Test the availability payload."""
+    assert await async_setup_component(hass, switch.DOMAIN, {
+        switch.DOMAIN: {
+            'platform': 'mqtt',
+            'name': 'test',
+            'state_topic': 'state-topic',
+            'command_topic': 'command-topic',
+            'availability_topic': 'availability_topic',
+            'payload_on': 1,
+            'payload_off': 0,
+            'payload_available': 'good',
+            'payload_not_available': 'nogood'
+        }
+    })
+
+    state = hass.states.get('switch.test')
+    assert STATE_UNAVAILABLE == state.state
+
+    async_fire_mqtt_message(hass, 'availability_topic', 'good')
+    await hass.async_block_till_done()
+
+    state = hass.states.get('switch.test')
+    assert STATE_OFF == state.state
+    assert not state.attributes.get(ATTR_ASSUMED_STATE)
+
+    async_fire_mqtt_message(hass, 'availability_topic', 'nogood')
+    await hass.async_block_till_done()
+    await hass.async_block_till_done()
+
+    state = hass.states.get('switch.test')
+    assert STATE_UNAVAILABLE == state.state
+
+    async_fire_mqtt_message(hass, 'state-topic', '1')
+    await hass.async_block_till_done()
+    await hass.async_block_till_done()
+
+    state = hass.states.get('switch.test')
+    assert STATE_UNAVAILABLE == state.state
+
+    async_fire_mqtt_message(hass, 'availability_topic', 'good')
+    await hass.async_block_till_done()
+    await hass.async_block_till_done()
+
+    state = hass.states.get('switch.test')
+    assert STATE_ON == state.state
+
+
+async def test_custom_state_payload(hass, mock_publish):
+    """Test the state payload."""
+    assert await async_setup_component(hass, switch.DOMAIN, {
+        switch.DOMAIN: {
+            'platform': 'mqtt',
+            'name': 'test',
+            'state_topic': 'state-topic',
+            'command_topic': 'command-topic',
+            'payload_on': 1,
+            'payload_off': 0,
+            'state_on': "HIGH",
+            'state_off': "LOW",
+        }
+    })
+
+    state = hass.states.get('switch.test')
+    assert STATE_OFF == state.state
+    assert not state.attributes.get(ATTR_ASSUMED_STATE)
+
+    async_fire_mqtt_message(hass, 'state-topic', 'HIGH')
+    await hass.async_block_till_done()
+    await hass.async_block_till_done()
+
+    state = hass.states.get('switch.test')
+    assert STATE_ON == state.state
+
+    async_fire_mqtt_message(hass, 'state-topic', 'LOW')
+    await hass.async_block_till_done()
+    await hass.async_block_till_done()
+
+    state = hass.states.get('switch.test')
+    assert STATE_OFF == state.state
 
 
 async def test_unique_id(hass):
@@ -313,6 +325,7 @@
     })
 
     async_fire_mqtt_message(hass, 'test-topic', 'payload')
+    await hass.async_block_till_done()
     await hass.async_block_till_done()
 
     assert len(hass.states.async_entity_ids()) == 2
@@ -332,6 +345,7 @@
 
     async_fire_mqtt_message(hass, 'homeassistant/switch/bla/config',
                             data)
+    await hass.async_block_till_done()
     await hass.async_block_till_done()
 
     state = hass.states.get('switch.beer')
