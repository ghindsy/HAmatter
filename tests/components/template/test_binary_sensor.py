"""The tests for the Template Binary sensor platform."""
from datetime import timedelta
import unittest
from unittest import mock

from homeassistant.const import MATCH_ALL, EVENT_HOMEASSISTANT_START
from homeassistant import setup
from homeassistant.components.template import binary_sensor as template
from homeassistant.exceptions import TemplateError
from homeassistant.helpers import template as template_hlpr
from homeassistant.util.async_ import run_callback_threadsafe
import homeassistant.util.dt as dt_util

from tests.common import (
    get_test_home_assistant,
    assert_setup_component,
    async_fire_time_changed,
)


class TestBinarySensorTemplate(unittest.TestCase):
    """Test for Binary sensor template platform."""

    hass = None
    # pylint: disable=invalid-name

    def setup_method(self, method):
        """Set up things to be run when tests are started."""
        self.hass = get_test_home_assistant()

    def teardown_method(self, method):
        """Stop everything that was started."""
        self.hass.stop()

    def test_setup(self):
        """Test the setup."""
        config = {
            "binary_sensor": {
                "platform": "template",
                "sensors": {
                    "test": {
                        "friendly_name": "virtual thingy",
                        "value_template": "{{ foo }}",
                        "device_class": "motion",
                    }
                },
            }
        }
        with assert_setup_component(1):
            assert setup.setup_component(self.hass, "binary_sensor", config)

    def test_setup_no_sensors(self):
        """Test setup with no sensors."""
        with assert_setup_component(0):
            assert setup.setup_component(
                self.hass, "binary_sensor", {"binary_sensor": {"platform": "template"}}
            )

    def test_setup_invalid_device(self):
        """Test the setup with invalid devices."""
        with assert_setup_component(0):
            assert setup.setup_component(
                self.hass,
                "binary_sensor",
                {"binary_sensor": {"platform": "template", "sensors": {"foo bar": {}}}},
            )

    def test_setup_invalid_device_class(self):
        """Test setup with invalid sensor class."""
        with assert_setup_component(0):
            assert setup.setup_component(
                self.hass,
                "binary_sensor",
                {
                    "binary_sensor": {
                        "platform": "template",
                        "sensors": {
                            "test": {
                                "value_template": "{{ foo }}",
                                "device_class": "foobarnotreal",
                            }
                        },
                    }
                },
            )

    def test_setup_invalid_missing_template(self):
        """Test setup with invalid and missing template."""
        with assert_setup_component(0):
            assert setup.setup_component(
                self.hass,
                "binary_sensor",
                {
                    "binary_sensor": {
                        "platform": "template",
                        "sensors": {"test": {"device_class": "motion"}},
                    }
                },
            )

    def test_icon_template(self):
        """Test icon template."""
        with assert_setup_component(1):
            assert setup.setup_component(
                self.hass,
                "binary_sensor",
                {
                    "binary_sensor": {
                        "platform": "template",
                        "sensors": {
                            "test_template_sensor": {
                                "value_template": "{{ states.sensor.xyz.state }}",
                                "icon_template": "{% if "
                                "states.binary_sensor.test_state.state == "
                                "'Works' %}"
                                "mdi:check"
                                "{% endif %}",
                            }
                        },
                    }
                },
            )

        self.hass.start()
        self.hass.block_till_done()

        state = self.hass.states.get("binary_sensor.test_template_sensor")
        assert state.attributes.get("icon") == ""

        self.hass.states.set("binary_sensor.test_state", "Works")
        self.hass.block_till_done()
        state = self.hass.states.get("binary_sensor.test_template_sensor")
        assert state.attributes["icon"] == "mdi:check"

    def test_entity_picture_template(self):
        """Test entity_picture template."""
        with assert_setup_component(1):
            assert setup.setup_component(
                self.hass,
                "binary_sensor",
                {
                    "binary_sensor": {
                        "platform": "template",
                        "sensors": {
                            "test_template_sensor": {
                                "value_template": "{{ states.sensor.xyz.state }}",
                                "entity_picture_template": "{% if "
                                "states.binary_sensor.test_state.state == "
                                "'Works' %}"
                                "/local/sensor.png"
                                "{% endif %}",
                            }
                        },
                    }
                },
            )

        self.hass.start()
        self.hass.block_till_done()

        state = self.hass.states.get("binary_sensor.test_template_sensor")
        assert state.attributes.get("entity_picture") == ""

        self.hass.states.set("binary_sensor.test_state", "Works")
        self.hass.block_till_done()
        state = self.hass.states.get("binary_sensor.test_template_sensor")
        assert state.attributes["entity_picture"] == "/local/sensor.png"

    def test_attribute_templates(self):
        """Test attribute_templates template."""
        with assert_setup_component(1):
            assert setup.setup_component(
                self.hass,
                "binary_sensor",
                {
                    "binary_sensor": {
                        "platform": "template",
                        "sensors": {
                            "test_template_sensor": {
                                "value_template": "{{ states.sensor.xyz.state }}",
                                "attribute_templates": {
                                    "test_attribute": "It {{ states.sensor.test_state.state }}."
                                },
                            }
                        },
                    }
                },
            )

        self.hass.start()
        self.hass.block_till_done()

        state = self.hass.states.get("binary_sensor.test_template_sensor")
        assert state.attributes.get("test_attribute") == "It ."

        self.hass.states.set("sensor.test_state", "Works")
        self.hass.block_till_done()
        state = self.hass.states.get("binary_sensor.test_template_sensor")
        assert state.attributes["test_attribute"] == "It Works."

    @mock.patch(
        "homeassistant.components.template.binary_sensor."
        "BinarySensorTemplate._async_render"
    )
    def test_match_all(self, _async_render):
        """Test MATCH_ALL in template."""
        with assert_setup_component(1):
            assert setup.setup_component(
                self.hass,
                "binary_sensor",
                {
                    "binary_sensor": {
                        "platform": "template",
                        "sensors": {
                            "match_all_template_sensor": {"value_template": "{{ 42 }}"}
                        },
                    }
                },
            )

        self.hass.start()
        self.hass.block_till_done()
        init_calls = len(_async_render.mock_calls)

        self.hass.states.set("sensor.any_state", "update")
        self.hass.block_till_done()
        assert len(_async_render.mock_calls) == init_calls

    def test_attributes(self):
        """Test the attributes."""
        vs = run_callback_threadsafe(
            self.hass.loop,
            template.BinarySensorTemplate,
            self.hass,
            "parent",
            "Parent",
            "motion",
            template_hlpr.Template("{{ 1 > 1 }}", self.hass),
            None,
            None,
            None,
            MATCH_ALL,
            None,
            None,
            None,
        ).result()
        assert not vs.should_poll
        assert "motion" == vs.device_class
        assert "Parent" == vs.name

        run_callback_threadsafe(self.hass.loop, vs.async_check_state).result()
        assert not vs.is_on

        # pylint: disable=protected-access
        vs._template = template_hlpr.Template("{{ 2 > 1 }}", self.hass)

        run_callback_threadsafe(self.hass.loop, vs.async_check_state).result()
        assert vs.is_on

    def test_event(self):
        """Test the event."""
        config = {
            "binary_sensor": {
                "platform": "template",
                "sensors": {
                    "test": {
                        "friendly_name": "virtual thingy",
                        "value_template": "{{ states.sensor.test_state.state == 'on' }}",
                        "device_class": "motion",
                    }
                },
            }
        }
        with assert_setup_component(1):
            assert setup.setup_component(self.hass, "binary_sensor", config)

        self.hass.start()
        self.hass.block_till_done()

        state = self.hass.states.get("binary_sensor.test")
        assert state.state == "off"

        self.hass.states.set("sensor.test_state", "on")
        self.hass.block_till_done()

        state = self.hass.states.get("binary_sensor.test")
        assert state.state == "on"

    @mock.patch("homeassistant.helpers.template.Template.render")
    def test_update_template_error(self, mock_render):
        """Test the template update error."""
        vs = run_callback_threadsafe(
            self.hass.loop,
            template.BinarySensorTemplate,
            self.hass,
            "parent",
            "Parent",
            "motion",
            template_hlpr.Template("{{ 1 > 1 }}", self.hass),
            None,
            None,
            None,
            MATCH_ALL,
            None,
            None,
            None,
        ).result()
        mock_render.side_effect = TemplateError("foo")
        run_callback_threadsafe(self.hass.loop, vs.async_check_state).result()
        mock_render.side_effect = TemplateError(
            "UndefinedError: 'None' has no attribute"
        )
        run_callback_threadsafe(self.hass.loop, vs.async_check_state).result()


async def test_template_delay_on(hass):
    """Test binary sensor template delay on."""
    config = {
        "binary_sensor": {
            "platform": "template",
            "sensors": {
                "test": {
                    "friendly_name": "virtual thingy",
                    "value_template": "{{ states.sensor.test_state.state == 'on' }}",
                    "device_class": "motion",
                    "delay_on": 5,
                }
            },
        }
    }
    await setup.async_setup_component(hass, "binary_sensor", config)
    await hass.async_start()

    hass.states.async_set("sensor.test_state", "on")
    await hass.async_block_till_done()

    state = hass.states.get("binary_sensor.test")
    assert state.state == "off"

    future = dt_util.utcnow() + timedelta(seconds=5)
    async_fire_time_changed(hass, future)
    await hass.async_block_till_done()

    state = hass.states.get("binary_sensor.test")
    assert state.state == "on"

    # check with time changes
    hass.states.async_set("sensor.test_state", "off")
    await hass.async_block_till_done()

    state = hass.states.get("binary_sensor.test")
    assert state.state == "off"

    hass.states.async_set("sensor.test_state", "on")
    await hass.async_block_till_done()

    state = hass.states.get("binary_sensor.test")
    assert state.state == "off"

    hass.states.async_set("sensor.test_state", "off")
    await hass.async_block_till_done()

    state = hass.states.get("binary_sensor.test")
    assert state.state == "off"

    future = dt_util.utcnow() + timedelta(seconds=5)
    async_fire_time_changed(hass, future)
    await hass.async_block_till_done()

    state = hass.states.get("binary_sensor.test")
    assert state.state == "off"


async def test_template_delay_off(hass):
    """Test binary sensor template delay off."""
    config = {
        "binary_sensor": {
            "platform": "template",
            "sensors": {
                "test": {
                    "friendly_name": "virtual thingy",
                    "value_template": "{{ states.sensor.test_state.state == 'on' }}",
                    "device_class": "motion",
                    "delay_off": 5,
                }
            },
        }
    }
    hass.states.async_set("sensor.test_state", "on")
    await setup.async_setup_component(hass, "binary_sensor", config)
    await hass.async_start()

    hass.states.async_set("sensor.test_state", "off")
    await hass.async_block_till_done()

    state = hass.states.get("binary_sensor.test")
    assert state.state == "on"

    future = dt_util.utcnow() + timedelta(seconds=5)
    async_fire_time_changed(hass, future)
    await hass.async_block_till_done()

    state = hass.states.get("binary_sensor.test")
    assert state.state == "off"

    # check with time changes
    hass.states.async_set("sensor.test_state", "on")
    await hass.async_block_till_done()

    state = hass.states.get("binary_sensor.test")
    assert state.state == "on"

    hass.states.async_set("sensor.test_state", "off")
    await hass.async_block_till_done()

    state = hass.states.get("binary_sensor.test")
    assert state.state == "on"

    hass.states.async_set("sensor.test_state", "on")
    await hass.async_block_till_done()

    state = hass.states.get("binary_sensor.test")
    assert state.state == "on"

    future = dt_util.utcnow() + timedelta(seconds=5)
    async_fire_time_changed(hass, future)
    await hass.async_block_till_done()

    state = hass.states.get("binary_sensor.test")
    assert state.state == "on"


<<<<<<< HEAD
async def test_available_without_availability_template(hass):
    """Ensure availability is true without an availability_template."""
    config = {
        "binary_sensor": {
            "platform": "template",
            "sensors": {
                "test": {
                    "friendly_name": "virtual thingy",
                    "value_template": "true",
                    "device_class": "motion",
                    "delay_off": 5,
                }
            },
        }
    }
    await setup.async_setup_component(hass, "binary_sensor", config)
    await hass.async_start()
    await hass.async_block_till_done()

    state = hass.states.get("binary_sensor.test")
    assert state.state != "unavailable"


async def test_availability_template(hass):
    """Test availability template."""
    config = {
        "binary_sensor": {
            "platform": "template",
            "sensors": {
                "test": {
                    "friendly_name": "virtual thingy",
                    "value_template": "true",
                    "device_class": "motion",
                    "delay_off": 5,
                    "availability_template": "{% if states.sensor.test_state.state == 'on' %}"
                    "true"
                    "{% else %}"
                    "false"
                    "{% endif %}",
                }
            },
        }
    }
    hass.states.async_set("sensor.test_state", "on")
    await setup.async_setup_component(hass, "binary_sensor", config)
    await hass.async_start()
    await hass.async_block_till_done()

    state = hass.states.async_set("sensor.test_state", "off")
    await hass.async_block_till_done()

    state = hass.states.get("binary_sensor.test")
    assert state.state == "unavailable"

    hass.states.async_set("sensor.test_state", "on")
    await hass.async_block_till_done()

    state = hass.states.get("binary_sensor.test")
    assert state.state != "unavailable"
=======
async def test_invalid_attribute_template(hass, caplog):
    """Test that errors are logged if rendering template fails."""
    hass.states.async_set("binary_sensor.test_sensor", "true")

    await setup.async_setup_component(
        hass,
        "binary_sensor",
        {
            "binary_sensor": {
                "platform": "template",
                "sensors": {
                    "invalid_template": {
                        "value_template": "{{ states.binary_sensor.test_sensor }}",
                        "attribute_templates": {
                            "test_attribute": "{{ states.binary_sensor.unknown.attributes.picture }}"
                        },
                    }
                },
            }
        },
    )
    await hass.async_block_till_done()
    assert len(hass.states.async_all()) == 2
    await hass.helpers.entity_component.async_update_entity(
        "binary_sensor.invalid_template"
    )

    assert ("Error rendering attribute test_attribute") in caplog.text
>>>>>>> e204d22a


async def test_no_update_template_match_all(hass, caplog):
    """Test that we do not update sensors that match on all."""
    hass.states.async_set("binary_sensor.test_sensor", "true")

    await setup.async_setup_component(
        hass,
        "binary_sensor",
        {
            "binary_sensor": {
                "platform": "template",
                "sensors": {
                    "all_state": {"value_template": '{{ "true" }}'},
                    "all_icon": {
                        "value_template": "{{ states.binary_sensor.test_sensor.state }}",
                        "icon_template": "{{ 1 + 1 }}",
                    },
                    "all_entity_picture": {
                        "value_template": "{{ states.binary_sensor.test_sensor.state }}",
                        "entity_picture_template": "{{ 1 + 1 }}",
                    },
                    "all_attribute": {
                        "value_template": "{{ states.binary_sensor.test_sensor.state }}",
                        "attribute_templates": {"test_attribute": "{{ 1 + 1 }}"},
                    },
                },
            }
        },
    )
    await hass.async_block_till_done()
    assert len(hass.states.async_all()) == 5
    assert (
        "Template binary sensor all_state has no entity ids "
        "configured to track nor were we able to extract the entities to "
        "track from the value template"
    ) in caplog.text
    assert (
        "Template binary sensor all_icon has no entity ids "
        "configured to track nor were we able to extract the entities to "
        "track from the icon template"
    ) in caplog.text
    assert (
        "Template binary sensor all_entity_picture has no entity ids "
        "configured to track nor were we able to extract the entities to "
        "track from the entity_picture template"
    ) in caplog.text
    assert (
        "Template binary sensor all_attribute has no entity ids "
        "configured to track nor were we able to extract the entities to "
        "track from the test_attribute template"
    ) in caplog.text

    assert hass.states.get("binary_sensor.all_state").state == "off"
    assert hass.states.get("binary_sensor.all_icon").state == "off"
    assert hass.states.get("binary_sensor.all_entity_picture").state == "off"
    assert hass.states.get("binary_sensor.all_attribute").state == "off"

    hass.bus.async_fire(EVENT_HOMEASSISTANT_START)
    await hass.async_block_till_done()

    assert hass.states.get("binary_sensor.all_state").state == "on"
    assert hass.states.get("binary_sensor.all_icon").state == "on"
    assert hass.states.get("binary_sensor.all_entity_picture").state == "on"
    assert hass.states.get("binary_sensor.all_attribute").state == "on"

    hass.states.async_set("binary_sensor.test_sensor", "false")
    await hass.async_block_till_done()

    assert hass.states.get("binary_sensor.all_state").state == "on"
    assert hass.states.get("binary_sensor.all_icon").state == "on"
    assert hass.states.get("binary_sensor.all_entity_picture").state == "on"
    assert hass.states.get("binary_sensor.all_attribute").state == "on"

    await hass.helpers.entity_component.async_update_entity("binary_sensor.all_state")
    await hass.helpers.entity_component.async_update_entity("binary_sensor.all_icon")
    await hass.helpers.entity_component.async_update_entity(
        "binary_sensor.all_entity_picture"
    )
    await hass.helpers.entity_component.async_update_entity(
        "binary_sensor.all_attribute"
    )

    assert hass.states.get("binary_sensor.all_state").state == "on"
    assert hass.states.get("binary_sensor.all_icon").state == "off"
    assert hass.states.get("binary_sensor.all_entity_picture").state == "off"
    assert hass.states.get("binary_sensor.all_attribute").state == "off"<|MERGE_RESOLUTION|>--- conflicted
+++ resolved
@@ -430,7 +430,6 @@
     assert state.state == "on"
 
 
-<<<<<<< HEAD
 async def test_available_without_availability_template(hass):
     """Ensure availability is true without an availability_template."""
     config = {
@@ -490,7 +489,8 @@
 
     state = hass.states.get("binary_sensor.test")
     assert state.state != "unavailable"
-=======
+
+
 async def test_invalid_attribute_template(hass, caplog):
     """Test that errors are logged if rendering template fails."""
     hass.states.async_set("binary_sensor.test_sensor", "true")
@@ -519,7 +519,6 @@
     )
 
     assert ("Error rendering attribute test_attribute") in caplog.text
->>>>>>> e204d22a
 
 
 async def test_no_update_template_match_all(hass, caplog):
