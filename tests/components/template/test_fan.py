--- conflicted
+++ resolved
@@ -236,8 +236,6 @@
     hass.states.async_set(_PERCENTAGE_INPUT_NUMBER, 100)
     await hass.async_block_till_done()
     _verify(hass, STATE_ON, SPEED_HIGH, 100, True, DIRECTION_FORWARD)
-<<<<<<< HEAD
-=======
 
 
 async def test_templates_with_entities_and_invalid_percentage(hass, calls):
@@ -293,7 +291,6 @@
     await hass.async_block_till_done()
 
     _verify(hass, STATE_OFF, SPEED_OFF, 0, None, None)
->>>>>>> 457f36b3
 
 
 async def test_template_with_unavailable_entities(hass, calls):
