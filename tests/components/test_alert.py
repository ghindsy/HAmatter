--- conflicted
+++ resolved
@@ -18,6 +18,12 @@
 NOTIFIER = 'test'
 TEMPLATE = "{{ states.sensor.test.entity_id }}"
 TEST_ENTITY = "sensor.test"
+TITLE = 'test'
+TEST_DATA = {
+    'data': {
+        'inline_keyboard': ['Close garage:/close_garage, Acknowledge:/garage_acknowledge']
+    }
+}
 TEST_CONFIG = \
     {alert.DOMAIN: {
         NAME: {
@@ -27,21 +33,12 @@
             CONF_STATE: STATE_ON,
             alert.CONF_REPEAT: 30,
             alert.CONF_SKIP_FIRST: False,
-<<<<<<< HEAD
-            alert.CONF_NOTIFIERS: [NOTIFIER],
-            alert.CONF_TITLE: '',
-            alert.CONF_DATA: {},
-            alert.CONF_DATA_TEMPLATE: {}
-        }
+            alert.CONF_NOTIFIERS: [NOTIFIER]},
+        alert.CONF_TITLE: '',
+        alert.CONF_DATA: {}
     }}
-TEST_NOACK = [NAME, NAME, DONE_MESSAGE, "sensor.test",
-              STATE_ON, [30], False, NOTIFIER, False, None, None, None]
-=======
-            alert.CONF_NOTIFIERS: [NOTIFIER]}
-        }}
 TEST_NOACK = [NAME, NAME, "sensor.test",
-              STATE_ON, [30], False, None, None, NOTIFIER, False]
->>>>>>> a9361482
+              STATE_ON, [30], False, None, None, NOTIFIER, False, None, None]
 ENTITY_ID = alert.ENTITY_ID_FORMAT.format(NAME)
 
 
@@ -294,6 +291,34 @@
         self.assertEqual(2, len(events))
         last_event = events[-1]
         self.assertEqual(last_event.data[notify.ATTR_MESSAGE], TEST_ENTITY)
+
+    def test_sending_titled_notification(self):
+        """Test notifications."""
+        events = self._setup_notify()
+
+        config = deepcopy(TEST_CONFIG)
+        config[alert.DOMAIN][NAME][alert.CONF_TITLE] = TITLE
+        assert setup_component(self.hass, alert.DOMAIN, TEST_CONFIG)
+
+        self.hass.states.set(TEST_ENTITY, STATE_ON)
+        self.hass.block_till_done()
+        self.assertEqual(1, len(events))
+        last_event = events[-1]
+        self.assertEqual(last_event.data[notify.ATTR_TITLE], TITLE)
+
+    def test_sending_data_notification(self):
+        """Test notifications."""
+        events = self._setup_notify()
+
+        config = deepcopy(TEST_CONFIG)
+        config[alert.DOMAIN][NAME][alert.CONF_DATA] = TEST_DATA
+        assert setup_component(self.hass, alert.DOMAIN, TEST_CONFIG)
+
+        self.hass.states.set(TEST_ENTITY, STATE_ON)
+        self.hass.block_till_done()
+        self.assertEqual(1, len(events))
+        last_event = events[-1]
+        self.assertEqual(last_event.data[notify.ATTR_DATA], TEST_DATA)
 
     def test_skipfirst(self):
         """Test skipping first notification."""
