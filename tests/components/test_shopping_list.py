--- conflicted
+++ resolved
@@ -6,6 +6,7 @@
 
 from homeassistant.bootstrap import async_setup_component
 from homeassistant.helpers import intent
+from homeassistant.components.websocket_api.const import TYPE_RESULT
 
 
 @pytest.fixture(autouse=True)
@@ -54,18 +55,18 @@
 
 
 @asyncio.coroutine
-def test_api_get_all(hass, aiohttp_client):
-    """Test the API."""
-    yield from async_setup_component(hass, 'shopping_list', {})
-
-    yield from intent.async_handle(
-        hass, 'test', 'HassShoppingListAddItem', {'item': {'value': 'beer'}}
-    )
-    yield from intent.async_handle(
-        hass, 'test', 'HassShoppingListAddItem', {'item': {'value': 'wine'}}
-    )
-
-    client = yield from aiohttp_client(hass.http.app)
+def test_deprecated_api_get_all(hass, hass_client):
+    """Test the API."""
+    yield from async_setup_component(hass, 'shopping_list', {})
+
+    yield from intent.async_handle(
+        hass, 'test', 'HassShoppingListAddItem', {'item': {'value': 'beer'}}
+    )
+    yield from intent.async_handle(
+        hass, 'test', 'HassShoppingListAddItem', {'item': {'value': 'wine'}}
+    )
+
+    client = yield from hass_client()
     resp = yield from client.get('/api/shopping_list')
 
     assert resp.status == 200
@@ -77,8 +78,39 @@
     assert not data[1]['complete']
 
 
-@asyncio.coroutine
-def test_api_update(hass, aiohttp_client):
+async def test_ws_get_items(hass, hass_ws_client):
+    """Test get shopping_list items websocket command."""
+    await async_setup_component(hass, 'shopping_list', {})
+
+    await intent.async_handle(
+        hass, 'test', 'HassShoppingListAddItem', {'item': {'value': 'beer'}}
+    )
+    await intent.async_handle(
+        hass, 'test', 'HassShoppingListAddItem', {'item': {'value': 'wine'}}
+    )
+
+    client = await hass_ws_client(hass)
+
+    await client.send_json({
+        'id': 5,
+        'type': 'shopping_list/items',
+    })
+    msg = await client.receive_json()
+    assert msg['success'] is True
+
+    assert msg['id'] == 5
+    assert msg['type'] == TYPE_RESULT
+    assert msg['success']
+    data = msg['result']
+    assert len(data) == 2
+    assert data[0]['name'] == 'beer'
+    assert not data[0]['complete']
+    assert data[1]['name'] == 'wine'
+    assert not data[1]['complete']
+
+
+@asyncio.coroutine
+def test_deprecated_api_update(hass, hass_client):
     """Test the API."""
     yield from async_setup_component(hass, 'shopping_list', {})
 
@@ -92,7 +124,7 @@
     beer_id = hass.data['shopping_list'].items[0]['id']
     wine_id = hass.data['shopping_list'].items[1]['id']
 
-    client = yield from aiohttp_client(hass.http.app)
+    client = yield from hass_client()
     resp = yield from client.post(
         '/api/shopping_list/item/{}'.format(beer_id), json={
             'name': 'soda'
@@ -132,16 +164,71 @@
     }
 
 
-@asyncio.coroutine
-def test_api_update_fails(hass, aiohttp_client):
-    """Test the API."""
-    yield from async_setup_component(hass, 'shopping_list', {})
-
-    yield from intent.async_handle(
-        hass, 'test', 'HassShoppingListAddItem', {'item': {'value': 'beer'}}
-    )
-
-    client = yield from aiohttp_client(hass.http.app)
+async def test_ws_update_item(hass, hass_ws_client):
+    """Test update shopping_list item websocket command."""
+    await async_setup_component(hass, 'shopping_list', {})
+    await intent.async_handle(
+        hass, 'test', 'HassShoppingListAddItem', {'item': {'value': 'beer'}}
+    )
+    await intent.async_handle(
+        hass, 'test', 'HassShoppingListAddItem', {'item': {'value': 'wine'}}
+    )
+
+    beer_id = hass.data['shopping_list'].items[0]['id']
+    wine_id = hass.data['shopping_list'].items[1]['id']
+    client = await hass_ws_client(hass)
+    await client.send_json({
+        'id': 5,
+        'type': 'shopping_list/items/update',
+        'item_id': beer_id,
+        'name': 'soda'
+    })
+    msg = await client.receive_json()
+    assert msg['success'] is True
+    data = msg['result']
+    assert data == {
+        'id': beer_id,
+        'name': 'soda',
+        'complete': False
+    }
+    await client.send_json({
+        'id': 6,
+        'type': 'shopping_list/items/update',
+        'item_id': wine_id,
+        'complete': True
+    })
+    msg = await client.receive_json()
+    assert msg['success'] is True
+    data = msg['result']
+    assert data == {
+        'id': wine_id,
+        'name': 'wine',
+        'complete': True
+    }
+
+    beer, wine = hass.data['shopping_list'].items
+    assert beer == {
+        'id': beer_id,
+        'name': 'soda',
+        'complete': False
+    }
+    assert wine == {
+        'id': wine_id,
+        'name': 'wine',
+        'complete': True
+    }
+
+
+@asyncio.coroutine
+def test_api_update_fails(hass, hass_client):
+    """Test the API."""
+    yield from async_setup_component(hass, 'shopping_list', {})
+
+    yield from intent.async_handle(
+        hass, 'test', 'HassShoppingListAddItem', {'item': {'value': 'beer'}}
+    )
+
+    client = yield from hass_client()
     resp = yield from client.post(
         '/api/shopping_list/non_existing', json={
             'name': 'soda'
@@ -158,12 +245,37 @@
     assert resp.status == 400
 
 
-@asyncio.coroutine
-<<<<<<< HEAD
-def test_api_clear_completed(hass, aiohttp_client):
-=======
+async def test_ws_update_item_fail(hass, hass_ws_client):
+    """Test failure of update shopping_list item websocket command."""
+    await async_setup_component(hass, 'shopping_list', {})
+    await intent.async_handle(
+        hass, 'test', 'HassShoppingListAddItem', {'item': {'value': 'beer'}}
+    )
+    client = await hass_ws_client(hass)
+    await client.send_json({
+        'id': 5,
+        'type': 'shopping_list/items/update',
+        'item_id': 'non_existing',
+        'name': 'soda'
+    })
+    msg = await client.receive_json()
+    assert msg['success'] is False
+    data = msg['error']
+    assert data == {
+        'code': 'item_not_found',
+        'message': 'Item not found'
+    }
+    await client.send_json({
+        'id': 6,
+        'type': 'shopping_list/items/update',
+        'name': 123,
+    })
+    msg = await client.receive_json()
+    assert msg['success'] is False
+
+
+@asyncio.coroutine
 def test_deprecated_api_clear_completed(hass, hass_client):
->>>>>>> 28215d7e
     """Test the API."""
     yield from async_setup_component(hass, 'shopping_list', {})
 
@@ -177,7 +289,7 @@
     beer_id = hass.data['shopping_list'].items[0]['id']
     wine_id = hass.data['shopping_list'].items[1]['id']
 
-    client = yield from aiohttp_client(hass.http.app)
+    client = yield from hass_client()
 
     # Mark beer as completed
     resp = yield from client.post(
@@ -235,11 +347,11 @@
 
 
 @asyncio.coroutine
-def test_api_create(hass, aiohttp_client):
-    """Test the API."""
-    yield from async_setup_component(hass, 'shopping_list', {})
-
-    client = yield from aiohttp_client(hass.http.app)
+def test_deprecated_api_create(hass, hass_client):
+    """Test the API."""
+    yield from async_setup_component(hass, 'shopping_list', {})
+
+    client = yield from hass_client()
     resp = yield from client.post('/api/shopping_list/item', json={
         'name': 'soda'
     })
@@ -256,14 +368,48 @@
 
 
 @asyncio.coroutine
-def test_api_create_fail(hass, aiohttp_client):
-    """Test the API."""
-    yield from async_setup_component(hass, 'shopping_list', {})
-
-    client = yield from aiohttp_client(hass.http.app)
+def test_deprecated_api_create_fail(hass, hass_client):
+    """Test the API."""
+    yield from async_setup_component(hass, 'shopping_list', {})
+
+    client = yield from hass_client()
     resp = yield from client.post('/api/shopping_list/item', json={
         'name': 1234
     })
 
     assert resp.status == 400
+    assert len(hass.data['shopping_list'].items) == 0
+
+
+async def test_ws_add_item(hass, hass_ws_client):
+    """Test adding shopping_list item websocket command."""
+    await async_setup_component(hass, 'shopping_list', {})
+    client = await hass_ws_client(hass)
+    await client.send_json({
+        'id': 5,
+        'type': 'shopping_list/items/add',
+        'name': 'soda',
+    })
+    msg = await client.receive_json()
+    assert msg['success'] is True
+    data = msg['result']
+    assert data['name'] == 'soda'
+    assert data['complete'] is False
+    items = hass.data['shopping_list'].items
+    assert len(items) == 1
+    assert items[0]['name'] == 'soda'
+    assert items[0]['complete'] is False
+
+
+async def test_ws_add_item_fail(hass, hass_ws_client):
+    """Test adding shopping_list item failure websocket command."""
+    await async_setup_component(hass, 'shopping_list', {})
+    client = await hass_ws_client(hass)
+    await client.send_json({
+        'id': 5,
+        'type': 'shopping_list/items/add',
+        'name': 123,
+    })
+    msg = await client.receive_json()
+    assert msg['success'] is False
     assert len(hass.data['shopping_list'].items) == 0