--- conflicted
+++ resolved
@@ -506,12 +506,8 @@
     assert entry.version == 1
     assert entry.minor_version == 4
 
-<<<<<<< HEAD
     assert update_msg in caplog.text
     assert "Migration to version 1.3 complete" in caplog.text
-=======
-    msg = f"{expected_message} identifiers for device dummy (hs300): {set(identifiers)}"
-    assert msg in caplog.text
 
 
 async def test_move_credentials_hash(
@@ -718,5 +714,4 @@
     )
     connect_mock.assert_called_with(config=expected_config)
     assert entry.state is ConfigEntryState.SETUP_ERROR
-    assert CONF_CREDENTIALS_HASH not in entry.data
->>>>>>> 970dd992
+    assert CONF_CREDENTIALS_HASH not in entry.data