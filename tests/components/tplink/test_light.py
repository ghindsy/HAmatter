"""Tests for light platform."""
from __future__ import annotations

from datetime import timedelta
from unittest.mock import MagicMock, PropertyMock

import pytest

from homeassistant.components import tplink
from homeassistant.components.light import (
    ATTR_BRIGHTNESS,
    ATTR_COLOR_MODE,
    ATTR_COLOR_TEMP,
    ATTR_EFFECT,
    ATTR_EFFECT_LIST,
    ATTR_HS_COLOR,
    ATTR_MAX_MIREDS,
    ATTR_MIN_MIREDS,
    ATTR_RGB_COLOR,
    ATTR_SUPPORTED_COLOR_MODES,
    ATTR_TRANSITION,
    ATTR_XY_COLOR,
    DOMAIN as LIGHT_DOMAIN,
)
from homeassistant.components.tplink.const import DOMAIN
from homeassistant.const import ATTR_ENTITY_ID, STATE_OFF, STATE_ON
from homeassistant.core import HomeAssistant
from homeassistant.helpers import entity_registry as er
from homeassistant.setup import async_setup_component
import homeassistant.util.dt as dt_util

from . import (
    MAC_ADDRESS,
    _mocked_bulb,
    _mocked_smart_light_strip,
    _patch_discovery,
    _patch_single_discovery,
)

from tests.common import MockConfigEntry, async_fire_time_changed


async def test_light_unique_id(hass: HomeAssistant) -> None:
    """Test a light unique id."""
    already_migrated_config_entry = MockConfigEntry(
        domain=DOMAIN, data={}, unique_id=MAC_ADDRESS
    )
    already_migrated_config_entry.add_to_hass(hass)
    bulb = _mocked_bulb()
    bulb.color_temp = None
    with _patch_discovery(device=bulb), _patch_single_discovery(device=bulb):
        await async_setup_component(hass, tplink.DOMAIN, {tplink.DOMAIN: {}})
        await hass.async_block_till_done()

    entity_id = "light.my_bulb"
    entity_registry = er.async_get(hass)
    assert entity_registry.async_get(entity_id).unique_id == "AABBCCDDEEFF"


@pytest.mark.parametrize(
    "bulb, transition", [(_mocked_bulb(), 2.0), (_mocked_smart_light_strip(), None)]
)
async def test_color_light(
    hass: HomeAssistant, bulb: MagicMock, transition: float | None
) -> None:
    """Test a color light and that all transitions are correctly passed."""
    already_migrated_config_entry = MockConfigEntry(
        domain=DOMAIN, data={}, unique_id=MAC_ADDRESS
    )
    already_migrated_config_entry.add_to_hass(hass)
    bulb.color_temp = None
    with _patch_discovery(device=bulb), _patch_single_discovery(device=bulb):
        await async_setup_component(hass, tplink.DOMAIN, {tplink.DOMAIN: {}})
        await hass.async_block_till_done()

    entity_id = "light.my_bulb"
    KASA_TRANSITION_VALUE = transition * 1_000 if transition is not None else None

    BASE_PAYLOAD = {ATTR_ENTITY_ID: entity_id}
    if transition:
        BASE_PAYLOAD[ATTR_TRANSITION] = transition

    state = hass.states.get(entity_id)
    assert state.state == "on"
    attributes = state.attributes
    assert attributes[ATTR_BRIGHTNESS] == 128
    assert attributes[ATTR_COLOR_MODE] == "hs"
    assert attributes[ATTR_SUPPORTED_COLOR_MODES] == ["brightness", "color_temp", "hs"]
    assert attributes[ATTR_MIN_MIREDS] == 111
    assert attributes[ATTR_MAX_MIREDS] == 250
    assert attributes[ATTR_HS_COLOR] == (10, 30)
    assert attributes[ATTR_RGB_COLOR] == (255, 191, 178)
    assert attributes[ATTR_XY_COLOR] == (0.42, 0.336)

    await hass.services.async_call(
        LIGHT_DOMAIN, "turn_off", BASE_PAYLOAD, blocking=True
    )
    bulb.turn_off.assert_called_once_with(transition=KASA_TRANSITION_VALUE)

    await hass.services.async_call(LIGHT_DOMAIN, "turn_on", BASE_PAYLOAD, blocking=True)
    bulb.turn_on.assert_called_once_with(transition=KASA_TRANSITION_VALUE)
    bulb.turn_on.reset_mock()

    await hass.services.async_call(
        LIGHT_DOMAIN,
        "turn_on",
        {**BASE_PAYLOAD, ATTR_BRIGHTNESS: 100},
        blocking=True,
    )
    bulb.set_brightness.assert_called_with(39, transition=KASA_TRANSITION_VALUE)
    bulb.set_brightness.reset_mock()

    await hass.services.async_call(
        LIGHT_DOMAIN,
        "turn_on",
        {**BASE_PAYLOAD, ATTR_COLOR_TEMP: 150},
        blocking=True,
    )
    bulb.set_color_temp.assert_called_with(
        6666, brightness=None, transition=KASA_TRANSITION_VALUE
    )
    bulb.set_color_temp.reset_mock()

    await hass.services.async_call(
        LIGHT_DOMAIN,
        "turn_on",
        {**BASE_PAYLOAD, ATTR_COLOR_TEMP: 150},
        blocking=True,
    )
    bulb.set_color_temp.assert_called_with(
        6666, brightness=None, transition=KASA_TRANSITION_VALUE
    )
    bulb.set_color_temp.reset_mock()

    await hass.services.async_call(
        LIGHT_DOMAIN,
        "turn_on",
        {**BASE_PAYLOAD, ATTR_HS_COLOR: (10, 30)},
        blocking=True,
    )
    bulb.set_hsv.assert_called_with(10, 30, None, transition=KASA_TRANSITION_VALUE)
    bulb.set_hsv.reset_mock()


async def test_color_light_no_temp(hass: HomeAssistant) -> None:
    """Test a light."""
    already_migrated_config_entry = MockConfigEntry(
        domain=DOMAIN, data={}, unique_id=MAC_ADDRESS
    )
    already_migrated_config_entry.add_to_hass(hass)
    bulb = _mocked_bulb()
    bulb.is_variable_color_temp = False
    type(bulb).color_temp = PropertyMock(side_effect=Exception)
    with _patch_discovery(device=bulb), _patch_single_discovery(device=bulb):
        await async_setup_component(hass, tplink.DOMAIN, {tplink.DOMAIN: {}})
        await hass.async_block_till_done()

    entity_id = "light.my_bulb"

    state = hass.states.get(entity_id)
    assert state.state == "on"
    attributes = state.attributes
    assert attributes[ATTR_BRIGHTNESS] == 128
    assert attributes[ATTR_COLOR_MODE] == "hs"
    assert attributes[ATTR_SUPPORTED_COLOR_MODES] == ["brightness", "hs"]
    assert attributes[ATTR_HS_COLOR] == (10, 30)
    assert attributes[ATTR_RGB_COLOR] == (255, 191, 178)
    assert attributes[ATTR_XY_COLOR] == (0.42, 0.336)

    await hass.services.async_call(
        LIGHT_DOMAIN, "turn_off", {ATTR_ENTITY_ID: entity_id}, blocking=True
    )
    bulb.turn_off.assert_called_once()

    await hass.services.async_call(
        LIGHT_DOMAIN, "turn_on", {ATTR_ENTITY_ID: entity_id}, blocking=True
    )
    bulb.turn_on.assert_called_once()
    bulb.turn_on.reset_mock()

    await hass.services.async_call(
        LIGHT_DOMAIN,
        "turn_on",
        {ATTR_ENTITY_ID: entity_id, ATTR_BRIGHTNESS: 100},
        blocking=True,
    )
    bulb.set_brightness.assert_called_with(39, transition=None)
    bulb.set_brightness.reset_mock()

    await hass.services.async_call(
        LIGHT_DOMAIN,
        "turn_on",
        {ATTR_ENTITY_ID: entity_id, ATTR_HS_COLOR: (10, 30)},
        blocking=True,
    )
    bulb.set_hsv.assert_called_with(10, 30, None, transition=None)
    bulb.set_hsv.reset_mock()


@pytest.mark.parametrize(
    "bulb, is_color", [(_mocked_bulb(), True), (_mocked_smart_light_strip(), False)]
)
async def test_color_temp_light(
    hass: HomeAssistant, bulb: MagicMock, is_color: bool
) -> None:
    """Test a light."""
    already_migrated_config_entry = MockConfigEntry(
        domain=DOMAIN, data={}, unique_id=MAC_ADDRESS
    )
    already_migrated_config_entry.add_to_hass(hass)
    bulb.is_color = is_color
    bulb.color_temp = 4000
    bulb.is_variable_color_temp = True

    with _patch_discovery(device=bulb), _patch_single_discovery(device=bulb):
        await async_setup_component(hass, tplink.DOMAIN, {tplink.DOMAIN: {}})
        await hass.async_block_till_done()

    entity_id = "light.my_bulb"

    state = hass.states.get(entity_id)
    assert state.state == "on"
    attributes = state.attributes
    assert attributes[ATTR_BRIGHTNESS] == 128
    assert attributes[ATTR_COLOR_MODE] == "color_temp"
    if bulb.is_color:
        assert attributes[ATTR_SUPPORTED_COLOR_MODES] == [
            "brightness",
            "color_temp",
            "hs",
        ]
    else:
        assert attributes[ATTR_SUPPORTED_COLOR_MODES] == ["brightness", "color_temp"]
    assert attributes[ATTR_MIN_MIREDS] == 111
    assert attributes[ATTR_MAX_MIREDS] == 250
    assert attributes[ATTR_COLOR_TEMP] == 250

    await hass.services.async_call(
        LIGHT_DOMAIN, "turn_off", {ATTR_ENTITY_ID: entity_id}, blocking=True
    )
    bulb.turn_off.assert_called_once()

    await hass.services.async_call(
        LIGHT_DOMAIN, "turn_on", {ATTR_ENTITY_ID: entity_id}, blocking=True
    )
    bulb.turn_on.assert_called_once()
    bulb.turn_on.reset_mock()

    await hass.services.async_call(
        LIGHT_DOMAIN,
        "turn_on",
        {ATTR_ENTITY_ID: entity_id, ATTR_BRIGHTNESS: 100},
        blocking=True,
    )
    bulb.set_brightness.assert_called_with(39, transition=None)
    bulb.set_brightness.reset_mock()

    await hass.services.async_call(
        LIGHT_DOMAIN,
        "turn_on",
        {ATTR_ENTITY_ID: entity_id, ATTR_COLOR_TEMP: 150},
        blocking=True,
    )
    bulb.set_color_temp.assert_called_with(6666, brightness=None, transition=None)
    bulb.set_color_temp.reset_mock()


async def test_brightness_only_light(hass: HomeAssistant) -> None:
    """Test a light."""
    already_migrated_config_entry = MockConfigEntry(
        domain=DOMAIN, data={}, unique_id=MAC_ADDRESS
    )
    already_migrated_config_entry.add_to_hass(hass)
    bulb = _mocked_bulb()
    bulb.is_color = False
    bulb.is_variable_color_temp = False

    with _patch_discovery(device=bulb), _patch_single_discovery(device=bulb):
        await async_setup_component(hass, tplink.DOMAIN, {tplink.DOMAIN: {}})
        await hass.async_block_till_done()

    entity_id = "light.my_bulb"

    state = hass.states.get(entity_id)
    assert state.state == "on"
    attributes = state.attributes
    assert attributes[ATTR_BRIGHTNESS] == 128
    assert attributes[ATTR_COLOR_MODE] == "brightness"
    assert attributes[ATTR_SUPPORTED_COLOR_MODES] == ["brightness"]

    await hass.services.async_call(
        LIGHT_DOMAIN, "turn_off", {ATTR_ENTITY_ID: entity_id}, blocking=True
    )
    bulb.turn_off.assert_called_once()

    await hass.services.async_call(
        LIGHT_DOMAIN, "turn_on", {ATTR_ENTITY_ID: entity_id}, blocking=True
    )
    bulb.turn_on.assert_called_once()
    bulb.turn_on.reset_mock()

    await hass.services.async_call(
        LIGHT_DOMAIN,
        "turn_on",
        {ATTR_ENTITY_ID: entity_id, ATTR_BRIGHTNESS: 100},
        blocking=True,
    )
    bulb.set_brightness.assert_called_with(39, transition=None)
    bulb.set_brightness.reset_mock()


async def test_on_off_light(hass: HomeAssistant) -> None:
    """Test a light."""
    already_migrated_config_entry = MockConfigEntry(
        domain=DOMAIN, data={}, unique_id=MAC_ADDRESS
    )
    already_migrated_config_entry.add_to_hass(hass)
    bulb = _mocked_bulb()
    bulb.is_color = False
    bulb.is_variable_color_temp = False
    bulb.is_dimmable = False

    with _patch_discovery(device=bulb), _patch_single_discovery(device=bulb):
        await async_setup_component(hass, tplink.DOMAIN, {tplink.DOMAIN: {}})
        await hass.async_block_till_done()

    entity_id = "light.my_bulb"

    state = hass.states.get(entity_id)
    assert state.state == "on"
    attributes = state.attributes
    assert attributes[ATTR_SUPPORTED_COLOR_MODES] == ["onoff"]

    await hass.services.async_call(
        LIGHT_DOMAIN, "turn_off", {ATTR_ENTITY_ID: entity_id}, blocking=True
    )
    bulb.turn_off.assert_called_once()

    await hass.services.async_call(
        LIGHT_DOMAIN, "turn_on", {ATTR_ENTITY_ID: entity_id}, blocking=True
    )
    bulb.turn_on.assert_called_once()
    bulb.turn_on.reset_mock()


async def test_off_at_start_light(hass: HomeAssistant) -> None:
    """Test a light."""
    already_migrated_config_entry = MockConfigEntry(
        domain=DOMAIN, data={}, unique_id=MAC_ADDRESS
    )
    already_migrated_config_entry.add_to_hass(hass)
    bulb = _mocked_bulb()
    bulb.is_color = False
    bulb.is_variable_color_temp = False
    bulb.is_dimmable = False
    bulb.is_on = False

    with _patch_discovery(device=bulb), _patch_single_discovery(device=bulb):
        await async_setup_component(hass, tplink.DOMAIN, {tplink.DOMAIN: {}})
        await hass.async_block_till_done()

    entity_id = "light.my_bulb"

    state = hass.states.get(entity_id)
    assert state.state == "off"
    attributes = state.attributes
    assert attributes[ATTR_SUPPORTED_COLOR_MODES] == ["onoff"]


async def test_dimmer_turn_on_fix(hass: HomeAssistant) -> None:
    """Test a light."""
    already_migrated_config_entry = MockConfigEntry(
        domain=DOMAIN, data={}, unique_id=MAC_ADDRESS
    )
    already_migrated_config_entry.add_to_hass(hass)
    bulb = _mocked_bulb()
    bulb.is_dimmer = True
    bulb.is_on = False

    with _patch_discovery(device=bulb), _patch_single_discovery(device=bulb):
        await async_setup_component(hass, tplink.DOMAIN, {tplink.DOMAIN: {}})
        await hass.async_block_till_done()

    entity_id = "light.my_bulb"

    state = hass.states.get(entity_id)
    assert state.state == "off"

    await hass.services.async_call(
        LIGHT_DOMAIN, "turn_on", {ATTR_ENTITY_ID: entity_id}, blocking=True
    )
    bulb.turn_on.assert_called_once_with(transition=1)
    bulb.turn_on.reset_mock()


async def test_smart_strip_effects(hass: HomeAssistant) -> None:
    """Test smart strip effects."""
    already_migrated_config_entry = MockConfigEntry(
        domain=DOMAIN, data={}, unique_id=MAC_ADDRESS
    )
    already_migrated_config_entry.add_to_hass(hass)
    strip = _mocked_smart_light_strip()

    with _patch_discovery(device=strip), _patch_single_discovery(device=strip):
        await async_setup_component(hass, tplink.DOMAIN, {tplink.DOMAIN: {}})
        await hass.async_block_till_done()

    entity_id = "light.my_bulb"

    state = hass.states.get(entity_id)
    assert state.state == STATE_ON
    assert state.attributes[ATTR_EFFECT] == "Effect1"
    assert state.attributes[ATTR_EFFECT_LIST] == ["Effect1", "Effect2"]

    await hass.services.async_call(
        LIGHT_DOMAIN,
        "turn_on",
        {ATTR_ENTITY_ID: entity_id, ATTR_EFFECT: "Effect2"},
        blocking=True,
    )
    strip.set_effect.assert_called_once_with("Effect2")
    strip.set_effect.reset_mock()

    strip.effect = {"name": "Effect1", "enable": 0, "custom": 0}
    async_fire_time_changed(hass, dt_util.utcnow() + timedelta(seconds=10))
    await hass.async_block_till_done()

    state = hass.states.get(entity_id)
    assert state.state == STATE_ON
    assert ATTR_EFFECT not in state.attributes

    strip.is_off = True
    strip.is_on = False
<<<<<<< HEAD
    async_fire_time_changed(hass, dt_util.utcnow() + timedelta(seconds=20))
    await hass.async_block_till_done()

    state = hass.states.get(entity_id)
    assert state.state == STATE_OFF
    assert ATTR_EFFECT not in state.attributes

    await hass.services.async_call(
        LIGHT_DOMAIN,
        "turn_on",
        {ATTR_ENTITY_ID: entity_id},
        blocking=True,
    )
    strip.set_effect.assert_called_once_with("Effect1")
    strip.set_effect.reset_mock()

    strip.is_off = False
    strip.is_on = True
    strip.effect_list = None
    async_fire_time_changed(hass, dt_util.utcnow() + timedelta(seconds=30))
    await hass.async_block_till_done()

    state = hass.states.get(entity_id)
    assert state.state == STATE_ON
    assert state.attributes[ATTR_EFFECT_LIST] is None


async def test_smart_strip_custom_random_effect(hass: HomeAssistant) -> None:
    """Test smart strip custom random effects."""
    already_migrated_config_entry = MockConfigEntry(
        domain=DOMAIN, data={}, unique_id=MAC_ADDRESS
    )
    already_migrated_config_entry.add_to_hass(hass)
    strip = _mocked_smart_light_strip()

    with _patch_discovery(device=strip), _patch_single_discovery(device=strip):
        await async_setup_component(hass, tplink.DOMAIN, {tplink.DOMAIN: {}})
        await hass.async_block_till_done()

    entity_id = "light.my_bulb"

    state = hass.states.get(entity_id)
    assert state.state == STATE_ON

    await hass.services.async_call(
        DOMAIN,
        "random_effect",
        {
            ATTR_ENTITY_ID: entity_id,
            "init_states": [340, 20, 50],
            "backgrounds": [[340, 20, 50], [20, 50, 50], [0, 100, 50]],
        },
        blocking=True,
    )
    strip.set_custom_effect.assert_called_once_with(
        {
            "custom": 1,
            "id": "yMwcNpLxijmoKamskHCvvravpbnIqAIN",
            "brightness": 100,
            "name": "Custom",
            "segments": [0],
            "expansion_strategy": 1,
            "enable": 1,
            "duration": 0,
            "transition": 0,
            "type": "random",
            "init_states": [[340, 20, 50]],
            "random_seed": 100,
            "backgrounds": [(340, 20, 50), (20, 50, 50), (0, 100, 50)],
        }
    )
    strip.set_custom_effect.reset_mock()

    strip.effect = {
        "custom": 1,
        "id": "yMwcNpLxijmoKamskHCvvravpbnIqAIN",
        "brightness": 100,
        "name": "Custom",
        "enable": 1,
    }
    async_fire_time_changed(hass, dt_util.utcnow() + timedelta(seconds=10))
    await hass.async_block_till_done()

    state = hass.states.get(entity_id)
    assert state.state == STATE_ON

    strip.is_off = True
    strip.is_on = False
    strip.effect = {
        "custom": 1,
        "id": "yMwcNpLxijmoKamskHCvvravpbnIqAIN",
        "brightness": 100,
        "name": "Custom",
        "enable": 0,
    }
=======
>>>>>>> 49bc572d
    async_fire_time_changed(hass, dt_util.utcnow() + timedelta(seconds=20))
    await hass.async_block_till_done()

    state = hass.states.get(entity_id)
    assert state.state == STATE_OFF
    assert ATTR_EFFECT not in state.attributes

    await hass.services.async_call(
        LIGHT_DOMAIN,
        "turn_on",
        {ATTR_ENTITY_ID: entity_id},
        blocking=True,
    )
<<<<<<< HEAD
    strip.set_custom_effect.assert_called_once_with(
        {
            "custom": 1,
            "id": "yMwcNpLxijmoKamskHCvvravpbnIqAIN",
            "brightness": 100,
            "name": "Custom",
            "segments": [0],
            "expansion_strategy": 1,
            "enable": 1,
            "duration": 0,
            "transition": 0,
            "type": "random",
            "init_states": [[340, 20, 50]],
            "random_seed": 100,
            "backgrounds": [(340, 20, 50), (20, 50, 50), (0, 100, 50)],
        }
    )
    strip.set_custom_effect.reset_mock()

    await hass.services.async_call(
        DOMAIN,
        "random_effect",
        {
            ATTR_ENTITY_ID: entity_id,
            "init_states": [340, 20, 50],
            "backgrounds": [[340, 20, 50], [20, 50, 50], [0, 100, 50]],
            "random_seed": 50,
            "brightness": 80,
            "duration": 5000,
            "transition": 2000,
            "fadeoff": 3000,
            "hue_range": [0, 360],
            "saturation_range": [0, 100],
            "brightness_range": [0, 100],
            "transition_range": [2000, 3000],
        },
    )
    await hass.async_block_till_done()

    strip.set_custom_effect.assert_called_once_with(
        {
            "custom": 1,
            "id": "yMwcNpLxijmoKamskHCvvravpbnIqAIN",
            "brightness": 80,
            "name": "Custom",
            "segments": [0],
            "expansion_strategy": 1,
            "enable": 1,
            "duration": 5000,
            "transition": 0,
            "type": "random",
            "init_states": [[340, 20, 50]],
            "random_seed": 50,
            "backgrounds": [(340, 20, 50), (20, 50, 50), (0, 100, 50)],
            "fadeoff": 3000,
            "hue_range": [0, 360],
            "saturation_range": [0, 100],
            "brightness_range": [0, 100],
            "transition_range": [2000, 3000],
        }
    )
    strip.set_custom_effect.reset_mock()
=======
    strip.set_effect.assert_called_once_with("Effect1")
    strip.set_effect.reset_mock()

    strip.is_off = False
    strip.is_on = True
    strip.effect_list = None
    async_fire_time_changed(hass, dt_util.utcnow() + timedelta(seconds=30))
    await hass.async_block_till_done()

    state = hass.states.get(entity_id)
    assert state.state == STATE_ON
    assert state.attributes[ATTR_EFFECT_LIST] is None
>>>>>>> 49bc572d


async def test_smart_strip_custom_random_effect_at_start(hass: HomeAssistant) -> None:
    """Test smart strip custom random effects at startup."""
    already_migrated_config_entry = MockConfigEntry(
        domain=DOMAIN, data={}, unique_id=MAC_ADDRESS
    )
    already_migrated_config_entry.add_to_hass(hass)
    strip = _mocked_smart_light_strip()
    strip.effect = {
        "custom": 1,
        "id": "yMwcNpLxijmoKamskHCvvravpbnIqAIN",
        "brightness": 100,
        "name": "Custom",
        "enable": 0,
    }
    with _patch_discovery(device=strip), _patch_single_discovery(device=strip):
        await async_setup_component(hass, tplink.DOMAIN, {tplink.DOMAIN: {}})
        await hass.async_block_till_done()

    entity_id = "light.my_bulb"

    state = hass.states.get(entity_id)
    assert state.state == STATE_ON
<<<<<<< HEAD
    # fallback to set HSV when custom effect is not know so it does turn back on
=======
    # fallback to set HSV when custom effect is not known so it does turn back on
>>>>>>> 49bc572d
    await hass.services.async_call(
        LIGHT_DOMAIN,
        "turn_on",
        {ATTR_ENTITY_ID: entity_id},
        blocking=True,
    )
    strip.set_hsv.assert_called_with(0, 0, 100, transition=None)
<<<<<<< HEAD
    strip.set_hsv.reset_mock()


async def test_smart_strip_custom_sequence_effect(hass: HomeAssistant) -> None:
    """Test smart strip custom sequence effects."""
    already_migrated_config_entry = MockConfigEntry(
        domain=DOMAIN, data={}, unique_id=MAC_ADDRESS
    )
    already_migrated_config_entry.add_to_hass(hass)
    strip = _mocked_smart_light_strip()

    with _patch_discovery(device=strip), _patch_single_discovery(device=strip):
        await async_setup_component(hass, tplink.DOMAIN, {tplink.DOMAIN: {}})
        await hass.async_block_till_done()

    entity_id = "light.my_bulb"

    state = hass.states.get(entity_id)
    assert state.state == STATE_ON

    await hass.services.async_call(
        DOMAIN,
        "sequence_effect",
        {
            ATTR_ENTITY_ID: entity_id,
            "sequence": [[340, 20, 50], [20, 50, 50], [0, 100, 50]],
        },
        blocking=True,
    )
    strip.set_custom_effect.assert_called_once_with(
        {
            "custom": 1,
            "id": "yMwcNpLxijmoKamskHCvvravpbnIqAIN",
            "brightness": 100,
            "name": "Custom",
            "segments": [0],
            "expansion_strategy": 1,
            "enable": 1,
            "duration": 0,
            "transition": 0,
            "type": "sequence",
            "sequence": [(340, 20, 50), (20, 50, 50), (0, 100, 50)],
            "repeat_times": 0,
            "spread": 1,
            "direction": 4,
        }
    )
    strip.set_custom_effect.reset_mock()
=======
    strip.set_hsv.reset_mock()
>>>>>>> 49bc572d
<|MERGE_RESOLUTION|>--- conflicted
+++ resolved
@@ -431,7 +431,6 @@
 
     strip.is_off = True
     strip.is_on = False
-<<<<<<< HEAD
     async_fire_time_changed(hass, dt_util.utcnow() + timedelta(seconds=20))
     await hass.async_block_till_done()
 
@@ -527,8 +526,6 @@
         "name": "Custom",
         "enable": 0,
     }
-=======
->>>>>>> 49bc572d
     async_fire_time_changed(hass, dt_util.utcnow() + timedelta(seconds=20))
     await hass.async_block_till_done()
 
@@ -542,7 +539,6 @@
         {ATTR_ENTITY_ID: entity_id},
         blocking=True,
     )
-<<<<<<< HEAD
     strip.set_custom_effect.assert_called_once_with(
         {
             "custom": 1,
@@ -605,20 +601,6 @@
         }
     )
     strip.set_custom_effect.reset_mock()
-=======
-    strip.set_effect.assert_called_once_with("Effect1")
-    strip.set_effect.reset_mock()
-
-    strip.is_off = False
-    strip.is_on = True
-    strip.effect_list = None
-    async_fire_time_changed(hass, dt_util.utcnow() + timedelta(seconds=30))
-    await hass.async_block_till_done()
-
-    state = hass.states.get(entity_id)
-    assert state.state == STATE_ON
-    assert state.attributes[ATTR_EFFECT_LIST] is None
->>>>>>> 49bc572d
 
 
 async def test_smart_strip_custom_random_effect_at_start(hass: HomeAssistant) -> None:
@@ -643,11 +625,7 @@
 
     state = hass.states.get(entity_id)
     assert state.state == STATE_ON
-<<<<<<< HEAD
-    # fallback to set HSV when custom effect is not know so it does turn back on
-=======
     # fallback to set HSV when custom effect is not known so it does turn back on
->>>>>>> 49bc572d
     await hass.services.async_call(
         LIGHT_DOMAIN,
         "turn_on",
@@ -655,7 +633,6 @@
         blocking=True,
     )
     strip.set_hsv.assert_called_with(0, 0, 100, transition=None)
-<<<<<<< HEAD
     strip.set_hsv.reset_mock()
 
 
@@ -703,7 +680,4 @@
             "direction": 4,
         }
     )
-    strip.set_custom_effect.reset_mock()
-=======
-    strip.set_hsv.reset_mock()
->>>>>>> 49bc572d
+    strip.set_custom_effect.reset_mock()