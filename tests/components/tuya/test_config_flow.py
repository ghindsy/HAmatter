"""Tests for the Tuya config flow."""
from __future__ import annotations

from typing import Any
from unittest.mock import MagicMock, patch

import pytest
from tuya_iot import TuyaCloudOpenAPIEndpoint

from homeassistant import config_entries, data_entry_flow
from homeassistant.components.tuya.const import (
    CONF_ACCESS_ID,
    CONF_ACCESS_SECRET,
    CONF_APP_TYPE,
    CONF_AUTH_TYPE,
    CONF_ENDPOINT,
    DOMAIN,
    SMARTLIFE_APP,
    TUYA_COUNTRIES,
    TUYA_SMART_APP,
)
<<<<<<< HEAD
from homeassistant.const import CONF_PASSWORD, CONF_USERNAME
=======
from homeassistant.const import CONF_COUNTRY_CODE
>>>>>>> e4453ace
from homeassistant.core import HomeAssistant

MOCK_SMART_HOME_PROJECT_TYPE = 0
MOCK_INDUSTRY_PROJECT_TYPE = 1

MOCK_COUNTRY = "India"
MOCK_ACCESS_ID = "myAccessId"
MOCK_ACCESS_SECRET = "myAccessSecret"
MOCK_USERNAME = "myUsername"
MOCK_PASSWORD = "myPassword"
MOCK_ENDPOINT = TuyaCloudOpenAPIEndpoint.INDIA

TUYA_INPUT_DATA = {
    CONF_COUNTRY_CODE: MOCK_COUNTRY,
    CONF_ACCESS_ID: MOCK_ACCESS_ID,
    CONF_ACCESS_SECRET: MOCK_ACCESS_SECRET,
    CONF_USERNAME: MOCK_USERNAME,
    CONF_PASSWORD: MOCK_PASSWORD,
}

RESPONSE_SUCCESS = {
    "success": True,
    "code": 1024,
    "result": {"platform_url": MOCK_ENDPOINT},
}
RESPONSE_ERROR = {"success": False, "code": 123, "msg": "Error"}


@pytest.fixture(name="tuya")
def tuya_fixture() -> MagicMock:
    """Patch libraries."""
    with patch("homeassistant.components.tuya.config_flow.TuyaOpenAPI") as tuya:
        yield tuya


@pytest.fixture(name="tuya_setup", autouse=True)
def tuya_setup_fixture() -> None:
    """Mock tuya entry setup."""
    with patch("homeassistant.components.tuya.async_setup_entry", return_value=True):
        yield


@pytest.mark.parametrize(
    ("app_type", "side_effects", "project_type"),
    [
        ("", [RESPONSE_SUCCESS], 1),
        (TUYA_SMART_APP, [RESPONSE_ERROR, RESPONSE_SUCCESS], 0),
        (SMARTLIFE_APP, [RESPONSE_ERROR, RESPONSE_ERROR, RESPONSE_SUCCESS], 0),
    ],
)
async def test_user_flow(
    hass: HomeAssistant,
    tuya: MagicMock,
    app_type: str,
    side_effects: list[dict[str, Any]],
    project_type: int,
):
    """Test user flow."""
    result = await hass.config_entries.flow.async_init(
        DOMAIN, context={"source": config_entries.SOURCE_USER}
    )

    assert result["type"] == data_entry_flow.FlowResultType.FORM
    assert result["step_id"] == "user"

    tuya().connect = MagicMock(side_effect=side_effects)
    result = await hass.config_entries.flow.async_configure(
        result["flow_id"], user_input=TUYA_INPUT_DATA
    )
    await hass.async_block_till_done()

    country = [country for country in TUYA_COUNTRIES if country.name == MOCK_COUNTRY][0]

    assert result["type"] == data_entry_flow.FlowResultType.CREATE_ENTRY
    assert result["title"] == MOCK_USERNAME
    assert result["data"][CONF_ACCESS_ID] == MOCK_ACCESS_ID
    assert result["data"][CONF_ACCESS_SECRET] == MOCK_ACCESS_SECRET
    assert result["data"][CONF_USERNAME] == MOCK_USERNAME
    assert result["data"][CONF_PASSWORD] == MOCK_PASSWORD
    assert result["data"][CONF_ENDPOINT] == country.endpoint
    assert result["data"][CONF_APP_TYPE] == app_type
    assert result["data"][CONF_AUTH_TYPE] == project_type
    assert result["data"][CONF_COUNTRY_CODE] == country.country_code
    assert not result["result"].unique_id


async def test_error_on_invalid_credentials(hass: HomeAssistant, tuya) -> None:
    """Test when we have invalid credentials."""

    result = await hass.config_entries.flow.async_init(
        DOMAIN, context={"source": config_entries.SOURCE_USER}
    )

    assert result["type"] == data_entry_flow.FlowResultType.FORM
    assert result["step_id"] == "user"

    tuya().connect = MagicMock(return_value=RESPONSE_ERROR)
    result = await hass.config_entries.flow.async_configure(
        result["flow_id"], user_input=TUYA_INPUT_DATA
    )
    await hass.async_block_till_done()

    assert result["errors"]["base"] == "login_error"
    assert result["description_placeholders"]["code"] == RESPONSE_ERROR["code"]
    assert result["description_placeholders"]["msg"] == RESPONSE_ERROR["msg"]<|MERGE_RESOLUTION|>--- conflicted
+++ resolved
@@ -19,11 +19,7 @@
     TUYA_COUNTRIES,
     TUYA_SMART_APP,
 )
-<<<<<<< HEAD
-from homeassistant.const import CONF_PASSWORD, CONF_USERNAME
-=======
-from homeassistant.const import CONF_COUNTRY_CODE
->>>>>>> e4453ace
+from homeassistant.const import CONF_COUNTRY_CODE, CONF_PASSWORD, CONF_USERNAME
 from homeassistant.core import HomeAssistant
 
 MOCK_SMART_HOME_PROJECT_TYPE = 0
