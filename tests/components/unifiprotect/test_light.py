"""Test the UniFi Protect light platform."""
# pylint: disable=protected-access
from __future__ import annotations

from unittest.mock import AsyncMock, Mock

from pyunifiprotect.data import Light
from pyunifiprotect.data.types import LEDLevel

from homeassistant.components.light import ATTR_BRIGHTNESS
from homeassistant.components.unifiprotect.const import DEFAULT_ATTRIBUTION
from homeassistant.const import (
    ATTR_ATTRIBUTION,
    ATTR_ENTITY_ID,
    STATE_OFF,
    STATE_ON,
    Platform,
)
from homeassistant.core import HomeAssistant
from homeassistant.helpers import entity_registry as er

<<<<<<< HEAD
from .conftest import (
    MockEntityFixture,
    add_device_ref,
    adopt_devices,
    assert_entity_counts,
    regenerate_device_ids,
    remove_entities,
)


@pytest.fixture(name="light")
async def light_fixture(
    hass: HomeAssistant, mock_entry: MockEntityFixture, mock_light: Light
):
    """Fixture for a single light for testing the light platform."""

    # disable pydantic validation so mocking can happen
    Light.__config__.validate_assignment = False

    light_obj = mock_light.copy()
    light_obj._api = mock_entry.api
    light_obj.name = "Test Light"
    light_obj.is_light_on = False
    regenerate_device_ids(light_obj)

    no_light_obj = mock_light.copy()
    no_light_obj._api = mock_entry.api
    no_light_obj.name = "Unadopted Light"
    no_light_obj.is_adopted = False
    regenerate_device_ids(no_light_obj)

    mock_entry.api.bootstrap.lights = {
        light_obj.id: light_obj,
        no_light_obj.id: no_light_obj,
    }
    add_device_ref(mock_entry.api.bootstrap, light_obj)
    add_device_ref(mock_entry.api.bootstrap, no_light_obj)

    await hass.config_entries.async_setup(mock_entry.entry.entry_id)
    await hass.async_block_till_done()

    assert_entity_counts(hass, Platform.LIGHT, 1, 1)
    await remove_entities(hass, [light_obj, no_light_obj])
    assert_entity_counts(hass, Platform.LIGHT, 0, 0)
    await adopt_devices(hass, mock_entry.api, [light_obj, no_light_obj])
    assert_entity_counts(hass, Platform.LIGHT, 1, 1)

    yield (light_obj, "light.test_light")

    Light.__config__.validate_assignment = True
=======
from .utils import MockUFPFixture, assert_entity_counts, init_entry
>>>>>>> 8fe1c680


async def test_light_setup(
    hass: HomeAssistant, ufp: MockUFPFixture, light: Light, unadopted_light: Light
):
    """Test light entity setup."""

    await init_entry(hass, ufp, [light, unadopted_light])
    assert_entity_counts(hass, Platform.LIGHT, 1, 1)

    unique_id = light.mac
    entity_id = "light.test_light"

    entity_registry = er.async_get(hass)
    entity = entity_registry.async_get(entity_id)
    assert entity
    assert entity.unique_id == unique_id

    state = hass.states.get(entity_id)
    assert state
    assert state.state == STATE_OFF
    assert state.attributes[ATTR_ATTRIBUTION] == DEFAULT_ATTRIBUTION


async def test_light_update(
    hass: HomeAssistant, ufp: MockUFPFixture, light: Light, unadopted_light: Light
):
    """Test light entity update."""

    await init_entry(hass, ufp, [light, unadopted_light])
    assert_entity_counts(hass, Platform.LIGHT, 1, 1)

    new_light = light.copy()
    new_light.is_light_on = True
    new_light.light_device_settings.led_level = LEDLevel(3)

    mock_msg = Mock()
    mock_msg.changed_data = {}
    mock_msg.new_obj = new_light

    ufp.api.bootstrap.lights = {new_light.id: new_light}
    ufp.ws_msg(mock_msg)
    await hass.async_block_till_done()

    state = hass.states.get("light.test_light")
    assert state
    assert state.state == STATE_ON
    assert state.attributes[ATTR_BRIGHTNESS] == 128


async def test_light_turn_on(
    hass: HomeAssistant, ufp: MockUFPFixture, light: Light, unadopted_light: Light
):
    """Test light entity turn off."""

    await init_entry(hass, ufp, [light, unadopted_light])
    assert_entity_counts(hass, Platform.LIGHT, 1, 1)

    entity_id = "light.test_light"
    light.__fields__["set_light"] = Mock()
    light.set_light = AsyncMock()

    await hass.services.async_call(
        "light",
        "turn_on",
        {ATTR_ENTITY_ID: entity_id, ATTR_BRIGHTNESS: 128},
        blocking=True,
    )

    light.set_light.assert_called_once_with(True, 3)


async def test_light_turn_off(
    hass: HomeAssistant, ufp: MockUFPFixture, light: Light, unadopted_light: Light
):
    """Test light entity turn on."""

    await init_entry(hass, ufp, [light, unadopted_light])
    assert_entity_counts(hass, Platform.LIGHT, 1, 1)

    entity_id = "light.test_light"
    light.__fields__["set_light"] = Mock()
    light.set_light = AsyncMock()

    await hass.services.async_call(
        "light",
        "turn_off",
        {ATTR_ENTITY_ID: entity_id},
        blocking=True,
    )

    light.set_light.assert_called_once_with(False)<|MERGE_RESOLUTION|>--- conflicted
+++ resolved
@@ -19,60 +19,7 @@
 from homeassistant.core import HomeAssistant
 from homeassistant.helpers import entity_registry as er
 
-<<<<<<< HEAD
-from .conftest import (
-    MockEntityFixture,
-    add_device_ref,
-    adopt_devices,
-    assert_entity_counts,
-    regenerate_device_ids,
-    remove_entities,
-)
-
-
-@pytest.fixture(name="light")
-async def light_fixture(
-    hass: HomeAssistant, mock_entry: MockEntityFixture, mock_light: Light
-):
-    """Fixture for a single light for testing the light platform."""
-
-    # disable pydantic validation so mocking can happen
-    Light.__config__.validate_assignment = False
-
-    light_obj = mock_light.copy()
-    light_obj._api = mock_entry.api
-    light_obj.name = "Test Light"
-    light_obj.is_light_on = False
-    regenerate_device_ids(light_obj)
-
-    no_light_obj = mock_light.copy()
-    no_light_obj._api = mock_entry.api
-    no_light_obj.name = "Unadopted Light"
-    no_light_obj.is_adopted = False
-    regenerate_device_ids(no_light_obj)
-
-    mock_entry.api.bootstrap.lights = {
-        light_obj.id: light_obj,
-        no_light_obj.id: no_light_obj,
-    }
-    add_device_ref(mock_entry.api.bootstrap, light_obj)
-    add_device_ref(mock_entry.api.bootstrap, no_light_obj)
-
-    await hass.config_entries.async_setup(mock_entry.entry.entry_id)
-    await hass.async_block_till_done()
-
-    assert_entity_counts(hass, Platform.LIGHT, 1, 1)
-    await remove_entities(hass, [light_obj, no_light_obj])
-    assert_entity_counts(hass, Platform.LIGHT, 0, 0)
-    await adopt_devices(hass, mock_entry.api, [light_obj, no_light_obj])
-    assert_entity_counts(hass, Platform.LIGHT, 1, 1)
-
-    yield (light_obj, "light.test_light")
-
-    Light.__config__.validate_assignment = True
-=======
 from .utils import MockUFPFixture, assert_entity_counts, init_entry
->>>>>>> 8fe1c680
 
 
 async def test_light_setup(
