"""The tests for the Updater component."""
import asyncio
from datetime import timedelta
from unittest.mock import patch, Mock

import pytest

from homeassistant.setup import async_setup_component
from homeassistant.components import updater
import homeassistant.util.dt as dt_util
from tests.common import (
    async_fire_time_changed,
    mock_coro,
    mock_component,
    MockDependency,
)

NEW_VERSION = "10000.0"
MOCK_VERSION = "10.0"
MOCK_DEV_VERSION = "10.0.dev0"
MOCK_HUUID = "abcdefg"
MOCK_RESPONSE = {"version": "0.15", "release-notes": "https://home-assistant.io"}
MOCK_CONFIG = {updater.DOMAIN: {"reporting": True}}


@pytest.fixture(autouse=True)
def mock_distro():
    """Mock distro dep."""
    with MockDependency("distro"):
        yield


@pytest.fixture
def mock_get_newest_version():
    """Fixture to mock get_newest_version."""
    with patch("homeassistant.components.updater.get_newest_version") as mock:
        yield mock


@pytest.fixture
def mock_get_uuid():
    """Fixture to mock get_uuid."""
    with patch("homeassistant.components.updater._load_uuid") as mock:
        yield mock


@asyncio.coroutine
<<<<<<< HEAD
def test_new_version_shows_entity_true(
        hass, mock_get_uuid, mock_get_newest_version):
=======
def test_new_version_shows_entity_after_hour(
    hass, mock_get_uuid, mock_get_newest_version
):
>>>>>>> 3bd7b15b
    """Test if new entity is created if new version is available."""
    mock_get_uuid.return_value = MOCK_HUUID
    mock_get_newest_version.return_value = mock_coro((NEW_VERSION, ""))

    res = yield from async_setup_component(hass, updater.DOMAIN, {updater.DOMAIN: {}})
    assert res, "Updater failed to set up"

    with patch("homeassistant.components.updater.current_version", MOCK_VERSION):
        async_fire_time_changed(hass, dt_util.utcnow() + timedelta(hours=1))
        yield from hass.async_block_till_done()

    assert hass.states.is_state(updater.ENTITY_ID, 'on')
    assert hass.states.get(updater.ENTITY_ID).attributes['newest_version'] == \
        NEW_VERSION


@asyncio.coroutine
<<<<<<< HEAD
def test_same_version_shows_entity_false(
        hass, mock_get_uuid, mock_get_newest_version):
=======
def test_same_version_not_show_entity(hass, mock_get_uuid, mock_get_newest_version):
>>>>>>> 3bd7b15b
    """Test if new entity is created if new version is available."""
    mock_get_uuid.return_value = MOCK_HUUID
    mock_get_newest_version.return_value = mock_coro((MOCK_VERSION, ""))

    res = yield from async_setup_component(hass, updater.DOMAIN, {updater.DOMAIN: {}})
    assert res, "Updater failed to set up"

    with patch("homeassistant.components.updater.current_version", MOCK_VERSION):
        async_fire_time_changed(hass, dt_util.utcnow() + timedelta(hours=1))
        yield from hass.async_block_till_done()

    assert hass.states.is_state(updater.ENTITY_ID, 'off')
    assert hass.states.get(updater.ENTITY_ID).attributes['newest_version'] == \
        MOCK_VERSION


@asyncio.coroutine
def test_disable_reporting(hass, mock_get_uuid, mock_get_newest_version):
    """Test if new entity is created if new version is available."""
    mock_get_uuid.return_value = MOCK_HUUID
    mock_get_newest_version.return_value = mock_coro((MOCK_VERSION, ""))

    res = yield from async_setup_component(
        hass, updater.DOMAIN, {updater.DOMAIN: {"reporting": False}}
    )
    assert res, "Updater failed to set up"

    with patch("homeassistant.components.updater.current_version", MOCK_VERSION):
        async_fire_time_changed(hass, dt_util.utcnow() + timedelta(hours=1))
        yield from hass.async_block_till_done()

    assert hass.states.is_state(updater.ENTITY_ID, 'off')
    res = yield from updater.get_newest_version(hass, MOCK_HUUID, MOCK_CONFIG)
    call = mock_get_newest_version.mock_calls[0][1]
    assert call[0] is hass
    assert call[1] is None


@asyncio.coroutine
def test_get_newest_version_no_analytics_when_no_huuid(hass, aioclient_mock):
    """Test we do not gather analytics when no huuid is passed in."""
    aioclient_mock.post(updater.UPDATER_URL, json=MOCK_RESPONSE)

    with patch(
        "homeassistant.helpers.system_info.async_get_system_info", side_effect=Exception
    ):
        res = yield from updater.get_newest_version(hass, None, False)
        assert res == (MOCK_RESPONSE["version"], MOCK_RESPONSE["release-notes"])


@asyncio.coroutine
def test_get_newest_version_analytics_when_huuid(hass, aioclient_mock):
    """Test we do not gather analytics when no huuid is passed in."""
    aioclient_mock.post(updater.UPDATER_URL, json=MOCK_RESPONSE)

    with patch(
        "homeassistant.helpers.system_info.async_get_system_info",
        Mock(return_value=mock_coro({"fake": "bla"})),
    ):
        res = yield from updater.get_newest_version(hass, MOCK_HUUID, False)
        assert res == (MOCK_RESPONSE["version"], MOCK_RESPONSE["release-notes"])


@asyncio.coroutine
def test_error_fetching_new_version_timeout(hass):
    """Test we do not gather analytics when no huuid is passed in."""
    with patch(
        "homeassistant.helpers.system_info.async_get_system_info",
        Mock(return_value=mock_coro({"fake": "bla"})),
    ), patch("async_timeout.timeout", side_effect=asyncio.TimeoutError):
        res = yield from updater.get_newest_version(hass, MOCK_HUUID, False)
        assert res is None


@asyncio.coroutine
def test_error_fetching_new_version_bad_json(hass, aioclient_mock):
    """Test we do not gather analytics when no huuid is passed in."""
    aioclient_mock.post(updater.UPDATER_URL, text="not json")

    with patch(
        "homeassistant.helpers.system_info.async_get_system_info",
        Mock(return_value=mock_coro({"fake": "bla"})),
    ):
        res = yield from updater.get_newest_version(hass, MOCK_HUUID, False)
        assert res is None


@asyncio.coroutine
def test_error_fetching_new_version_invalid_response(hass, aioclient_mock):
    """Test we do not gather analytics when no huuid is passed in."""
    aioclient_mock.post(
        updater.UPDATER_URL,
        json={
            "version": "0.15"
            # 'release-notes' is missing
        },
    )

    with patch(
        "homeassistant.helpers.system_info.async_get_system_info",
        Mock(return_value=mock_coro({"fake": "bla"})),
    ):
        res = yield from updater.get_newest_version(hass, MOCK_HUUID, False)
        assert res is None


@asyncio.coroutine
def test_new_version_shows_entity_after_hour_hassio(
    hass, mock_get_uuid, mock_get_newest_version
):
    """Test if new entity is created if new version is available / hass.io."""
    mock_get_uuid.return_value = MOCK_HUUID
    mock_get_newest_version.return_value = mock_coro((NEW_VERSION, ""))
    mock_component(hass, "hassio")
    hass.data["hassio_hass_version"] = "999.0"

    res = yield from async_setup_component(hass, updater.DOMAIN, {updater.DOMAIN: {}})
    assert res, "Updater failed to set up"

    with patch("homeassistant.components.updater.current_version", MOCK_VERSION):
        async_fire_time_changed(hass, dt_util.utcnow() + timedelta(hours=1))
        yield from hass.async_block_till_done()

    assert hass.states.is_state(updater.ENTITY_ID, 'on')
    assert hass.states.get(updater.ENTITY_ID).attributes['newest_version'] == \
        "999.0"<|MERGE_RESOLUTION|>--- conflicted
+++ resolved
@@ -45,14 +45,7 @@
 
 
 @asyncio.coroutine
-<<<<<<< HEAD
-def test_new_version_shows_entity_true(
-        hass, mock_get_uuid, mock_get_newest_version):
-=======
-def test_new_version_shows_entity_after_hour(
-    hass, mock_get_uuid, mock_get_newest_version
-):
->>>>>>> 3bd7b15b
+def test_new_version_shows_entity_true(hass, mock_get_uuid, mock_get_newest_version):
     """Test if new entity is created if new version is available."""
     mock_get_uuid.return_value = MOCK_HUUID
     mock_get_newest_version.return_value = mock_coro((NEW_VERSION, ""))
@@ -64,18 +57,14 @@
         async_fire_time_changed(hass, dt_util.utcnow() + timedelta(hours=1))
         yield from hass.async_block_till_done()
 
-    assert hass.states.is_state(updater.ENTITY_ID, 'on')
-    assert hass.states.get(updater.ENTITY_ID).attributes['newest_version'] == \
-        NEW_VERSION
+    assert hass.states.is_state(updater.ENTITY_ID, "on")
+    assert (
+        hass.states.get(updater.ENTITY_ID).attributes["newest_version"] == NEW_VERSION
+    )
 
 
 @asyncio.coroutine
-<<<<<<< HEAD
-def test_same_version_shows_entity_false(
-        hass, mock_get_uuid, mock_get_newest_version):
-=======
-def test_same_version_not_show_entity(hass, mock_get_uuid, mock_get_newest_version):
->>>>>>> 3bd7b15b
+def test_same_version_shows_entity_false(hass, mock_get_uuid, mock_get_newest_version):
     """Test if new entity is created if new version is available."""
     mock_get_uuid.return_value = MOCK_HUUID
     mock_get_newest_version.return_value = mock_coro((MOCK_VERSION, ""))
@@ -87,9 +76,10 @@
         async_fire_time_changed(hass, dt_util.utcnow() + timedelta(hours=1))
         yield from hass.async_block_till_done()
 
-    assert hass.states.is_state(updater.ENTITY_ID, 'off')
-    assert hass.states.get(updater.ENTITY_ID).attributes['newest_version'] == \
-        MOCK_VERSION
+    assert hass.states.is_state(updater.ENTITY_ID, "off")
+    assert (
+        hass.states.get(updater.ENTITY_ID).attributes["newest_version"] == MOCK_VERSION
+    )
 
 
 @asyncio.coroutine
@@ -107,7 +97,7 @@
         async_fire_time_changed(hass, dt_util.utcnow() + timedelta(hours=1))
         yield from hass.async_block_till_done()
 
-    assert hass.states.is_state(updater.ENTITY_ID, 'off')
+    assert hass.states.is_state(updater.ENTITY_ID, "off")
     res = yield from updater.get_newest_version(hass, MOCK_HUUID, MOCK_CONFIG)
     call = mock_get_newest_version.mock_calls[0][1]
     assert call[0] is hass
@@ -199,6 +189,5 @@
         async_fire_time_changed(hass, dt_util.utcnow() + timedelta(hours=1))
         yield from hass.async_block_till_done()
 
-    assert hass.states.is_state(updater.ENTITY_ID, 'on')
-    assert hass.states.get(updater.ENTITY_ID).attributes['newest_version'] == \
-        "999.0"+    assert hass.states.is_state(updater.ENTITY_ID, "on")
+    assert hass.states.get(updater.ENTITY_ID).attributes["newest_version"] == "999.0"