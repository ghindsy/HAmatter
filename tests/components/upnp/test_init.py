--- conflicted
+++ resolved
@@ -96,14 +96,8 @@
                 DISCOVERY_LOCATION: "http://192.168.1.1/desc.xml",
             }
         ]
-<<<<<<< HEAD
-        create_device.return_value = mock_coro(return_value=mock_device)
-        async_discover.return_value = mock_coro(return_value=discovery_infos)
-=======
-
         create_device.return_value = mock_device
         async_discover.return_value = discovery_infos
->>>>>>> ecdcfb83
 
         assert await upnp.async_setup_entry(hass, entry) is True
 
@@ -150,14 +144,8 @@
                 DISCOVERY_LOCATION: "http://192.168.1.1/desc.xml",
             }
         ]
-<<<<<<< HEAD
-        create_device.return_value = mock_coro(return_value=mock_device)
-        async_discover.return_value = mock_coro(return_value=discovery_infos)
-=======
-
         create_device.return_value = mock_device
         async_discover.return_value = discovery_infos
->>>>>>> ecdcfb83
 
         assert await upnp.async_setup_entry(hass, entry) is True
 
