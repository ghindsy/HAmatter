--- conflicted
+++ resolved
@@ -1,23 +1,9 @@
 """Test Wallbox Init Component."""
 import json
 
-<<<<<<< HEAD
-import requests_mock
-from voluptuous.schema_builder import raises
-
-from homeassistant.components.wallbox.const import (
-    CONF_CONNECTIONS,
-    CONF_STATION,
-    DOMAIN,
-)
-from homeassistant.const import CONF_PASSWORD, CONF_USERNAME
-from homeassistant.exceptions import ConfigEntryAuthFailed
-from homeassistant.helpers.typing import HomeAssistantType
-=======
 from homeassistant.components.wallbox.const import CONF_STATION, DOMAIN
 from homeassistant.const import CONF_PASSWORD, CONF_USERNAME
 from homeassistant.core import HomeAssistant
->>>>>>> d249530e
 
 from tests.common import MockConfigEntry
 from tests.components.wallbox import setup_integration
@@ -41,127 +27,9 @@
 )
 
 
-<<<<<<< HEAD
-async def test_wallbox_unload_entry(hass: HomeAssistantType):
-    """Test Wallbox Unload."""
-
-    await setup_integration(hass)
-
-    assert await hass.config_entries.async_unload(entry.entry_id)
-
-
-async def test_get_data(hass: HomeAssistantType):
-    """Test hub class, get_data."""
-
-    await setup_integration(hass)
-
-    with requests_mock.Mocker() as m:
-        m.get(
-            "https://api.wall-box.com/auth/token/user",
-            text='{"jwt":"fakekeyhere","user_id":12345,"ttl":145656758,"error":false,"status":200}',
-            status_code=200,
-        )
-        m.get(
-            "https://api.wall-box.com/chargers/status/12345",
-            json=test_response_rounding_error,
-            status_code=200,
-        )
-
-        wallbox = hass.data[DOMAIN][CONF_CONNECTIONS][entry.entry_id]
-        assert await wallbox._async_update_data()
-
-
-async def test_get_data_rounding_error(hass: HomeAssistantType):
-    """Test hub class, get_data with rounding error."""
-
-    await setup_integration(hass)
-
-    with requests_mock.Mocker() as m:
-        m.get(
-            "https://api.wall-box.com/auth/token/user",
-            text='{"jwt":"fakekeyhere","user_id":12345,"ttl":145656758,"error":false,"status":200}',
-            status_code=200,
-        )
-        m.get(
-            "https://api.wall-box.com/chargers/status/12345",
-            json=test_response_rounding_error,
-            status_code=200,
-        )
-
-        wallbox = hass.data[DOMAIN][CONF_CONNECTIONS][entry.entry_id]
-
-        assert await wallbox._async_update_data()
-
-
-async def test_authentication_exception(hass: HomeAssistantType):
-    """Test hub class, authentication raises exception."""
-
-    await setup_integration(hass)
-
-    with requests_mock.Mocker() as m, raises(ConfigEntryAuthFailed):
-        m.get(
-            "https://api.wall-box.com/auth/token/user",
-            text='{"jwt":"fakekeyhere","user_id":12345,"ttl":145656758,"error":false,"status":403}',
-            status_code=403,
-        )
-        m.get(
-            "https://api.wall-box.com/chargers/status/12345",
-            json=test_response_rounding_error,
-            status_code=200,
-        )
-
-        wallbox = hass.data[DOMAIN][CONF_CONNECTIONS][entry.entry_id]
-
-        assert await wallbox._async_update_data()
-
-
-async def test_connection_exception(hass: HomeAssistantType):
-    """Test Connection Exception."""
-
-    await setup_integration(hass)
-
-    with requests_mock.Mocker() as m, raises(ConnectionError):
-        m.get(
-            "https://api.wall-box.com/auth/token/user",
-            text='{"jwt":"fakekeyhere","user_id":12345,"ttl":145656758,"error":false,"status":200}',
-            status_code=200,
-        )
-        m.get(
-            "https://api.wall-box.com/chargers/status/12345",
-            json=test_response_rounding_error,
-            status_code=200,
-        )
-
-        wallbox = hass.data[DOMAIN][CONF_CONNECTIONS][entry.entry_id]
-
-        assert await wallbox._async_update_data()
-
-
-async def test_get_data_exception(hass: HomeAssistantType):
-    """Test hub class, authentication raises exception."""
-
-    await setup_integration(hass)
-
-    with requests_mock.Mocker() as m, raises(ConnectionError):
-        m.get(
-            "https://api.wall-box.com/auth/token/user",
-            text='{"jwt":"fakekeyhere","user_id":12345,"ttl":145656758,"error":false,"status":200}',
-            status_code=200,
-        )
-        m.get(
-            "https://api.wall-box.com/chargers/status/12345",
-            text="data",
-            status_code=404,
-        )
-
-        wallbox = hass.data[DOMAIN][CONF_CONNECTIONS][entry.entry_id]
-
-        assert await wallbox._async_update_data()
-=======
 async def test_wallbox_unload_entry(hass: HomeAssistant):
     """Test Wallbox Unload."""
 
     await setup_integration(hass)
 
-    assert await hass.config_entries.async_unload(entry.entry_id)
->>>>>>> d249530e
+    assert await hass.config_entries.async_unload(entry.entry_id)