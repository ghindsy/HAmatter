--- conflicted
+++ resolved
@@ -9,11 +9,8 @@
 from homeassistant.const import CONF_PASSWORD, CONF_USERNAME
 from homeassistant.core import HomeAssistant
 
-<<<<<<< HEAD
-from . import init_integration, init_integration_with_entry
-=======
+
 from . import init_integration
->>>>>>> bd0daf68
 
 from tests.common import MockConfigEntry
 
