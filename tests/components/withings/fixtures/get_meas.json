{
  "more": false,
  "timezone": "UTC",
  "updatetime": 1564617600,
  "offset": 0,
  "measuregrps": [
    {
<<<<<<< HEAD
      "grpid": 4815757309,
=======
      "grpid": 1,
>>>>>>> 53e97fee
      "attrib": 0,
      "date": 1564660800,
      "created": 1564660800,
      "modified": 1564660800,
      "category": 1,
<<<<<<< HEAD
      "deviceid": "f998be4b9ccc9e136fd8cd8e8e344c31ec3b271d",
      "hash_deviceid": "f998be4b9ccc9e136fd8cd8e8e344c31ec3b271d",
=======
      "deviceid": "91a7e556c2022ef54dca6e07a853c3193734d148",
      "hash_deviceid": "91a7e556c2022ef54dca6e07a853c3193734d148",
>>>>>>> 53e97fee
      "measures": [
        {
          "type": 1,
          "unit": 0,
          "value": 70
        },
        {
          "type": 8,
          "unit": 0,
          "value": 5
        },
        {
          "type": 5,
          "unit": 0,
          "value": 60
        },
        {
          "type": 76,
          "unit": 0,
          "value": 50
        },
        {
          "type": 88,
          "unit": 0,
          "value": 10
        },
        {
          "type": 4,
          "unit": 0,
          "value": 2
        },
        {
          "type": 12,
          "unit": 0,
          "value": 40
        },
        {
          "type": 71,
          "unit": 0,
          "value": 40
        },
        {
          "type": 73,
          "unit": 0,
          "value": 20
        },
        {
          "type": 6,
          "unit": -3,
          "value": 70
        },
        {
          "type": 9,
          "unit": 0,
          "value": 70
        },
        {
          "type": 10,
          "unit": 0,
          "value": 100
        },
        {
          "type": 11,
          "unit": 0,
          "value": 60
        },
        {
          "type": 54,
          "unit": -2,
          "value": 95
        },
        {
          "type": 77,
          "unit": -2,
          "value": 95
        },
        {
          "type": 91,
          "unit": 0,
          "value": 100
        }
      ],
<<<<<<< HEAD
      "modelid": 5,
      "model": "Body+",
      "comment": null
    },
    {
      "grpid": 4815757309,
=======
      "modelid": 45,
      "model": "BPM Connect",
      "comment": null
    },
    {
      "grpid": 1,
>>>>>>> 53e97fee
      "attrib": 0,
      "date": 1564657200,
      "created": 1564657200,
      "modified": 1564657200,
      "category": 1,
<<<<<<< HEAD
      "deviceid": "f998be4b9ccc9e136fd8cd8e8e344c31ec3b271d",
      "hash_deviceid": "f998be4b9ccc9e136fd8cd8e8e344c31ec3b271d",
=======
      "deviceid": "91a7e556c2022ef54dca6e07a853c3193734d148",
      "hash_deviceid": "91a7e556c2022ef54dca6e07a853c3193734d148",
>>>>>>> 53e97fee
      "measures": [
        {
          "type": 1,
          "unit": 0,
          "value": 71
        },
        {
          "type": 8,
          "unit": 0,
          "value": 51
        },
        {
          "type": 5,
          "unit": 0,
          "value": 61
        },
        {
          "type": 76,
          "unit": 0,
          "value": 51
        },
        {
          "type": 88,
          "unit": 0,
          "value": 11
        },
        {
          "type": 4,
          "unit": 0,
          "value": 21
        },
        {
          "type": 12,
          "unit": 0,
          "value": 41
        },
        {
          "type": 71,
          "unit": 0,
          "value": 41
        },
        {
          "type": 73,
          "unit": 0,
          "value": 21
        },
        {
          "type": 6,
          "unit": -3,
          "value": 71
        },
        {
          "type": 9,
          "unit": 0,
          "value": 71
        },
        {
          "type": 10,
          "unit": 0,
          "value": 101
        },
        {
          "type": 11,
          "unit": 0,
          "value": 61
        },
        {
          "type": 54,
          "unit": -2,
          "value": 96
        },
        {
          "type": 77,
          "unit": -2,
          "value": 96
        },
        {
          "type": 91,
          "unit": 0,
          "value": 101
        }
      ],
<<<<<<< HEAD
      "modelid": 5,
      "model": "Body+",
      "comment": null
    },
    {
      "grpid": 4815757309,
      "attrib": 8,
=======
      "modelid": 45,
      "model": "BPM Connect",
      "comment": null
    },
    {
      "grpid": 1,
      "attrib": 1,
>>>>>>> 53e97fee
      "date": 1564664400,
      "created": 1564664400,
      "modified": 1564664400,
      "category": 1,
<<<<<<< HEAD
      "deviceid": "f998be4b9ccc9e136fd8cd8e8e344c31ec3b271d",
      "hash_deviceid": "f998be4b9ccc9e136fd8cd8e8e344c31ec3b271d",
=======
      "deviceid": "91a7e556c2022ef54dca6e07a853c3193734d148",
      "hash_deviceid": "91a7e556c2022ef54dca6e07a853c3193734d148",
>>>>>>> 53e97fee
      "measures": [
        {
          "type": 1,
          "unit": 0,
          "value": 71
        },
        {
          "type": 8,
          "unit": 0,
          "value": 4
        },
        {
          "type": 5,
          "unit": 0,
          "value": 40
        },
        {
          "type": 76,
          "unit": 0,
          "value": 51
        },
        {
          "type": 88,
          "unit": 0,
          "value": 11
        },
        {
          "type": 4,
          "unit": 0,
          "value": 201
        },
        {
          "type": 12,
          "unit": 0,
          "value": 41
        },
        {
          "type": 71,
          "unit": 0,
          "value": 34
        },
        {
          "type": 73,
          "unit": 0,
          "value": 21
        },
        {
          "type": 6,
          "unit": -3,
          "value": 71
        },
        {
          "type": 9,
          "unit": 0,
          "value": 71
        },
        {
          "type": 10,
          "unit": 0,
          "value": 101
        },
        {
          "type": 11,
          "unit": 0,
          "value": 61
        },
        {
          "type": 54,
          "unit": -2,
          "value": 98
        },
        {
          "type": 77,
          "unit": -2,
          "value": 96
        },
        {
          "type": 91,
          "unit": 0,
          "value": 102
        }
      ],
<<<<<<< HEAD
      "modelid": 5,
      "model": "Body+",
=======
      "modelid": 45,
      "model": "BPM Connect",
>>>>>>> 53e97fee
      "comment": null
    }
  ]
}<|MERGE_RESOLUTION|>--- conflicted
+++ resolved
@@ -5,23 +5,14 @@
   "offset": 0,
   "measuregrps": [
     {
-<<<<<<< HEAD
-      "grpid": 4815757309,
-=======
       "grpid": 1,
->>>>>>> 53e97fee
       "attrib": 0,
       "date": 1564660800,
       "created": 1564660800,
       "modified": 1564660800,
       "category": 1,
-<<<<<<< HEAD
-      "deviceid": "f998be4b9ccc9e136fd8cd8e8e344c31ec3b271d",
-      "hash_deviceid": "f998be4b9ccc9e136fd8cd8e8e344c31ec3b271d",
-=======
       "deviceid": "91a7e556c2022ef54dca6e07a853c3193734d148",
       "hash_deviceid": "91a7e556c2022ef54dca6e07a853c3193734d148",
->>>>>>> 53e97fee
       "measures": [
         {
           "type": 1,
@@ -104,33 +95,19 @@
           "value": 100
         }
       ],
-<<<<<<< HEAD
-      "modelid": 5,
-      "model": "Body+",
-      "comment": null
-    },
-    {
-      "grpid": 4815757309,
-=======
       "modelid": 45,
       "model": "BPM Connect",
       "comment": null
     },
     {
       "grpid": 1,
->>>>>>> 53e97fee
       "attrib": 0,
       "date": 1564657200,
       "created": 1564657200,
       "modified": 1564657200,
       "category": 1,
-<<<<<<< HEAD
-      "deviceid": "f998be4b9ccc9e136fd8cd8e8e344c31ec3b271d",
-      "hash_deviceid": "f998be4b9ccc9e136fd8cd8e8e344c31ec3b271d",
-=======
       "deviceid": "91a7e556c2022ef54dca6e07a853c3193734d148",
       "hash_deviceid": "91a7e556c2022ef54dca6e07a853c3193734d148",
->>>>>>> 53e97fee
       "measures": [
         {
           "type": 1,
@@ -213,15 +190,6 @@
           "value": 101
         }
       ],
-<<<<<<< HEAD
-      "modelid": 5,
-      "model": "Body+",
-      "comment": null
-    },
-    {
-      "grpid": 4815757309,
-      "attrib": 8,
-=======
       "modelid": 45,
       "model": "BPM Connect",
       "comment": null
@@ -229,18 +197,12 @@
     {
       "grpid": 1,
       "attrib": 1,
->>>>>>> 53e97fee
       "date": 1564664400,
       "created": 1564664400,
       "modified": 1564664400,
       "category": 1,
-<<<<<<< HEAD
-      "deviceid": "f998be4b9ccc9e136fd8cd8e8e344c31ec3b271d",
-      "hash_deviceid": "f998be4b9ccc9e136fd8cd8e8e344c31ec3b271d",
-=======
       "deviceid": "91a7e556c2022ef54dca6e07a853c3193734d148",
       "hash_deviceid": "91a7e556c2022ef54dca6e07a853c3193734d148",
->>>>>>> 53e97fee
       "measures": [
         {
           "type": 1,
@@ -323,13 +285,8 @@
           "value": 102
         }
       ],
-<<<<<<< HEAD
-      "modelid": 5,
-      "model": "Body+",
-=======
       "modelid": 45,
       "model": "BPM Connect",
->>>>>>> 53e97fee
       "comment": null
     }
   ]
