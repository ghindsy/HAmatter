--- conflicted
+++ resolved
@@ -295,14 +295,10 @@
     await mock_cloud(hass)
     await hass.async_block_till_done()
 
-<<<<<<< HEAD
     with (
         patch("homeassistant.components.cloud.async_is_logged_in", return_value=True),
         patch("homeassistant.components.cloud.async_is_connected", return_value=True),
-        patch(
-            "homeassistant.components.cloud.async_active_subscription",
-            return_value=True,
-        ),
+        patch.object(cloud, "async_active_subscription", return_value=True),
         patch(
             "homeassistant.components.cloud.async_create_cloudhook",
             return_value="https://hooks.nabu.casa/ABCD",
@@ -314,21 +310,6 @@
             "homeassistant.components.cloud.async_delete_cloudhook"
         ) as fake_delete_cloudhook,
         patch("homeassistant.components.withings.webhook_generate_url"),
-=======
-    with patch(
-        "homeassistant.components.cloud.async_is_logged_in", return_value=True
-    ), patch(
-        "homeassistant.components.cloud.async_is_connected", return_value=True
-    ), patch.object(cloud, "async_active_subscription", return_value=True), patch(
-        "homeassistant.components.cloud.async_create_cloudhook",
-        return_value="https://hooks.nabu.casa/ABCD",
-    ) as fake_create_cloudhook, patch(
-        "homeassistant.helpers.config_entry_oauth2_flow.async_get_config_entry_implementation",
-    ), patch(
-        "homeassistant.components.cloud.async_delete_cloudhook"
-    ) as fake_delete_cloudhook, patch(
-        "homeassistant.components.withings.webhook_generate_url"
->>>>>>> 3ec9312f
     ):
         await setup_integration(hass, cloudhook_config_entry)
 
@@ -359,14 +340,10 @@
     await mock_cloud(hass)
     await hass.async_block_till_done()
 
-<<<<<<< HEAD
     with (
         patch("homeassistant.components.cloud.async_is_logged_in", return_value=True),
         patch("homeassistant.components.cloud.async_is_connected", return_value=True),
-        patch(
-            "homeassistant.components.cloud.async_active_subscription",
-            return_value=True,
-        ),
+        patch.object(cloud, "async_active_subscription", return_value=True),
         patch(
             "homeassistant.components.cloud.async_create_cloudhook",
             return_value="https://hooks.nabu.casa/ABCD",
@@ -381,22 +358,6 @@
         patch(
             "homeassistant.components.withings.webhook_generate_url",
         ),
-=======
-    with patch(
-        "homeassistant.components.cloud.async_is_logged_in", return_value=True
-    ), patch(
-        "homeassistant.components.cloud.async_is_connected", return_value=True
-    ), patch.object(cloud, "async_active_subscription", return_value=True), patch(
-        "homeassistant.components.cloud.async_create_cloudhook",
-        return_value="https://hooks.nabu.casa/ABCD",
-    ), patch(
-        "homeassistant.helpers.config_entry_oauth2_flow.async_get_config_entry_implementation",
-    ), patch(
-        "homeassistant.components.cloud.async_delete_cloudhook",
-        side_effect=CloudNotAvailable(),
-    ), patch(
-        "homeassistant.components.withings.webhook_generate_url",
->>>>>>> 3ec9312f
     ):
         await setup_integration(hass, cloudhook_config_entry)
 
@@ -422,14 +383,10 @@
     await mock_cloud(hass)
     await hass.async_block_till_done()
 
-<<<<<<< HEAD
     with (
         patch("homeassistant.components.cloud.async_is_logged_in", return_value=True),
-        patch("homeassistant.components.cloud.async_is_connected", return_value=True),
-        patch(
-            "homeassistant.components.cloud.async_active_subscription",
-            return_value=True,
-        ),
+        patch.object(cloud, "async_is_connected", return_value=True),
+        patch.object(cloud, "async_active_subscription", return_value=True),
         patch(
             "homeassistant.components.cloud.async_create_cloudhook",
             return_value="https://hooks.nabu.casa/ABCD",
@@ -441,21 +398,6 @@
             "homeassistant.components.cloud.async_delete_cloudhook"
         ) as fake_delete_cloudhook,
         patch("homeassistant.components.withings.webhook_generate_url"),
-=======
-    with patch(
-        "homeassistant.components.cloud.async_is_logged_in", return_value=True
-    ), patch.object(cloud, "async_is_connected", return_value=True), patch.object(
-        cloud, "async_active_subscription", return_value=True
-    ), patch(
-        "homeassistant.components.cloud.async_create_cloudhook",
-        return_value="https://hooks.nabu.casa/ABCD",
-    ) as fake_create_cloudhook, patch(
-        "homeassistant.components.withings.async_get_config_entry_implementation",
-    ), patch(
-        "homeassistant.components.cloud.async_delete_cloudhook"
-    ) as fake_delete_cloudhook, patch(
-        "homeassistant.components.withings.webhook_generate_url"
->>>>>>> 3ec9312f
     ):
         await setup_integration(hass, webhook_config_entry)
         await prepare_webhook_setup(hass, freezer)
@@ -525,14 +467,10 @@
     await mock_cloud(hass)
     await hass.async_block_till_done()
 
-<<<<<<< HEAD
     with (
         patch("homeassistant.components.cloud.async_is_logged_in", return_value=True),
-        patch("homeassistant.components.cloud.async_is_connected", return_value=True),
-        patch(
-            "homeassistant.components.cloud.async_active_subscription",
-            return_value=True,
-        ),
+        patch.object(cloud, "async_is_connected", return_value=True),
+        patch.object(cloud, "async_active_subscription", return_value=True),
         patch(
             "homeassistant.components.cloud.async_create_cloudhook",
             return_value="https://hooks.nabu.casa/ABCD",
@@ -546,21 +484,6 @@
         patch(
             "homeassistant.components.withings.webhook_generate_url",
         ),
-=======
-    with patch(
-        "homeassistant.components.cloud.async_is_logged_in", return_value=True
-    ), patch.object(cloud, "async_is_connected", return_value=True), patch.object(
-        cloud, "async_active_subscription", return_value=True
-    ), patch(
-        "homeassistant.components.cloud.async_create_cloudhook",
-        return_value="https://hooks.nabu.casa/ABCD",
-    ), patch(
-        "homeassistant.components.withings.async_get_config_entry_implementation",
-    ), patch(
-        "homeassistant.components.cloud.async_delete_cloudhook",
-    ), patch(
-        "homeassistant.components.withings.webhook_generate_url",
->>>>>>> 3ec9312f
     ):
         await setup_integration(hass, webhook_config_entry)
         await prepare_webhook_setup(hass, freezer)
