"""Tests for the Withings component."""
from datetime import timedelta
from unittest.mock import AsyncMock

from aiowithings import MeasurementGroup
from freezegun.api import FrozenDateTimeFactory
import pytest
from syrupy import SnapshotAssertion

from homeassistant.const import STATE_UNAVAILABLE, Platform
from homeassistant.core import HomeAssistant
from homeassistant.helpers import entity_registry as er

from . import setup_integration

from tests.common import (
    MockConfigEntry,
    async_fire_time_changed,
    load_json_array_fixture,
    load_json_object_fixture,
)


@pytest.mark.usefixtures("entity_registry_enabled_by_default")
async def test_all_entities(
    hass: HomeAssistant,
    snapshot: SnapshotAssertion,
    withings: AsyncMock,
    polling_config_entry: MockConfigEntry,
) -> None:
    """Test all entities."""
    await setup_integration(hass, polling_config_entry)
    entity_registry = er.async_get(hass)
    entities = er.async_entries_for_config_entry(
        entity_registry, polling_config_entry.entry_id
    )

<<<<<<< HEAD
    for sensor in list(MEASUREMENT_SENSORS.values()) + SLEEP_SENSORS:
        entity_id = await async_get_entity_id(hass, sensor.key, USER_ID, SENSOR_DOMAIN)
        assert hass.states.get(entity_id) == snapshot
=======
    for entity in entities:
        if entity.platform == Platform.SENSOR:
            assert hass.states.get(entity.entity_id) == snapshot
>>>>>>> dc192902


async def test_update_failed(
    hass: HomeAssistant,
    snapshot: SnapshotAssertion,
    withings: AsyncMock,
    polling_config_entry: MockConfigEntry,
    freezer: FrozenDateTimeFactory,
) -> None:
    """Test all entities."""
    await setup_integration(hass, polling_config_entry, False)

    withings.get_measurement_since.side_effect = Exception
    freezer.tick(timedelta(minutes=10))
    async_fire_time_changed(hass)
    await hass.async_block_till_done()

    state = hass.states.get("sensor.henk_weight")
    assert state is not None
    assert state.state == STATE_UNAVAILABLE


async def test_update_updates_incrementally(
    hass: HomeAssistant,
    withings: AsyncMock,
    polling_config_entry: MockConfigEntry,
    freezer: FrozenDateTimeFactory,
) -> None:
    """Test fetching new data updates since the last valid update."""
    await setup_integration(hass, polling_config_entry, False)

    async def _skip_10_minutes() -> None:
        freezer.tick(timedelta(minutes=10))
        async_fire_time_changed(hass)
        await hass.async_block_till_done()

    meas_json = load_json_array_fixture("withings/get_meas_1.json")
    measurement_groups = [
        MeasurementGroup.from_api(measurement) for measurement in meas_json
    ]

    assert withings.get_measurement_since.call_args_list == []
    await _skip_10_minutes()
    assert (
        str(withings.get_measurement_since.call_args_list[0].args[0])
        == "2019-08-01 12:00:00+00:00"
    )

    withings.get_measurement_since.return_value = measurement_groups
    await _skip_10_minutes()
    assert (
        str(withings.get_measurement_since.call_args_list[1].args[0])
        == "2019-08-01 12:00:00+00:00"
    )

    await _skip_10_minutes()
    assert (
        str(withings.get_measurement_since.call_args_list[2].args[0])
        == "2021-04-16 20:30:55+00:00"
    )

    state = hass.states.get("sensor.henk_weight")
    assert state is not None
    assert state.state == "71"
    assert len(withings.get_measurement_in_period.call_args_list) == 1


async def test_update_new_sensor_creates_new_sensor(
    hass: HomeAssistant,
    withings: AsyncMock,
    polling_config_entry: MockConfigEntry,
    freezer: FrozenDateTimeFactory,
) -> None:
    """Test fetching a new data point will add a new sensor."""
    meas_json = load_json_array_fixture("withings/get_meas_1.json")
    measurement_groups = [
        MeasurementGroup.from_api(measurement) for measurement in meas_json
    ]
    withings.get_measurement_in_period.return_value = measurement_groups
    await setup_integration(hass, polling_config_entry, False)

    async def _skip_10_minutes() -> None:
        freezer.tick(timedelta(minutes=10))
        async_fire_time_changed(hass)
        await hass.async_block_till_done()

    assert hass.states.get("sensor.henk_fat_mass") is None

    meas_json = load_json_object_fixture("withings/get_meas.json")
    measurement_groups = [
        MeasurementGroup.from_api(measurement)
        for measurement in meas_json["measuregrps"]
    ]
    withings.get_measurement_in_period.return_value = measurement_groups
    await _skip_10_minutes()

    assert hass.states.get("sensor.henk_fat_mass") is not None<|MERGE_RESOLUTION|>--- conflicted
+++ resolved
@@ -17,7 +17,6 @@
     MockConfigEntry,
     async_fire_time_changed,
     load_json_array_fixture,
-    load_json_object_fixture,
 )
 
 
@@ -35,15 +34,9 @@
         entity_registry, polling_config_entry.entry_id
     )
 
-<<<<<<< HEAD
-    for sensor in list(MEASUREMENT_SENSORS.values()) + SLEEP_SENSORS:
-        entity_id = await async_get_entity_id(hass, sensor.key, USER_ID, SENSOR_DOMAIN)
-        assert hass.states.get(entity_id) == snapshot
-=======
     for entity in entities:
         if entity.platform == Platform.SENSOR:
             assert hass.states.get(entity.entity_id) == snapshot
->>>>>>> dc192902
 
 
 async def test_update_failed(
@@ -68,6 +61,7 @@
 
 async def test_update_updates_incrementally(
     hass: HomeAssistant,
+    snapshot: SnapshotAssertion,
     withings: AsyncMock,
     polling_config_entry: MockConfigEntry,
     freezer: FrozenDateTimeFactory,
@@ -108,36 +102,4 @@
     state = hass.states.get("sensor.henk_weight")
     assert state is not None
     assert state.state == "71"
-    assert len(withings.get_measurement_in_period.call_args_list) == 1
-
-
-async def test_update_new_sensor_creates_new_sensor(
-    hass: HomeAssistant,
-    withings: AsyncMock,
-    polling_config_entry: MockConfigEntry,
-    freezer: FrozenDateTimeFactory,
-) -> None:
-    """Test fetching a new data point will add a new sensor."""
-    meas_json = load_json_array_fixture("withings/get_meas_1.json")
-    measurement_groups = [
-        MeasurementGroup.from_api(measurement) for measurement in meas_json
-    ]
-    withings.get_measurement_in_period.return_value = measurement_groups
-    await setup_integration(hass, polling_config_entry, False)
-
-    async def _skip_10_minutes() -> None:
-        freezer.tick(timedelta(minutes=10))
-        async_fire_time_changed(hass)
-        await hass.async_block_till_done()
-
-    assert hass.states.get("sensor.henk_fat_mass") is None
-
-    meas_json = load_json_object_fixture("withings/get_meas.json")
-    measurement_groups = [
-        MeasurementGroup.from_api(measurement)
-        for measurement in meas_json["measuregrps"]
-    ]
-    withings.get_measurement_in_period.return_value = measurement_groups
-    await _skip_10_minutes()
-
-    assert hass.states.get("sensor.henk_fat_mass") is not None+    assert len(withings.get_measurement_in_period.call_args_list) == 1