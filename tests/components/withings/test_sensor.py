--- conflicted
+++ resolved
@@ -139,32 +139,12 @@
     assert hass.states.get("sensor.henk_fat_mass") is not None
 
 
-<<<<<<< HEAD
-@pytest.mark.usefixtures("entity_registry_enabled_by_default")
-async def test_no_sleep(
-    hass: HomeAssistant,
-    snapshot: SnapshotAssertion,
-=======
 async def test_update_new_goals_creates_new_sensor(
     hass: HomeAssistant,
->>>>>>> 235a3486
     withings: AsyncMock,
     polling_config_entry: MockConfigEntry,
     freezer: FrozenDateTimeFactory,
 ) -> None:
-<<<<<<< HEAD
-    """Test no sleep found."""
-    await setup_integration(hass, polling_config_entry, False)
-
-    withings.get_sleep_summary_since.return_value = []
-    freezer.tick(timedelta(minutes=10))
-    async_fire_time_changed(hass)
-    await hass.async_block_till_done()
-
-    state = hass.states.get("sensor.henk_average_respiratory_rate")
-    assert state is not None
-    assert state.state == STATE_UNAVAILABLE
-=======
     """Test fetching new goals will add a new sensor."""
     goals_json = load_json_object_fixture("withings/goals_1.json")
     goals = Goals.from_api(goals_json)
@@ -183,4 +163,24 @@
     await hass.async_block_till_done()
 
     assert hass.states.get("sensor.henk_step_goal") is not None
->>>>>>> 235a3486
+
+
+@pytest.mark.usefixtures("entity_registry_enabled_by_default")
+async def test_no_sleep(
+    hass: HomeAssistant,
+    snapshot: SnapshotAssertion,
+    withings: AsyncMock,
+    polling_config_entry: MockConfigEntry,
+    freezer: FrozenDateTimeFactory,
+) -> None:
+    """Test no sleep found."""
+    await setup_integration(hass, polling_config_entry, False)
+
+    withings.get_sleep_summary_since.return_value = []
+    freezer.tick(timedelta(minutes=10))
+    async_fire_time_changed(hass)
+    await hass.async_block_till_done()
+
+    state = hass.states.get("sensor.henk_average_respiratory_rate")
+    assert state is not None
+    assert state.state == STATE_UNAVAILABLE