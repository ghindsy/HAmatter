"""Test the Yale Access Bluetooth config flow."""
import asyncio
from unittest.mock import patch

from bleak import BleakError
from yalexs_ble import AuthError

from homeassistant import config_entries
from homeassistant.components.yalexs_ble.const import (
    CONF_KEY,
    CONF_LOCAL_NAME,
    CONF_SLOT,
    DOMAIN,
)
from homeassistant.const import CONF_ADDRESS
from homeassistant.core import HomeAssistant
from homeassistant.data_entry_flow import FlowResultType

from . import (
    LOCK_DISCOVERY_INFO_UUID_ADDRESS,
    OLD_FIRMWARE_LOCK_DISCOVERY_INFO,
    YALE_ACCESS_LOCK_DISCOVERY_INFO,
)

from tests.common import MockConfigEntry


async def test_user_step_success(hass: HomeAssistant) -> None:
    """Test user step success path."""
    with patch(
        "homeassistant.components.yalexs_ble.config_flow.async_discovered_service_info",
        return_value=[YALE_ACCESS_LOCK_DISCOVERY_INFO],
    ):
        result = await hass.config_entries.flow.async_init(
            DOMAIN, context={"source": config_entries.SOURCE_USER}
        )
    assert result["type"] == FlowResultType.FORM
    assert result["step_id"] == "user"
    assert result["errors"] == {}

    with patch(
        "homeassistant.components.yalexs_ble.config_flow.PushLock.validate",
    ), patch(
        "homeassistant.components.yalexs_ble.async_setup_entry",
        return_value=True,
    ) as mock_setup_entry:
        result2 = await hass.config_entries.flow.async_configure(
            result["flow_id"],
            {
                CONF_ADDRESS: YALE_ACCESS_LOCK_DISCOVERY_INFO.address,
                CONF_KEY: "2fd51b8621c6a139eaffbedcb846b60f",
                CONF_SLOT: 66,
            },
        )
        await hass.async_block_till_done()

    assert result2["type"] == FlowResultType.CREATE_ENTRY
    assert result2["title"] == YALE_ACCESS_LOCK_DISCOVERY_INFO.name
    assert result2["data"] == {
        CONF_LOCAL_NAME: YALE_ACCESS_LOCK_DISCOVERY_INFO.name,
        CONF_ADDRESS: YALE_ACCESS_LOCK_DISCOVERY_INFO.address,
        CONF_KEY: "2fd51b8621c6a139eaffbedcb846b60f",
        CONF_SLOT: 66,
    }
    assert result2["result"].unique_id == YALE_ACCESS_LOCK_DISCOVERY_INFO.address
    assert len(mock_setup_entry.mock_calls) == 1


async def test_user_step_no_devices_found(hass: HomeAssistant) -> None:
    """Test user step with no devices found."""
    with patch(
        "homeassistant.components.yalexs_ble.config_flow.async_discovered_service_info",
        return_value=[],
    ):
        result = await hass.config_entries.flow.async_init(
            DOMAIN, context={"source": config_entries.SOURCE_USER}
        )
    assert result["type"] == FlowResultType.ABORT
    assert result["reason"] == "no_unconfigured_devices"


async def test_user_step_no_new_devices_found(hass: HomeAssistant) -> None:
    """Test user step with only existing devices found."""
    entry = MockConfigEntry(
        domain=DOMAIN,
        data={
            CONF_LOCAL_NAME: YALE_ACCESS_LOCK_DISCOVERY_INFO.name,
            CONF_ADDRESS: YALE_ACCESS_LOCK_DISCOVERY_INFO.address,
            CONF_KEY: "2fd51b8621c6a139eaffbedcb846b60f",
            CONF_SLOT: 66,
        },
        unique_id=YALE_ACCESS_LOCK_DISCOVERY_INFO.address,
    )
    entry.add_to_hass(hass)
    with patch(
        "homeassistant.components.yalexs_ble.config_flow.async_discovered_service_info",
        return_value=[YALE_ACCESS_LOCK_DISCOVERY_INFO],
    ):
        result = await hass.config_entries.flow.async_init(
            DOMAIN, context={"source": config_entries.SOURCE_USER}
        )
    assert result["type"] == FlowResultType.ABORT
    assert result["reason"] == "no_unconfigured_devices"


async def test_user_step_invalid_keys(hass: HomeAssistant) -> None:
    """Test user step with invalid keys tried first."""
    with patch(
        "homeassistant.components.yalexs_ble.config_flow.async_discovered_service_info",
        return_value=[YALE_ACCESS_LOCK_DISCOVERY_INFO],
    ):
        result = await hass.config_entries.flow.async_init(
            DOMAIN, context={"source": config_entries.SOURCE_USER}
        )
    assert result["type"] == FlowResultType.FORM
    assert result["step_id"] == "user"
    assert result["errors"] == {}

    result2 = await hass.config_entries.flow.async_configure(
        result["flow_id"],
        {
            CONF_ADDRESS: YALE_ACCESS_LOCK_DISCOVERY_INFO.address,
            CONF_KEY: "dog",
            CONF_SLOT: 66,
        },
    )
    assert result2["type"] == FlowResultType.FORM
    assert result2["step_id"] == "user"
    assert result2["errors"] == {CONF_KEY: "invalid_key_format"}

    result3 = await hass.config_entries.flow.async_configure(
        result2["flow_id"],
        {
            CONF_ADDRESS: YALE_ACCESS_LOCK_DISCOVERY_INFO.address,
            CONF_KEY: "qfd51b8621c6a139eaffbedcb846b60f",
            CONF_SLOT: 66,
        },
    )
    assert result3["type"] == FlowResultType.FORM
    assert result3["step_id"] == "user"
    assert result3["errors"] == {CONF_KEY: "invalid_key_format"}

    result4 = await hass.config_entries.flow.async_configure(
        result3["flow_id"],
        {
            CONF_ADDRESS: YALE_ACCESS_LOCK_DISCOVERY_INFO.address,
            CONF_KEY: "2fd51b8621c6a139eaffbedcb846b60f",
            CONF_SLOT: 999,
        },
    )
    assert result4["type"] == FlowResultType.FORM
    assert result4["step_id"] == "user"
    assert result4["errors"] == {CONF_SLOT: "invalid_key_index"}

    with patch(
        "homeassistant.components.yalexs_ble.config_flow.PushLock.validate",
    ), patch(
        "homeassistant.components.yalexs_ble.async_setup_entry",
        return_value=True,
    ) as mock_setup_entry:
        result5 = await hass.config_entries.flow.async_configure(
            result4["flow_id"],
            {
                CONF_ADDRESS: YALE_ACCESS_LOCK_DISCOVERY_INFO.address,
                CONF_KEY: "2fd51b8621c6a139eaffbedcb846b60f",
                CONF_SLOT: 66,
            },
        )
        await hass.async_block_till_done()

    assert result5["type"] == FlowResultType.CREATE_ENTRY
    assert result5["title"] == YALE_ACCESS_LOCK_DISCOVERY_INFO.name
    assert result5["data"] == {
        CONF_LOCAL_NAME: YALE_ACCESS_LOCK_DISCOVERY_INFO.name,
        CONF_ADDRESS: YALE_ACCESS_LOCK_DISCOVERY_INFO.address,
        CONF_KEY: "2fd51b8621c6a139eaffbedcb846b60f",
        CONF_SLOT: 66,
    }
    assert result5["result"].unique_id == YALE_ACCESS_LOCK_DISCOVERY_INFO.address
    assert len(mock_setup_entry.mock_calls) == 1


async def test_user_step_cannot_connect(hass: HomeAssistant) -> None:
    """Test user step and we cannot connect."""
    with patch(
        "homeassistant.components.yalexs_ble.config_flow.async_discovered_service_info",
        return_value=[YALE_ACCESS_LOCK_DISCOVERY_INFO],
    ):
        result = await hass.config_entries.flow.async_init(
            DOMAIN, context={"source": config_entries.SOURCE_USER}
        )
    assert result["type"] == FlowResultType.FORM
    assert result["step_id"] == "user"
    assert result["errors"] == {}

    with patch(
        "homeassistant.components.yalexs_ble.config_flow.PushLock.validate",
        side_effect=BleakError,
    ):
        result2 = await hass.config_entries.flow.async_configure(
            result["flow_id"],
            {
                CONF_ADDRESS: YALE_ACCESS_LOCK_DISCOVERY_INFO.address,
                CONF_KEY: "2fd51b8621c6a139eaffbedcb846b60f",
                CONF_SLOT: 66,
            },
        )
        await hass.async_block_till_done()

    assert result2["type"] == FlowResultType.FORM
    assert result2["step_id"] == "user"
    assert result2["errors"] == {"base": "cannot_connect"}

    with patch(
        "homeassistant.components.yalexs_ble.config_flow.PushLock.validate",
    ), patch(
        "homeassistant.components.yalexs_ble.async_setup_entry",
        return_value=True,
    ) as mock_setup_entry:
        result3 = await hass.config_entries.flow.async_configure(
            result2["flow_id"],
            {
                CONF_ADDRESS: YALE_ACCESS_LOCK_DISCOVERY_INFO.address,
                CONF_KEY: "2fd51b8621c6a139eaffbedcb846b60f",
                CONF_SLOT: 66,
            },
        )
        await hass.async_block_till_done()

    assert result3["type"] == FlowResultType.CREATE_ENTRY
    assert result3["title"] == YALE_ACCESS_LOCK_DISCOVERY_INFO.name
    assert result3["data"] == {
        CONF_LOCAL_NAME: YALE_ACCESS_LOCK_DISCOVERY_INFO.name,
        CONF_ADDRESS: YALE_ACCESS_LOCK_DISCOVERY_INFO.address,
        CONF_KEY: "2fd51b8621c6a139eaffbedcb846b60f",
        CONF_SLOT: 66,
    }
    assert result3["result"].unique_id == YALE_ACCESS_LOCK_DISCOVERY_INFO.address
    assert len(mock_setup_entry.mock_calls) == 1


async def test_user_step_auth_exception(hass: HomeAssistant) -> None:
    """Test user step with an authentication exception."""
    with patch(
        "homeassistant.components.yalexs_ble.config_flow.async_discovered_service_info",
        return_value=[YALE_ACCESS_LOCK_DISCOVERY_INFO],
    ):
        result = await hass.config_entries.flow.async_init(
            DOMAIN, context={"source": config_entries.SOURCE_USER}
        )
    assert result["type"] == FlowResultType.FORM
    assert result["step_id"] == "user"
    assert result["errors"] == {}

    with patch(
        "homeassistant.components.yalexs_ble.config_flow.PushLock.validate",
        side_effect=AuthError,
    ):
        result2 = await hass.config_entries.flow.async_configure(
            result["flow_id"],
            {
                CONF_ADDRESS: YALE_ACCESS_LOCK_DISCOVERY_INFO.address,
                CONF_KEY: "2fd51b8621c6a139eaffbedcb846b60f",
                CONF_SLOT: 66,
            },
        )
        await hass.async_block_till_done()

    assert result2["type"] == FlowResultType.FORM
    assert result2["step_id"] == "user"
    assert result2["errors"] == {CONF_KEY: "invalid_auth"}

    with patch(
        "homeassistant.components.yalexs_ble.config_flow.PushLock.validate",
    ), patch(
        "homeassistant.components.yalexs_ble.async_setup_entry",
        return_value=True,
    ) as mock_setup_entry:
        result3 = await hass.config_entries.flow.async_configure(
            result2["flow_id"],
            {
                CONF_ADDRESS: YALE_ACCESS_LOCK_DISCOVERY_INFO.address,
                CONF_KEY: "2fd51b8621c6a139eaffbedcb846b60f",
                CONF_SLOT: 66,
            },
        )
        await hass.async_block_till_done()

    assert result3["type"] == FlowResultType.CREATE_ENTRY
    assert result3["title"] == YALE_ACCESS_LOCK_DISCOVERY_INFO.name
    assert result3["data"] == {
        CONF_LOCAL_NAME: YALE_ACCESS_LOCK_DISCOVERY_INFO.name,
        CONF_ADDRESS: YALE_ACCESS_LOCK_DISCOVERY_INFO.address,
        CONF_KEY: "2fd51b8621c6a139eaffbedcb846b60f",
        CONF_SLOT: 66,
    }
    assert result3["result"].unique_id == YALE_ACCESS_LOCK_DISCOVERY_INFO.address
    assert len(mock_setup_entry.mock_calls) == 1


async def test_user_step_unknown_exception(hass: HomeAssistant) -> None:
    """Test user step with an unknown exception."""
    with patch(
        "homeassistant.components.yalexs_ble.config_flow.async_discovered_service_info",
        return_value=[YALE_ACCESS_LOCK_DISCOVERY_INFO],
    ):
        result = await hass.config_entries.flow.async_init(
            DOMAIN, context={"source": config_entries.SOURCE_USER}
        )
    assert result["type"] == FlowResultType.FORM
    assert result["step_id"] == "user"
    assert result["errors"] == {}

    with patch(
        "homeassistant.components.yalexs_ble.config_flow.PushLock.validate",
        side_effect=RuntimeError,
    ):
        result2 = await hass.config_entries.flow.async_configure(
            result["flow_id"],
            {
                CONF_ADDRESS: YALE_ACCESS_LOCK_DISCOVERY_INFO.address,
                CONF_KEY: "2fd51b8621c6a139eaffbedcb846b60f",
                CONF_SLOT: 66,
            },
        )
        await hass.async_block_till_done()

    assert result2["type"] == FlowResultType.FORM
    assert result2["step_id"] == "user"
    assert result2["errors"] == {"base": "unknown"}

    with patch(
        "homeassistant.components.yalexs_ble.config_flow.PushLock.validate",
    ), patch(
        "homeassistant.components.yalexs_ble.async_setup_entry",
        return_value=True,
    ) as mock_setup_entry:
        result3 = await hass.config_entries.flow.async_configure(
            result2["flow_id"],
            {
                CONF_ADDRESS: YALE_ACCESS_LOCK_DISCOVERY_INFO.address,
                CONF_KEY: "2fd51b8621c6a139eaffbedcb846b60f",
                CONF_SLOT: 66,
            },
        )
        await hass.async_block_till_done()

    assert result3["type"] == FlowResultType.CREATE_ENTRY
    assert result3["title"] == YALE_ACCESS_LOCK_DISCOVERY_INFO.name
    assert result3["data"] == {
        CONF_LOCAL_NAME: YALE_ACCESS_LOCK_DISCOVERY_INFO.name,
        CONF_ADDRESS: YALE_ACCESS_LOCK_DISCOVERY_INFO.address,
        CONF_KEY: "2fd51b8621c6a139eaffbedcb846b60f",
        CONF_SLOT: 66,
    }
    assert result3["result"].unique_id == YALE_ACCESS_LOCK_DISCOVERY_INFO.address
    assert len(mock_setup_entry.mock_calls) == 1


async def test_bluetooth_step_success(hass: HomeAssistant) -> None:
    """Test bluetooth step success path."""
    result = await hass.config_entries.flow.async_init(
        DOMAIN,
        context={"source": config_entries.SOURCE_BLUETOOTH},
        data=YALE_ACCESS_LOCK_DISCOVERY_INFO,
    )
    assert result["type"] == FlowResultType.FORM
    assert result["step_id"] == "user"
    assert result["errors"] == {}

    with patch(
        "homeassistant.components.yalexs_ble.config_flow.PushLock.validate",
    ), patch(
        "homeassistant.components.yalexs_ble.async_setup_entry",
        return_value=True,
    ) as mock_setup_entry:
        result2 = await hass.config_entries.flow.async_configure(
            result["flow_id"],
            {
                CONF_ADDRESS: YALE_ACCESS_LOCK_DISCOVERY_INFO.address,
                CONF_KEY: "2fd51b8621c6a139eaffbedcb846b60f",
                CONF_SLOT: 66,
            },
        )
        await hass.async_block_till_done()

    assert result2["type"] == FlowResultType.CREATE_ENTRY
    assert result2["title"] == YALE_ACCESS_LOCK_DISCOVERY_INFO.name
    assert result2["data"] == {
        CONF_LOCAL_NAME: YALE_ACCESS_LOCK_DISCOVERY_INFO.name,
        CONF_ADDRESS: YALE_ACCESS_LOCK_DISCOVERY_INFO.address,
        CONF_KEY: "2fd51b8621c6a139eaffbedcb846b60f",
        CONF_SLOT: 66,
    }
    assert result2["result"].unique_id == YALE_ACCESS_LOCK_DISCOVERY_INFO.address
    assert len(mock_setup_entry.mock_calls) == 1


async def test_integration_discovery_success(hass: HomeAssistant) -> None:
    """Test integration discovery step success path."""
    with patch(
<<<<<<< HEAD
        "homeassistant.components.yalexs_ble.util.bluetooth.async_process_advertisements",
=======
        "homeassistant.components.yalexs_ble.util.async_process_advertisements",
>>>>>>> 43cbaf51
        return_value=YALE_ACCESS_LOCK_DISCOVERY_INFO,
    ):
        result = await hass.config_entries.flow.async_init(
            DOMAIN,
            context={"source": config_entries.SOURCE_INTEGRATION_DISCOVERY},
            data={
                "name": "Front Door",
                "address": YALE_ACCESS_LOCK_DISCOVERY_INFO.address,
                "key": "2fd51b8621c6a139eaffbedcb846b60f",
                "slot": 66,
                "serial": "M1XXX012LU",
            },
        )
    assert result["type"] == FlowResultType.FORM
    assert result["step_id"] == "integration_discovery_confirm"
    assert result["errors"] is None

    with patch(
        "homeassistant.components.yalexs_ble.async_setup_entry",
        return_value=True,
    ) as mock_setup_entry:
        result2 = await hass.config_entries.flow.async_configure(
            result["flow_id"],
            {},
        )
        await hass.async_block_till_done()

    assert result2["type"] == FlowResultType.CREATE_ENTRY
    assert result2["title"] == "Front Door"
    assert result2["data"] == {
        CONF_LOCAL_NAME: YALE_ACCESS_LOCK_DISCOVERY_INFO.name,
        CONF_ADDRESS: YALE_ACCESS_LOCK_DISCOVERY_INFO.address,
        CONF_KEY: "2fd51b8621c6a139eaffbedcb846b60f",
        CONF_SLOT: 66,
    }
    assert result2["result"].unique_id == YALE_ACCESS_LOCK_DISCOVERY_INFO.address
    assert len(mock_setup_entry.mock_calls) == 1


async def test_integration_discovery_device_not_found(hass: HomeAssistant) -> None:
    """Test integration discovery when the device is not found."""
    with patch(
<<<<<<< HEAD
        "homeassistant.components.yalexs_ble.util.bluetooth.async_process_advertisements",
=======
        "homeassistant.components.yalexs_ble.util.async_process_advertisements",
>>>>>>> 43cbaf51
        side_effect=asyncio.TimeoutError,
    ):
        result = await hass.config_entries.flow.async_init(
            DOMAIN,
            context={"source": config_entries.SOURCE_INTEGRATION_DISCOVERY},
            data={
                "name": "Front Door",
                "address": YALE_ACCESS_LOCK_DISCOVERY_INFO.address,
                "key": "2fd51b8621c6a139eaffbedcb846b60f",
                "slot": 66,
                "serial": "M1XXX012LU",
            },
        )
    assert result["type"] == FlowResultType.ABORT
    assert result["reason"] == "no_devices_found"


async def test_integration_discovery_takes_precedence_over_bluetooth(
    hass: HomeAssistant,
) -> None:
    """Test integration discovery dismisses bluetooth discovery."""
    result = await hass.config_entries.flow.async_init(
        DOMAIN,
        context={"source": config_entries.SOURCE_BLUETOOTH},
        data=YALE_ACCESS_LOCK_DISCOVERY_INFO,
    )
    assert result["type"] == FlowResultType.FORM
    assert result["step_id"] == "user"
    assert result["errors"] == {}
    flows = [
        flow
        for flow in hass.config_entries.flow.async_progress()
        if flow["handler"] == DOMAIN
    ]
    assert len(flows) == 1
    assert flows[0]["context"]["unique_id"] == YALE_ACCESS_LOCK_DISCOVERY_INFO.address
    assert flows[0]["context"]["local_name"] == YALE_ACCESS_LOCK_DISCOVERY_INFO.name

    with patch(
<<<<<<< HEAD
        "homeassistant.components.yalexs_ble.util.bluetooth.async_process_advertisements",
=======
        "homeassistant.components.yalexs_ble.util.async_process_advertisements",
>>>>>>> 43cbaf51
        return_value=YALE_ACCESS_LOCK_DISCOVERY_INFO,
    ):
        result = await hass.config_entries.flow.async_init(
            DOMAIN,
            context={"source": config_entries.SOURCE_INTEGRATION_DISCOVERY},
            data={
                "name": "Front Door",
                "address": YALE_ACCESS_LOCK_DISCOVERY_INFO.address,
                "key": "2fd51b8621c6a139eaffbedcb846b60f",
                "slot": 66,
                "serial": "M1XXX012LU",
            },
        )
        await hass.async_block_till_done()
    assert result["type"] == FlowResultType.FORM
    assert result["step_id"] == "integration_discovery_confirm"
    assert result["errors"] is None

    # the bluetooth flow should get dismissed in favor
    # of the integration discovery flow since the integration
    # discovery flow will have the keys and the bluetooth
    # flow will not
    flows = [
        flow
        for flow in hass.config_entries.flow.async_progress()
        if flow["handler"] == DOMAIN
    ]
    assert len(flows) == 1

    with patch(
        "homeassistant.components.yalexs_ble.async_setup_entry",
        return_value=True,
    ) as mock_setup_entry:
        result2 = await hass.config_entries.flow.async_configure(
            result["flow_id"],
            {},
        )
        await hass.async_block_till_done()

    assert result2["type"] == FlowResultType.CREATE_ENTRY
    assert result2["title"] == "Front Door"
    assert result2["data"] == {
        CONF_LOCAL_NAME: YALE_ACCESS_LOCK_DISCOVERY_INFO.name,
        CONF_ADDRESS: YALE_ACCESS_LOCK_DISCOVERY_INFO.address,
        CONF_KEY: "2fd51b8621c6a139eaffbedcb846b60f",
        CONF_SLOT: 66,
    }
    assert result2["result"].unique_id == YALE_ACCESS_LOCK_DISCOVERY_INFO.address
    assert len(mock_setup_entry.mock_calls) == 1
    flows = [
        flow
        for flow in hass.config_entries.flow.async_progress()
        if flow["handler"] == DOMAIN
    ]
    assert len(flows) == 0


async def test_integration_discovery_updates_key_unique_local_name(
    hass: HomeAssistant,
) -> None:
    """Test integration discovery updates the key with a unique local name."""
    entry = MockConfigEntry(
        domain=DOMAIN,
        data={
            CONF_LOCAL_NAME: LOCK_DISCOVERY_INFO_UUID_ADDRESS.name,
            CONF_ADDRESS: "61DE521B-F0BF-9F44-64D4-75BBE1738105",
            CONF_KEY: "5fd51b8621c6a139eaffbedcb846b60f",
            CONF_SLOT: 11,
        },
        unique_id="61DE521B-F0BF-9F44-64D4-75BBE1738105",
    )
    entry.add_to_hass(hass)

    with patch(
<<<<<<< HEAD
        "homeassistant.components.yalexs_ble.util.bluetooth.async_process_advertisements",
=======
        "homeassistant.components.yalexs_ble.util.async_process_advertisements",
>>>>>>> 43cbaf51
        return_value=LOCK_DISCOVERY_INFO_UUID_ADDRESS,
    ), patch(
        "homeassistant.components.yalexs_ble.async_setup_entry",
        return_value=True,
    ) as mock_setup_entry:
        result = await hass.config_entries.flow.async_init(
            DOMAIN,
            context={"source": config_entries.SOURCE_INTEGRATION_DISCOVERY},
            data={
                "name": "Front Door",
                "address": "AA:BB:CC:DD:EE:FF",
                "key": "2fd51b8621c6a139eaffbedcb846b60f",
                "slot": 66,
                "serial": "M1XXX012LU",
            },
        )
        await hass.async_block_till_done()
    assert result["type"] == FlowResultType.ABORT
    assert result["reason"] == "already_configured"
    assert entry.data[CONF_KEY] == "2fd51b8621c6a139eaffbedcb846b60f"
    assert entry.data[CONF_SLOT] == 66
    assert len(mock_setup_entry.mock_calls) == 1


async def test_integration_discovery_updates_key_without_unique_local_name(
    hass: HomeAssistant,
) -> None:
    """Test integration discovery updates the key without a unique local name."""
    entry = MockConfigEntry(
        domain=DOMAIN,
        data={
            CONF_LOCAL_NAME: OLD_FIRMWARE_LOCK_DISCOVERY_INFO.name,
            CONF_ADDRESS: OLD_FIRMWARE_LOCK_DISCOVERY_INFO.address,
            CONF_KEY: "5fd51b8621c6a139eaffbedcb846b60f",
            CONF_SLOT: 11,
        },
        unique_id=OLD_FIRMWARE_LOCK_DISCOVERY_INFO.address,
    )
    entry.add_to_hass(hass)

    with patch(
<<<<<<< HEAD
        "homeassistant.components.yalexs_ble.util.bluetooth.async_process_advertisements",
=======
        "homeassistant.components.yalexs_ble.util.async_process_advertisements",
>>>>>>> 43cbaf51
        return_value=LOCK_DISCOVERY_INFO_UUID_ADDRESS,
    ):
        result = await hass.config_entries.flow.async_init(
            DOMAIN,
            context={"source": config_entries.SOURCE_INTEGRATION_DISCOVERY},
            data={
                "name": "Front Door",
                "address": OLD_FIRMWARE_LOCK_DISCOVERY_INFO.address,
                "key": "2fd51b8621c6a139eaffbedcb846b60f",
                "slot": 66,
                "serial": "M1XXX012LU",
            },
        )
        await hass.async_block_till_done()
    assert result["type"] == FlowResultType.ABORT
    assert result["reason"] == "already_configured"
    assert entry.data[CONF_KEY] == "2fd51b8621c6a139eaffbedcb846b60f"
    assert entry.data[CONF_SLOT] == 66


async def test_integration_discovery_takes_precedence_over_bluetooth_uuid_address(
    hass: HomeAssistant,
) -> None:
    """Test integration discovery dismisses bluetooth discovery with a uuid address."""
    result = await hass.config_entries.flow.async_init(
        DOMAIN,
        context={"source": config_entries.SOURCE_BLUETOOTH},
        data=LOCK_DISCOVERY_INFO_UUID_ADDRESS,
    )
    assert result["type"] == FlowResultType.FORM
    assert result["step_id"] == "user"
    assert result["errors"] == {}
    flows = [
        flow
        for flow in hass.config_entries.flow.async_progress()
        if flow["handler"] == DOMAIN
    ]
    assert len(flows) == 1
    assert flows[0]["context"]["unique_id"] == LOCK_DISCOVERY_INFO_UUID_ADDRESS.address
    assert flows[0]["context"]["local_name"] == LOCK_DISCOVERY_INFO_UUID_ADDRESS.name

    with patch(
<<<<<<< HEAD
        "homeassistant.components.yalexs_ble.util.bluetooth.async_process_advertisements",
=======
        "homeassistant.components.yalexs_ble.util.async_process_advertisements",
>>>>>>> 43cbaf51
        return_value=LOCK_DISCOVERY_INFO_UUID_ADDRESS,
    ):
        result = await hass.config_entries.flow.async_init(
            DOMAIN,
            context={"source": config_entries.SOURCE_INTEGRATION_DISCOVERY},
            data={
                "name": "Front Door",
                "address": "AA:BB:CC:DD:EE:FF",
                "key": "2fd51b8621c6a139eaffbedcb846b60f",
                "slot": 66,
                "serial": "M1XXX012LU",
            },
        )
        await hass.async_block_till_done()
    assert result["type"] == FlowResultType.FORM
    assert result["step_id"] == "integration_discovery_confirm"
    assert result["errors"] is None

    # the bluetooth flow should get dismissed in favor
    # of the integration discovery flow since the integration
    # discovery flow will have the keys and the bluetooth
    # flow will not
    flows = [
        flow
        for flow in hass.config_entries.flow.async_progress()
        if flow["handler"] == DOMAIN
    ]
    assert len(flows) == 1

    with patch(
        "homeassistant.components.yalexs_ble.async_setup_entry",
        return_value=True,
    ) as mock_setup_entry:
        result2 = await hass.config_entries.flow.async_configure(
            result["flow_id"],
            {},
        )
        await hass.async_block_till_done()

    assert result2["type"] == FlowResultType.CREATE_ENTRY
    assert result2["title"] == "Front Door"
    assert result2["data"] == {
        CONF_LOCAL_NAME: LOCK_DISCOVERY_INFO_UUID_ADDRESS.name,
        CONF_ADDRESS: LOCK_DISCOVERY_INFO_UUID_ADDRESS.address,
        CONF_KEY: "2fd51b8621c6a139eaffbedcb846b60f",
        CONF_SLOT: 66,
    }
    assert result2["result"].unique_id == OLD_FIRMWARE_LOCK_DISCOVERY_INFO.address
    assert len(mock_setup_entry.mock_calls) == 1
    flows = [
        flow
        for flow in hass.config_entries.flow.async_progress()
        if flow["handler"] == DOMAIN
    ]
    assert len(flows) == 0


async def test_integration_discovery_takes_precedence_over_bluetooth_non_unique_local_name(
    hass: HomeAssistant,
) -> None:
    """Test integration discovery dismisses bluetooth discovery with a non unique local name."""
    result = await hass.config_entries.flow.async_init(
        DOMAIN,
        context={"source": config_entries.SOURCE_BLUETOOTH},
        data=OLD_FIRMWARE_LOCK_DISCOVERY_INFO,
    )
    assert result["type"] == FlowResultType.FORM
    assert result["step_id"] == "user"
    assert result["errors"] == {}
    flows = [
        flow
        for flow in hass.config_entries.flow.async_progress()
        if flow["handler"] == DOMAIN
    ]
    assert len(flows) == 1
    assert flows[0]["context"]["unique_id"] == OLD_FIRMWARE_LOCK_DISCOVERY_INFO.address
    assert flows[0]["context"]["local_name"] == OLD_FIRMWARE_LOCK_DISCOVERY_INFO.name

    with patch(
<<<<<<< HEAD
        "homeassistant.components.yalexs_ble.util.bluetooth.async_process_advertisements",
=======
        "homeassistant.components.yalexs_ble.util.async_process_advertisements",
>>>>>>> 43cbaf51
        return_value=OLD_FIRMWARE_LOCK_DISCOVERY_INFO,
    ):
        result = await hass.config_entries.flow.async_init(
            DOMAIN,
            context={"source": config_entries.SOURCE_INTEGRATION_DISCOVERY},
            data={
                "name": "Front Door",
                "address": OLD_FIRMWARE_LOCK_DISCOVERY_INFO.address,
                "key": "2fd51b8621c6a139eaffbedcb846b60f",
                "slot": 66,
                "serial": "M1XXX012LU",
            },
        )
        await hass.async_block_till_done()
    assert result["type"] == FlowResultType.FORM
    assert result["step_id"] == "integration_discovery_confirm"
    assert result["errors"] is None

    # the bluetooth flow should get dismissed in favor
    # of the integration discovery flow since the integration
    # discovery flow will have the keys and the bluetooth
    # flow will not
    flows = [
        flow
        for flow in hass.config_entries.flow.async_progress()
        if flow["handler"] == DOMAIN
    ]
    assert len(flows) == 1<|MERGE_RESOLUTION|>--- conflicted
+++ resolved
@@ -399,11 +399,7 @@
 async def test_integration_discovery_success(hass: HomeAssistant) -> None:
     """Test integration discovery step success path."""
     with patch(
-<<<<<<< HEAD
-        "homeassistant.components.yalexs_ble.util.bluetooth.async_process_advertisements",
-=======
         "homeassistant.components.yalexs_ble.util.async_process_advertisements",
->>>>>>> 43cbaf51
         return_value=YALE_ACCESS_LOCK_DISCOVERY_INFO,
     ):
         result = await hass.config_entries.flow.async_init(
@@ -446,11 +442,7 @@
 async def test_integration_discovery_device_not_found(hass: HomeAssistant) -> None:
     """Test integration discovery when the device is not found."""
     with patch(
-<<<<<<< HEAD
-        "homeassistant.components.yalexs_ble.util.bluetooth.async_process_advertisements",
-=======
         "homeassistant.components.yalexs_ble.util.async_process_advertisements",
->>>>>>> 43cbaf51
         side_effect=asyncio.TimeoutError,
     ):
         result = await hass.config_entries.flow.async_init(
@@ -490,11 +482,7 @@
     assert flows[0]["context"]["local_name"] == YALE_ACCESS_LOCK_DISCOVERY_INFO.name
 
     with patch(
-<<<<<<< HEAD
-        "homeassistant.components.yalexs_ble.util.bluetooth.async_process_advertisements",
-=======
         "homeassistant.components.yalexs_ble.util.async_process_advertisements",
->>>>>>> 43cbaf51
         return_value=YALE_ACCESS_LOCK_DISCOVERY_INFO,
     ):
         result = await hass.config_entries.flow.async_init(
@@ -569,11 +557,7 @@
     entry.add_to_hass(hass)
 
     with patch(
-<<<<<<< HEAD
-        "homeassistant.components.yalexs_ble.util.bluetooth.async_process_advertisements",
-=======
         "homeassistant.components.yalexs_ble.util.async_process_advertisements",
->>>>>>> 43cbaf51
         return_value=LOCK_DISCOVERY_INFO_UUID_ADDRESS,
     ), patch(
         "homeassistant.components.yalexs_ble.async_setup_entry",
@@ -615,11 +599,7 @@
     entry.add_to_hass(hass)
 
     with patch(
-<<<<<<< HEAD
-        "homeassistant.components.yalexs_ble.util.bluetooth.async_process_advertisements",
-=======
         "homeassistant.components.yalexs_ble.util.async_process_advertisements",
->>>>>>> 43cbaf51
         return_value=LOCK_DISCOVERY_INFO_UUID_ADDRESS,
     ):
         result = await hass.config_entries.flow.async_init(
@@ -662,11 +642,7 @@
     assert flows[0]["context"]["local_name"] == LOCK_DISCOVERY_INFO_UUID_ADDRESS.name
 
     with patch(
-<<<<<<< HEAD
-        "homeassistant.components.yalexs_ble.util.bluetooth.async_process_advertisements",
-=======
         "homeassistant.components.yalexs_ble.util.async_process_advertisements",
->>>>>>> 43cbaf51
         return_value=LOCK_DISCOVERY_INFO_UUID_ADDRESS,
     ):
         result = await hass.config_entries.flow.async_init(
@@ -746,11 +722,7 @@
     assert flows[0]["context"]["local_name"] == OLD_FIRMWARE_LOCK_DISCOVERY_INFO.name
 
     with patch(
-<<<<<<< HEAD
-        "homeassistant.components.yalexs_ble.util.bluetooth.async_process_advertisements",
-=======
         "homeassistant.components.yalexs_ble.util.async_process_advertisements",
->>>>>>> 43cbaf51
         return_value=OLD_FIRMWARE_LOCK_DISCOVERY_INFO,
     ):
         result = await hass.config_entries.flow.async_init(
