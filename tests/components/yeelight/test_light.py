"""Test the Yeelight light."""
import asyncio
import logging
import socket
from unittest.mock import ANY, AsyncMock, MagicMock, call, patch

import pytest
from yeelight import (
    BulbException,
    BulbType,
    HSVTransition,
    LightType,
    PowerMode,
    RGBTransition,
    SceneClass,
    SleepTransition,
    TemperatureTransition,
    transitions,
)
from yeelight.flow import Action, Flow
from yeelight.main import _MODEL_SPECS

from homeassistant.components.light import (
    ATTR_BRIGHTNESS,
    ATTR_BRIGHTNESS_PCT,
    ATTR_COLOR_TEMP,
    ATTR_EFFECT,
    ATTR_FLASH,
    ATTR_HS_COLOR,
    ATTR_KELVIN,
    ATTR_RGB_COLOR,
    ATTR_TRANSITION,
    FLASH_LONG,
    FLASH_SHORT,
    SERVICE_TURN_OFF,
    SERVICE_TURN_ON,
)
from homeassistant.components.yeelight import (
    ATTR_COUNT,
    ATTR_MODE_MUSIC,
    ATTR_TRANSITIONS,
    CONF_CUSTOM_EFFECTS,
    CONF_FLOW_PARAMS,
    CONF_MODE_MUSIC,
    CONF_NIGHTLIGHT_SWITCH,
    CONF_SAVE_ON_CHANGE,
    CONF_TRANSITION,
    DEFAULT_MODE_MUSIC,
    DEFAULT_NIGHTLIGHT_SWITCH,
    DEFAULT_SAVE_ON_CHANGE,
    DEFAULT_TRANSITION,
    DOMAIN,
    YEELIGHT_HSV_TRANSACTION,
    YEELIGHT_RGB_TRANSITION,
    YEELIGHT_SLEEP_TRANSACTION,
    YEELIGHT_TEMPERATURE_TRANSACTION,
)
from homeassistant.components.yeelight.light import (
    ATTR_MINUTES,
    ATTR_MODE,
    EFFECT_CANDLE_FLICKER,
    EFFECT_DATE_NIGHT,
    EFFECT_DISCO,
    EFFECT_FACEBOOK,
    EFFECT_FAST_RANDOM_LOOP,
    EFFECT_HAPPY_BIRTHDAY,
    EFFECT_HOME,
    EFFECT_MOVIE,
    EFFECT_NIGHT_MODE,
    EFFECT_ROMANCE,
    EFFECT_STOP,
    EFFECT_SUNRISE,
    EFFECT_SUNSET,
    EFFECT_TWITTER,
    EFFECT_WHATSAPP,
    SERVICE_SET_AUTO_DELAY_OFF_SCENE,
    SERVICE_SET_COLOR_FLOW_SCENE,
    SERVICE_SET_COLOR_SCENE,
    SERVICE_SET_COLOR_TEMP_SCENE,
    SERVICE_SET_HSV_SCENE,
    SERVICE_SET_MODE,
    SERVICE_SET_MUSIC_MODE,
    SERVICE_START_FLOW,
    SUPPORT_YEELIGHT,
    YEELIGHT_COLOR_EFFECT_LIST,
    YEELIGHT_MONO_EFFECT_LIST,
    YEELIGHT_TEMP_ONLY_EFFECT_LIST,
)
from homeassistant.const import (
    ATTR_ENTITY_ID,
    CONF_HOST,
    CONF_NAME,
    STATE_OFF,
    STATE_ON,
    STATE_UNAVAILABLE,
)
from homeassistant.core import HomeAssistant
from homeassistant.exceptions import HomeAssistantError
from homeassistant.helpers import entity_registry as er
from homeassistant.setup import async_setup_component
from homeassistant.util.color import (
    color_hs_to_RGB,
    color_hs_to_xy,
    color_RGB_to_hs,
    color_RGB_to_xy,
    color_temperature_kelvin_to_mired,
    color_temperature_mired_to_kelvin,
)

from . import (
    CAPABILITIES,
    ENTITY_LIGHT,
    ENTITY_NIGHTLIGHT,
    IP_ADDRESS,
    MODULE,
    NAME,
    PROPERTIES,
    UNIQUE_FRIENDLY_NAME,
    _mocked_bulb,
    _patch_discovery,
    _patch_discovery_interval,
)

from tests.common import MockConfigEntry

CONFIG_ENTRY_DATA = {
    CONF_HOST: IP_ADDRESS,
    CONF_TRANSITION: DEFAULT_TRANSITION,
    CONF_MODE_MUSIC: DEFAULT_MODE_MUSIC,
    CONF_SAVE_ON_CHANGE: DEFAULT_SAVE_ON_CHANGE,
    CONF_NIGHTLIGHT_SWITCH: DEFAULT_NIGHTLIGHT_SWITCH,
}


async def test_services(hass: HomeAssistant, caplog):
    """Test Yeelight services."""
    assert await async_setup_component(hass, "homeassistant", {})
    config_entry = MockConfigEntry(
        domain=DOMAIN,
        data={
            **CONFIG_ENTRY_DATA,
            CONF_MODE_MUSIC: True,
            CONF_SAVE_ON_CHANGE: True,
            CONF_NIGHTLIGHT_SWITCH: True,
        },
    )
    config_entry.add_to_hass(hass)

    mocked_bulb = _mocked_bulb()
    with _patch_discovery(), _patch_discovery_interval(), patch(
        f"{MODULE}.AsyncBulb", return_value=mocked_bulb
    ):
        assert await hass.config_entries.async_setup(config_entry.entry_id)
        await hass.async_block_till_done()

    assert hass.states.get(ENTITY_LIGHT).state == STATE_ON
    assert hass.states.get(ENTITY_NIGHTLIGHT).state == STATE_OFF

    async def _async_test_service(
        service,
        data,
        method,
        payload=None,
        domain=DOMAIN,
        failure_side_effect=HomeAssistantError,
    ):
        err_count = len([x for x in caplog.records if x.levelno == logging.ERROR])

        # success
        if method.startswith("async_"):
            mocked_method = AsyncMock()
        else:
            mocked_method = MagicMock()
        setattr(mocked_bulb, method, mocked_method)
        await hass.services.async_call(domain, service, data, blocking=True)
        if payload is None:
            mocked_method.assert_called_once()
        elif type(payload) == list:
            mocked_method.assert_called_once_with(*payload)
        else:
            mocked_method.assert_called_once_with(**payload)
        assert (
            len([x for x in caplog.records if x.levelno == logging.ERROR]) == err_count
        )

        # failure
        if failure_side_effect:
            if method.startswith("async_"):
                mocked_method = AsyncMock(side_effect=failure_side_effect)
            else:
                mocked_method = MagicMock(side_effect=failure_side_effect)
            setattr(mocked_bulb, method, mocked_method)
            with pytest.raises(failure_side_effect):
                await hass.services.async_call(domain, service, data, blocking=True)

    # turn_on rgb_color
    brightness = 100
    rgb_color = (0, 128, 255)
    transition = 2
    mocked_bulb.last_properties["power"] = "off"
    await hass.services.async_call(
        "light",
        SERVICE_TURN_ON,
        {
            ATTR_ENTITY_ID: ENTITY_LIGHT,
            ATTR_BRIGHTNESS: brightness,
            ATTR_RGB_COLOR: rgb_color,
            ATTR_FLASH: FLASH_LONG,
            ATTR_EFFECT: EFFECT_STOP,
            ATTR_TRANSITION: transition,
        },
        blocking=True,
    )
    mocked_bulb.async_turn_on.assert_called_once_with(
        duration=transition * 1000,
        light_type=LightType.Main,
        power_mode=PowerMode.NORMAL,
    )
    mocked_bulb.async_turn_on.reset_mock()
    mocked_bulb.start_music.assert_called_once()
    mocked_bulb.start_music.reset_mock()
    mocked_bulb.async_set_brightness.assert_called_once_with(
        brightness / 255 * 100, duration=transition * 1000, light_type=LightType.Main
    )
    mocked_bulb.async_set_brightness.reset_mock()
    mocked_bulb.async_set_color_temp.assert_not_called()
    mocked_bulb.async_set_color_temp.reset_mock()
    mocked_bulb.async_set_hsv.assert_not_called()
    mocked_bulb.async_set_hsv.reset_mock()
    mocked_bulb.async_set_rgb.assert_called_once_with(
        *rgb_color, duration=transition * 1000, light_type=LightType.Main
    )
    mocked_bulb.async_set_rgb.reset_mock()
    mocked_bulb.async_start_flow.assert_called_once()  # flash
    mocked_bulb.async_start_flow.reset_mock()
    mocked_bulb.async_stop_flow.assert_called_once_with(light_type=LightType.Main)
    mocked_bulb.async_stop_flow.reset_mock()

    # turn_on hs_color
    brightness = 100
    hs_color = (180, 100)
    transition = 2
    await hass.services.async_call(
        "light",
        SERVICE_TURN_ON,
        {
            ATTR_ENTITY_ID: ENTITY_LIGHT,
            ATTR_BRIGHTNESS: brightness,
            ATTR_HS_COLOR: hs_color,
            ATTR_FLASH: FLASH_LONG,
            ATTR_EFFECT: EFFECT_STOP,
            ATTR_TRANSITION: transition,
        },
        blocking=True,
    )
    mocked_bulb.async_turn_on.assert_called_once_with(
        duration=transition * 1000,
        light_type=LightType.Main,
        power_mode=PowerMode.NORMAL,
    )
    mocked_bulb.async_turn_on.reset_mock()
    mocked_bulb.start_music.assert_called_once()
    mocked_bulb.start_music.reset_mock()
    mocked_bulb.async_set_brightness.assert_called_once_with(
        brightness / 255 * 100, duration=transition * 1000, light_type=LightType.Main
    )
    mocked_bulb.async_set_brightness.reset_mock()
    mocked_bulb.async_set_color_temp.assert_not_called()
    mocked_bulb.async_set_color_temp.reset_mock()
    mocked_bulb.async_set_hsv.assert_called_once_with(
        *hs_color, duration=transition * 1000, light_type=LightType.Main
    )
    mocked_bulb.async_set_hsv.reset_mock()
    mocked_bulb.async_set_rgb.assert_not_called()
    mocked_bulb.async_set_rgb.reset_mock()
    mocked_bulb.async_start_flow.assert_called_once()  # flash
    mocked_bulb.async_start_flow.reset_mock()
    mocked_bulb.async_stop_flow.assert_called_once_with(light_type=LightType.Main)
    mocked_bulb.async_stop_flow.reset_mock()

    # turn_on color_temp
    brightness = 100
    color_temp = 200
    transition = 1
    mocked_bulb.last_properties["power"] = "off"
    await hass.services.async_call(
        "light",
        SERVICE_TURN_ON,
        {
            ATTR_ENTITY_ID: ENTITY_LIGHT,
            ATTR_BRIGHTNESS: brightness,
            ATTR_COLOR_TEMP: color_temp,
            ATTR_FLASH: FLASH_LONG,
            ATTR_EFFECT: EFFECT_STOP,
            ATTR_TRANSITION: transition,
        },
        blocking=True,
    )
    mocked_bulb.async_turn_on.assert_called_once_with(
        duration=transition * 1000,
        light_type=LightType.Main,
        power_mode=PowerMode.NORMAL,
    )
    mocked_bulb.async_turn_on.reset_mock()
    mocked_bulb.start_music.assert_called_once()
    mocked_bulb.async_set_brightness.assert_called_once_with(
        brightness / 255 * 100, duration=transition * 1000, light_type=LightType.Main
    )
    mocked_bulb.async_set_color_temp.assert_called_once_with(
        color_temperature_mired_to_kelvin(color_temp),
        duration=transition * 1000,
        light_type=LightType.Main,
    )
    mocked_bulb.async_set_hsv.assert_not_called()
    mocked_bulb.async_set_rgb.assert_not_called()
    mocked_bulb.async_start_flow.assert_called_once()  # flash
    mocked_bulb.async_stop_flow.assert_called_once_with(light_type=LightType.Main)

    # turn_on color_temp - flash short
    brightness = 100
    color_temp = 200
    transition = 1
    mocked_bulb.start_music.reset_mock()
    mocked_bulb.async_set_brightness.reset_mock()
    mocked_bulb.async_set_color_temp.reset_mock()
    mocked_bulb.async_start_flow.reset_mock()
    mocked_bulb.async_stop_flow.reset_mock()

    mocked_bulb.last_properties["power"] = "off"
    await hass.services.async_call(
        "light",
        SERVICE_TURN_ON,
        {
            ATTR_ENTITY_ID: ENTITY_LIGHT,
            ATTR_BRIGHTNESS: brightness,
            ATTR_COLOR_TEMP: color_temp,
            ATTR_FLASH: FLASH_SHORT,
            ATTR_EFFECT: EFFECT_STOP,
            ATTR_TRANSITION: transition,
        },
        blocking=True,
    )
    mocked_bulb.async_turn_on.assert_called_once_with(
        duration=transition * 1000,
        light_type=LightType.Main,
        power_mode=PowerMode.NORMAL,
    )
    mocked_bulb.async_turn_on.reset_mock()
    mocked_bulb.start_music.assert_called_once()
    mocked_bulb.async_set_brightness.assert_called_once_with(
        brightness / 255 * 100, duration=transition * 1000, light_type=LightType.Main
    )
    mocked_bulb.async_set_color_temp.assert_called_once_with(
        color_temperature_mired_to_kelvin(color_temp),
        duration=transition * 1000,
        light_type=LightType.Main,
    )
    mocked_bulb.async_set_hsv.assert_not_called()
    mocked_bulb.async_set_rgb.assert_not_called()
    mocked_bulb.async_start_flow.assert_called_once()  # flash
    mocked_bulb.async_stop_flow.assert_called_once_with(light_type=LightType.Main)

    # turn_on nightlight
    await _async_test_service(
        SERVICE_TURN_ON,
        {ATTR_ENTITY_ID: ENTITY_NIGHTLIGHT},
        "async_turn_on",
        payload={
            "duration": DEFAULT_TRANSITION,
            "light_type": LightType.Main,
            "power_mode": PowerMode.MOONLIGHT,
        },
        domain="light",
    )

    mocked_bulb.last_properties["power"] = "on"
    assert hass.states.get(ENTITY_LIGHT).state != STATE_UNAVAILABLE
    # turn_off
    await _async_test_service(
        SERVICE_TURN_OFF,
        {ATTR_ENTITY_ID: ENTITY_LIGHT, ATTR_TRANSITION: transition},
        "async_turn_off",
        domain="light",
        payload={"duration": transition * 1000, "light_type": LightType.Main},
    )

    # set_mode
    mode = "rgb"
    await _async_test_service(
        SERVICE_SET_MODE,
        {ATTR_ENTITY_ID: ENTITY_LIGHT, ATTR_MODE: "rgb"},
        "async_set_power_mode",
        [PowerMode[mode.upper()]],
    )

    # start_flow
    await _async_test_service(
        SERVICE_START_FLOW,
        {
            ATTR_ENTITY_ID: ENTITY_LIGHT,
            ATTR_TRANSITIONS: [{YEELIGHT_TEMPERATURE_TRANSACTION: [1900, 2000, 60]}],
        },
        "async_start_flow",
    )

    # set_color_scene
    await _async_test_service(
        SERVICE_SET_COLOR_SCENE,
        {
            ATTR_ENTITY_ID: ENTITY_LIGHT,
            ATTR_RGB_COLOR: [10, 20, 30],
            ATTR_BRIGHTNESS: 50,
        },
        "async_set_scene",
        [SceneClass.COLOR, 10, 20, 30, 50],
    )

    # set_hsv_scene
    await _async_test_service(
        SERVICE_SET_HSV_SCENE,
        {ATTR_ENTITY_ID: ENTITY_LIGHT, ATTR_HS_COLOR: [180, 50], ATTR_BRIGHTNESS: 50},
        "async_set_scene",
        [SceneClass.HSV, 180, 50, 50],
    )

    # set_color_temp_scene
    await _async_test_service(
        SERVICE_SET_COLOR_TEMP_SCENE,
        {ATTR_ENTITY_ID: ENTITY_LIGHT, ATTR_KELVIN: 4000, ATTR_BRIGHTNESS: 50},
        "async_set_scene",
        [SceneClass.CT, 4000, 50],
    )

    # set_color_flow_scene
    await _async_test_service(
        SERVICE_SET_COLOR_FLOW_SCENE,
        {
            ATTR_ENTITY_ID: ENTITY_LIGHT,
            ATTR_TRANSITIONS: [{YEELIGHT_TEMPERATURE_TRANSACTION: [1900, 2000, 60]}],
        },
        "async_set_scene",
    )

    # set_auto_delay_off_scene
    await _async_test_service(
        SERVICE_SET_AUTO_DELAY_OFF_SCENE,
        {ATTR_ENTITY_ID: ENTITY_LIGHT, ATTR_MINUTES: 1, ATTR_BRIGHTNESS: 50},
        "async_set_scene",
        [SceneClass.AUTO_DELAY_OFF, 50, 1],
    )

    # set_music_mode failure enable
    mocked_bulb.start_music = MagicMock(side_effect=AssertionError)
    assert "Unable to turn on music mode, consider disabling it" not in caplog.text
    await hass.services.async_call(
        DOMAIN,
        SERVICE_SET_MUSIC_MODE,
        {ATTR_ENTITY_ID: ENTITY_LIGHT, ATTR_MODE_MUSIC: "true"},
        blocking=True,
    )
    assert mocked_bulb.start_music.mock_calls == [call()]
    assert "Unable to turn on music mode, consider disabling it" in caplog.text

    # set_music_mode disable
    await _async_test_service(
        SERVICE_SET_MUSIC_MODE,
        {ATTR_ENTITY_ID: ENTITY_LIGHT, ATTR_MODE_MUSIC: "false"},
        "stop_music",
        failure_side_effect=None,
    )

    # set_music_mode success enable
    await _async_test_service(
        SERVICE_SET_MUSIC_MODE,
        {ATTR_ENTITY_ID: ENTITY_LIGHT, ATTR_MODE_MUSIC: "true"},
        "start_music",
        failure_side_effect=None,
    )
    # test _cmd wrapper error handler
    mocked_bulb.last_properties["power"] = "off"
    mocked_bulb.available = True
<<<<<<< HEAD
    await hass.services.async_call(
        "homeassistant",
        "update_entity",
        {ATTR_ENTITY_ID: ENTITY_LIGHT},
        blocking=True,
    )
    assert hass.states.get(ENTITY_LIGHT).state == STATE_OFF

    mocked_bulb.async_turn_on = AsyncMock()
    mocked_bulb.async_set_brightness = AsyncMock(side_effect=BulbException)
    with pytest.raises(HomeAssistantError):
        await hass.services.async_call(
            "light",
            SERVICE_TURN_ON,
            {ATTR_ENTITY_ID: ENTITY_LIGHT, ATTR_BRIGHTNESS: 50},
            blocking=True,
        )
    assert hass.states.get(ENTITY_LIGHT).state == STATE_OFF

    mocked_bulb.async_set_brightness = AsyncMock(side_effect=asyncio.TimeoutError)
    with pytest.raises(HomeAssistantError):
        await hass.services.async_call(
            "light",
            SERVICE_TURN_ON,
            {ATTR_ENTITY_ID: ENTITY_LIGHT, ATTR_BRIGHTNESS: 55},
            blocking=True,
        )
=======
    await hass.services.async_call(
        "homeassistant",
        "update_entity",
        {ATTR_ENTITY_ID: ENTITY_LIGHT},
        blocking=True,
    )
    assert hass.states.get(ENTITY_LIGHT).state == STATE_OFF

    mocked_bulb.async_turn_on = AsyncMock()
    mocked_bulb.async_set_brightness = AsyncMock(side_effect=BulbException)
    with pytest.raises(HomeAssistantError):
        await hass.services.async_call(
            "light",
            SERVICE_TURN_ON,
            {ATTR_ENTITY_ID: ENTITY_LIGHT, ATTR_BRIGHTNESS: 50},
            blocking=True,
        )
    assert hass.states.get(ENTITY_LIGHT).state == STATE_OFF

    mocked_bulb.async_set_brightness = AsyncMock(side_effect=asyncio.TimeoutError)
    with pytest.raises(HomeAssistantError):
        await hass.services.async_call(
            "light",
            SERVICE_TURN_ON,
            {ATTR_ENTITY_ID: ENTITY_LIGHT, ATTR_BRIGHTNESS: 55},
            blocking=True,
        )
    assert hass.states.get(ENTITY_LIGHT).state == STATE_OFF

    mocked_bulb.async_set_brightness = AsyncMock(side_effect=socket.error)
    with pytest.raises(HomeAssistantError):
        await hass.services.async_call(
            "light",
            SERVICE_TURN_ON,
            {ATTR_ENTITY_ID: ENTITY_LIGHT, ATTR_BRIGHTNESS: 55},
            blocking=True,
        )
    assert hass.states.get(ENTITY_LIGHT).state == STATE_UNAVAILABLE


async def test_update_errors(hass: HomeAssistant, caplog):
    """Test update errors."""
    assert await async_setup_component(hass, "homeassistant", {})
    config_entry = MockConfigEntry(
        domain=DOMAIN,
        data={
            **CONFIG_ENTRY_DATA,
            CONF_MODE_MUSIC: True,
            CONF_SAVE_ON_CHANGE: True,
            CONF_NIGHTLIGHT_SWITCH: True,
        },
    )
    config_entry.add_to_hass(hass)

    mocked_bulb = _mocked_bulb()
    with _patch_discovery(), _patch_discovery_interval(), patch(
        f"{MODULE}.AsyncBulb", return_value=mocked_bulb
    ):
        assert await hass.config_entries.async_setup(config_entry.entry_id)
        await hass.async_block_till_done()

    assert hass.states.get(ENTITY_LIGHT).state == STATE_ON
    assert hass.states.get(ENTITY_NIGHTLIGHT).state == STATE_OFF

    # Timeout usually means the bulb is overloaded with commands
    # but will still respond eventually.
    mocked_bulb.async_get_properties = AsyncMock(side_effect=asyncio.TimeoutError)
    await hass.services.async_call(
        "light",
        SERVICE_TURN_OFF,
        {ATTR_ENTITY_ID: ENTITY_LIGHT},
        blocking=True,
    )
    assert hass.states.get(ENTITY_LIGHT).state == STATE_ON

    # socket.error usually means the bulb dropped the connection
    # or lost wifi, then came back online and forced the existing
    # connection closed with a TCP RST
    mocked_bulb.async_get_properties = AsyncMock(side_effect=socket.error)
    await hass.services.async_call(
        "light",
        SERVICE_TURN_OFF,
        {ATTR_ENTITY_ID: ENTITY_LIGHT},
        blocking=True,
    )
>>>>>>> a653da13
    assert hass.states.get(ENTITY_LIGHT).state == STATE_UNAVAILABLE


async def test_state_already_set_avoid_ratelimit(hass: HomeAssistant):
    """Ensure we suppress state changes that will increase the rate limit when there is no change."""
    mocked_bulb = _mocked_bulb()
    properties = {**PROPERTIES}
    properties.pop("active_mode")
    properties["color_mode"] = "3"  # HSV
    mocked_bulb.last_properties = properties
    mocked_bulb.bulb_type = BulbType.Color
    config_entry = MockConfigEntry(
        domain=DOMAIN, data={**CONFIG_ENTRY_DATA, CONF_NIGHTLIGHT_SWITCH: False}
    )
    config_entry.add_to_hass(hass)
    with patch(f"{MODULE}.AsyncBulb", return_value=mocked_bulb):
        assert await hass.config_entries.async_setup(config_entry.entry_id)
        await hass.async_block_till_done()
        # We use asyncio.create_task now to avoid
        # blocking starting so we need to block again
        await hass.async_block_till_done()

    await hass.services.async_call(
        "light",
        SERVICE_TURN_ON,
        {
            ATTR_ENTITY_ID: ENTITY_LIGHT,
            ATTR_HS_COLOR: (PROPERTIES["hue"], PROPERTIES["sat"]),
        },
        blocking=True,
    )
    assert mocked_bulb.async_set_hsv.mock_calls == []
    assert mocked_bulb.async_set_rgb.mock_calls == []
    assert mocked_bulb.async_set_color_temp.mock_calls == []
    assert mocked_bulb.async_set_brightness.mock_calls == []

    mocked_bulb.last_properties["color_mode"] = 1
    rgb = int(PROPERTIES["rgb"])
    blue = rgb & 0xFF
    green = (rgb >> 8) & 0xFF
    red = (rgb >> 16) & 0xFF

    await hass.services.async_call(
        "light",
        SERVICE_TURN_ON,
        {ATTR_ENTITY_ID: ENTITY_LIGHT, ATTR_RGB_COLOR: (red, green, blue)},
        blocking=True,
    )
    assert mocked_bulb.async_set_hsv.mock_calls == []
    assert mocked_bulb.async_set_rgb.mock_calls == []
    assert mocked_bulb.async_set_color_temp.mock_calls == []
    assert mocked_bulb.async_set_brightness.mock_calls == []
    mocked_bulb.async_set_rgb.reset_mock()

    await hass.services.async_call(
        "light",
        SERVICE_TURN_ON,
        {
            ATTR_ENTITY_ID: ENTITY_LIGHT,
            ATTR_BRIGHTNESS_PCT: PROPERTIES["current_brightness"],
        },
        blocking=True,
    )
    assert mocked_bulb.async_set_hsv.mock_calls == []
    assert mocked_bulb.async_set_rgb.mock_calls == []
    assert mocked_bulb.async_set_color_temp.mock_calls == []
    assert mocked_bulb.async_set_brightness.mock_calls == []

    await hass.services.async_call(
        "light",
        SERVICE_TURN_ON,
        {ATTR_ENTITY_ID: ENTITY_LIGHT, ATTR_COLOR_TEMP: 250},
        blocking=True,
    )
    assert mocked_bulb.async_set_hsv.mock_calls == []
    assert mocked_bulb.async_set_rgb.mock_calls == []
    # Should call for the color mode change
    assert mocked_bulb.async_set_color_temp.mock_calls == [
        call(4000, duration=350, light_type=ANY)
    ]
    assert mocked_bulb.async_set_brightness.mock_calls == []
    mocked_bulb.async_set_color_temp.reset_mock()

    mocked_bulb.last_properties["color_mode"] = 2
    await hass.services.async_call(
        "light",
        SERVICE_TURN_ON,
        {ATTR_ENTITY_ID: ENTITY_LIGHT, ATTR_COLOR_TEMP: 250},
        blocking=True,
    )
    assert mocked_bulb.async_set_hsv.mock_calls == []
    assert mocked_bulb.async_set_rgb.mock_calls == []
    assert mocked_bulb.async_set_color_temp.mock_calls == []
    assert mocked_bulb.async_set_brightness.mock_calls == []

    mocked_bulb.last_properties["color_mode"] = 3
    # This last change should generate a call even though
    # the color mode is the same since the HSV has changed
    await hass.services.async_call(
        "light",
        SERVICE_TURN_ON,
        {ATTR_ENTITY_ID: ENTITY_LIGHT, ATTR_HS_COLOR: (5, 5)},
        blocking=True,
    )
    assert mocked_bulb.async_set_hsv.mock_calls == [
        call(5.0, 5.0, duration=350, light_type=ANY)
    ]
    assert mocked_bulb.async_set_rgb.mock_calls == []
    assert mocked_bulb.async_set_color_temp.mock_calls == []
    assert mocked_bulb.async_set_brightness.mock_calls == []


async def test_device_types(hass: HomeAssistant, caplog):
    """Test different device types."""
    mocked_bulb = _mocked_bulb()
    properties = {**PROPERTIES}
    properties.pop("active_mode")
    properties["color_mode"] = "3"  # HSV
    mocked_bulb.last_properties = properties

    async def _async_setup(config_entry):
        with patch(f"{MODULE}.AsyncBulb", return_value=mocked_bulb):
            assert await hass.config_entries.async_setup(config_entry.entry_id)
            await hass.async_block_till_done()
            # We use asyncio.create_task now to avoid
            # blocking starting so we need to block again
            await hass.async_block_till_done()

    async def _async_test(
        bulb_type,
        model,
        target_properties,
        nightlight_properties=None,
        name=UNIQUE_FRIENDLY_NAME,
        entity_id=ENTITY_LIGHT,
    ):
        config_entry = MockConfigEntry(
            domain=DOMAIN, data={**CONFIG_ENTRY_DATA, CONF_NIGHTLIGHT_SWITCH: False}
        )
        config_entry.add_to_hass(hass)

        mocked_bulb.bulb_type = bulb_type
        model_specs = _MODEL_SPECS.get(model)
        type(mocked_bulb).get_model_specs = MagicMock(return_value=model_specs)
        await _async_setup(config_entry)

        state = hass.states.get(entity_id)

        assert state.state == "on"
        target_properties["friendly_name"] = name
        target_properties["flowing"] = False
        target_properties["night_light"] = True
        target_properties["music_mode"] = False
        assert dict(state.attributes) == target_properties

        await hass.config_entries.async_unload(config_entry.entry_id)
        await config_entry.async_remove(hass)
        registry = er.async_get(hass)
        registry.async_clear_config_entry(config_entry.entry_id)

        # nightlight
        if nightlight_properties is None:
            return
        config_entry = MockConfigEntry(
            domain=DOMAIN, data={**CONFIG_ENTRY_DATA, CONF_NIGHTLIGHT_SWITCH: True}
        )
        config_entry.add_to_hass(hass)
        await _async_setup(config_entry)

        assert hass.states.get(entity_id).state == "off"
        state = hass.states.get(f"{entity_id}_nightlight")
        assert state.state == "on"
        nightlight_properties["friendly_name"] = f"{name} Nightlight"
        nightlight_properties["icon"] = "mdi:weather-night"
        nightlight_properties["flowing"] = False
        nightlight_properties["night_light"] = True
        nightlight_properties["music_mode"] = False
        assert dict(state.attributes) == nightlight_properties

        await hass.config_entries.async_unload(config_entry.entry_id)
        await config_entry.async_remove(hass)
        registry.async_clear_config_entry(config_entry.entry_id)
        await hass.async_block_till_done()

    bright = round(255 * int(PROPERTIES["bright"]) / 100)
    current_brightness = round(255 * int(PROPERTIES["current_brightness"]) / 100)
    ct = color_temperature_kelvin_to_mired(int(PROPERTIES["ct"]))
    hue = int(PROPERTIES["hue"])
    sat = int(PROPERTIES["sat"])
    rgb = int(PROPERTIES["rgb"])
    rgb_color = ((rgb >> 16) & 0xFF, (rgb >> 8) & 0xFF, rgb & 0xFF)
    hs_color = (hue, sat)
    bg_bright = round(255 * int(PROPERTIES["bg_bright"]) / 100)
    bg_ct = color_temperature_kelvin_to_mired(int(PROPERTIES["bg_ct"]))
    bg_hue = int(PROPERTIES["bg_hue"])
    bg_sat = int(PROPERTIES["bg_sat"])
    bg_rgb = int(PROPERTIES["bg_rgb"])
    bg_hs_color = (bg_hue, bg_sat)
    bg_rgb_color = ((bg_rgb >> 16) & 0xFF, (bg_rgb >> 8) & 0xFF, bg_rgb & 0xFF)
    nl_br = round(255 * int(PROPERTIES["nl_br"]) / 100)

    # Default
    await _async_test(
        None,
        "mono",
        {
            "effect_list": YEELIGHT_MONO_EFFECT_LIST,
            "supported_features": SUPPORT_YEELIGHT,
            "brightness": bright,
            "color_mode": "brightness",
            "supported_color_modes": ["brightness"],
        },
    )

    # White
    await _async_test(
        BulbType.White,
        "mono",
        {
            "effect_list": YEELIGHT_MONO_EFFECT_LIST,
            "supported_features": SUPPORT_YEELIGHT,
            "brightness": bright,
            "color_mode": "brightness",
            "supported_color_modes": ["brightness"],
        },
    )

    # Color - color mode CT
    mocked_bulb.last_properties["color_mode"] = "2"  # CT
    model_specs = _MODEL_SPECS["color"]
    await _async_test(
        BulbType.Color,
        "color",
        {
            "effect_list": YEELIGHT_COLOR_EFFECT_LIST,
            "supported_features": SUPPORT_YEELIGHT,
            "min_mireds": color_temperature_kelvin_to_mired(
                model_specs["color_temp"]["max"]
            ),
            "max_mireds": color_temperature_kelvin_to_mired(
                model_specs["color_temp"]["min"]
            ),
            "brightness": current_brightness,
            "color_temp": ct,
            "color_mode": "color_temp",
            "supported_color_modes": ["color_temp", "hs", "rgb"],
            "hs_color": (26.812, 34.87),
            "rgb_color": (255, 205, 166),
            "xy_color": (0.421, 0.364),
        },
        {
            "supported_features": 0,
            "color_mode": "onoff",
            "supported_color_modes": ["onoff"],
        },
    )

    # Color - color mode HS
    mocked_bulb.last_properties["color_mode"] = "3"  # HSV
    model_specs = _MODEL_SPECS["color"]
    await _async_test(
        BulbType.Color,
        "color",
        {
            "effect_list": YEELIGHT_COLOR_EFFECT_LIST,
            "supported_features": SUPPORT_YEELIGHT,
            "min_mireds": color_temperature_kelvin_to_mired(
                model_specs["color_temp"]["max"]
            ),
            "max_mireds": color_temperature_kelvin_to_mired(
                model_specs["color_temp"]["min"]
            ),
            "brightness": current_brightness,
            "hs_color": hs_color,
            "rgb_color": color_hs_to_RGB(*hs_color),
            "xy_color": color_hs_to_xy(*hs_color),
            "color_mode": "hs",
            "supported_color_modes": ["color_temp", "hs", "rgb"],
        },
        {
            "supported_features": 0,
            "color_mode": "onoff",
            "supported_color_modes": ["onoff"],
        },
    )

    # Color - color mode RGB
    mocked_bulb.last_properties["color_mode"] = "1"  # RGB
    model_specs = _MODEL_SPECS["color"]
    await _async_test(
        BulbType.Color,
        "color",
        {
            "effect_list": YEELIGHT_COLOR_EFFECT_LIST,
            "supported_features": SUPPORT_YEELIGHT,
            "min_mireds": color_temperature_kelvin_to_mired(
                model_specs["color_temp"]["max"]
            ),
            "max_mireds": color_temperature_kelvin_to_mired(
                model_specs["color_temp"]["min"]
            ),
            "brightness": current_brightness,
            "hs_color": color_RGB_to_hs(*rgb_color),
            "rgb_color": rgb_color,
            "xy_color": color_RGB_to_xy(*rgb_color),
            "color_mode": "rgb",
            "supported_color_modes": ["color_temp", "hs", "rgb"],
        },
        {
            "supported_features": 0,
            "color_mode": "onoff",
            "supported_color_modes": ["onoff"],
        },
    )

    # Color - color mode HS but no hue
    mocked_bulb.last_properties["color_mode"] = "3"  # HSV
    mocked_bulb.last_properties["hue"] = None
    model_specs = _MODEL_SPECS["color"]
    await _async_test(
        BulbType.Color,
        "color",
        {
            "effect_list": YEELIGHT_COLOR_EFFECT_LIST,
            "supported_features": SUPPORT_YEELIGHT,
            "min_mireds": color_temperature_kelvin_to_mired(
                model_specs["color_temp"]["max"]
            ),
            "max_mireds": color_temperature_kelvin_to_mired(
                model_specs["color_temp"]["min"]
            ),
            "brightness": current_brightness,
            "color_mode": "hs",
            "supported_color_modes": ["color_temp", "hs", "rgb"],
        },
        {
            "supported_features": 0,
            "color_mode": "onoff",
            "supported_color_modes": ["onoff"],
        },
    )

    # Color - color mode RGB but no color
    mocked_bulb.last_properties["color_mode"] = "1"  # RGB
    mocked_bulb.last_properties["rgb"] = None
    model_specs = _MODEL_SPECS["color"]
    await _async_test(
        BulbType.Color,
        "color",
        {
            "effect_list": YEELIGHT_COLOR_EFFECT_LIST,
            "supported_features": SUPPORT_YEELIGHT,
            "min_mireds": color_temperature_kelvin_to_mired(
                model_specs["color_temp"]["max"]
            ),
            "max_mireds": color_temperature_kelvin_to_mired(
                model_specs["color_temp"]["min"]
            ),
            "brightness": current_brightness,
            "color_mode": "rgb",
            "supported_color_modes": ["color_temp", "hs", "rgb"],
        },
        {
            "supported_features": 0,
            "color_mode": "onoff",
            "supported_color_modes": ["onoff"],
        },
    )

    # Color - unsupported color_mode
    mocked_bulb.last_properties["color_mode"] = 4  # Unsupported
    model_specs = _MODEL_SPECS["color"]
    await _async_test(
        BulbType.Color,
        "color",
        {
            "effect_list": YEELIGHT_COLOR_EFFECT_LIST,
            "supported_features": SUPPORT_YEELIGHT,
            "min_mireds": color_temperature_kelvin_to_mired(
                model_specs["color_temp"]["max"]
            ),
            "max_mireds": color_temperature_kelvin_to_mired(
                model_specs["color_temp"]["min"]
            ),
            "color_mode": "unknown",
            "supported_color_modes": ["color_temp", "hs", "rgb"],
        },
        {
            "supported_features": 0,
            "color_mode": "onoff",
            "supported_color_modes": ["onoff"],
        },
    )
    assert "Light reported unknown color mode: 4" in caplog.text

    # WhiteTemp
    model_specs = _MODEL_SPECS["ceiling1"]
    await _async_test(
        BulbType.WhiteTemp,
        "ceiling1",
        {
            "effect_list": YEELIGHT_TEMP_ONLY_EFFECT_LIST,
            "supported_features": SUPPORT_YEELIGHT,
            "min_mireds": color_temperature_kelvin_to_mired(
                model_specs["color_temp"]["max"]
            ),
            "max_mireds": color_temperature_kelvin_to_mired(
                model_specs["color_temp"]["min"]
            ),
            "brightness": current_brightness,
            "color_temp": ct,
            "color_mode": "color_temp",
            "supported_color_modes": ["color_temp"],
            "hs_color": (26.812, 34.87),
            "rgb_color": (255, 205, 166),
            "xy_color": (0.421, 0.364),
        },
        {
            "effect_list": YEELIGHT_TEMP_ONLY_EFFECT_LIST,
            "supported_features": SUPPORT_YEELIGHT,
            "brightness": nl_br,
            "color_mode": "brightness",
            "supported_color_modes": ["brightness"],
        },
    )

    # WhiteTempMood
    properties.pop("power")
    properties["main_power"] = "on"
    model_specs = _MODEL_SPECS["ceiling4"]
    await _async_test(
        BulbType.WhiteTempMood,
        "ceiling4",
        {
            "friendly_name": NAME,
            "effect_list": YEELIGHT_TEMP_ONLY_EFFECT_LIST,
            "flowing": False,
            "night_light": True,
            "supported_features": SUPPORT_YEELIGHT,
            "min_mireds": color_temperature_kelvin_to_mired(
                model_specs["color_temp"]["max"]
            ),
            "max_mireds": color_temperature_kelvin_to_mired(
                model_specs["color_temp"]["min"]
            ),
            "brightness": current_brightness,
            "color_temp": ct,
            "color_mode": "color_temp",
            "supported_color_modes": ["color_temp"],
            "hs_color": (26.812, 34.87),
            "rgb_color": (255, 205, 166),
            "xy_color": (0.421, 0.364),
        },
        {
            "effect_list": YEELIGHT_TEMP_ONLY_EFFECT_LIST,
            "supported_features": SUPPORT_YEELIGHT,
            "brightness": nl_br,
            "color_mode": "brightness",
            "supported_color_modes": ["brightness"],
        },
    )
    # Background light - color mode CT
    mocked_bulb.last_properties["bg_lmode"] = "2"  # CT
    await _async_test(
        BulbType.WhiteTempMood,
        "ceiling4",
        {
            "effect_list": YEELIGHT_COLOR_EFFECT_LIST,
            "supported_features": SUPPORT_YEELIGHT,
            "min_mireds": color_temperature_kelvin_to_mired(6500),
            "max_mireds": color_temperature_kelvin_to_mired(1700),
            "brightness": bg_bright,
            "color_temp": bg_ct,
            "color_mode": "color_temp",
            "supported_color_modes": ["color_temp", "hs", "rgb"],
            "hs_color": (27.001, 19.243),
            "rgb_color": (255, 228, 205),
            "xy_color": (0.372, 0.35),
        },
        name=f"{UNIQUE_FRIENDLY_NAME} Ambilight",
        entity_id=f"{ENTITY_LIGHT}_ambilight",
    )

    # Background light - color mode HS
    mocked_bulb.last_properties["bg_lmode"] = "3"  # HS
    await _async_test(
        BulbType.WhiteTempMood,
        "ceiling4",
        {
            "effect_list": YEELIGHT_COLOR_EFFECT_LIST,
            "supported_features": SUPPORT_YEELIGHT,
            "min_mireds": color_temperature_kelvin_to_mired(6500),
            "max_mireds": color_temperature_kelvin_to_mired(1700),
            "brightness": bg_bright,
            "hs_color": bg_hs_color,
            "rgb_color": color_hs_to_RGB(*bg_hs_color),
            "xy_color": color_hs_to_xy(*bg_hs_color),
            "color_mode": "hs",
            "supported_color_modes": ["color_temp", "hs", "rgb"],
        },
        name=f"{UNIQUE_FRIENDLY_NAME} Ambilight",
        entity_id=f"{ENTITY_LIGHT}_ambilight",
    )

    # Background light - color mode RGB
    mocked_bulb.last_properties["bg_lmode"] = "1"  # RGB
    await _async_test(
        BulbType.WhiteTempMood,
        "ceiling4",
        {
            "effect_list": YEELIGHT_COLOR_EFFECT_LIST,
            "supported_features": SUPPORT_YEELIGHT,
            "min_mireds": color_temperature_kelvin_to_mired(6500),
            "max_mireds": color_temperature_kelvin_to_mired(1700),
            "brightness": bg_bright,
            "hs_color": color_RGB_to_hs(*bg_rgb_color),
            "rgb_color": bg_rgb_color,
            "xy_color": color_RGB_to_xy(*bg_rgb_color),
            "color_mode": "rgb",
            "supported_color_modes": ["color_temp", "hs", "rgb"],
        },
        name=f"{UNIQUE_FRIENDLY_NAME} Ambilight",
        entity_id=f"{ENTITY_LIGHT}_ambilight",
    )


async def test_effects(hass: HomeAssistant):
    """Test effects."""
    assert await async_setup_component(
        hass,
        DOMAIN,
        {
            DOMAIN: {
                CONF_CUSTOM_EFFECTS: [
                    {
                        CONF_NAME: "mock_effect",
                        CONF_FLOW_PARAMS: {
                            ATTR_COUNT: 3,
                            ATTR_TRANSITIONS: [
                                {YEELIGHT_HSV_TRANSACTION: [300, 50, 500, 50]},
                                {YEELIGHT_RGB_TRANSITION: [100, 100, 100, 300, 30]},
                                {YEELIGHT_TEMPERATURE_TRANSACTION: [3000, 200, 20]},
                                {YEELIGHT_SLEEP_TRANSACTION: [800]},
                            ],
                        },
                    }
                ]
            }
        },
    )

    config_entry = MockConfigEntry(domain=DOMAIN, data=CONFIG_ENTRY_DATA)
    config_entry.add_to_hass(hass)

    mocked_bulb = _mocked_bulb()
    with _patch_discovery(), _patch_discovery_interval(), patch(
        f"{MODULE}.AsyncBulb", return_value=mocked_bulb
    ):
        assert await hass.config_entries.async_setup(config_entry.entry_id)
        await hass.async_block_till_done()

    assert hass.states.get(ENTITY_LIGHT).attributes.get(
        "effect_list"
    ) == YEELIGHT_COLOR_EFFECT_LIST + ["mock_effect"]

    async def _async_test_effect(name, target=None, called=True):
        async_mocked_start_flow = AsyncMock()
        mocked_bulb.async_start_flow = async_mocked_start_flow
        await hass.services.async_call(
            "light",
            SERVICE_TURN_ON,
            {ATTR_ENTITY_ID: ENTITY_LIGHT, ATTR_EFFECT: name},
            blocking=True,
        )
        if not called:
            return
        async_mocked_start_flow.assert_called_once()
        if target is None:
            return
        args, _ = async_mocked_start_flow.call_args
        flow = args[0]
        assert flow.count == target.count
        assert flow.action == target.action
        assert str(flow.transitions) == str(target.transitions)

    effects = {
        "mock_effect": Flow(
            count=3,
            transitions=[
                HSVTransition(300, 50, 500, 50),
                RGBTransition(100, 100, 100, 300, 30),
                TemperatureTransition(3000, 200, 20),
                SleepTransition(800),
            ],
        ),
        EFFECT_DISCO: Flow(transitions=transitions.disco()),
        EFFECT_FAST_RANDOM_LOOP: None,
        EFFECT_WHATSAPP: Flow(count=2, transitions=transitions.pulse(37, 211, 102)),
        EFFECT_FACEBOOK: Flow(count=2, transitions=transitions.pulse(59, 89, 152)),
        EFFECT_TWITTER: Flow(count=2, transitions=transitions.pulse(0, 172, 237)),
        EFFECT_HOME: Flow(
            count=0,
            action=Action.recover,
            transitions=[
                TemperatureTransition(degrees=3200, duration=500, brightness=80)
            ],
        ),
        EFFECT_NIGHT_MODE: Flow(
            count=0,
            action=Action.recover,
            transitions=[RGBTransition(0xFF, 0x99, 0x00, duration=500, brightness=1)],
        ),
        EFFECT_DATE_NIGHT: Flow(
            count=0,
            action=Action.recover,
            transitions=[RGBTransition(0xFF, 0x66, 0x00, duration=500, brightness=50)],
        ),
        EFFECT_MOVIE: Flow(
            count=0,
            action=Action.recover,
            transitions=[
                RGBTransition(
                    red=0x14, green=0x14, blue=0x32, duration=500, brightness=50
                )
            ],
        ),
        EFFECT_SUNRISE: Flow(
            count=1,
            action=Action.stay,
            transitions=[
                RGBTransition(
                    red=0xFF, green=0x4D, blue=0x00, duration=50, brightness=1
                ),
                TemperatureTransition(degrees=1700, duration=360000, brightness=10),
                TemperatureTransition(degrees=2700, duration=540000, brightness=100),
            ],
        ),
        EFFECT_SUNSET: Flow(
            count=1,
            action=Action.off,
            transitions=[
                TemperatureTransition(degrees=2700, duration=50, brightness=10),
                TemperatureTransition(degrees=1700, duration=180000, brightness=5),
                RGBTransition(
                    red=0xFF, green=0x4C, blue=0x00, duration=420000, brightness=1
                ),
            ],
        ),
        EFFECT_ROMANCE: Flow(
            count=0,
            action=Action.stay,
            transitions=[
                RGBTransition(
                    red=0x59, green=0x15, blue=0x6D, duration=4000, brightness=1
                ),
                RGBTransition(
                    red=0x66, green=0x14, blue=0x2A, duration=4000, brightness=1
                ),
            ],
        ),
        EFFECT_HAPPY_BIRTHDAY: Flow(
            count=0,
            action=Action.stay,
            transitions=[
                RGBTransition(
                    red=0xDC, green=0x50, blue=0x19, duration=1996, brightness=80
                ),
                RGBTransition(
                    red=0xDC, green=0x78, blue=0x1E, duration=1996, brightness=80
                ),
                RGBTransition(
                    red=0xAA, green=0x32, blue=0x14, duration=1996, brightness=80
                ),
            ],
        ),
        EFFECT_CANDLE_FLICKER: Flow(
            count=0,
            action=Action.recover,
            transitions=[
                TemperatureTransition(degrees=2700, duration=800, brightness=50),
                TemperatureTransition(degrees=2700, duration=800, brightness=30),
                TemperatureTransition(degrees=2700, duration=1200, brightness=80),
                TemperatureTransition(degrees=2700, duration=800, brightness=60),
                TemperatureTransition(degrees=2700, duration=1200, brightness=90),
                TemperatureTransition(degrees=2700, duration=2400, brightness=50),
                TemperatureTransition(degrees=2700, duration=1200, brightness=80),
                TemperatureTransition(degrees=2700, duration=800, brightness=60),
                TemperatureTransition(degrees=2700, duration=400, brightness=70),
            ],
        ),
    }

    for name, target in effects.items():
        await _async_test_effect(name, target)
    await _async_test_effect("not_existed", called=False)


async def test_state_fails_to_update_triggers_update(hass: HomeAssistant):
    """Ensure we call async_get_properties if the turn on/off fails to update the state."""
    mocked_bulb = _mocked_bulb()
    properties = {**PROPERTIES}
    properties.pop("active_mode")
    properties["color_mode"] = "3"  # HSV
    mocked_bulb.last_properties = properties
    mocked_bulb.bulb_type = BulbType.Color
    config_entry = MockConfigEntry(
        domain=DOMAIN, data={**CONFIG_ENTRY_DATA, CONF_NIGHTLIGHT_SWITCH: False}
    )
    config_entry.add_to_hass(hass)
    with patch(f"{MODULE}.AsyncBulb", return_value=mocked_bulb):
        assert await hass.config_entries.async_setup(config_entry.entry_id)
        await hass.async_block_till_done()
        # We use asyncio.create_task now to avoid
        # blocking starting so we need to block again
        await hass.async_block_till_done()

    mocked_bulb.last_properties["power"] = "off"
    await hass.services.async_call(
        "light",
        SERVICE_TURN_ON,
        {
            ATTR_ENTITY_ID: ENTITY_LIGHT,
        },
        blocking=True,
    )
    assert len(mocked_bulb.async_turn_on.mock_calls) == 1
    assert len(mocked_bulb.async_get_properties.mock_calls) == 2

    mocked_bulb.last_properties["power"] = "on"
    await hass.services.async_call(
        "light",
        SERVICE_TURN_OFF,
        {
            ATTR_ENTITY_ID: ENTITY_LIGHT,
        },
        blocking=True,
    )
    assert len(mocked_bulb.async_turn_off.mock_calls) == 1
    assert len(mocked_bulb.async_get_properties.mock_calls) == 3

    # But if the state is correct no calls
    await hass.services.async_call(
        "light",
        SERVICE_TURN_ON,
        {
            ATTR_ENTITY_ID: ENTITY_LIGHT,
        },
        blocking=True,
    )
    assert len(mocked_bulb.async_turn_on.mock_calls) == 1
    assert len(mocked_bulb.async_get_properties.mock_calls) == 3


async def test_ambilight_with_nightlight_disabled(hass: HomeAssistant):
    """Test that main light on ambilights with the nightlight disabled shows the correct brightness."""
    mocked_bulb = _mocked_bulb()
    properties = {**PROPERTIES}
    capabilities = {**CAPABILITIES}
    capabilities["model"] = "ceiling10"
    properties["color_mode"] = "3"  # HSV
    properties["bg_power"] = "off"
    properties["current_brightness"] = 0
    properties["bg_lmode"] = "2"  # CT
    mocked_bulb.last_properties = properties
    mocked_bulb.bulb_type = BulbType.WhiteTempMood
    main_light_entity_id = "light.yeelight_ceiling10_0x15243f"

    config_entry = MockConfigEntry(
        domain=DOMAIN,
        data={**CONFIG_ENTRY_DATA, CONF_NIGHTLIGHT_SWITCH: False},
        options={**CONFIG_ENTRY_DATA, CONF_NIGHTLIGHT_SWITCH: False},
    )
    config_entry.add_to_hass(hass)
    with _patch_discovery(capabilities=capabilities), patch(
        f"{MODULE}.AsyncBulb", return_value=mocked_bulb
    ):
        assert await hass.config_entries.async_setup(config_entry.entry_id)
        await hass.async_block_till_done()
        # We use asyncio.create_task now to avoid
        # blocking starting so we need to block again
        await hass.async_block_till_done()

    state = hass.states.get(main_light_entity_id)
    assert state.state == "on"
    # bg_power off should not set the brightness to 0
    assert state.attributes[ATTR_BRIGHTNESS] == 128<|MERGE_RESOLUTION|>--- conflicted
+++ resolved
@@ -479,7 +479,6 @@
     # test _cmd wrapper error handler
     mocked_bulb.last_properties["power"] = "off"
     mocked_bulb.available = True
-<<<<<<< HEAD
     await hass.services.async_call(
         "homeassistant",
         "update_entity",
@@ -507,34 +506,6 @@
             {ATTR_ENTITY_ID: ENTITY_LIGHT, ATTR_BRIGHTNESS: 55},
             blocking=True,
         )
-=======
-    await hass.services.async_call(
-        "homeassistant",
-        "update_entity",
-        {ATTR_ENTITY_ID: ENTITY_LIGHT},
-        blocking=True,
-    )
-    assert hass.states.get(ENTITY_LIGHT).state == STATE_OFF
-
-    mocked_bulb.async_turn_on = AsyncMock()
-    mocked_bulb.async_set_brightness = AsyncMock(side_effect=BulbException)
-    with pytest.raises(HomeAssistantError):
-        await hass.services.async_call(
-            "light",
-            SERVICE_TURN_ON,
-            {ATTR_ENTITY_ID: ENTITY_LIGHT, ATTR_BRIGHTNESS: 50},
-            blocking=True,
-        )
-    assert hass.states.get(ENTITY_LIGHT).state == STATE_OFF
-
-    mocked_bulb.async_set_brightness = AsyncMock(side_effect=asyncio.TimeoutError)
-    with pytest.raises(HomeAssistantError):
-        await hass.services.async_call(
-            "light",
-            SERVICE_TURN_ON,
-            {ATTR_ENTITY_ID: ENTITY_LIGHT, ATTR_BRIGHTNESS: 55},
-            blocking=True,
-        )
     assert hass.states.get(ENTITY_LIGHT).state == STATE_OFF
 
     mocked_bulb.async_set_brightness = AsyncMock(side_effect=socket.error)
@@ -593,7 +564,6 @@
         {ATTR_ENTITY_ID: ENTITY_LIGHT},
         blocking=True,
     )
->>>>>>> a653da13
     assert hass.states.get(ENTITY_LIGHT).state == STATE_UNAVAILABLE
 
 
