--- conflicted
+++ resolved
@@ -378,7 +378,55 @@
     assert config_entry.title == "Test"
 
 
-<<<<<<< HEAD
+async def test_migrate_initiate_failure(
+    hass: HomeAssistant,
+    mock_connect_zigpy_app,
+) -> None:
+    """Test retries with failure."""
+    # Set up the config entry
+    config_entry = MockConfigEntry(
+        data={"device": {"path": "/dev/ttyTEST123"}, "radio_type": "ezsp"},
+        domain=DOMAIN,
+        options={},
+        title="Test",
+    )
+    config_entry.add_to_hass(hass)
+    config_entry.state = config_entries.ConfigEntryState.SETUP_IN_PROGRESS
+
+    migration_data = {
+        "new_discovery_info": {
+            "name": "Test Updated",
+            "port": {
+                "path": "socket://some/virtual_port",
+                "baudrate": 115200,
+                "flow_control": "hardware",
+            },
+            "radio_type": "efr32",
+        },
+        "old_discovery_info": {
+            "hw": {
+                "name": "Test",
+                "port": {
+                    "path": "/dev/ttyTEST123",
+                    "baudrate": 115200,
+                    "flow_control": "hardware",
+                },
+                "radio_type": "efr32",
+            }
+        },
+    }
+
+    mock_load_info = AsyncMock(side_effect=OSError())
+    mock_connect_zigpy_app.__aenter__.return_value.load_network_info = mock_load_info
+
+    migration_helper = radio_manager.ZhaMultiPANMigrationHelper(hass, config_entry)
+
+    with pytest.raises(OSError):
+        await migration_helper.async_initiate_migration(migration_data)
+
+    assert len(mock_load_info.mock_calls) == radio_manager.BACKUP_RETRIES
+
+
 @pytest.fixture(name="radio_manager")
 def zha_radio_manager(hass: HomeAssistant) -> ZhaRadioManager:
     """Fixture for an instance of `ZhaRadioManager`."""
@@ -431,53 +479,4 @@
         return_value=False,
     ):
         assert await radio_manager.detect_radio_type() == ProbeResult.PROBING_FAILED
-        assert radio_manager.radio_type is None
-=======
-async def test_migrate_initiate_failure(
-    hass: HomeAssistant,
-    mock_connect_zigpy_app,
-) -> None:
-    """Test retries with failure."""
-    # Set up the config entry
-    config_entry = MockConfigEntry(
-        data={"device": {"path": "/dev/ttyTEST123"}, "radio_type": "ezsp"},
-        domain=DOMAIN,
-        options={},
-        title="Test",
-    )
-    config_entry.add_to_hass(hass)
-    config_entry.state = config_entries.ConfigEntryState.SETUP_IN_PROGRESS
-
-    migration_data = {
-        "new_discovery_info": {
-            "name": "Test Updated",
-            "port": {
-                "path": "socket://some/virtual_port",
-                "baudrate": 115200,
-                "flow_control": "hardware",
-            },
-            "radio_type": "efr32",
-        },
-        "old_discovery_info": {
-            "hw": {
-                "name": "Test",
-                "port": {
-                    "path": "/dev/ttyTEST123",
-                    "baudrate": 115200,
-                    "flow_control": "hardware",
-                },
-                "radio_type": "efr32",
-            }
-        },
-    }
-
-    mock_load_info = AsyncMock(side_effect=OSError())
-    mock_connect_zigpy_app.__aenter__.return_value.load_network_info = mock_load_info
-
-    migration_helper = radio_manager.ZhaMultiPANMigrationHelper(hass, config_entry)
-
-    with pytest.raises(OSError):
-        await migration_helper.async_initiate_migration(migration_data)
-
-    assert len(mock_load_info.mock_calls) == radio_manager.BACKUP_RETRIES
->>>>>>> c8ef3f93
+        assert radio_manager.radio_type is None