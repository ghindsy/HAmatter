"""Config flow tests."""
import requests
from zoneminder.zm import ZoneMinder

from homeassistant import config_entries
from homeassistant.components.zoneminder import ClientAvailabilityResult
from homeassistant.components.zoneminder.const import CONF_PATH_ZMS, DOMAIN
from homeassistant.const import (
    CONF_HOST,
    CONF_PASSWORD,
    CONF_PATH,
    CONF_SOURCE,
    CONF_SSL,
    CONF_USERNAME,
    CONF_VERIFY_SSL,
)
from homeassistant.core import HomeAssistant

from tests.async_mock import MagicMock, patch


@patch("homeassistant.components.zoneminder.common.ZoneMinder", autospec=ZoneMinder)
@patch("homeassistant.components.zoneminder.async_setup_entry")
async def test_import(
    async_create_entry_mock, zoneminder_mock, hass: HomeAssistant
) -> None:
    """Test import from configuration yaml."""
    conf_data = {
        CONF_HOST: "host1",
        CONF_USERNAME: "username1",
        CONF_PASSWORD: "password1",
        CONF_PATH: "path1",
        CONF_PATH_ZMS: "path_zms1",
        CONF_SSL: False,
        CONF_VERIFY_SSL: True,
    }

    zm_client: ZoneMinder = MagicMock(spec=ZoneMinder)
    zm_client.get_zms_url.return_value = "http://host1/path_zms1"
    zoneminder_mock.return_value = zm_client

<<<<<<< HEAD
    zm_client.login.return_value = False
    result = await hass.config_entries.flow.async_init(
        DOMAIN,
        context={"source": config_entries.SOURCE_IMPORT},
        data=conf_data,
    )
    assert result
    assert result["type"] == "abort"
    assert result["reason"] == "auth_fail"
=======
        zm_client.login.return_value = False
        result = await hass.config_entries.flow.async_init(
            const.DOMAIN,
            context={"source": config_entries.SOURCE_IMPORT},
            data=conf_data,
        )
        assert result
        assert result["type"] == "abort"
        assert result["reason"] == "invalid_auth"
>>>>>>> 5721225d

    zm_client.login.return_value = True
    result = await hass.config_entries.flow.async_init(
        DOMAIN,
        context={"source": config_entries.SOURCE_IMPORT},
        data=conf_data,
    )
    assert result
    assert result["type"] == "create_entry"
    assert result["data"] == {
        **conf_data,
        CONF_SOURCE: config_entries.SOURCE_IMPORT,
    }


@patch("homeassistant.components.zoneminder.common.ZoneMinder", autospec=ZoneMinder)
async def test_user(zoneminder_mock, hass: HomeAssistant) -> None:
    """Test user initiated creation."""
    conf_data = {
        CONF_HOST: "host1",
        CONF_USERNAME: "username1",
        CONF_PASSWORD: "password1",
        CONF_PATH: "path1",
        CONF_PATH_ZMS: "path_zms1",
        CONF_SSL: False,
        CONF_VERIFY_SSL: True,
    }

    result = await hass.config_entries.flow.async_init(
        DOMAIN, context={"source": config_entries.SOURCE_USER}
    )
    assert result
    assert result["type"] == "form"

    zm_client: ZoneMinder = MagicMock(spec=ZoneMinder)
    zoneminder_mock.return_value = zm_client

    zm_client.login.side_effect = requests.exceptions.ConnectionError()
    result = await hass.config_entries.flow.async_configure(
        result["flow_id"],
        conf_data,
    )
    assert result
    assert result["type"] == "form"
    assert result["errors"] == {
        "base": ClientAvailabilityResult.ERROR_CONNECTION_ERROR.value
    }

    zm_client.login.side_effect = None
    zm_client.login.return_value = False
    result = await hass.config_entries.flow.async_configure(
        result["flow_id"],
        conf_data,
    )
    assert result
    assert result["type"] == "form"
    assert result["errors"] == {"base": ClientAvailabilityResult.ERROR_AUTH_FAIL.value}

    zm_client.login.return_value = True
    zm_client.get_zms_url.return_value = "http://host1/path_zms1"
    result = await hass.config_entries.flow.async_configure(
        result["flow_id"],
        conf_data,
    )
    assert result
    assert result["type"] == "create_entry"
    assert result["data"] == conf_data<|MERGE_RESOLUTION|>--- conflicted
+++ resolved
@@ -39,7 +39,6 @@
     zm_client.get_zms_url.return_value = "http://host1/path_zms1"
     zoneminder_mock.return_value = zm_client
 
-<<<<<<< HEAD
     zm_client.login.return_value = False
     result = await hass.config_entries.flow.async_init(
         DOMAIN,
@@ -48,18 +47,7 @@
     )
     assert result
     assert result["type"] == "abort"
-    assert result["reason"] == "auth_fail"
-=======
-        zm_client.login.return_value = False
-        result = await hass.config_entries.flow.async_init(
-            const.DOMAIN,
-            context={"source": config_entries.SOURCE_IMPORT},
-            data=conf_data,
-        )
-        assert result
-        assert result["type"] == "abort"
-        assert result["reason"] == "invalid_auth"
->>>>>>> 5721225d
+    assert result["reason"] == "invalid_auth"
 
     zm_client.login.return_value = True
     result = await hass.config_entries.flow.async_init(
