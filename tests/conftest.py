--- conflicted
+++ resolved
@@ -566,13 +566,10 @@
         if loaded_entries:
             await asyncio.gather(
                 *(
-<<<<<<< HEAD
-                    create_eager_task(config_entry.async_unload(hass), loop=hass.loop)
-=======
                     create_eager_task(
-                        hass.config_entries.async_unload(config_entry.entry_id)
+                        hass.config_entries.async_unload(config_entry.entry_id),
+                        loop=hass.loop
                     )
->>>>>>> 481de8cd
                     for config_entry in loaded_entries
                 )
             )
