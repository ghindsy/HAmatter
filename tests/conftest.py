"""Set up some common test helper things."""
from __future__ import annotations

import asyncio
from collections.abc import AsyncGenerator, Callable, Generator
from contextlib import asynccontextmanager
import datetime
import functools
import gc
import itertools
from json import JSONDecoder
import logging
import sqlite3
import ssl
import threading
from typing import Any
from unittest.mock import AsyncMock, MagicMock, Mock, patch

from aiohttp import client
from aiohttp.pytest_plugin import AiohttpClient
from aiohttp.test_utils import (
    BaseTestServer,
    TestClient,
    TestServer,
    make_mocked_request,
)
from aiohttp.web import Application
import freezegun
import multidict
import pytest
import pytest_socket
import requests_mock as _requests_mock

from homeassistant import core as ha, loader, runner, util
from homeassistant.auth.const import GROUP_ID_ADMIN, GROUP_ID_READ_ONLY
from homeassistant.auth.models import Credentials
from homeassistant.auth.providers import homeassistant, legacy_api_password
from homeassistant.components.network.models import Adapter, IPv4ConfiguredAddress
from homeassistant.components.websocket_api.auth import (
    TYPE_AUTH,
    TYPE_AUTH_OK,
    TYPE_AUTH_REQUIRED,
)
from homeassistant.components.websocket_api.http import URL
from homeassistant.const import HASSIO_USER_NAME
from homeassistant.core import CoreState, HomeAssistant
from homeassistant.helpers import config_entry_oauth2_flow, recorder as recorder_helper
from homeassistant.helpers.json import json_loads
from homeassistant.helpers.typing import ConfigType
from homeassistant.setup import async_setup_component
from homeassistant.util import dt as dt_util, location

from tests.ignore_uncaught_exceptions import IGNORE_UNCAUGHT_EXCEPTIONS

pytest.register_assert_rewrite("tests.common")

from tests.common import (  # noqa: E402, isort:skip
    CLIENT_ID,
    INSTANCES,
    MockConfigEntry,
    MockUser,
    SetupRecorderInstanceT,
    async_fire_mqtt_message,
    async_test_home_assistant,
    get_test_home_assistant,
    init_recorder_component,
    mock_storage as mock_storage,
)
from tests.test_util.aiohttp import mock_aiohttp_client  # noqa: E402, isort:skip
from tests.components.recorder.common import (  # noqa: E402, isort:skip
    async_recorder_block_till_done,
)


_LOGGER = logging.getLogger(__name__)

asyncio.set_event_loop_policy(runner.HassEventLoopPolicy(False))
# Disable fixtures overriding our beautiful policy
asyncio.set_event_loop_policy = lambda policy: None


def _utcnow():
    """Make utcnow patchable by freezegun."""
<<<<<<< HEAD
    return dt_util.dt.datetime.now(dt_util.UTC)
=======
    return datetime.datetime.now(datetime.timezone.utc)
>>>>>>> d81febd3


dt_util.utcnow = _utcnow


def pytest_addoption(parser):
    """Register custom pytest options."""
    parser.addoption("--dburl", action="store", default="sqlite://")


def pytest_configure(config):
    """Register marker for tests that log exceptions."""
    config.addinivalue_line(
        "markers", "no_fail_on_log_exception: mark test to not fail on logged exception"
    )
    if config.getoption("verbose"):
        logging.basicConfig(level=logging.DEBUG)
    else:
        logging.basicConfig(level=logging.INFO)
    logging.getLogger("sqlalchemy.engine").setLevel(logging.INFO)


def pytest_runtest_setup():
    """Prepare pytest_socket and freezegun.

    pytest_socket:
    Throw if tests attempt to open sockets.

    allow_unix_socket is set to True because it's needed by asyncio.
    Important: socket_allow_hosts must be called before disable_socket, otherwise all
    destinations will be allowed.

    freezegun:
    Modified to include https://github.com/spulec/freezegun/pull/424
    """
    pytest_socket.socket_allow_hosts(["127.0.0.1"])
    pytest_socket.disable_socket(allow_unix_socket=True)

    freezegun.api.datetime_to_fakedatetime = ha_datetime_to_fakedatetime
    freezegun.api.FakeDatetime = HAFakeDatetime

    def adapt_datetime(val):
        return val.isoformat(" ")

    # Setup HAFakeDatetime converter for sqlite3
    sqlite3.register_adapter(HAFakeDatetime, adapt_datetime)

    # Setup HAFakeDatetime converter for pymysql
    try:
        import MySQLdb.converters as MySQLdb_converters
    except ImportError:
        pass
    else:
        MySQLdb_converters.conversions[
            HAFakeDatetime
        ] = MySQLdb_converters.DateTime2literal


def ha_datetime_to_fakedatetime(datetime):
    """Convert datetime to FakeDatetime.

    Modified to include https://github.com/spulec/freezegun/pull/424.
    """
    return freezegun.api.FakeDatetime(
        datetime.year,
        datetime.month,
        datetime.day,
        datetime.hour,
        datetime.minute,
        datetime.second,
        datetime.microsecond,
        datetime.tzinfo,
        fold=datetime.fold,
    )


class HAFakeDatetime(freezegun.api.FakeDatetime):
    """Modified to include https://github.com/spulec/freezegun/pull/424."""

    @classmethod
    def now(cls, tz=None):
        """Return frozen now."""
        now = cls._time_to_freeze() or freezegun.api.real_datetime.now()
        if tz:
            result = tz.fromutc(now.replace(tzinfo=tz))
        else:
            result = now

        # Add the _tz_offset only if it's non-zero to preserve fold
        if cls._tz_offset():
            result += cls._tz_offset()

        return ha_datetime_to_fakedatetime(result)


def check_real(func):
    """Force a function to require a keyword _test_real to be passed in."""

    @functools.wraps(func)
    async def guard_func(*args, **kwargs):
        real = kwargs.pop("_test_real", None)

        if not real:
            raise Exception(
                'Forgot to mock or pass "_test_real=True" to %s', func.__name__
            )

        return await func(*args, **kwargs)

    return guard_func


# Guard a few functions that would make network connections
location.async_detect_location_info = check_real(location.async_detect_location_info)
util.get_local_ip = lambda: "127.0.0.1"


@pytest.fixture(autouse=True, scope="module")
def garbage_collection():
    """Run garbage collection at known locations.

    This is to mimic the behavior of pytest-aiohttp, and is
    required to avoid warnings during garbage collection from
    spilling over into next test case. We run it per module which
    handles the most common cases and let each module override
    to run per test case if needed.
    """
    gc.collect()


@pytest.fixture(autouse=True)
def verify_cleanup(event_loop: asyncio.AbstractEventLoop):
    """Verify that the test has cleaned up resources correctly."""
    threads_before = frozenset(threading.enumerate())
    tasks_before = asyncio.all_tasks(event_loop)
    yield

    event_loop.run_until_complete(event_loop.shutdown_default_executor())

    if len(INSTANCES) >= 2:
        count = len(INSTANCES)
        for inst in INSTANCES:
            inst.stop()
        pytest.exit(f"Detected non stopped instances ({count}), aborting test run")

    # Warn and clean-up lingering tasks and timers
    # before moving on to the next test.
    tasks = asyncio.all_tasks(event_loop) - tasks_before
    for task in tasks:
        _LOGGER.warning("Linger task after test %r", task)
        task.cancel()
    if tasks:
        event_loop.run_until_complete(asyncio.wait(tasks))

    for handle in event_loop._scheduled:  # pylint: disable=protected-access
        if not handle.cancelled():
            _LOGGER.warning("Lingering timer after test %r", handle)
            handle.cancel()

    # Verify no threads where left behind.
    threads = frozenset(threading.enumerate()) - threads_before
    for thread in threads:
        assert isinstance(thread, threading._DummyThread) or thread.name.startswith(
            "waitpid-"
        )


@pytest.fixture(autouse=True)
def bcrypt_cost():
    """Run with reduced rounds during tests, to speed up uses."""
    import bcrypt

    gensalt_orig = bcrypt.gensalt

    def gensalt_mock(rounds=12, prefix=b"2b"):
        return gensalt_orig(4, prefix)

    bcrypt.gensalt = gensalt_mock
    yield
    bcrypt.gensalt = gensalt_orig


@pytest.fixture
def hass_storage():
    """Fixture to mock storage."""
    with mock_storage() as stored_data:
        yield stored_data


@pytest.fixture
def load_registries():
    """Fixture to control the loading of registries when setting up the hass fixture.

    To avoid loading the registries, tests can be marked with:
    @pytest.mark.parametrize("load_registries", [False])
    """
    return True


class CoalescingResponse(client.ClientWebSocketResponse):
    """ClientWebSocketResponse client that mimics the websocket js code."""

    def __init__(self, *args: Any, **kwargs: Any) -> None:
        """Init the ClientWebSocketResponse."""
        super().__init__(*args, **kwargs)
        self._recv_buffer: list[Any] = []

    async def receive_json(
        self,
        *,
        loads: JSONDecoder = json_loads,
        timeout: float | None = None,
    ) -> Any:
        """receive_json or from buffer."""
        if self._recv_buffer:
            return self._recv_buffer.pop(0)
        data = await self.receive_str(timeout=timeout)
        decoded = loads(data)
        if isinstance(decoded, list):
            self._recv_buffer = decoded
            return self._recv_buffer.pop(0)
        return decoded


class CoalescingClient(TestClient):
    """Client that mimics the websocket js code."""

    def __init__(self, *args: Any, **kwargs: Any) -> None:
        """Init TestClient."""
        super().__init__(*args, ws_response_class=CoalescingResponse, **kwargs)


@pytest.fixture
def aiohttp_client_cls():
    """Override the test class for aiohttp."""
    return CoalescingClient


@pytest.fixture
def aiohttp_client(
    event_loop: asyncio.AbstractEventLoop,
) -> Generator[AiohttpClient, None, None]:
    """Override the default aiohttp_client since 3.x does not support aiohttp_client_cls.

    Remove this when upgrading to 4.x as aiohttp_client_cls
    will do the same thing

    aiohttp_client(app, **kwargs)
    aiohttp_client(server, **kwargs)
    aiohttp_client(raw_server, **kwargs)
    """
    loop = event_loop
    clients = []

    async def go(
        __param: Application | BaseTestServer,
        *args: Any,
        server_kwargs: dict[str, Any] | None = None,
        **kwargs: Any,
    ) -> TestClient:

        if isinstance(__param, Callable) and not isinstance(  # type: ignore[arg-type]
            __param, (Application, BaseTestServer)
        ):
            __param = __param(loop, *args, **kwargs)
            kwargs = {}
        else:
            assert not args, "args should be empty"

        if isinstance(__param, Application):
            server_kwargs = server_kwargs or {}
            server = TestServer(__param, loop=loop, **server_kwargs)
            client = CoalescingClient(server, loop=loop, **kwargs)
        elif isinstance(__param, BaseTestServer):
            client = TestClient(__param, loop=loop, **kwargs)
        else:
            raise ValueError("Unknown argument type: %r" % type(__param))

        await client.start_server()
        clients.append(client)
        return client

    yield go

    async def finalize() -> None:
        while clients:
            await clients.pop().close()

    loop.run_until_complete(finalize())


@pytest.fixture
def hass_fixture_setup():
    """Fixture whichis truthy if the hass fixture has been setup."""
    return []


@pytest.fixture
def hass(hass_fixture_setup, event_loop, load_registries, hass_storage, request):
    """Fixture to provide a test instance of Home Assistant."""

    loop = event_loop
    hass_fixture_setup.append(True)

    orig_tz = dt_util.DEFAULT_TIME_ZONE

    def exc_handle(loop, context):
        """Handle exceptions by rethrowing them, which will fail the test."""
        # Most of these contexts will contain an exception, but not all.
        # The docs note the key as "optional"
        # See https://docs.python.org/3/library/asyncio-eventloop.html#asyncio.loop.call_exception_handler
        if "exception" in context:
            exceptions.append(context["exception"])
        else:
            exceptions.append(
                Exception(
                    "Received exception handler without exception, but with message: %s"
                    % context["message"]
                )
            )
        orig_exception_handler(loop, context)

    exceptions = []
    hass = loop.run_until_complete(async_test_home_assistant(loop, load_registries))
    ha._cv_hass.set(hass)

    orig_exception_handler = loop.get_exception_handler()
    loop.set_exception_handler(exc_handle)

    yield hass

    loop.run_until_complete(hass.async_stop(force=True))

    # Restore timezone, it is set when creating the hass object
    dt_util.DEFAULT_TIME_ZONE = orig_tz

    for ex in exceptions:
        if (
            request.module.__name__,
            request.function.__name__,
        ) in IGNORE_UNCAUGHT_EXCEPTIONS:
            continue
        raise ex


@pytest.fixture
async def stop_hass(event_loop):
    """Make sure all hass are stopped."""
    orig_hass = ha.HomeAssistant

    created = []

    def mock_hass():
        hass_inst = orig_hass()
        created.append(hass_inst)
        return hass_inst

    with patch("homeassistant.core.HomeAssistant", mock_hass):
        yield

    for hass_inst in created:
        if hass_inst.state == ha.CoreState.stopped:
            continue

        with patch.object(hass_inst.loop, "stop"):
            await hass_inst.async_block_till_done()
            await hass_inst.async_stop(force=True)
            await event_loop.shutdown_default_executor()


@pytest.fixture
def requests_mock():
    """Fixture to provide a requests mocker."""
    with _requests_mock.mock() as m:
        yield m


@pytest.fixture
def aioclient_mock():
    """Fixture to mock aioclient calls."""
    with mock_aiohttp_client() as mock_session:
        yield mock_session


@pytest.fixture
def mock_device_tracker_conf():
    """Prevent device tracker from reading/writing data."""
    devices = []

    async def mock_update_config(path, id, entity):
        devices.append(entity)

    with patch(
        "homeassistant.components.device_tracker.legacy"
        ".DeviceTracker.async_update_config",
        side_effect=mock_update_config,
    ), patch(
        "homeassistant.components.device_tracker.legacy.async_load_config",
        side_effect=lambda *args: devices,
    ):
        yield devices


@pytest.fixture
async def hass_admin_credential(hass, local_auth):
    """Provide credentials for admin user."""
    return Credentials(
        id="mock-credential-id",
        auth_provider_type="homeassistant",
        auth_provider_id=None,
        data={"username": "admin"},
        is_new=False,
    )


@pytest.fixture
async def hass_access_token(hass, hass_admin_user, hass_admin_credential):
    """Return an access token to access Home Assistant."""
    await hass.auth.async_link_user(hass_admin_user, hass_admin_credential)

    refresh_token = await hass.auth.async_create_refresh_token(
        hass_admin_user, CLIENT_ID, credential=hass_admin_credential
    )
    return hass.auth.async_create_access_token(refresh_token)


@pytest.fixture
def hass_owner_user(hass, local_auth):
    """Return a Home Assistant admin user."""
    return MockUser(is_owner=True).add_to_hass(hass)


@pytest.fixture
def hass_admin_user(hass, local_auth):
    """Return a Home Assistant admin user."""
    admin_group = hass.loop.run_until_complete(
        hass.auth.async_get_group(GROUP_ID_ADMIN)
    )
    return MockUser(groups=[admin_group]).add_to_hass(hass)


@pytest.fixture
def hass_read_only_user(hass, local_auth):
    """Return a Home Assistant read only user."""
    read_only_group = hass.loop.run_until_complete(
        hass.auth.async_get_group(GROUP_ID_READ_ONLY)
    )
    return MockUser(groups=[read_only_group]).add_to_hass(hass)


@pytest.fixture
def hass_read_only_access_token(hass, hass_read_only_user, local_auth):
    """Return a Home Assistant read only user."""
    credential = Credentials(
        id="mock-readonly-credential-id",
        auth_provider_type="homeassistant",
        auth_provider_id=None,
        data={"username": "readonly"},
        is_new=False,
    )
    hass_read_only_user.credentials.append(credential)

    refresh_token = hass.loop.run_until_complete(
        hass.auth.async_create_refresh_token(
            hass_read_only_user, CLIENT_ID, credential=credential
        )
    )
    return hass.auth.async_create_access_token(refresh_token)


@pytest.fixture
def hass_supervisor_user(hass, local_auth):
    """Return the Home Assistant Supervisor user."""
    admin_group = hass.loop.run_until_complete(
        hass.auth.async_get_group(GROUP_ID_ADMIN)
    )
    return MockUser(
        name=HASSIO_USER_NAME, groups=[admin_group], system_generated=True
    ).add_to_hass(hass)


@pytest.fixture
def hass_supervisor_access_token(hass, hass_supervisor_user, local_auth):
    """Return a Home Assistant Supervisor access token."""
    refresh_token = hass.loop.run_until_complete(
        hass.auth.async_create_refresh_token(hass_supervisor_user)
    )
    return hass.auth.async_create_access_token(refresh_token)


@pytest.fixture
def legacy_auth(hass):
    """Load legacy API password provider."""
    prv = legacy_api_password.LegacyApiPasswordAuthProvider(
        hass,
        hass.auth._store,
        {"type": "legacy_api_password", "api_password": "test-password"},
    )
    hass.auth._providers[(prv.type, prv.id)] = prv
    return prv


@pytest.fixture
def local_auth(hass):
    """Load local auth provider."""
    prv = homeassistant.HassAuthProvider(
        hass, hass.auth._store, {"type": "homeassistant"}
    )
    hass.loop.run_until_complete(prv.async_initialize())
    hass.auth._providers[(prv.type, prv.id)] = prv
    return prv


@pytest.fixture
def hass_client(hass, aiohttp_client, hass_access_token, socket_enabled):
    """Return an authenticated HTTP client."""

    async def auth_client():
        """Return an authenticated client."""
        return await aiohttp_client(
            hass.http.app, headers={"Authorization": f"Bearer {hass_access_token}"}
        )

    return auth_client


@pytest.fixture
def hass_client_no_auth(hass, aiohttp_client, socket_enabled):
    """Return an unauthenticated HTTP client."""

    async def client():
        """Return an authenticated client."""
        return await aiohttp_client(hass.http.app)

    return client


@pytest.fixture
def current_request():
    """Mock current request."""
    with patch("homeassistant.components.http.current_request") as mock_request_context:
        mocked_request = make_mocked_request(
            "GET",
            "/some/request",
            headers={"Host": "example.com"},
            sslcontext=ssl.SSLContext(ssl.PROTOCOL_TLS),
        )
        mock_request_context.get.return_value = mocked_request
        yield mock_request_context


@pytest.fixture
def current_request_with_host(current_request):
    """Mock current request with a host header."""
    new_headers = multidict.CIMultiDict(current_request.get.return_value.headers)
    new_headers[config_entry_oauth2_flow.HEADER_FRONTEND_BASE] = "https://example.com"
    current_request.get.return_value = current_request.get.return_value.clone(
        headers=new_headers
    )


@pytest.fixture
def hass_ws_client(aiohttp_client, hass_access_token, hass, socket_enabled):
    """Websocket client fixture connected to websocket server."""

    async def create_client(hass=hass, access_token=hass_access_token):
        """Create a websocket client."""
        assert await async_setup_component(hass, "websocket_api", {})
        client = await aiohttp_client(hass.http.app)
        websocket = await client.ws_connect(URL)
        auth_resp = await websocket.receive_json()
        assert auth_resp["type"] == TYPE_AUTH_REQUIRED

        if access_token is None:
            await websocket.send_json({"type": TYPE_AUTH, "access_token": "incorrect"})
        else:
            await websocket.send_json({"type": TYPE_AUTH, "access_token": access_token})

        auth_ok = await websocket.receive_json()
        assert auth_ok["type"] == TYPE_AUTH_OK

        # wrap in client
        websocket.client = client
        return websocket

    return create_client


@pytest.fixture(autouse=True)
def fail_on_log_exception(request, monkeypatch):
    """Fixture to fail if a callback wrapped by catch_log_exception or coroutine wrapped by async_create_catching_coro throws."""
    if "no_fail_on_log_exception" in request.keywords:
        return

    def log_exception(format_err, *args):
        raise

    monkeypatch.setattr("homeassistant.util.logging.log_exception", log_exception)


@pytest.fixture
def mqtt_config_entry_data():
    """Fixture to allow overriding MQTT config."""
    return None


@pytest.fixture
def mqtt_client_mock(hass):
    """Fixture to mock MQTT client."""

    mid = 0

    def get_mid():
        nonlocal mid
        mid += 1
        return mid

    class FakeInfo:
        def __init__(self, mid):
            self.mid = mid
            self.rc = 0

    with patch("paho.mqtt.client.Client") as mock_client:

        @ha.callback
        def _async_fire_mqtt_message(topic, payload, qos, retain):
            async_fire_mqtt_message(hass, topic, payload, qos, retain)
            mid = get_mid()
            mock_client.on_publish(0, 0, mid)
            return FakeInfo(mid)

        def _subscribe(topic, qos=0):
            mid = get_mid()
            mock_client.on_subscribe(0, 0, mid)
            return (0, mid)

        def _unsubscribe(topic):
            mid = get_mid()
            mock_client.on_unsubscribe(0, 0, mid)
            return (0, mid)

        mock_client = mock_client.return_value
        mock_client.connect.return_value = 0
        mock_client.subscribe.side_effect = _subscribe
        mock_client.unsubscribe.side_effect = _unsubscribe
        mock_client.publish.side_effect = _async_fire_mqtt_message
        yield mock_client


@pytest.fixture
async def mqtt_mock(
    hass,
    mqtt_client_mock,
    mqtt_config_entry_data,
    mqtt_mock_entry_no_yaml_config,
):
    """Fixture to mock MQTT component."""
    return await mqtt_mock_entry_no_yaml_config()


@asynccontextmanager
async def _mqtt_mock_entry(hass, mqtt_client_mock, mqtt_config_entry_data):
    """Fixture to mock a delayed setup of the MQTT config entry."""
    # Local import to avoid processing MQTT modules when running a testcase
    # which does not use MQTT.
    from homeassistant.components import mqtt

    if mqtt_config_entry_data is None:
        mqtt_config_entry_data = {
            mqtt.CONF_BROKER: "mock-broker",
            mqtt.CONF_BIRTH_MESSAGE: {},
        }

    await hass.async_block_till_done()

    entry = MockConfigEntry(
        data=mqtt_config_entry_data,
        domain=mqtt.DOMAIN,
        title="MQTT",
    )
    entry.add_to_hass(hass)

    real_mqtt = mqtt.MQTT
    real_mqtt_instance = None
    mock_mqtt_instance = None

    async def _setup_mqtt_entry(setup_entry):
        """Set up the MQTT config entry."""
        assert await setup_entry(hass, entry)

        # Assert that MQTT is setup
        assert real_mqtt_instance is not None, "MQTT was not setup correctly"
        mock_mqtt_instance.conf = real_mqtt_instance.conf  # For diagnostics
        mock_mqtt_instance._mqttc = mqtt_client_mock

        # connected set to True to get a more realistic behavior when subscribing
        mock_mqtt_instance.connected = True

        hass.helpers.dispatcher.async_dispatcher_send(mqtt.MQTT_CONNECTED)
        await hass.async_block_till_done()

        return mock_mqtt_instance

    def create_mock_mqtt(*args, **kwargs):
        """Create a mock based on mqtt.MQTT."""
        nonlocal mock_mqtt_instance
        nonlocal real_mqtt_instance
        real_mqtt_instance = real_mqtt(*args, **kwargs)
        mock_mqtt_instance = MagicMock(
            return_value=real_mqtt_instance,
            spec_set=real_mqtt_instance,
            wraps=real_mqtt_instance,
        )
        return mock_mqtt_instance

    with patch("homeassistant.components.mqtt.MQTT", side_effect=create_mock_mqtt):
        yield _setup_mqtt_entry


@pytest.fixture
async def mqtt_mock_entry_no_yaml_config(
    hass, mqtt_client_mock, mqtt_config_entry_data
):
    """Set up an MQTT config entry without MQTT yaml config."""

    async def _async_setup_config_entry(hass, entry):
        """Help set up the config entry."""
        assert await hass.config_entries.async_setup(entry.entry_id)
        await hass.async_block_till_done()
        return True

    async def _setup_mqtt_entry():
        """Set up the MQTT config entry."""
        return await mqtt_mock_entry(_async_setup_config_entry)

    async with _mqtt_mock_entry(
        hass, mqtt_client_mock, mqtt_config_entry_data
    ) as mqtt_mock_entry:
        yield _setup_mqtt_entry


@pytest.fixture
async def mqtt_mock_entry_with_yaml_config(
    hass, mqtt_client_mock, mqtt_config_entry_data
):
    """Set up an MQTT config entry with MQTT yaml config."""

    async def _async_do_not_setup_config_entry(hass, entry):
        """Do nothing."""
        return True

    async def _setup_mqtt_entry():
        """Set up the MQTT config entry."""
        return await mqtt_mock_entry(_async_do_not_setup_config_entry)

    async with _mqtt_mock_entry(
        hass, mqtt_client_mock, mqtt_config_entry_data
    ) as mqtt_mock_entry:
        yield _setup_mqtt_entry


@pytest.fixture(autouse=True)
def mock_network():
    """Mock network."""
    mock_adapter = Adapter(
        name="eth0",
        index=0,
        enabled=True,
        auto=True,
        default=True,
        ipv4=[IPv4ConfiguredAddress(address="10.10.10.10", network_prefix=24)],
        ipv6=[],
    )
    with patch(
        "homeassistant.components.network.network.async_load_adapters",
        return_value=[mock_adapter],
    ):
        yield


@pytest.fixture(autouse=True)
def mock_get_source_ip():
    """Mock network util's async_get_source_ip."""
    with patch(
        "homeassistant.components.network.util.async_get_source_ip",
        return_value="10.10.10.10",
    ):
        yield


@pytest.fixture
def mock_zeroconf():
    """Mock zeroconf."""
    with patch("homeassistant.components.zeroconf.HaZeroconf", autospec=True), patch(
        "homeassistant.components.zeroconf.HaAsyncServiceBrowser", autospec=True
    ):
        yield


@pytest.fixture
def mock_async_zeroconf(mock_zeroconf):
    """Mock AsyncZeroconf."""
    with patch("homeassistant.components.zeroconf.HaAsyncZeroconf") as mock_aiozc:
        zc = mock_aiozc.return_value
        zc.async_unregister_service = AsyncMock()
        zc.async_register_service = AsyncMock()
        zc.async_update_service = AsyncMock()
        zc.zeroconf.async_wait_for_start = AsyncMock()
        zc.zeroconf.done = False
        zc.async_close = AsyncMock()
        zc.ha_async_close = AsyncMock()
        yield zc


@pytest.fixture
def enable_custom_integrations(hass):
    """Enable custom integrations defined in the test dir."""
    hass.data.pop(loader.DATA_CUSTOM_COMPONENTS)


@pytest.fixture
def enable_statistics():
    """Fixture to control enabling of recorder's statistics compilation.

    To enable statistics, tests can be marked with:
    @pytest.mark.parametrize("enable_statistics", [True])
    """
    return False


@pytest.fixture
def enable_statistics_table_validation():
    """Fixture to control enabling of recorder's statistics table validation.

    To enable statistics table validation, tests can be marked with:
    @pytest.mark.parametrize("enable_statistics_table_validation", [True])
    """
    return False


@pytest.fixture
def enable_nightly_purge():
    """Fixture to control enabling of recorder's nightly purge job.

    To enable nightly purging, tests can be marked with:
    @pytest.mark.parametrize("enable_nightly_purge", [True])
    """
    return False


@pytest.fixture
def recorder_config():
    """Fixture to override recorder config.

    To override the config, tests can be marked with:
    @pytest.mark.parametrize("recorder_config", [{...}])
    """
    return None


@pytest.fixture
def recorder_db_url(pytestconfig):
    """Prepare a default database for tests and return a connection URL."""
    db_url: str = pytestconfig.getoption("dburl")
    if db_url.startswith("mysql://"):
        import sqlalchemy_utils

        charset = "utf8mb4' COLLATE = 'utf8mb4_unicode_ci"
        assert not sqlalchemy_utils.database_exists(db_url)
        sqlalchemy_utils.create_database(db_url, encoding=charset)
    elif db_url.startswith("postgresql://"):
        pass
    yield db_url
    if db_url.startswith("mysql://"):
        sqlalchemy_utils.drop_database(db_url)


@pytest.fixture
def hass_recorder(
    recorder_db_url,
    enable_nightly_purge,
    enable_statistics,
    enable_statistics_table_validation,
    hass_storage,
):
    """Home Assistant fixture with in-memory recorder."""
    # Local import to avoid processing recorder and SQLite modules when running a
    # testcase which does not use the recorder.
    from homeassistant.components import recorder

    original_tz = dt_util.DEFAULT_TIME_ZONE

    hass = get_test_home_assistant()
    nightly = recorder.Recorder.async_nightly_tasks if enable_nightly_purge else None
    stats = recorder.Recorder.async_periodic_statistics if enable_statistics else None
    stats_validate = (
        recorder.statistics.validate_db_schema
        if enable_statistics_table_validation
        else itertools.repeat(set())
    )
    with patch(
        "homeassistant.components.recorder.Recorder.async_nightly_tasks",
        side_effect=nightly,
        autospec=True,
    ), patch(
        "homeassistant.components.recorder.Recorder.async_periodic_statistics",
        side_effect=stats,
        autospec=True,
    ), patch(
        "homeassistant.components.recorder.migration.statistics_validate_db_schema",
        side_effect=stats_validate,
        autospec=True,
    ):

        def setup_recorder(config=None):
            """Set up with params."""
            init_recorder_component(hass, config, recorder_db_url)
            hass.start()
            hass.block_till_done()
            hass.data[recorder.DATA_INSTANCE].block_till_done()
            return hass

        yield setup_recorder
        hass.stop()

    # Restore timezone, it is set when creating the hass object
    dt_util.DEFAULT_TIME_ZONE = original_tz


async def _async_init_recorder_component(hass, add_config=None, db_url=None):
    """Initialize the recorder asynchronously."""
    # Local import to avoid processing recorder and SQLite modules when running a
    # testcase which does not use the recorder.
    from homeassistant.components import recorder

    config = dict(add_config) if add_config else {}
    if recorder.CONF_DB_URL not in config:
        config[recorder.CONF_DB_URL] = db_url
        if recorder.CONF_COMMIT_INTERVAL not in config:
            config[recorder.CONF_COMMIT_INTERVAL] = 0

    with patch("homeassistant.components.recorder.ALLOW_IN_MEMORY_DB", True):
        if recorder.DOMAIN not in hass.data:
            recorder_helper.async_initialize_recorder(hass)
        assert await async_setup_component(
            hass, recorder.DOMAIN, {recorder.DOMAIN: config}
        )
        assert recorder.DOMAIN in hass.config.components
    _LOGGER.info(
        "Test recorder successfully started, database location: %s",
        config[recorder.CONF_DB_URL],
    )


@pytest.fixture
async def async_setup_recorder_instance(
    recorder_db_url,
    hass_fixture_setup,
    enable_nightly_purge,
    enable_statistics,
    enable_statistics_table_validation,
) -> AsyncGenerator[SetupRecorderInstanceT, None]:
    """Yield callable to setup recorder instance."""
    assert not hass_fixture_setup

    # Local import to avoid processing recorder and SQLite modules when running a
    # testcase which does not use the recorder.
    from homeassistant.components import recorder

    nightly = recorder.Recorder.async_nightly_tasks if enable_nightly_purge else None
    stats = recorder.Recorder.async_periodic_statistics if enable_statistics else None
    stats_validate = (
        recorder.statistics.validate_db_schema
        if enable_statistics_table_validation
        else itertools.repeat(set())
    )
    with patch(
        "homeassistant.components.recorder.Recorder.async_nightly_tasks",
        side_effect=nightly,
        autospec=True,
    ), patch(
        "homeassistant.components.recorder.Recorder.async_periodic_statistics",
        side_effect=stats,
        autospec=True,
    ), patch(
        "homeassistant.components.recorder.migration.statistics_validate_db_schema",
        side_effect=stats_validate,
        autospec=True,
    ):

        async def async_setup_recorder(
            hass: HomeAssistant, config: ConfigType | None = None
        ) -> recorder.Recorder:
            """Setup and return recorder instance."""  # noqa: D401
            await _async_init_recorder_component(hass, config, recorder_db_url)
            await hass.async_block_till_done()
            instance = hass.data[recorder.DATA_INSTANCE]
            # The recorder's worker is not started until Home Assistant is running
            if hass.state == CoreState.running:
                await async_recorder_block_till_done(hass)
            return instance

        yield async_setup_recorder


@pytest.fixture
async def recorder_mock(recorder_config, async_setup_recorder_instance, hass):
    """Fixture with in-memory recorder."""
    yield await async_setup_recorder_instance(hass, recorder_config)


@pytest.fixture
def mock_integration_frame():
    """Mock as if we're calling code from inside an integration."""
    correct_frame = Mock(
        filename="/home/paulus/homeassistant/components/hue/light.py",
        lineno="23",
        line="self.light.is_on",
    )
    with patch(
        "homeassistant.helpers.frame.extract_stack",
        return_value=[
            Mock(
                filename="/home/paulus/homeassistant/core.py",
                lineno="23",
                line="do_something()",
            ),
            correct_frame,
            Mock(
                filename="/home/paulus/aiohue/lights.py",
                lineno="2",
                line="something()",
            ),
        ],
    ):
        yield correct_frame


@pytest.fixture(name="enable_bluetooth")
async def mock_enable_bluetooth(
    hass, mock_bleak_scanner_start, mock_bluetooth_adapters
):
    """Fixture to mock starting the bleak scanner."""
    entry = MockConfigEntry(domain="bluetooth", unique_id="00:00:00:00:00:01")
    entry.add_to_hass(hass)
    await hass.config_entries.async_setup(entry.entry_id)
    await hass.async_block_till_done()
    yield
    await hass.config_entries.async_unload(entry.entry_id)
    await hass.async_block_till_done()


@pytest.fixture(name="mock_bluetooth_adapters")
def mock_bluetooth_adapters():
    """Fixture to mock bluetooth adapters."""
    with patch(
        "bluetooth_adapters.systems.platform.system", return_value="Linux"
    ), patch("bluetooth_adapters.systems.linux.LinuxAdapters.refresh"), patch(
        "bluetooth_adapters.systems.linux.LinuxAdapters.adapters",
        {
            "hci0": {
                "address": "00:00:00:00:00:01",
                "hw_version": "usb:v1D6Bp0246d053F",
                "passive_scan": False,
                "sw_version": "homeassistant",
                "manufacturer": "ACME",
                "product": "Bluetooth Adapter 5.0",
                "product_id": "aa01",
                "vendor_id": "cc01",
            },
        },
    ):
        yield


@pytest.fixture(name="mock_bleak_scanner_start")
def mock_bleak_scanner_start():
    """Fixture to mock starting the bleak scanner."""

    # Late imports to avoid loading bleak unless we need it

    from homeassistant.components.bluetooth import (  # pylint: disable=import-outside-toplevel
        scanner as bluetooth_scanner,
    )

    # We need to drop the stop method from the object since we patched
    # out start and this fixture will expire before the stop method is called
    # when EVENT_HOMEASSISTANT_STOP is fired.
    bluetooth_scanner.OriginalBleakScanner.stop = AsyncMock()
    with patch(
        "homeassistant.components.bluetooth.scanner.OriginalBleakScanner.start",
    ) as mock_bleak_scanner_start:
        yield mock_bleak_scanner_start


@pytest.fixture(name="mock_bluetooth")
def mock_bluetooth(mock_bleak_scanner_start, mock_bluetooth_adapters):
    """Mock out bluetooth from starting."""<|MERGE_RESOLUTION|>--- conflicted
+++ resolved
@@ -81,11 +81,7 @@
 
 def _utcnow():
     """Make utcnow patchable by freezegun."""
-<<<<<<< HEAD
-    return dt_util.dt.datetime.now(dt_util.UTC)
-=======
     return datetime.datetime.now(datetime.timezone.utc)
->>>>>>> d81febd3
 
 
 dt_util.utcnow = _utcnow
