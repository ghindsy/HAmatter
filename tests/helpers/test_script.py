"""The tests for the Script component."""
# pylint: disable=too-many-public-methods,protected-access
from datetime import timedelta
import unittest

# Otherwise can't test just this file (import order issue)
import homeassistant.components  # noqa
import homeassistant.util.dt as dt_util
from homeassistant.helpers import script

from tests.common import fire_time_changed, get_test_home_assistant


ENTITY_ID = 'script.test'


class TestScriptHelper(unittest.TestCase):
    """Test the Script component."""

    def setUp(self):  # pylint: disable=invalid-name
        """Setup things to be run when tests are started."""
        self.hass = get_test_home_assistant()

    def tearDown(self):  # pylint: disable=invalid-name
        """Stop down everything that was started."""
        self.hass.stop()

    def test_firing_event(self):
        """Test the firing of events."""
        event = 'test_event'
        calls = []

        def record_event(event):
            """Add recorded event to set."""
            calls.append(event)

        self.hass.bus.listen(event, record_event)

        script_obj = script.Script(self.hass, {
            'event': event,
            'event_data': {
                'hello': 'world'
            }
        })

        script_obj.run()

        self.hass.pool.block_till_done()

        assert len(calls) == 1
        assert calls[0].data.get('hello') == 'world'
        assert not script_obj.can_cancel

    def test_calling_service(self):
        """Test the calling of a service."""
        calls = []

        def record_call(service):
            """Add recorded event to set."""
            calls.append(service)

        self.hass.services.register('test', 'script', record_call)

        script_obj = script.Script(self.hass, {
            'service': 'test.script',
            'data': {
                'hello': 'world'
            }
        })

        script_obj.run()
        self.hass.pool.block_till_done()

        assert len(calls) == 1
        assert calls[0].data.get('hello') == 'world'

    def test_calling_service_template(self):
        """Test the calling of a service."""
        calls = []

        def record_call(service):
            """Add recorded event to set."""
            calls.append(service)

        self.hass.services.register('test', 'script', record_call)

        script_obj = script.Script(self.hass, {
            'service_template': """
                {% if True %}
                    test.script
                {% else %}
                    test.not_script
                {% endif %}""",
            'data_template': {
                'hello': """
                    {% if True %}
                        world
                    {% else %}
                        Not world
                    {% endif %}
                """
            }
        })

        script_obj.run()

        self.hass.pool.block_till_done()

        assert len(calls) == 1
        assert calls[0].data.get('hello') == 'world'

    def test_delay(self):
        """Test the delay."""
        event = 'test_event'
        events = []

        def record_event(event):
            """Add recorded event to set."""
            events.append(event)

        self.hass.bus.listen(event, record_event)

        script_obj = script.Script(self.hass, [
            {'event': event},
            {'delay': {'seconds': 5}},
            {'event': event}])

        script_obj.run()

        self.hass.pool.block_till_done()

        assert script_obj.is_running
        assert script_obj.can_cancel
        assert script_obj.last_action == event
        assert len(events) == 1

        future = dt_util.utcnow() + timedelta(seconds=5)
        fire_time_changed(self.hass, future)
        self.hass.pool.block_till_done()

        assert not script_obj.is_running
        assert len(events) == 2

    def test_delay_template(self):
        """Test the delay as a template."""
        event = 'test_evnt'
        events = []

        def record_event(event):
            """Add recorded event to set."""
            events.append(event)

        self.hass.bus.listen(event, record_event)

        script_obj = script.Script(self.hass, [
<<<<<<< HEAD
            {'event': event,
            {'delay': '00:00:{{ 5 }}'}},
=======
            {'event': event},
            {'delay': '00:00:{{ 5 }}'},
>>>>>>> 68771724
            {'event': event}])

        script_obj.run()

        self.hass.pool.block_till_done()

        assert script_obj.is_running
        assert script_obj.can_cancel
        assert script_obj.last_action == event
        assert len(events) == 1

        future = dt_util.utcnow() + timedelta(seconds=5)
        fire_time_changed(self.hass, future)
        self.hass.pool.block_till_done()

        assert not script_obj.is_running
        assert len(events) == 2

    def test_cancel_while_delay(self):
        """Test the cancelling while the delay is present."""
        event = 'test_event'
        events = []

        def record_event(event):
            """Add recorded event to set."""
            events.append(event)

        self.hass.bus.listen(event, record_event)

        script_obj = script.Script(self.hass, [
            {'delay': {'seconds': 5}},
            {'event': event}])

        script_obj.run()

        self.hass.pool.block_till_done()

        assert script_obj.is_running
        assert len(events) == 0

        script_obj.stop()

        assert not script_obj.is_running

        # Make sure the script is really stopped.
        future = dt_util.utcnow() + timedelta(seconds=5)
        fire_time_changed(self.hass, future)
        self.hass.pool.block_till_done()

        assert not script_obj.is_running
        assert len(events) == 0

    def test_passing_variables_to_script(self):
        """Test if we can pass variables to script."""
        calls = []

        def record_call(service):
            """Add recorded event to set."""
            calls.append(service)

        self.hass.services.register('test', 'script', record_call)

        script_obj = script.Script(self.hass, [
            {
                'service': 'test.script',
                'data_template': {
                    'hello': '{{ greeting }}',
                },
            },
            {'delay': {'seconds': 5}},
            {
                'service': 'test.script',
                'data_template': {
                    'hello': '{{ greeting2 }}',
                },
            }])

        script_obj.run({
            'greeting': 'world',
            'greeting2': 'universe',
        })

        self.hass.pool.block_till_done()

        assert script_obj.is_running
        assert len(calls) == 1
        assert calls[-1].data['hello'] == 'world'

        future = dt_util.utcnow() + timedelta(seconds=5)
        fire_time_changed(self.hass, future)
        self.hass.pool.block_till_done()

        assert not script_obj.is_running
        assert len(calls) == 2
        assert calls[-1].data['hello'] == 'universe'

    def test_condition(self):
        """Test if we can use conditions in a script."""
        event = 'test_event'
        events = []

        def record_event(event):
            """Add recorded event to set."""
            events.append(event)

        self.hass.bus.listen(event, record_event)

        self.hass.states.set('test.entity', 'hello')

        script_obj = script.Script(self.hass, [
            {'event': event},
            {
                'condition': 'template',
                'value_template': '{{ states.test.entity.state == "hello" }}',
            },
            {'event': event},
        ])

        script_obj.run()
        self.hass.pool.block_till_done()
        assert len(events) == 2

        self.hass.states.set('test.entity', 'goodbye')

        script_obj.run()
        self.hass.pool.block_till_done()
        assert len(events) == 3<|MERGE_RESOLUTION|>--- conflicted
+++ resolved
@@ -153,13 +153,8 @@
         self.hass.bus.listen(event, record_event)
 
         script_obj = script.Script(self.hass, [
-<<<<<<< HEAD
-            {'event': event,
-            {'delay': '00:00:{{ 5 }}'}},
-=======
             {'event': event},
             {'delay': '00:00:{{ 5 }}'},
->>>>>>> 68771724
             {'event': event}])
 
         script_obj.run()
