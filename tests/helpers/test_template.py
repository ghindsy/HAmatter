"""Test Home Assistant template helper methods."""
from datetime import datetime
import math
import random
from unittest.mock import patch

import pytest
import pytz
import voluptuous as vol

from homeassistant.components import group
from homeassistant.config import async_process_ha_core_config
from homeassistant.const import (
    ATTR_UNIT_OF_MEASUREMENT,
    LENGTH_METERS,
    MASS_GRAMS,
    PRESSURE_PA,
    TEMP_CELSIUS,
    VOLUME_LITERS,
)
from homeassistant.exceptions import TemplateError
from homeassistant.helpers import template
from homeassistant.setup import async_setup_component
import homeassistant.util.dt as dt_util
from homeassistant.util.unit_system import UnitSystem

from tests.common import MockConfigEntry, mock_device_registry, mock_registry


def _set_up_units(hass):
    """Set up the tests."""
    hass.config.units = UnitSystem(
        "custom", TEMP_CELSIUS, LENGTH_METERS, VOLUME_LITERS, MASS_GRAMS, PRESSURE_PA
    )


def render_to_info(hass, template_str, variables=None):
    """Create render info from template."""
    tmp = template.Template(template_str, hass)
    return tmp.async_render_to_info(variables)


def extract_entities(hass, template_str, variables=None):
    """Extract entities from a template."""
    info = render_to_info(hass, template_str, variables)
    return info.entities


def assert_result_info(info, result, entities=None, domains=None, all_states=False):
    """Check result info."""
    assert info.result() == result
    assert info.all_states == all_states
    assert info.filter("invalid_entity_name.somewhere") == all_states
    if entities is not None:
        assert info.entities == frozenset(entities)
        assert all([info.filter(entity) for entity in entities])
        if not all_states:
            assert not info.filter("invalid_entity_name.somewhere")
    else:
        assert not info.entities
    if domains is not None:
        assert info.domains == frozenset(domains)
        assert all([info.filter(domain + ".entity") for domain in domains])
    else:
        assert not hasattr(info, "_domains")


def test_template_equality():
    """Test template comparison and hashing."""
    template_one = template.Template("{{ template_one }}")
    template_one_1 = template.Template("{{ template_one }}")
    template_two = template.Template("{{ template_two }}")

    assert template_one == template_one_1
    assert template_one != template_two
    assert hash(template_one) == hash(template_one_1)
    assert hash(template_one) != hash(template_two)

    assert str(template_one_1) == 'Template("{{ template_one }}")'

    with pytest.raises(TypeError):
        template.Template(["{{ template_one }}"])


def test_invalid_template(hass):
    """Invalid template raises error."""
    tmpl = template.Template("{{", hass)

    with pytest.raises(TemplateError):
        tmpl.ensure_valid()

    with pytest.raises(TemplateError):
        tmpl.async_render()

    info = tmpl.async_render_to_info()
    with pytest.raises(TemplateError):
        assert info.result() == "impossible"

    tmpl = template.Template("{{states(keyword)}}", hass)

    tmpl.ensure_valid()

    with pytest.raises(TemplateError):
        tmpl.async_render()


def test_referring_states_by_entity_id(hass):
    """Test referring states by entity id."""
    hass.states.async_set("test.object", "happy")
    assert (
        template.Template("{{ states.test.object.state }}", hass).async_render()
        == "happy"
    )

    assert (
        template.Template('{{ states["test.object"].state }}', hass).async_render()
        == "happy"
    )

    assert (
        template.Template('{{ states("test.object") }}', hass).async_render() == "happy"
    )


def test_invalid_entity_id(hass):
    """Test referring states by entity id."""
    with pytest.raises(TemplateError):
        template.Template('{{ states["big.fat..."] }}', hass).async_render()
    with pytest.raises(TemplateError):
        template.Template('{{ states.test["big.fat..."] }}', hass).async_render()
    with pytest.raises(TemplateError):
        template.Template('{{ states["invalid/domain"] }}', hass).async_render()


def test_raise_exception_on_error(hass):
    """Test raising an exception on error."""
    with pytest.raises(TemplateError):
        template.Template("{{ invalid_syntax").ensure_valid()


def test_iterating_all_states(hass):
    """Test iterating all states."""
    tmpl_str = "{% for state in states %}{{ state.state }}{% endfor %}"

    info = render_to_info(hass, tmpl_str)
    assert_result_info(info, "", all_states=True)
    assert info.rate_limit == template.ALL_STATES_RATE_LIMIT

    hass.states.async_set("test.object", "happy")
    hass.states.async_set("sensor.temperature", 10)

    info = render_to_info(hass, tmpl_str)
    assert_result_info(info, "10happy", entities=[], all_states=True)


def test_iterating_all_states_unavailable(hass):
    """Test iterating all states unavailable."""
    hass.states.async_set("test.object", "on")

    tmpl_str = "{{ states | selectattr('state', 'in', ['unavailable', 'unknown', 'none']) | list | count }}"

    info = render_to_info(hass, tmpl_str)

    assert info.all_states is True
    assert info.rate_limit == template.ALL_STATES_RATE_LIMIT

    hass.states.async_set("test.object", "unknown")
    hass.states.async_set("sensor.temperature", 10)

    info = render_to_info(hass, tmpl_str)
    assert_result_info(info, 1, entities=[], all_states=True)


def test_iterating_domain_states(hass):
    """Test iterating domain states."""
    tmpl_str = "{% for state in states.sensor %}{{ state.state }}{% endfor %}"

    info = render_to_info(hass, tmpl_str)
    assert_result_info(info, "", domains=["sensor"])
    assert info.rate_limit == template.DOMAIN_STATES_RATE_LIMIT

    hass.states.async_set("test.object", "happy")
    hass.states.async_set("sensor.back_door", "open")
    hass.states.async_set("sensor.temperature", 10)

    info = render_to_info(hass, tmpl_str)
    assert_result_info(info, "open10", entities=[], domains=["sensor"])


def test_float(hass):
    """Test float."""
    hass.states.async_set("sensor.temperature", "12")

    assert (
        template.Template(
            "{{ float(states.sensor.temperature.state) }}", hass
        ).async_render()
        == 12.0
    )

    assert (
        template.Template(
            "{{ float(states.sensor.temperature.state) > 11 }}", hass
        ).async_render()
        is True
    )

    assert (
        template.Template("{{ float('forgiving') }}", hass).async_render()
        == "forgiving"
    )


def test_rounding_value(hass):
    """Test rounding value."""
    hass.states.async_set("sensor.temperature", 12.78)

    assert (
        template.Template(
            "{{ states.sensor.temperature.state | round(1) }}", hass
        ).async_render()
        == 12.8
    )

    assert (
        template.Template(
            "{{ states.sensor.temperature.state | multiply(10) | round }}", hass
        ).async_render()
        == 128
    )

    assert (
        template.Template(
            '{{ states.sensor.temperature.state | round(1, "floor") }}', hass
        ).async_render()
        == 12.7
    )

    assert (
        template.Template(
            '{{ states.sensor.temperature.state | round(1, "ceil") }}', hass
        ).async_render()
        == 12.8
    )

    assert (
        template.Template(
            '{{ states.sensor.temperature.state | round(1, "half") }}', hass
        ).async_render()
        == 13.0
    )


def test_rounding_value_get_original_value_on_error(hass):
    """Test rounding value get original value on error."""
    assert template.Template("{{ None | round }}", hass).async_render() is None

    assert (
        template.Template('{{ "no_number" | round }}', hass).async_render()
        == "no_number"
    )


def test_multiply(hass):
    """Test multiply."""
    tests = {None: None, 10: 100, '"abcd"': "abcd"}

    for inp, out in tests.items():
        assert (
            template.Template(
                "{{ %s | multiply(10) | round }}" % inp, hass
            ).async_render()
            == out
        )


def test_logarithm(hass):
    """Test logarithm."""
    tests = [
        (4, 2, 2.0),
        (1000, 10, 3.0),
        (math.e, "", 1.0),
        ('"invalid"', "_", "invalid"),
        (10, '"invalid"', 10.0),
    ]

    for value, base, expected in tests:
        assert (
            template.Template(
                f"{{{{ {value} | log({base}) | round(1) }}}}", hass
            ).async_render()
            == expected
        )

        assert (
            template.Template(
                f"{{{{ log({value}, {base}) | round(1) }}}}", hass
            ).async_render()
            == expected
        )


def test_sine(hass):
    """Test sine."""
    tests = [
        (0, 0.0),
        (math.pi / 2, 1.0),
        (math.pi, 0.0),
        (math.pi * 1.5, -1.0),
        (math.pi / 10, 0.309),
        ('"duck"', "duck"),
    ]

    for value, expected in tests:
        assert (
            template.Template("{{ %s | sin | round(3) }}" % value, hass).async_render()
            == expected
        )


def test_cos(hass):
    """Test cosine."""
    tests = [
        (0, 1.0),
        (math.pi / 2, 0.0),
        (math.pi, -1.0),
        (math.pi * 1.5, -0.0),
        (math.pi / 10, 0.951),
        ("'error'", "error"),
    ]

    for value, expected in tests:
        assert (
            template.Template("{{ %s | cos | round(3) }}" % value, hass).async_render()
            == expected
        )


def test_tan(hass):
    """Test tangent."""
    tests = [
        (0, 0.0),
        (math.pi, -0.0),
        (math.pi / 180 * 45, 1.0),
        (math.pi / 180 * 90, "1.633123935319537e+16"),
        (math.pi / 180 * 135, -1.0),
        ("'error'", "error"),
    ]

    for value, expected in tests:
        assert (
            template.Template("{{ %s | tan | round(3) }}" % value, hass).async_render()
            == expected
        )


def test_sqrt(hass):
    """Test square root."""
    tests = [
        (0, 0.0),
        (1, 1.0),
        (2, 1.414),
        (10, 3.162),
        (100, 10.0),
        ("'error'", "error"),
    ]

    for value, expected in tests:
        assert (
            template.Template("{{ %s | sqrt | round(3) }}" % value, hass).async_render()
            == expected
        )


def test_arc_sine(hass):
    """Test arcus sine."""
    tests = [
        (-2.0, -2.0),  # value error
        (-1.0, -1.571),
        (-0.5, -0.524),
        (0.0, 0.0),
        (0.5, 0.524),
        (1.0, 1.571),
        (2.0, 2.0),  # value error
        ('"error"', "error"),
    ]

    for value, expected in tests:
        assert (
            template.Template("{{ %s | asin | round(3) }}" % value, hass).async_render()
            == expected
        )


def test_arc_cos(hass):
    """Test arcus cosine."""
    tests = [
        (-2.0, -2.0),  # value error
        (-1.0, 3.142),
        (-0.5, 2.094),
        (0.0, 1.571),
        (0.5, 1.047),
        (1.0, 0.0),
        (2.0, 2.0),  # value error
        ('"error"', "error"),
    ]

    for value, expected in tests:
        assert (
            template.Template("{{ %s | acos | round(3) }}" % value, hass).async_render()
            == expected
        )


def test_arc_tan(hass):
    """Test arcus tangent."""
    tests = [
        (-10.0, -1.471),
        (-2.0, -1.107),
        (-1.0, -0.785),
        (-0.5, -0.464),
        (0.0, 0.0),
        (0.5, 0.464),
        (1.0, 0.785),
        (2.0, 1.107),
        (10.0, 1.471),
        ('"error"', "error"),
    ]

    for value, expected in tests:
        assert (
            template.Template("{{ %s | atan | round(3) }}" % value, hass).async_render()
            == expected
        )


def test_arc_tan2(hass):
    """Test two parameter version of arcus tangent."""
    tests = [
        (-10.0, -10.0, -2.356),
        (-10.0, 0.0, -1.571),
        (-10.0, 10.0, -0.785),
        (0.0, -10.0, 3.142),
        (0.0, 0.0, 0.0),
        (0.0, 10.0, 0.0),
        (10.0, -10.0, 2.356),
        (10.0, 0.0, 1.571),
        (10.0, 10.0, 0.785),
        (-4.0, 3.0, -0.927),
        (-1.0, 2.0, -0.464),
        (2.0, 1.0, 1.107),
        ('"duck"', '"goose"', ("duck", "goose")),
    ]

    for y, x, expected in tests:
        assert (
            template.Template(
                f"{{{{ ({y}, {x}) | atan2 | round(3) }}}}", hass
            ).async_render()
            == expected
        )
        assert (
            template.Template(
                f"{{{{ atan2({y}, {x}) | round(3) }}}}", hass
            ).async_render()
            == expected
        )


def test_strptime(hass):
    """Test the parse timestamp method."""
    tests = [
        ("2016-10-19 15:22:05.588122 UTC", "%Y-%m-%d %H:%M:%S.%f %Z", None),
        ("2016-10-19 15:22:05.588122+0100", "%Y-%m-%d %H:%M:%S.%f%z", None),
        ("2016-10-19 15:22:05.588122", "%Y-%m-%d %H:%M:%S.%f", None),
        ("2016-10-19", "%Y-%m-%d", None),
        ("2016", "%Y", None),
        ("15:22:05", "%H:%M:%S", None),
        ("1469119144", "%Y", 1469119144),
        ("invalid", "%Y", "invalid"),
    ]

    for inp, fmt, expected in tests:
        if expected is None:
            expected = str(datetime.strptime(inp, fmt))

        temp = f"{{{{ strptime('{inp}', '{fmt}') }}}}"

        assert template.Template(temp, hass).async_render() == expected


def test_timestamp_custom(hass):
    """Test the timestamps to custom filter."""
    now = dt_util.utcnow()
    tests = [
        (None, None, None, None),
        (1469119144, None, True, "2016-07-21 16:39:04"),
        (1469119144, "%Y", True, 2016),
        (1469119144, "invalid", True, "invalid"),
        (dt_util.as_timestamp(now), None, False, now.strftime("%Y-%m-%d %H:%M:%S")),
    ]

    for inp, fmt, local, out in tests:
        if fmt:
            fil = f"timestamp_custom('{fmt}')"
        elif fmt and local:
            fil = f"timestamp_custom('{fmt}', {local})"
        else:
            fil = "timestamp_custom"

        assert template.Template(f"{{{{ {inp} | {fil} }}}}", hass).async_render() == out


def test_timestamp_local(hass):
    """Test the timestamps to local filter."""
    tests = {None: None, 1469119144: "2016-07-21 16:39:04"}

    for inp, out in tests.items():
        assert (
            template.Template("{{ %s | timestamp_local }}" % inp, hass).async_render()
            == out
        )


def test_as_local(hass):
    """Test converting time to local."""

    hass.states.async_set("test.object", "available")
    last_updated = hass.states.get("test.object").last_updated
    assert template.Template(
        "{{ as_local(states.test.object.last_updated) }}", hass
    ).async_render() == str(dt_util.as_local(last_updated))
    assert template.Template(
        "{{ states.test.object.last_updated | as_local }}", hass
    ).async_render() == str(dt_util.as_local(last_updated))


def test_to_json(hass):
    """Test the object to JSON string filter."""

    # Note that we're not testing the actual json.loads and json.dumps methods,
    # only the filters, so we don't need to be exhaustive with our sample JSON.
    expected_result = {"Foo": "Bar"}
    actual_result = template.Template(
        "{{ {'Foo': 'Bar'} | to_json }}", hass
    ).async_render()
    assert actual_result == expected_result


def test_from_json(hass):
    """Test the JSON string to object filter."""

    # Note that we're not testing the actual json.loads and json.dumps methods,
    # only the filters, so we don't need to be exhaustive with our sample JSON.
    expected_result = "Bar"
    actual_result = template.Template(
        '{{ (\'{"Foo": "Bar"}\' | from_json).Foo }}', hass
    ).async_render()
    assert actual_result == expected_result


def test_min(hass):
    """Test the min filter."""
    assert template.Template("{{ [1, 2, 3] | min }}", hass).async_render() == 1


def test_max(hass):
    """Test the max filter."""
    assert template.Template("{{ [1, 2, 3] | max }}", hass).async_render() == 3


def test_ord(hass):
    """Test the ord filter."""
    assert template.Template('{{ "d" | ord }}', hass).async_render() == 100


def test_base64_encode(hass):
    """Test the base64_encode filter."""
    assert (
        template.Template('{{ "homeassistant" | base64_encode }}', hass).async_render()
        == "aG9tZWFzc2lzdGFudA=="
    )


def test_base64_decode(hass):
    """Test the base64_decode filter."""
    assert (
        template.Template(
            '{{ "aG9tZWFzc2lzdGFudA==" | base64_decode }}', hass
        ).async_render()
        == "homeassistant"
    )


def test_ordinal(hass):
    """Test the ordinal filter."""
    tests = [
        (1, "1st"),
        (2, "2nd"),
        (3, "3rd"),
        (4, "4th"),
        (5, "5th"),
        (12, "12th"),
        (100, "100th"),
        (101, "101st"),
    ]

    for value, expected in tests:
        assert (
            template.Template("{{ %s | ordinal }}" % value, hass).async_render()
            == expected
        )


def test_timestamp_utc(hass):
    """Test the timestamps to local filter."""
    now = dt_util.utcnow()
    tests = {
        None: None,
        1469119144: "2016-07-21 16:39:04",
        dt_util.as_timestamp(now): now.strftime("%Y-%m-%d %H:%M:%S"),
    }

    for inp, out in tests.items():
        assert (
            template.Template("{{ %s | timestamp_utc }}" % inp, hass).async_render()
            == out
        )


def test_as_timestamp(hass):
    """Test the as_timestamp function."""
    assert (
        template.Template('{{ as_timestamp("invalid") }}', hass).async_render() is None
    )
    hass.mock = None
    assert (
        template.Template("{{ as_timestamp(states.mock) }}", hass).async_render()
        is None
    )

    tpl = (
        '{{ as_timestamp(strptime("2024-02-03T09:10:24+0000", '
        '"%Y-%m-%dT%H:%M:%S%z")) }}'
    )
    assert template.Template(tpl, hass).async_render() == 1706951424.0


@patch.object(random, "choice")
def test_random_every_time(test_choice, hass):
    """Ensure the random filter runs every time, not just once."""
    tpl = template.Template("{{ [1,2] | random }}", hass)
    test_choice.return_value = "foo"
    assert tpl.async_render() == "foo"
    test_choice.return_value = "bar"
    assert tpl.async_render() == "bar"


def test_passing_vars_as_keywords(hass):
    """Test passing variables as keywords."""
    assert template.Template("{{ hello }}", hass).async_render(hello=127) == 127


def test_passing_vars_as_vars(hass):
    """Test passing variables as variables."""
    assert template.Template("{{ hello }}", hass).async_render({"hello": 127}) == 127


def test_passing_vars_as_list(hass):
    """Test passing variables as list."""
    assert template.render_complex(
        template.Template("{{ hello }}", hass), {"hello": ["foo", "bar"]}
    ) == ["foo", "bar"]


def test_passing_vars_as_list_element(hass):
    """Test passing variables as list."""
    assert (
        template.render_complex(
            template.Template("{{ hello[1] }}", hass), {"hello": ["foo", "bar"]}
        )
        == "bar"
    )


def test_passing_vars_as_dict_element(hass):
    """Test passing variables as list."""
    assert (
        template.render_complex(
            template.Template("{{ hello.foo }}", hass), {"hello": {"foo": "bar"}}
        )
        == "bar"
    )


def test_passing_vars_as_dict(hass):
    """Test passing variables as list."""
    assert template.render_complex(
        template.Template("{{ hello }}", hass), {"hello": {"foo": "bar"}}
    ) == {"foo": "bar"}


def test_render_with_possible_json_value_with_valid_json(hass):
    """Render with possible JSON value with valid JSON."""
    tpl = template.Template("{{ value_json.hello }}", hass)
    assert tpl.async_render_with_possible_json_value('{"hello": "world"}') == "world"


def test_render_with_possible_json_value_with_invalid_json(hass):
    """Render with possible JSON value with invalid JSON."""
    tpl = template.Template("{{ value_json }}", hass)
    assert tpl.async_render_with_possible_json_value("{ I AM NOT JSON }") == ""


def test_render_with_possible_json_value_with_template_error_value(hass):
    """Render with possible JSON value with template error value."""
    tpl = template.Template("{{ non_existing.variable }}", hass)
    assert tpl.async_render_with_possible_json_value("hello", "-") == "-"


def test_render_with_possible_json_value_with_missing_json_value(hass):
    """Render with possible JSON value with unknown JSON object."""
    tpl = template.Template("{{ value_json.goodbye }}", hass)
    assert tpl.async_render_with_possible_json_value('{"hello": "world"}') == ""


def test_render_with_possible_json_value_valid_with_is_defined(hass):
    """Render with possible JSON value with known JSON object."""
    tpl = template.Template("{{ value_json.hello|is_defined }}", hass)
    assert tpl.async_render_with_possible_json_value('{"hello": "world"}') == "world"


def test_render_with_possible_json_value_undefined_json(hass):
    """Render with possible JSON value with unknown JSON object."""
    tpl = template.Template("{{ value_json.bye|is_defined }}", hass)
    assert (
        tpl.async_render_with_possible_json_value('{"hello": "world"}')
        == '{"hello": "world"}'
    )


def test_render_with_possible_json_value_undefined_json_error_value(hass):
    """Render with possible JSON value with unknown JSON object."""
    tpl = template.Template("{{ value_json.bye|is_defined }}", hass)
    assert tpl.async_render_with_possible_json_value('{"hello": "world"}', "") == ""


def test_render_with_possible_json_value_non_string_value(hass):
    """Render with possible JSON value with non-string value."""
    tpl = template.Template(
        """
{{ strptime(value~'+0000', '%Y-%m-%d %H:%M:%S%z') }}
        """,
        hass,
    )
    value = datetime(2019, 1, 18, 12, 13, 14)
    expected = str(pytz.utc.localize(value))
    assert tpl.async_render_with_possible_json_value(value) == expected


def test_if_state_exists(hass):
    """Test if state exists works."""
    hass.states.async_set("test.object", "available")
    tpl = template.Template(
        "{% if states.test.object %}exists{% else %}not exists{% endif %}", hass
    )
    assert tpl.async_render() == "exists"


def test_is_state(hass):
    """Test is_state method."""
    hass.states.async_set("test.object", "available")
    tpl = template.Template(
        """
{% if is_state("test.object", "available") %}yes{% else %}no{% endif %}
        """,
        hass,
    )
    assert tpl.async_render() == "yes"

    tpl = template.Template(
        """
{{ is_state("test.noobject", "available") }}
        """,
        hass,
    )
    assert tpl.async_render() is False


def test_is_state_attr(hass):
    """Test is_state_attr method."""
    hass.states.async_set("test.object", "available", {"mode": "on"})
    tpl = template.Template(
        """
{% if is_state_attr("test.object", "mode", "on") %}yes{% else %}no{% endif %}
            """,
        hass,
    )
    assert tpl.async_render() == "yes"

    tpl = template.Template(
        """
{{ is_state_attr("test.noobject", "mode", "on") }}
            """,
        hass,
    )
    assert tpl.async_render() is False


def test_state_attr(hass):
    """Test state_attr method."""
    hass.states.async_set("test.object", "available", {"mode": "on"})
    tpl = template.Template(
        """
{% if state_attr("test.object", "mode") == "on" %}yes{% else %}no{% endif %}
            """,
        hass,
    )
    assert tpl.async_render() == "yes"

    tpl = template.Template(
        """
{{ state_attr("test.noobject", "mode") == None }}
            """,
        hass,
    )
    assert tpl.async_render() is True


def test_states_function(hass):
    """Test using states as a function."""
    hass.states.async_set("test.object", "available")
    tpl = template.Template('{{ states("test.object") }}', hass)
    assert tpl.async_render() == "available"

    tpl2 = template.Template('{{ states("test.object2") }}', hass)
    assert tpl2.async_render() == "unknown"


@patch(
    "homeassistant.helpers.template.TemplateEnvironment.is_safe_callable",
    return_value=True,
)
def test_now(mock_is_safe, hass):
    """Test now method."""
    now = dt_util.now()
    with patch("homeassistant.util.dt.now", return_value=now):
        info = template.Template("{{ now().isoformat() }}", hass).async_render_to_info()
        assert now.isoformat() == info.result()

    assert info.has_time is True


@patch(
    "homeassistant.helpers.template.TemplateEnvironment.is_safe_callable",
    return_value=True,
)
def test_utcnow(mock_is_safe, hass):
    """Test now method."""
    utcnow = dt_util.utcnow()
    with patch("homeassistant.util.dt.utcnow", return_value=utcnow):
        info = template.Template(
            "{{ utcnow().isoformat() }}", hass
        ).async_render_to_info()
        assert utcnow.isoformat() == info.result()

    assert info.has_time is True


@patch(
    "homeassistant.helpers.template.TemplateEnvironment.is_safe_callable",
    return_value=True,
)
def test_relative_time(mock_is_safe, hass):
    """Test relative_time method."""
    now = datetime.strptime("2000-01-01 10:00:00 +00:00", "%Y-%m-%d %H:%M:%S %z")
    with patch("homeassistant.util.dt.now", return_value=now):
<<<<<<< HEAD
        assert (
            "1 hour"
            == template.Template(
                '{{relative_time(strptime("2000-01-01 09:00:00", "%Y-%m-%d %H:%M:%S"))}}',
                hass,
            ).async_render()
        )
        assert (
            "2 hours"
            == template.Template(
                '{{relative_time(strptime("2000-01-01 09:00:00 +01:00", "%Y-%m-%d %H:%M:%S %z"))}}',
                hass,
            ).async_render()
        )
        assert (
            "1 hour"
            == template.Template(
                '{{relative_time(strptime("2000-01-01 03:00:00 -06:00", "%Y-%m-%d %H:%M:%S %z"))}}',
                hass,
            ).async_render()
        )
        assert (
            str(template.strptime("2000-01-01 11:00:00 +00:00", "%Y-%m-%d %H:%M:%S %z"))
            == template.Template(
                '{{relative_time(strptime("2000-01-01 11:00:00 +00:00", "%Y-%m-%d %H:%M:%S %z"))}}',
                hass,
            ).async_render()
        )
        assert (
            "string"
            == template.Template('{{relative_time("string")}}', hass).async_render()
=======
        result = template.Template(
            '{{relative_time(strptime("2000-01-01 09:00:00", "%Y-%m-%d %H:%M:%S"))}}',
            hass,
        ).async_render()
        assert result == "1 hour"

        result = template.Template(
            '{{relative_time(strptime("2000-01-01 09:00:00 +01:00", "%Y-%m-%d %H:%M:%S %z"))}}',
            hass,
        ).async_render()
        assert result == "2 hours"

        result = template.Template(
            '{{relative_time(strptime("2000-01-01 03:00:00 -06:00", "%Y-%m-%d %H:%M:%S %z"))}}',
            hass,
        ).async_render()
        assert result == "1 hour"

        result1 = str(
            template.strptime("2000-01-01 11:00:00 +00:00", "%Y-%m-%d %H:%M:%S %z")
>>>>>>> 75908f38
        )
        result2 = template.Template(
            '{{relative_time(strptime("2000-01-01 11:00:00 +00:00", "%Y-%m-%d %H:%M:%S %z"))}}',
            hass,
        ).async_render()
        assert result1 == result2

        result = template.Template(
            '{{relative_time("string")}}',
            hass,
        ).async_render()
        assert result == "string"


@patch(
    "homeassistant.helpers.template.TemplateEnvironment.is_safe_callable",
    return_value=True,
)
def test_timedelta(mock_is_safe, hass):
    """Test relative_time method."""
    now = datetime.strptime("2000-01-01 10:00:00 +00:00", "%Y-%m-%d %H:%M:%S %z")
    with patch("homeassistant.util.dt.now", return_value=now):
<<<<<<< HEAD
        assert (
            "0:02:00"
            == template.Template("{{timedelta(seconds=120)}}", hass).async_render()
        )
        assert (
            "1 day, 0:00:00"
            == template.Template("{{timedelta(seconds=86400)}}", hass).async_render()
        )
        assert (
            "1 day, 4:00:00"
            == template.Template("{{timedelta(days=1, hours=4)}}", hass).async_render()
        )
        assert (
            "1 hour"
            == template.Template(
                "{{relative_time(now() - timedelta(seconds=3600))}}", hass
            ).async_render()
        )
        assert (
            "1 day"
            == template.Template(
                "{{relative_time(now() - timedelta(seconds=86400))}}", hass
            ).async_render()
        )
        assert (
            "1 day"
            == template.Template(
                "{{relative_time(now() - timedelta(seconds=86401))}}", hass
            ).async_render()
        )
        assert (
            "15 days"
            == template.Template(
                "{{relative_time(now() - timedelta(weeks=2, days=1))}}", hass
            ).async_render()
        )
=======
        result = template.Template(
            "{{timedelta(seconds=120)}}",
            hass,
        ).async_render()
        assert result == "0:02:00"

        result = template.Template(
            "{{timedelta(seconds=86400)}}",
            hass,
        ).async_render()
        assert result == "1 day, 0:00:00"

        result = template.Template(
            "{{timedelta(days=1, hours=4)}}", hass
        ).async_render()
        assert result == "1 day, 4:00:00"

        result = template.Template(
            "{{relative_time(now() - timedelta(seconds=3600))}}",
            hass,
        ).async_render()
        assert result == "1 hour"

        result = template.Template(
            "{{relative_time(now() - timedelta(seconds=86400))}}",
            hass,
        ).async_render()
        assert result == "1 day"

        result = template.Template(
            "{{relative_time(now() - timedelta(seconds=86401))}}",
            hass,
        ).async_render()
        assert result == "1 day"

        result = template.Template(
            "{{relative_time(now() - timedelta(weeks=2, days=1))}}",
            hass,
        ).async_render()
        assert result == "15 days"
>>>>>>> 75908f38


def test_regex_match(hass):
    """Test regex_match method."""
    tpl = template.Template(
        r"""
{{ '123-456-7890' | regex_match('(\\d{3})-(\\d{3})-(\\d{4})') }}
            """,
        hass,
    )
    assert tpl.async_render() is True

    tpl = template.Template(
        """
{{ 'Home Assistant test' | regex_match('home', True) }}
            """,
        hass,
    )
    assert tpl.async_render() is True

    tpl = template.Template(
        """
    {{ 'Another Home Assistant test' | regex_match('Home') }}
                    """,
        hass,
    )
    assert tpl.async_render() is False

    tpl = template.Template(
        """
{{ ['Home Assistant test'] | regex_match('.*Assist') }}
            """,
        hass,
    )
    assert tpl.async_render() is True


def test_regex_search(hass):
    """Test regex_search method."""
    tpl = template.Template(
        r"""
{{ '123-456-7890' | regex_search('(\\d{3})-(\\d{3})-(\\d{4})') }}
            """,
        hass,
    )
    assert tpl.async_render() is True

    tpl = template.Template(
        """
{{ 'Home Assistant test' | regex_search('home', True) }}
            """,
        hass,
    )
    assert tpl.async_render() is True

    tpl = template.Template(
        """
    {{ 'Another Home Assistant test' | regex_search('Home') }}
                    """,
        hass,
    )
    assert tpl.async_render() is True

    tpl = template.Template(
        """
{{ ['Home Assistant test'] | regex_search('Assist') }}
            """,
        hass,
    )
    assert tpl.async_render() is True


def test_regex_replace(hass):
    """Test regex_replace method."""
    tpl = template.Template(
        r"""
{{ 'Hello World' | regex_replace('(Hello\\s)',) }}
            """,
        hass,
    )
    assert tpl.async_render() == "World"

    tpl = template.Template(
        """
{{ ['Home hinderant test'] | regex_replace('hinder', 'Assist') }}
            """,
        hass,
    )
    assert tpl.async_render() == ["Home Assistant test"]


def test_regex_findall_index(hass):
    """Test regex_findall_index method."""
    tpl = template.Template(
        """
{{ 'Flight from JFK to LHR' | regex_findall_index('([A-Z]{3})', 0) }}
            """,
        hass,
    )
    assert tpl.async_render() == "JFK"

    tpl = template.Template(
        """
{{ 'Flight from JFK to LHR' | regex_findall_index('([A-Z]{3})', 1) }}
            """,
        hass,
    )
    assert tpl.async_render() == "LHR"

    tpl = template.Template(
        """
{{ ['JFK', 'LHR'] | regex_findall_index('([A-Z]{3})', 1) }}
            """,
        hass,
    )
    assert tpl.async_render() == "LHR"


def test_bitwise_and(hass):
    """Test bitwise_and method."""
    tpl = template.Template(
        """
{{ 8 | bitwise_and(8) }}
            """,
        hass,
    )
    assert tpl.async_render() == 8 & 8
    tpl = template.Template(
        """
{{ 10 | bitwise_and(2) }}
            """,
        hass,
    )
    assert tpl.async_render() == 10 & 2
    tpl = template.Template(
        """
{{ 8 | bitwise_and(2) }}
            """,
        hass,
    )
    assert tpl.async_render() == 8 & 2


def test_bitwise_or(hass):
    """Test bitwise_or method."""
    tpl = template.Template(
        """
{{ 8 | bitwise_or(8) }}
            """,
        hass,
    )
    assert tpl.async_render() == 8 | 8
    tpl = template.Template(
        """
{{ 10 | bitwise_or(2) }}
            """,
        hass,
    )
    assert tpl.async_render() == 10 | 2
    tpl = template.Template(
        """
{{ 8 | bitwise_or(2) }}
            """,
        hass,
    )
    assert tpl.async_render() == 8 | 2


def test_distance_function_with_1_state(hass):
    """Test distance function with 1 state."""
    _set_up_units(hass)
    hass.states.async_set(
        "test.object", "happy", {"latitude": 32.87336, "longitude": -117.22943}
    )
    tpl = template.Template("{{ distance(states.test.object) | round }}", hass)
    assert tpl.async_render() == 187


def test_distance_function_with_2_states(hass):
    """Test distance function with 2 states."""
    _set_up_units(hass)
    hass.states.async_set(
        "test.object", "happy", {"latitude": 32.87336, "longitude": -117.22943}
    )
    hass.states.async_set(
        "test.object_2",
        "happy",
        {"latitude": hass.config.latitude, "longitude": hass.config.longitude},
    )
    tpl = template.Template(
        "{{ distance(states.test.object, states.test.object_2) | round }}", hass
    )
    assert tpl.async_render() == 187


def test_distance_function_with_1_coord(hass):
    """Test distance function with 1 coord."""
    _set_up_units(hass)
    tpl = template.Template('{{ distance("32.87336", "-117.22943") | round }}', hass)
    assert tpl.async_render() == 187


def test_distance_function_with_2_coords(hass):
    """Test distance function with 2 coords."""
    _set_up_units(hass)
    assert (
        template.Template(
            '{{ distance("32.87336", "-117.22943", %s, %s) | round }}'
            % (hass.config.latitude, hass.config.longitude),
            hass,
        ).async_render()
        == 187
    )


def test_distance_function_with_1_state_1_coord(hass):
    """Test distance function with 1 state 1 coord."""
    _set_up_units(hass)
    hass.states.async_set(
        "test.object_2",
        "happy",
        {"latitude": hass.config.latitude, "longitude": hass.config.longitude},
    )
    tpl = template.Template(
        '{{ distance("32.87336", "-117.22943", states.test.object_2) ' "| round }}",
        hass,
    )
    assert tpl.async_render() == 187

    tpl2 = template.Template(
        '{{ distance(states.test.object_2, "32.87336", "-117.22943") ' "| round }}",
        hass,
    )
    assert tpl2.async_render() == 187


def test_distance_function_return_none_if_invalid_state(hass):
    """Test distance function return None if invalid state."""
    hass.states.async_set("test.object_2", "happy", {"latitude": 10})
    tpl = template.Template("{{ distance(states.test.object_2) | round }}", hass)
    assert tpl.async_render() is None


def test_distance_function_return_none_if_invalid_coord(hass):
    """Test distance function return None if invalid coord."""
    assert (
        template.Template('{{ distance("123", "abc") }}', hass).async_render() is None
    )

    assert template.Template('{{ distance("123") }}', hass).async_render() is None

    hass.states.async_set(
        "test.object_2",
        "happy",
        {"latitude": hass.config.latitude, "longitude": hass.config.longitude},
    )
    tpl = template.Template('{{ distance("123", states.test_object_2) }}', hass)
    assert tpl.async_render() is None


def test_distance_function_with_2_entity_ids(hass):
    """Test distance function with 2 entity ids."""
    _set_up_units(hass)
    hass.states.async_set(
        "test.object", "happy", {"latitude": 32.87336, "longitude": -117.22943}
    )
    hass.states.async_set(
        "test.object_2",
        "happy",
        {"latitude": hass.config.latitude, "longitude": hass.config.longitude},
    )
    tpl = template.Template(
        '{{ distance("test.object", "test.object_2") | round }}', hass
    )
    assert tpl.async_render() == 187


def test_distance_function_with_1_entity_1_coord(hass):
    """Test distance function with 1 entity_id and 1 coord."""
    _set_up_units(hass)
    hass.states.async_set(
        "test.object",
        "happy",
        {"latitude": hass.config.latitude, "longitude": hass.config.longitude},
    )
    tpl = template.Template(
        '{{ distance("test.object", "32.87336", "-117.22943") | round }}', hass
    )
    assert tpl.async_render() == 187


def test_closest_function_home_vs_domain(hass):
    """Test closest function home vs domain."""
    hass.states.async_set(
        "test_domain.object",
        "happy",
        {
            "latitude": hass.config.latitude + 0.1,
            "longitude": hass.config.longitude + 0.1,
        },
    )

    hass.states.async_set(
        "not_test_domain.but_closer",
        "happy",
        {"latitude": hass.config.latitude, "longitude": hass.config.longitude},
    )

    assert (
        template.Template(
            "{{ closest(states.test_domain).entity_id }}", hass
        ).async_render()
        == "test_domain.object"
    )

    assert (
        template.Template(
            "{{ (states.test_domain | closest).entity_id }}", hass
        ).async_render()
        == "test_domain.object"
    )


def test_closest_function_home_vs_all_states(hass):
    """Test closest function home vs all states."""
    hass.states.async_set(
        "test_domain.object",
        "happy",
        {
            "latitude": hass.config.latitude + 0.1,
            "longitude": hass.config.longitude + 0.1,
        },
    )

    hass.states.async_set(
        "test_domain_2.and_closer",
        "happy",
        {"latitude": hass.config.latitude, "longitude": hass.config.longitude},
    )

    assert (
        template.Template("{{ closest(states).entity_id }}", hass).async_render()
        == "test_domain_2.and_closer"
    )

    assert (
        template.Template("{{ (states | closest).entity_id }}", hass).async_render()
        == "test_domain_2.and_closer"
    )


async def test_closest_function_home_vs_group_entity_id(hass):
    """Test closest function home vs group entity id."""
    hass.states.async_set(
        "test_domain.object",
        "happy",
        {
            "latitude": hass.config.latitude + 0.1,
            "longitude": hass.config.longitude + 0.1,
        },
    )

    hass.states.async_set(
        "not_in_group.but_closer",
        "happy",
        {"latitude": hass.config.latitude, "longitude": hass.config.longitude},
    )

    assert await async_setup_component(hass, "group", {})
    await hass.async_block_till_done()
    await group.Group.async_create_group(hass, "location group", ["test_domain.object"])

    info = render_to_info(hass, '{{ closest("group.location_group").entity_id }}')
    assert_result_info(
        info, "test_domain.object", {"group.location_group", "test_domain.object"}
    )
    assert info.rate_limit is None


async def test_closest_function_home_vs_group_state(hass):
    """Test closest function home vs group state."""
    hass.states.async_set(
        "test_domain.object",
        "happy",
        {
            "latitude": hass.config.latitude + 0.1,
            "longitude": hass.config.longitude + 0.1,
        },
    )

    hass.states.async_set(
        "not_in_group.but_closer",
        "happy",
        {"latitude": hass.config.latitude, "longitude": hass.config.longitude},
    )

    assert await async_setup_component(hass, "group", {})
    await hass.async_block_till_done()
    await group.Group.async_create_group(hass, "location group", ["test_domain.object"])

    info = render_to_info(hass, '{{ closest("group.location_group").entity_id }}')
    assert_result_info(
        info, "test_domain.object", {"group.location_group", "test_domain.object"}
    )
    assert info.rate_limit is None

    info = render_to_info(hass, "{{ closest(states.group.location_group).entity_id }}")
    assert_result_info(
        info, "test_domain.object", {"test_domain.object", "group.location_group"}
    )
    assert info.rate_limit is None


async def test_expand(hass):
    """Test expand function."""
    info = render_to_info(hass, "{{ expand('test.object') }}")
    assert_result_info(info, [], ["test.object"])
    assert info.rate_limit is None

    info = render_to_info(hass, "{{ expand(56) }}")
    assert_result_info(info, [])
    assert info.rate_limit is None

    hass.states.async_set("test.object", "happy")

    info = render_to_info(
        hass, "{{ expand('test.object') | map(attribute='entity_id') | join(', ') }}"
    )
    assert_result_info(info, "test.object", ["test.object"])
    assert info.rate_limit is None

    info = render_to_info(
        hass,
        "{{ expand('group.new_group') | map(attribute='entity_id') | join(', ') }}",
    )
    assert_result_info(info, "", ["group.new_group"])
    assert info.rate_limit is None

    info = render_to_info(
        hass, "{{ expand(states.group) | map(attribute='entity_id') | join(', ') }}"
    )
    assert_result_info(info, "", [], ["group"])
    assert info.rate_limit == template.DOMAIN_STATES_RATE_LIMIT

    assert await async_setup_component(hass, "group", {})
    await hass.async_block_till_done()
    await group.Group.async_create_group(hass, "new group", ["test.object"])

    info = render_to_info(
        hass,
        "{{ expand('group.new_group') | map(attribute='entity_id') | join(', ') }}",
    )
    assert_result_info(info, "test.object", {"group.new_group", "test.object"})
    assert info.rate_limit is None

    info = render_to_info(
        hass, "{{ expand(states.group) | map(attribute='entity_id') | join(', ') }}"
    )
    assert_result_info(info, "test.object", {"test.object"}, ["group"])
    assert info.rate_limit == template.DOMAIN_STATES_RATE_LIMIT

    info = render_to_info(
        hass,
        "{{ expand('group.new_group', 'test.object')"
        " | map(attribute='entity_id') | join(', ') }}",
    )
    assert_result_info(info, "test.object", {"test.object", "group.new_group"})

    info = render_to_info(
        hass,
        "{{ ['group.new_group', 'test.object'] | expand"
        " | map(attribute='entity_id') | join(', ') }}",
    )
    assert_result_info(info, "test.object", {"test.object", "group.new_group"})
    assert info.rate_limit is None

    hass.states.async_set("sensor.power_1", 0)
    hass.states.async_set("sensor.power_2", 200.2)
    hass.states.async_set("sensor.power_3", 400.4)

    assert await async_setup_component(hass, "group", {})
    await hass.async_block_till_done()
    await group.Group.async_create_group(
        hass, "power sensors", ["sensor.power_1", "sensor.power_2", "sensor.power_3"]
    )

    info = render_to_info(
        hass,
        "{{ states.group.power_sensors.attributes.entity_id | expand | map(attribute='state')|map('float')|sum  }}",
    )
    assert_result_info(
        info,
        200.2 + 400.4,
        {"group.power_sensors", "sensor.power_1", "sensor.power_2", "sensor.power_3"},
    )
    assert info.rate_limit is None


async def test_device_entities(hass):
    """Test expand function."""
    config_entry = MockConfigEntry(domain="light")
    device_registry = mock_device_registry(hass)
    entity_registry = mock_registry(hass)

    # Test non existing device ids
    info = render_to_info(hass, "{{ device_entities('abc123') }}")
    assert_result_info(info, [])
    assert info.rate_limit is None

    info = render_to_info(hass, "{{ device_entities(56) }}")
    assert_result_info(info, [])
    assert info.rate_limit is None

    # Test device without entities
    device_entry = device_registry.async_get_or_create(
        config_entry_id=config_entry.entry_id,
        connections={("mac", "12:34:56:AB:CD:EF")},
    )
    info = render_to_info(hass, f"{{{{ device_entities('{device_entry.id}') }}}}")
    assert_result_info(info, [])
    assert info.rate_limit is None

    # Test device with single entity, which has no state
    entity_registry.async_get_or_create(
        "light",
        "hue",
        "5678",
        config_entry=config_entry,
        device_id=device_entry.id,
    )
    info = render_to_info(hass, f"{{{{ device_entities('{device_entry.id}') }}}}")
    assert_result_info(info, ["light.hue_5678"], [])
    assert info.rate_limit is None
    info = render_to_info(
        hass,
        f"{{{{ device_entities('{device_entry.id}') | expand | map(attribute='entity_id') | join(', ') }}}}",
    )
    assert_result_info(info, "", ["light.hue_5678"])
    assert info.rate_limit is None

    # Test device with single entity, with state
    hass.states.async_set("light.hue_5678", "happy")
    info = render_to_info(
        hass,
        f"{{{{ device_entities('{device_entry.id}') | expand | map(attribute='entity_id') | join(', ') }}}}",
    )
    assert_result_info(info, "light.hue_5678", ["light.hue_5678"])
    assert info.rate_limit is None

    # Test device with multiple entities, which have a state
    entity_registry.async_get_or_create(
        "light",
        "hue",
        "ABCD",
        config_entry=config_entry,
        device_id=device_entry.id,
    )
    hass.states.async_set("light.hue_abcd", "camper")
    info = render_to_info(hass, f"{{{{ device_entities('{device_entry.id}') }}}}")
    assert_result_info(info, ["light.hue_5678", "light.hue_abcd"], [])
    assert info.rate_limit is None
    info = render_to_info(
        hass,
        f"{{{{ device_entities('{device_entry.id}') | expand | map(attribute='entity_id') | join(', ') }}}}",
    )
    assert_result_info(
        info, "light.hue_5678, light.hue_abcd", ["light.hue_5678", "light.hue_abcd"]
    )
    assert info.rate_limit is None


def test_closest_function_to_coord(hass):
    """Test closest function to coord."""
    hass.states.async_set(
        "test_domain.closest_home",
        "happy",
        {
            "latitude": hass.config.latitude + 0.1,
            "longitude": hass.config.longitude + 0.1,
        },
    )

    hass.states.async_set(
        "test_domain.closest_zone",
        "happy",
        {
            "latitude": hass.config.latitude + 0.2,
            "longitude": hass.config.longitude + 0.2,
        },
    )

    hass.states.async_set(
        "zone.far_away",
        "zoning",
        {
            "latitude": hass.config.latitude + 0.3,
            "longitude": hass.config.longitude + 0.3,
        },
    )

    tpl = template.Template(
        '{{ closest("%s", %s, states.test_domain).entity_id }}'
        % (hass.config.latitude + 0.3, hass.config.longitude + 0.3),
        hass,
    )

    assert tpl.async_render() == "test_domain.closest_zone"

    tpl = template.Template(
        '{{ (states.test_domain | closest("%s", %s)).entity_id }}'
        % (hass.config.latitude + 0.3, hass.config.longitude + 0.3),
        hass,
    )

    assert tpl.async_render() == "test_domain.closest_zone"


def test_async_render_to_info_with_branching(hass):
    """Test async_render_to_info function by domain."""
    hass.states.async_set("light.a", "off")
    hass.states.async_set("light.b", "on")
    hass.states.async_set("light.c", "off")

    info = render_to_info(
        hass,
        """
{% if states.light.a == "on" %}
  {{ states.light.b.state }}
{% else %}
  {{ states.light.c.state }}
{% endif %}
""",
    )
    assert_result_info(info, "off", {"light.a", "light.c"})
    assert info.rate_limit is None

    info = render_to_info(
        hass,
        """
            {% if states.light.a.state == "off" %}
            {% set domain = "light" %}
            {{ states[domain].b.state }}
            {% endif %}
""",
    )
    assert_result_info(info, "on", {"light.a", "light.b"})
    assert info.rate_limit is None


def test_async_render_to_info_with_complex_branching(hass):
    """Test async_render_to_info function by domain."""
    hass.states.async_set("light.a", "off")
    hass.states.async_set("light.b", "on")
    hass.states.async_set("light.c", "off")
    hass.states.async_set("vacuum.a", "off")
    hass.states.async_set("device_tracker.a", "off")
    hass.states.async_set("device_tracker.b", "off")
    hass.states.async_set("lock.a", "off")
    hass.states.async_set("sensor.a", "off")
    hass.states.async_set("binary_sensor.a", "off")

    info = render_to_info(
        hass,
        """
{% set domain = "vacuum" %}
{%      if                 states.light.a == "on" %}
  {{ states.light.b.state }}
{% elif  states.light.a == "on" %}
  {{ states.device_tracker }}
{%     elif     states.light.a == "on" %}
  {{ states[domain] | list }}
{%         elif     states('light.b') == "on" %}
  {{ states[otherdomain] | map(attribute='entity_id') | list }}
{% elif states.light.a == "on" %}
  {{ states["nonexist"] | list }}
{% else %}
  else
{% endif %}
""",
        {"otherdomain": "sensor"},
    )

    assert_result_info(info, ["sensor.a"], {"light.a", "light.b"}, {"sensor"})
    assert info.rate_limit == template.DOMAIN_STATES_RATE_LIMIT


async def test_async_render_to_info_with_wildcard_matching_entity_id(hass):
    """Test tracking template with a wildcard."""
    template_complex_str = r"""

{% for state in states.cover %}
  {% if state.entity_id | regex_match('.*\.office_') %}
    {{ state.entity_id }}={{ state.state }}
  {% endif %}
{% endfor %}

"""
    hass.states.async_set("cover.office_drapes", "closed")
    hass.states.async_set("cover.office_window", "closed")
    hass.states.async_set("cover.office_skylight", "open")
    info = render_to_info(hass, template_complex_str)

    assert info.domains == {"cover"}
    assert info.entities == set()
    assert info.all_states is False
    assert info.rate_limit == template.DOMAIN_STATES_RATE_LIMIT


async def test_async_render_to_info_with_wildcard_matching_state(hass):
    """Test tracking template with a wildcard."""
    template_complex_str = """

{% for state in states %}
  {% if state.state | regex_match('ope.*') %}
    {{ state.entity_id }}={{ state.state }}
  {% endif %}
{% endfor %}

"""
    hass.states.async_set("cover.office_drapes", "closed")
    hass.states.async_set("cover.office_window", "closed")
    hass.states.async_set("cover.office_skylight", "open")
    hass.states.async_set("cover.x_skylight", "open")
    hass.states.async_set("binary_sensor.door", "open")
    await hass.async_block_till_done()

    info = render_to_info(hass, template_complex_str)

    assert not info.domains
    assert info.entities == set()
    assert info.all_states is True
    assert info.rate_limit == template.ALL_STATES_RATE_LIMIT

    hass.states.async_set("binary_sensor.door", "closed")
    info = render_to_info(hass, template_complex_str)

    assert not info.domains
    assert info.entities == set()
    assert info.all_states is True
    assert info.rate_limit == template.ALL_STATES_RATE_LIMIT

    template_cover_str = """

{% for state in states.cover %}
  {% if state.state | regex_match('ope.*') %}
    {{ state.entity_id }}={{ state.state }}
  {% endif %}
{% endfor %}

"""
    hass.states.async_set("cover.x_skylight", "closed")
    info = render_to_info(hass, template_cover_str)

    assert info.domains == {"cover"}
    assert info.entities == set()
    assert info.all_states is False
    assert info.rate_limit == template.DOMAIN_STATES_RATE_LIMIT


def test_nested_async_render_to_info_case(hass):
    """Test a deeply nested state with async_render_to_info."""

    hass.states.async_set("input_select.picker", "vacuum.a")
    hass.states.async_set("vacuum.a", "off")

    info = render_to_info(
        hass, "{{ states[states['input_select.picker'].state].state }}", {}
    )
    assert_result_info(info, "off", {"input_select.picker", "vacuum.a"})
    assert info.rate_limit is None


def test_result_as_boolean(hass):
    """Test converting a template result to a boolean."""

    assert template.result_as_boolean(True) is True
    assert template.result_as_boolean(" 1 ") is True
    assert template.result_as_boolean(" true ") is True
    assert template.result_as_boolean(" TrUE ") is True
    assert template.result_as_boolean(" YeS ") is True
    assert template.result_as_boolean(" On ") is True
    assert template.result_as_boolean(" Enable ") is True
    assert template.result_as_boolean(1) is True
    assert template.result_as_boolean(-1) is True
    assert template.result_as_boolean(500) is True
    assert template.result_as_boolean(0.5) is True
    assert template.result_as_boolean(0.389) is True
    assert template.result_as_boolean(35) is True

    assert template.result_as_boolean(False) is False
    assert template.result_as_boolean(" 0 ") is False
    assert template.result_as_boolean(" false ") is False
    assert template.result_as_boolean(" FaLsE ") is False
    assert template.result_as_boolean(" no ") is False
    assert template.result_as_boolean(" off ") is False
    assert template.result_as_boolean(" disable ") is False
    assert template.result_as_boolean(0) is False
    assert template.result_as_boolean(0.0) is False
    assert template.result_as_boolean("0.00") is False
    assert template.result_as_boolean(None) is False


def test_closest_function_to_entity_id(hass):
    """Test closest function to entity id."""
    hass.states.async_set(
        "test_domain.closest_home",
        "happy",
        {
            "latitude": hass.config.latitude + 0.1,
            "longitude": hass.config.longitude + 0.1,
        },
    )

    hass.states.async_set(
        "test_domain.closest_zone",
        "happy",
        {
            "latitude": hass.config.latitude + 0.2,
            "longitude": hass.config.longitude + 0.2,
        },
    )

    hass.states.async_set(
        "zone.far_away",
        "zoning",
        {
            "latitude": hass.config.latitude + 0.3,
            "longitude": hass.config.longitude + 0.3,
        },
    )

    info = render_to_info(
        hass,
        "{{ closest(zone, states.test_domain).entity_id }}",
        {"zone": "zone.far_away"},
    )

    assert_result_info(
        info,
        "test_domain.closest_zone",
        ["test_domain.closest_home", "test_domain.closest_zone", "zone.far_away"],
        ["test_domain"],
    )

    info = render_to_info(
        hass,
        "{{ ([states.test_domain, 'test_domain.closest_zone'] "
        "| closest(zone)).entity_id }}",
        {"zone": "zone.far_away"},
    )

    assert_result_info(
        info,
        "test_domain.closest_zone",
        ["test_domain.closest_home", "test_domain.closest_zone", "zone.far_away"],
        ["test_domain"],
    )


def test_closest_function_to_state(hass):
    """Test closest function to state."""
    hass.states.async_set(
        "test_domain.closest_home",
        "happy",
        {
            "latitude": hass.config.latitude + 0.1,
            "longitude": hass.config.longitude + 0.1,
        },
    )

    hass.states.async_set(
        "test_domain.closest_zone",
        "happy",
        {
            "latitude": hass.config.latitude + 0.2,
            "longitude": hass.config.longitude + 0.2,
        },
    )

    hass.states.async_set(
        "zone.far_away",
        "zoning",
        {
            "latitude": hass.config.latitude + 0.3,
            "longitude": hass.config.longitude + 0.3,
        },
    )

    assert (
        template.Template(
            "{{ closest(states.zone.far_away, states.test_domain).entity_id }}", hass
        ).async_render()
        == "test_domain.closest_zone"
    )


def test_closest_function_invalid_state(hass):
    """Test closest function invalid state."""
    hass.states.async_set(
        "test_domain.closest_home",
        "happy",
        {
            "latitude": hass.config.latitude + 0.1,
            "longitude": hass.config.longitude + 0.1,
        },
    )

    for state in ("states.zone.non_existing", '"zone.non_existing"'):
        assert (
            template.Template("{{ closest(%s, states) }}" % state, hass).async_render()
            is None
        )


def test_closest_function_state_with_invalid_location(hass):
    """Test closest function state with invalid location."""
    hass.states.async_set(
        "test_domain.closest_home",
        "happy",
        {"latitude": "invalid latitude", "longitude": hass.config.longitude + 0.1},
    )

    assert (
        template.Template(
            "{{ closest(states.test_domain.closest_home, states) }}", hass
        ).async_render()
        is None
    )


def test_closest_function_invalid_coordinates(hass):
    """Test closest function invalid coordinates."""
    hass.states.async_set(
        "test_domain.closest_home",
        "happy",
        {
            "latitude": hass.config.latitude + 0.1,
            "longitude": hass.config.longitude + 0.1,
        },
    )

    assert (
        template.Template(
            '{{ closest("invalid", "coord", states) }}', hass
        ).async_render()
        is None
    )
    assert (
        template.Template(
            '{{ states | closest("invalid", "coord") }}', hass
        ).async_render()
        is None
    )


def test_closest_function_no_location_states(hass):
    """Test closest function without location states."""
    assert (
        template.Template("{{ closest(states).entity_id }}", hass).async_render() == ""
    )


def test_generate_filter_iterators(hass):
    """Test extract entities function with none entities stuff."""
    info = render_to_info(
        hass,
        """
        {% for state in states %}
        {{ state.entity_id }}
        {% endfor %}
        """,
    )
    assert_result_info(info, "", all_states=True)

    info = render_to_info(
        hass,
        """
        {% for state in states.sensor %}
        {{ state.entity_id }}
        {% endfor %}
        """,
    )
    assert_result_info(info, "", domains=["sensor"])

    hass.states.async_set("sensor.test_sensor", "off", {"attr": "value"})

    # Don't need the entity because the state is not accessed
    info = render_to_info(
        hass,
        """
        {% for state in states.sensor %}
        {{ state.entity_id }}
        {% endfor %}
        """,
    )
    assert_result_info(info, "sensor.test_sensor", domains=["sensor"])

    # But we do here because the state gets accessed
    info = render_to_info(
        hass,
        """
        {% for state in states.sensor %}
        {{ state.entity_id }}={{ state.state }},
        {% endfor %}
        """,
    )
    assert_result_info(info, "sensor.test_sensor=off,", [], ["sensor"])

    info = render_to_info(
        hass,
        """
        {% for state in states.sensor %}
        {{ state.entity_id }}={{ state.attributes.attr }},
        {% endfor %}
        """,
    )
    assert_result_info(info, "sensor.test_sensor=value,", [], ["sensor"])


def test_generate_select(hass):
    """Test extract entities function with none entities stuff."""
    template_str = """
{{ states.sensor|selectattr("state","equalto","off")
|join(",", attribute="entity_id") }}
        """

    tmp = template.Template(template_str, hass)
    info = tmp.async_render_to_info()
    assert_result_info(info, "", [], [])
    assert info.domains_lifecycle == {"sensor"}

    hass.states.async_set("sensor.test_sensor", "off", {"attr": "value"})
    hass.states.async_set("sensor.test_sensor_on", "on")

    info = tmp.async_render_to_info()
    assert_result_info(info, "sensor.test_sensor", [], ["sensor"])
    assert info.domains_lifecycle == {"sensor"}


async def test_async_render_to_info_in_conditional(hass):
    """Test extract entities function with none entities stuff."""
    template_str = """
{{ states("sensor.xyz") == "dog" }}
        """

    tmp = template.Template(template_str, hass)
    info = tmp.async_render_to_info()
    assert_result_info(info, False, ["sensor.xyz"], [])

    hass.states.async_set("sensor.xyz", "dog")
    hass.states.async_set("sensor.cow", "True")
    await hass.async_block_till_done()

    template_str = """
{% if states("sensor.xyz") == "dog" %}
  {{ states("sensor.cow") }}
{% else %}
  {{ states("sensor.pig") }}
{% endif %}
        """

    tmp = template.Template(template_str, hass)
    info = tmp.async_render_to_info()
    assert_result_info(info, True, ["sensor.xyz", "sensor.cow"], [])

    hass.states.async_set("sensor.xyz", "sheep")
    hass.states.async_set("sensor.pig", "oink")

    await hass.async_block_till_done()

    tmp = template.Template(template_str, hass)
    info = tmp.async_render_to_info()
    assert_result_info(info, "oink", ["sensor.xyz", "sensor.pig"], [])


def test_jinja_namespace(hass):
    """Test Jinja's namespace command can be used."""
    test_template = template.Template(
        (
            "{% set ns = namespace(a_key='') %}"
            "{% set ns.a_key = states.sensor.dummy.state %}"
            "{{ ns.a_key }}"
        ),
        hass,
    )

    hass.states.async_set("sensor.dummy", "a value")
    assert test_template.async_render() == "a value"

    hass.states.async_set("sensor.dummy", "another value")
    assert test_template.async_render() == "another value"


def test_state_with_unit(hass):
    """Test the state_with_unit property helper."""
    hass.states.async_set("sensor.test", "23", {ATTR_UNIT_OF_MEASUREMENT: "beers"})
    hass.states.async_set("sensor.test2", "wow")

    tpl = template.Template("{{ states.sensor.test.state_with_unit }}", hass)

    assert tpl.async_render() == "23 beers"

    tpl = template.Template("{{ states.sensor.test2.state_with_unit }}", hass)

    assert tpl.async_render() == "wow"

    tpl = template.Template(
        "{% for state in states %}{{ state.state_with_unit }} {% endfor %}", hass
    )

    assert tpl.async_render() == "23 beers wow"

    tpl = template.Template("{{ states.sensor.non_existing.state_with_unit }}", hass)

    assert tpl.async_render() == ""


def test_length_of_states(hass):
    """Test fetching the length of states."""
    hass.states.async_set("sensor.test", "23")
    hass.states.async_set("sensor.test2", "wow")
    hass.states.async_set("climate.test2", "cooling")

    tpl = template.Template("{{ states | length }}", hass)
    assert tpl.async_render() == 3

    tpl = template.Template("{{ states.sensor | length }}", hass)
    assert tpl.async_render() == 2


def test_render_complex_handling_non_template_values(hass):
    """Test that we can render non-template fields."""
    assert template.render_complex(
        {True: 1, False: template.Template("{{ hello }}", hass)}, {"hello": 2}
    ) == {True: 1, False: 2}


def test_urlencode(hass):
    """Test the urlencode method."""
    tpl = template.Template(
        ("{% set dict = {'foo': 'x&y', 'bar': 42} %}" "{{ dict | urlencode }}"), hass
    )
    assert tpl.async_render() == "foo=x%26y&bar=42"
    tpl = template.Template(
        ("{% set string = 'the quick brown fox = true' %}" "{{ string | urlencode }}"),
        hass,
    )
    assert tpl.async_render() == "the%20quick%20brown%20fox%20%3D%20true"


async def test_cache_garbage_collection():
    """Test caching a template."""
    template_string = (
        "{% set dict = {'foo': 'x&y', 'bar': 42} %} {{ dict | urlencode }}"
    )
    tpl = template.Template(template_string)
    tpl.ensure_valid()
    assert template._NO_HASS_ENV.template_cache.get(
        template_string
    )  # pylint: disable=protected-access

    tpl2 = template.Template(template_string)
    tpl2.ensure_valid()
    assert template._NO_HASS_ENV.template_cache.get(
        template_string
    )  # pylint: disable=protected-access

    del tpl
    assert template._NO_HASS_ENV.template_cache.get(
        template_string
    )  # pylint: disable=protected-access
    del tpl2
    assert not template._NO_HASS_ENV.template_cache.get(
        template_string
    )  # pylint: disable=protected-access


def test_is_template_string():
    """Test is template string."""
    assert template.is_template_string("{{ x }}") is True
    assert template.is_template_string("{% if x == 2 %}1{% else %}0{%end if %}") is True
    assert template.is_template_string("{# a comment #} Hey") is True
    assert template.is_template_string("1") is False
    assert template.is_template_string("Some Text") is False


async def test_protected_blocked(hass):
    """Test accessing __getattr__ produces a template error."""
    tmp = template.Template('{{ states.__getattr__("any") }}', hass)
    with pytest.raises(TemplateError):
        tmp.async_render()

    tmp = template.Template('{{ states.sensor.__getattr__("any") }}', hass)
    with pytest.raises(TemplateError):
        tmp.async_render()

    tmp = template.Template('{{ states.sensor.any.__getattr__("any") }}', hass)
    with pytest.raises(TemplateError):
        tmp.async_render()


async def test_demo_template(hass):
    """Test the demo template works as expected."""
    hass.states.async_set("sun.sun", "above", {"elevation": 50, "next_rising": "later"})
    for i in range(2):
        hass.states.async_set(f"sensor.sensor{i}", "on")

    demo_template_str = """
{## Imitate available variables: ##}
{% set my_test_json = {
  "temperature": 25,
  "unit": "°C"
} %}

The temperature is {{ my_test_json.temperature }} {{ my_test_json.unit }}.

{% if is_state("sun.sun", "above_horizon") -%}
  The sun rose {{ relative_time(states.sun.sun.last_changed) }} ago.
{%- else -%}
  The sun will rise at {{ as_timestamp(strptime(state_attr("sun.sun", "next_rising"), "")) | timestamp_local }}.
{%- endif %}

For loop example getting 3 entity values:

{% for states in states | slice(3) -%}
  {% set state = states | first %}
  {%- if loop.first %}The {% elif loop.last %} and the {% else %}, the {% endif -%}
  {{ state.name | lower }} is {{state.state_with_unit}}
{%- endfor %}.
"""
    tmp = template.Template(demo_template_str, hass)

    result = tmp.async_render()
    assert "The temperature is 25" in result
    assert "is on" in result
    assert "sensor0" in result
    assert "sensor1" in result
    assert "sun" in result


async def test_slice_states(hass):
    """Test iterating states with a slice."""
    hass.states.async_set("sensor.test", "23")

    tpl = template.Template(
        "{% for states in states | slice(1) -%}{% set state = states | first %}{{ state.entity_id }}{%- endfor %}",
        hass,
    )
    assert tpl.async_render() == "sensor.test"


async def test_lifecycle(hass):
    """Test that we limit template render info for lifecycle events."""
    hass.states.async_set("sun.sun", "above", {"elevation": 50, "next_rising": "later"})
    for i in range(2):
        hass.states.async_set(f"sensor.sensor{i}", "on")
    hass.states.async_set("sensor.removed", "off")

    await hass.async_block_till_done()

    hass.states.async_set("sun.sun", "below", {"elevation": 60, "next_rising": "later"})
    for i in range(2):
        hass.states.async_set(f"sensor.sensor{i}", "off")

    hass.states.async_set("sensor.new", "off")
    hass.states.async_remove("sensor.removed")

    await hass.async_block_till_done()

    tmp = template.Template("{{ states | count }}", hass)

    info = tmp.async_render_to_info()
    assert info.all_states is False
    assert info.all_states_lifecycle is True
    assert info.rate_limit is None
    assert info.has_time is False

    assert info.entities == set()
    assert info.domains == set()
    assert info.domains_lifecycle == set()

    assert info.filter("sun.sun") is False
    assert info.filter("sensor.sensor1") is False
    assert info.filter_lifecycle("sensor.new") is True
    assert info.filter_lifecycle("sensor.removed") is True


async def test_template_timeout(hass):
    """Test to see if a template will timeout."""
    for i in range(2):
        hass.states.async_set(f"sensor.sensor{i}", "on")

    tmp = template.Template("{{ states | count }}", hass)
    assert await tmp.async_render_will_timeout(3) is False

    tmp2 = template.Template("{{ error_invalid + 1 }}", hass)
    assert await tmp2.async_render_will_timeout(3) is False

    tmp3 = template.Template("static", hass)
    assert await tmp3.async_render_will_timeout(3) is False

    tmp4 = template.Template("{{ var1 }}", hass)
    assert await tmp4.async_render_will_timeout(3, {"var1": "ok"}) is False

    slow_template_str = """
{% for var in range(1000) -%}
  {% for var in range(1000) -%}
    {{ var }}
  {%- endfor %}
{%- endfor %}
"""
    tmp5 = template.Template(slow_template_str, hass)
    assert await tmp5.async_render_will_timeout(0.000001) is True


async def test_lights(hass):
    """Test we can sort lights."""

    tmpl = """
          {% set lights_on = states.light|selectattr('state','eq','on')|map(attribute='name')|list %}
          {% if lights_on|length == 0 %}
            No lights on. Sleep well..
          {% elif lights_on|length == 1 %}
            The {{lights_on[0]}} light is on.
          {% elif lights_on|length == 2 %}
            The {{lights_on[0]}} and {{lights_on[1]}} lights are on.
          {% else %}
            The {{lights_on[:-1]|join(', ')}}, and {{lights_on[-1]}} lights are on.
          {% endif %}
    """
    states = []
    for i in range(10):
        states.append(f"light.sensor{i}")
        hass.states.async_set(f"light.sensor{i}", "on")

    tmp = template.Template(tmpl, hass)
    info = tmp.async_render_to_info()
    assert info.entities == set()
    assert info.domains == {"light"}

    assert "lights are on" in info.result()
    for i in range(10):
        assert f"sensor{i}" in info.result()


async def test_template_errors(hass):
    """Test template rendering wraps exceptions with TemplateError."""

    with pytest.raises(TemplateError):
        template.Template("{{ now() | rando }}", hass).async_render()

    with pytest.raises(TemplateError):
        template.Template("{{ utcnow() | rando }}", hass).async_render()

    with pytest.raises(TemplateError):
        template.Template("{{ now() | random }}", hass).async_render()

    with pytest.raises(TemplateError):
        template.Template("{{ utcnow() | random }}", hass).async_render()


async def test_state_attributes(hass):
    """Test state attributes."""
    hass.states.async_set("sensor.test", "23")

    tpl = template.Template("{{ states.sensor.test.last_changed }}", hass)
    assert tpl.async_render() == str(hass.states.get("sensor.test").last_changed)

    tpl = template.Template("{{ states.sensor.test.object_id }}", hass)
    assert tpl.async_render() == hass.states.get("sensor.test").object_id

    tpl = template.Template("{{ states.sensor.test.domain }}", hass)
    assert tpl.async_render() == hass.states.get("sensor.test").domain

    tpl = template.Template("{{ states.sensor.test.context.id }}", hass)
    assert tpl.async_render() == hass.states.get("sensor.test").context.id

    tpl = template.Template("{{ states.sensor.test.state_with_unit }}", hass)
    assert tpl.async_render() == 23

    tpl = template.Template("{{ states.sensor.test.invalid_prop }}", hass)
    assert tpl.async_render() == ""

    tpl = template.Template("{{ states.sensor.test.invalid_prop.xx }}", hass)
    with pytest.raises(TemplateError):
        tpl.async_render()


async def test_unavailable_states(hass):
    """Test watching unavailable states."""

    for i in range(10):
        hass.states.async_set(f"light.sensor{i}", "on")

    hass.states.async_set("light.unavailable", "unavailable")
    hass.states.async_set("light.unknown", "unknown")
    hass.states.async_set("light.none", "none")

    tpl = template.Template(
        "{{ states | selectattr('state', 'in', ['unavailable','unknown','none']) | map(attribute='entity_id') | list | join(', ') }}",
        hass,
    )
    assert tpl.async_render() == "light.none, light.unavailable, light.unknown"

    tpl = template.Template(
        "{{ states.light | selectattr('state', 'in', ['unavailable','unknown','none']) | map(attribute='entity_id') | list | join(', ') }}",
        hass,
    )
    assert tpl.async_render() == "light.none, light.unavailable, light.unknown"


async def test_legacy_templates(hass):
    """Test if old template behavior works when legacy templates are enabled."""
    hass.states.async_set("sensor.temperature", "12")

    assert (
        template.Template("{{ states.sensor.temperature.state }}", hass).async_render()
        == 12
    )

    await async_process_ha_core_config(hass, {"legacy_templates": True})
    assert (
        template.Template("{{ states.sensor.temperature.state }}", hass).async_render()
        == "12"
    )


async def test_no_result_parsing(hass):
    """Test if templates results are not parsed."""
    hass.states.async_set("sensor.temperature", "12")

    assert (
        template.Template("{{ states.sensor.temperature.state }}", hass).async_render(
            parse_result=False
        )
        == "12"
    )

    assert (
        template.Template("{{ false }}", hass).async_render(parse_result=False)
        == "False"
    )

    assert (
        template.Template("{{ [1, 2, 3] }}", hass).async_render(parse_result=False)
        == "[1, 2, 3]"
    )


async def test_is_static_still_ast_evals(hass):
    """Test is_static still convers to native type."""
    tpl = template.Template("[1, 2]", hass)
    assert tpl.is_static
    assert tpl.async_render() == [1, 2]


async def test_result_wrappers(hass):
    """Test result wrappers."""
    for text, native, orig_type, schema in (
        ("[1, 2]", [1, 2], list, vol.Schema([int])),
        ("{1, 2}", {1, 2}, set, vol.Schema({int})),
        ("(1, 2)", (1, 2), tuple, vol.ExactSequence([int, int])),
        ('{"hello": True}', {"hello": True}, dict, vol.Schema({"hello": bool})),
    ):
        tpl = template.Template(text, hass)
        result = tpl.async_render()
        assert isinstance(result, orig_type)
        assert isinstance(result, template.ResultWrapper)
        assert result == native
        assert result.render_result == text
        schema(result)  # should not raise
        # Result with render text stringifies to original text
        assert str(result) == text
        # Result without render text stringifies same as original type
        assert str(template.RESULT_WRAPPERS[orig_type](native)) == str(
            orig_type(native)
        )


async def test_parse_result(hass):
    """Test parse result."""
    for tpl, result in (
        ('{{ "{{}}" }}', "{{}}"),
        ("not-something", "not-something"),
        ("2a", "2a"),
        ("123E5", "123E5"),
        ("1j", "1j"),
        ("1e+100", "1e+100"),
        ("0xface", "0xface"),
        ("123", 123),
        ("10", 10),
        ("123.0", 123.0),
        (".5", 0.5),
        ("0.5", 0.5),
        ("-1", -1),
        ("-1.0", -1.0),
        ("+1", 1),
        ("5.", 5.0),
        ("123_123_123", "123_123_123"),
        # ("+48100200300", "+48100200300"),  # phone number
        ("010", "010"),
        ("0011101.00100001010001", "0011101.00100001010001"),
    ):
        assert template.Template(tpl, hass).async_render() == result


async def test_undefined_variable(hass, caplog):
    """Test a warning is logged on undefined variables."""
    tpl = template.Template("{{ no_such_variable }}", hass)
    assert tpl.async_render() == ""
    assert "Template variable warning: no_such_variable is undefined" in caplog.text<|MERGE_RESOLUTION|>--- conflicted
+++ resolved
@@ -875,39 +875,6 @@
     """Test relative_time method."""
     now = datetime.strptime("2000-01-01 10:00:00 +00:00", "%Y-%m-%d %H:%M:%S %z")
     with patch("homeassistant.util.dt.now", return_value=now):
-<<<<<<< HEAD
-        assert (
-            "1 hour"
-            == template.Template(
-                '{{relative_time(strptime("2000-01-01 09:00:00", "%Y-%m-%d %H:%M:%S"))}}',
-                hass,
-            ).async_render()
-        )
-        assert (
-            "2 hours"
-            == template.Template(
-                '{{relative_time(strptime("2000-01-01 09:00:00 +01:00", "%Y-%m-%d %H:%M:%S %z"))}}',
-                hass,
-            ).async_render()
-        )
-        assert (
-            "1 hour"
-            == template.Template(
-                '{{relative_time(strptime("2000-01-01 03:00:00 -06:00", "%Y-%m-%d %H:%M:%S %z"))}}',
-                hass,
-            ).async_render()
-        )
-        assert (
-            str(template.strptime("2000-01-01 11:00:00 +00:00", "%Y-%m-%d %H:%M:%S %z"))
-            == template.Template(
-                '{{relative_time(strptime("2000-01-01 11:00:00 +00:00", "%Y-%m-%d %H:%M:%S %z"))}}',
-                hass,
-            ).async_render()
-        )
-        assert (
-            "string"
-            == template.Template('{{relative_time("string")}}', hass).async_render()
-=======
         result = template.Template(
             '{{relative_time(strptime("2000-01-01 09:00:00", "%Y-%m-%d %H:%M:%S"))}}',
             hass,
@@ -928,7 +895,6 @@
 
         result1 = str(
             template.strptime("2000-01-01 11:00:00 +00:00", "%Y-%m-%d %H:%M:%S %z")
->>>>>>> 75908f38
         )
         result2 = template.Template(
             '{{relative_time(strptime("2000-01-01 11:00:00 +00:00", "%Y-%m-%d %H:%M:%S %z"))}}',
@@ -951,44 +917,6 @@
     """Test relative_time method."""
     now = datetime.strptime("2000-01-01 10:00:00 +00:00", "%Y-%m-%d %H:%M:%S %z")
     with patch("homeassistant.util.dt.now", return_value=now):
-<<<<<<< HEAD
-        assert (
-            "0:02:00"
-            == template.Template("{{timedelta(seconds=120)}}", hass).async_render()
-        )
-        assert (
-            "1 day, 0:00:00"
-            == template.Template("{{timedelta(seconds=86400)}}", hass).async_render()
-        )
-        assert (
-            "1 day, 4:00:00"
-            == template.Template("{{timedelta(days=1, hours=4)}}", hass).async_render()
-        )
-        assert (
-            "1 hour"
-            == template.Template(
-                "{{relative_time(now() - timedelta(seconds=3600))}}", hass
-            ).async_render()
-        )
-        assert (
-            "1 day"
-            == template.Template(
-                "{{relative_time(now() - timedelta(seconds=86400))}}", hass
-            ).async_render()
-        )
-        assert (
-            "1 day"
-            == template.Template(
-                "{{relative_time(now() - timedelta(seconds=86401))}}", hass
-            ).async_render()
-        )
-        assert (
-            "15 days"
-            == template.Template(
-                "{{relative_time(now() - timedelta(weeks=2, days=1))}}", hass
-            ).async_render()
-        )
-=======
         result = template.Template(
             "{{timedelta(seconds=120)}}",
             hass,
@@ -1029,7 +957,6 @@
             hass,
         ).async_render()
         assert result == "15 days"
->>>>>>> 75908f38
 
 
 def test_regex_match(hass):
