--- conflicted
+++ resolved
@@ -1954,243 +1954,6 @@
     assert_result_info(info, "oink", ["sensor.xyz", "sensor.pig"], [])
 
 
-<<<<<<< HEAD
-async def test_extract_entities_match_entities(hass, allow_extract_entities):
-    """Test extract entities function with entities stuff."""
-    assert (
-        template.extract_entities(
-            hass,
-            """
-{% if is_state('device_tracker.phone_1', 'home') %}
-Ha, Hercules is home!
-{% else %}
-Hercules is at {{ states('device_tracker.phone_1') }}.
-{% endif %}
-        """,
-        )
-        == ["device_tracker.phone_1"]
-    )
-
-    assert (
-        template.extract_entities(
-            hass,
-            """
-{{ as_timestamp(states.binary_sensor.garage_door.last_changed) }}
-        """,
-        )
-        == ["binary_sensor.garage_door"]
-    )
-
-    assert (
-        template.extract_entities(
-            hass,
-            """
-{{ states("binary_sensor.garage_door") }}
-        """,
-        )
-        == ["binary_sensor.garage_door"]
-    )
-
-    hass.states.async_set("device_tracker.phone_2", "not_home", {"battery": 20})
-
-    assert (
-        template.extract_entities(
-            hass,
-            """
-{{ is_state_attr('device_tracker.phone_2', 'battery', 40) }}
-        """,
-        )
-        == ["device_tracker.phone_2"]
-    )
-
-    assert sorted(["device_tracker.phone_1", "device_tracker.phone_2"]) == sorted(
-        template.extract_entities(
-            hass,
-            """
-{% if is_state('device_tracker.phone_1', 'home') %}
-Ha, Hercules is home!
-{% elif states.device_tracker.phone_2.attributes.battery < 40 %}
-Hercules you power goes done!.
-{% endif %}
-        """,
-        )
-    )
-
-    assert sorted(["sensor.pick_humidity", "sensor.pick_temperature"]) == sorted(
-        template.extract_entities(
-            hass,
-            """
-{{
-states.sensor.pick_temperature.state ~ "°C (" ~
-states.sensor.pick_humidity.state ~ " %"
-}}
-        """,
-        )
-    )
-
-    assert sorted(
-        ["sensor.luftfeuchtigkeit_mean", "input_number.luftfeuchtigkeit"]
-    ) == sorted(
-        template.extract_entities(
-            hass,
-            "{% if (states('sensor.luftfeuchtigkeit_mean') | int)"
-            " > (states('input_number.luftfeuchtigkeit') | int +1.5)"
-            " %}true{% endif %}",
-        )
-    )
-
-    assert await async_setup_component(hass, "group", {})
-    await hass.async_block_till_done()
-    await group.Group.async_create_group(hass, "empty group", [])
-
-    assert ["group.empty_group"] == template.extract_entities(
-        hass, "{{ expand('group.empty_group') | list | length }}"
-    )
-
-    hass.states.async_set("test_domain.object", "exists")
-    await group.Group.async_create_group(hass, "expand group", ["test_domain.object"])
-
-    assert sorted(["group.expand_group", "test_domain.object"]) == sorted(
-        template.extract_entities(
-            hass, "{{ expand('group.expand_group') | list | length }}"
-        )
-    )
-    assert ["test_domain.entity"] == template.Template(
-        '{{ is_state("test_domain.entity", "on") }}', hass
-    ).extract_entities()
-
-    # No expand, extract finds the group
-    assert template.extract_entities(hass, "{{ states('group.empty_group') }}") == [
-        "group.empty_group"
-    ]
-
-
-def test_extract_entities_with_variables(hass, allow_extract_entities):
-    """Test extract entities function with variables and entities stuff."""
-    hass.states.async_set("input_boolean.switch", "on")
-    assert ["input_boolean.switch"] == template.extract_entities(
-        hass, "{{ is_state('input_boolean.switch', 'off') }}", {}
-    )
-
-    assert ["input_boolean.switch"] == template.extract_entities(
-        hass,
-        "{{ is_state(trigger.entity_id, 'off') }}",
-        {"trigger": {"entity_id": "input_boolean.switch"}},
-    )
-
-    assert MATCH_ALL == template.extract_entities(
-        hass, "{{ is_state(data, 'off') }}", {"data": "no_state"}
-    )
-
-    assert ["input_boolean.switch"] == template.extract_entities(
-        hass, "{{ is_state(data, 'off') }}", {"data": "input_boolean.switch"}
-    )
-
-    assert ["input_boolean.switch"] == template.extract_entities(
-        hass,
-        "{{ is_state(trigger.entity_id, 'off') }}",
-        {"trigger": {"entity_id": "input_boolean.switch"}},
-    )
-
-    hass.states.async_set("media_player.livingroom", "off")
-    assert {"media_player.livingroom"} == extract_entities(
-        hass,
-        "{{ is_state('media_player.' ~ where , 'playing') }}",
-        {"where": "livingroom"},
-    )
-
-
-def test_extract_entities_domain_states_inner(hass, allow_extract_entities):
-    """Test extract entities function by domain."""
-    hass.states.async_set("light.switch", "on")
-    hass.states.async_set("light.switch2", "on")
-    hass.states.async_set("light.switch3", "off")
-
-    assert (
-        set(
-            template.extract_entities(
-                hass,
-                "{{ states['light'] | selectattr('state','eq','on') | list | count > 0 }}",
-                {},
-            )
-        )
-        == {"light.switch", "light.switch2", "light.switch3"}
-    )
-
-
-def test_extract_entities_domain_states_outer(hass, allow_extract_entities):
-    """Test extract entities function by domain."""
-    hass.states.async_set("light.switch", "on")
-    hass.states.async_set("light.switch2", "on")
-    hass.states.async_set("light.switch3", "off")
-
-    assert (
-        set(
-            template.extract_entities(
-                hass,
-                "{{ states.light | selectattr('state','eq','off') | list | count > 0 }}",
-                {},
-            )
-        )
-        == {"light.switch", "light.switch2", "light.switch3"}
-    )
-
-
-def test_extract_entities_domain_states_outer_with_group(hass, allow_extract_entities):
-    """Test extract entities function by domain."""
-    hass.states.async_set("light.switch", "on")
-    hass.states.async_set("light.switch2", "on")
-    hass.states.async_set("light.switch3", "off")
-    hass.states.async_set("switch.pool_light", "off")
-    hass.states.async_set("group.lights", "off", {"entity_id": ["switch.pool_light"]})
-
-    assert (
-        set(
-            template.extract_entities(
-                hass,
-                "{{ states.light | selectattr('entity_id', 'in', state_attr('group.lights', 'entity_id')) }}",
-                {},
-            )
-        )
-        == {"light.switch", "light.switch2", "light.switch3", "group.lights"}
-    )
-
-
-def test_extract_entities_blocked_from_core_code(hass):
-    """Test extract entities is blocked from core code."""
-    with pytest.raises(RuntimeError):
-        template.extract_entities(hass, "{{ states.light }}", {})
-
-
-def test_extract_entities_warns_and_logs_from_an_integration(hass, caplog):
-    """Test extract entities works from a custom_components with a log message."""
-
-    correct_frame = Mock(
-        filename="/config/custom_components/burncpu/light.py",
-        lineno="23",
-        line="self.light.is_on",
-    )
-    with patch(
-        "homeassistant.helpers.frame.extract_stack",
-        return_value=[
-            Mock(
-                filename="/home/dev/homeassistant/core.py",
-                lineno="23",
-                line="do_something()",
-            ),
-            correct_frame,
-            Mock(filename="/home/dev/mdns/lights.py", lineno="2", line="something()"),
-        ],
-    ):
-        template.extract_entities(hass, "{{ states.light }}", {})
-
-    assert "custom_components/burncpu/light.py" in caplog.text
-    assert "23" in caplog.text
-    assert "self.light.is_on" in caplog.text
-
-
-=======
->>>>>>> d6ea96ca
 def test_jinja_namespace(hass):
     """Test Jinja's namespace command can be used."""
     test_template = template.Template(
