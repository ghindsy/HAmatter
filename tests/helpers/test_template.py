"""Test Home Assistant template helper methods."""
from __future__ import annotations

from collections.abc import Iterable
from datetime import datetime, timedelta
import json
import logging
import math
import random
from typing import Any
from unittest.mock import patch

from freezegun import freeze_time
import orjson
import pytest
import voluptuous as vol

from homeassistant.components import group
from homeassistant.config import async_process_ha_core_config
from homeassistant.const import (
    ATTR_UNIT_OF_MEASUREMENT,
    LENGTH_METERS,
    LENGTH_MILLIMETERS,
    MASS_GRAMS,
    STATE_ON,
    STATE_UNAVAILABLE,
    TEMP_CELSIUS,
    VOLUME_LITERS,
    UnitOfPressure,
    UnitOfSpeed,
)
from homeassistant.core import HomeAssistant
from homeassistant.exceptions import TemplateError
<<<<<<< HEAD
from homeassistant.helpers import device_registry as dr, entity, template, translation
=======
from homeassistant.helpers import (
    area_registry as ar,
    device_registry as dr,
    entity,
    entity_registry as er,
    template,
)
>>>>>>> c3936e6f
from homeassistant.helpers.entity_platform import EntityPlatform
from homeassistant.helpers.json import json_dumps
from homeassistant.helpers.typing import TemplateVarsType
from homeassistant.setup import async_setup_component
import homeassistant.util.dt as dt_util
from homeassistant.util.unit_system import UnitSystem

from tests.common import MockConfigEntry, async_fire_time_changed


def _set_up_units(hass: HomeAssistant) -> None:
    """Set up the tests."""
    hass.config.units = UnitSystem(
        "custom",
        accumulated_precipitation=LENGTH_MILLIMETERS,
        conversions={},
        length=LENGTH_METERS,
        mass=MASS_GRAMS,
        pressure=UnitOfPressure.PA,
        temperature=TEMP_CELSIUS,
        volume=VOLUME_LITERS,
        wind_speed=UnitOfSpeed.KILOMETERS_PER_HOUR,
    )


def render(
    hass: HomeAssistant, template_str: str, variables: TemplateVarsType | None = None
) -> Any:
    """Create render info from template."""
    tmp = template.Template(template_str, hass)
    return tmp.async_render(variables)


def render_to_info(
    hass: HomeAssistant, template_str: str, variables: TemplateVarsType | None = None
) -> template.RenderInfo:
    """Create render info from template."""
    tmp = template.Template(template_str, hass)
    return tmp.async_render_to_info(variables)


def extract_entities(
    hass: HomeAssistant, template_str: str, variables: TemplateVarsType | None = None
) -> set[str]:
    """Extract entities from a template."""
    info = render_to_info(hass, template_str, variables)
    return info.entities


def assert_result_info(
    info: template.RenderInfo,
    result: Any,
    entities: Iterable[str] | None = None,
    domains: Iterable[str] | None = None,
    all_states: bool = False,
) -> None:
    """Check result info."""
    assert info.result() == result
    assert info.all_states == all_states
    assert info.filter("invalid_entity_name.somewhere") == all_states
    if entities is not None:
        assert info.entities == frozenset(entities)
        assert all(info.filter(entity) for entity in entities)
        if not all_states:
            assert not info.filter("invalid_entity_name.somewhere")
    else:
        assert not info.entities
    if domains is not None:
        assert info.domains == frozenset(domains)
        assert all(info.filter(domain + ".entity") for domain in domains)
    else:
        assert not hasattr(info, "_domains")


def test_template_equality() -> None:
    """Test template comparison and hashing."""
    template_one = template.Template("{{ template_one }}")
    template_one_1 = template.Template("{{ template_one }}")
    template_two = template.Template("{{ template_two }}")

    assert template_one == template_one_1
    assert template_one != template_two
    assert hash(template_one) == hash(template_one_1)
    assert hash(template_one) != hash(template_two)

    assert str(template_one_1) == "Template<template=({{ template_one }}) renders=0>"

    with pytest.raises(TypeError):
        template.Template(["{{ template_one }}"])


def test_invalid_template(hass: HomeAssistant) -> None:
    """Invalid template raises error."""
    tmpl = template.Template("{{", hass)

    with pytest.raises(TemplateError):
        tmpl.ensure_valid()

    with pytest.raises(TemplateError):
        tmpl.async_render()

    info = tmpl.async_render_to_info()
    with pytest.raises(TemplateError):
        assert info.result() == "impossible"

    tmpl = template.Template("{{states(keyword)}}", hass)

    tmpl.ensure_valid()

    with pytest.raises(TemplateError):
        tmpl.async_render()


def test_referring_states_by_entity_id(hass: HomeAssistant) -> None:
    """Test referring states by entity id."""
    hass.states.async_set("test.object", "happy")
    assert (
        template.Template("{{ states.test.object.state }}", hass).async_render()
        == "happy"
    )

    assert (
        template.Template('{{ states["test.object"].state }}', hass).async_render()
        == "happy"
    )

    assert (
        template.Template('{{ states("test.object") }}', hass).async_render() == "happy"
    )


def test_invalid_entity_id(hass: HomeAssistant) -> None:
    """Test referring states by entity id."""
    with pytest.raises(TemplateError):
        template.Template('{{ states["big.fat..."] }}', hass).async_render()
    with pytest.raises(TemplateError):
        template.Template('{{ states.test["big.fat..."] }}', hass).async_render()
    with pytest.raises(TemplateError):
        template.Template('{{ states["invalid/domain"] }}', hass).async_render()


def test_raise_exception_on_error(hass: HomeAssistant) -> None:
    """Test raising an exception on error."""
    with pytest.raises(TemplateError):
        template.Template("{{ invalid_syntax").ensure_valid()


def test_iterating_all_states(hass: HomeAssistant) -> None:
    """Test iterating all states."""
    tmpl_str = "{% for state in states | sort(attribute='entity_id') %}{{ state.state }}{% endfor %}"

    info = render_to_info(hass, tmpl_str)
    assert_result_info(info, "", all_states=True)
    assert info.rate_limit == template.ALL_STATES_RATE_LIMIT

    hass.states.async_set("test.object", "happy")
    hass.states.async_set("sensor.temperature", 10)

    info = render_to_info(hass, tmpl_str)
    assert_result_info(info, "10happy", entities=[], all_states=True)


def test_iterating_all_states_unavailable(hass: HomeAssistant) -> None:
    """Test iterating all states unavailable."""
    hass.states.async_set("test.object", "on")

    tmpl_str = (
        "{{"
        "  states"
        "  | selectattr('state', 'in', ['unavailable', 'unknown', 'none'])"
        "  | list"
        "  | count"
        "}}"
    )

    info = render_to_info(hass, tmpl_str)

    assert info.all_states is True
    assert info.rate_limit == template.ALL_STATES_RATE_LIMIT

    hass.states.async_set("test.object", "unknown")
    hass.states.async_set("sensor.temperature", 10)

    info = render_to_info(hass, tmpl_str)
    assert_result_info(info, 1, entities=[], all_states=True)


def test_iterating_domain_states(hass: HomeAssistant) -> None:
    """Test iterating domain states."""
    tmpl_str = "{% for state in states.sensor %}{{ state.state }}{% endfor %}"

    info = render_to_info(hass, tmpl_str)
    assert_result_info(info, "", domains=["sensor"])
    assert info.rate_limit == template.DOMAIN_STATES_RATE_LIMIT

    hass.states.async_set("test.object", "happy")
    hass.states.async_set("sensor.back_door", "open")
    hass.states.async_set("sensor.temperature", 10)

    info = render_to_info(hass, tmpl_str)
    assert_result_info(
        info,
        "open10",
        entities=[],
        domains=["sensor"],
    )


async def test_import(hass: HomeAssistant) -> None:
    """Test that imports work from the config/custom_templates folder."""
    await template.async_load_custom_templates(hass)
    assert "test.jinja" in template._get_hass_loader(hass).sources
    assert "inner/inner_test.jinja" in template._get_hass_loader(hass).sources
    assert (
        template.Template(
            """
            {% import 'test.jinja' as t %}
            {{ t.test_macro() }} {{ t.test_variable }}
            """,
            hass,
        ).async_render()
        == "macro variable"
    )

    assert (
        template.Template(
            """
            {% import 'inner/inner_test.jinja' as t %}
            {{ t.test_macro() }} {{ t.test_variable }}
            """,
            hass,
        ).async_render()
        == "inner macro inner variable"
    )

    with pytest.raises(TemplateError):
        template.Template(
            """
            {% import 'notfound.jinja' as t %}
            {{ t.test_macro() }} {{ t.test_variable }}
            """,
            hass,
        ).async_render()


async def test_import_change(hass: HomeAssistant) -> None:
    """Test that a change in HassLoader results in updated imports."""
    await template.async_load_custom_templates(hass)
    to_test = template.Template(
        """
        {% import 'test.jinja' as t %}
        {{ t.test_macro() }} {{ t.test_variable }}
        """,
        hass,
    )
    assert to_test.async_render() == "macro variable"

    template._get_hass_loader(hass).sources = {
        "test.jinja": """
            {% macro test_macro() -%}
            macro2
            {%- endmacro %}

            {% set test_variable = "variable2" %}
            """
    }
    assert to_test.async_render() == "macro2 variable2"


def test_loop_controls(hass: HomeAssistant) -> None:
    """Test that loop controls are enabled."""
    assert (
        template.Template(
            """
            {%- for v in range(10) %}
                {%- if v == 1 -%}
                    {%- continue -%}
                {%- elif v == 3 -%}
                    {%- break -%}
                {%- endif -%}
                {{ v }}
            {%- endfor -%}
            """,
            hass,
        ).async_render()
        == "02"
    )


def test_float_function(hass: HomeAssistant) -> None:
    """Test float function."""
    hass.states.async_set("sensor.temperature", "12")

    assert (
        template.Template(
            "{{ float(states.sensor.temperature.state) }}", hass
        ).async_render()
        == 12.0
    )

    assert (
        template.Template(
            "{{ float(states.sensor.temperature.state) > 11 }}", hass
        ).async_render()
        is True
    )

    # Test handling of invalid input
    with pytest.raises(TemplateError):
        template.Template("{{ float('forgiving') }}", hass).async_render()

    # Test handling of default return value
    assert render(hass, "{{ float('bad', 1) }}") == 1
    assert render(hass, "{{ float('bad', default=1) }}") == 1


def test_float_filter(hass: HomeAssistant) -> None:
    """Test float filter."""
    hass.states.async_set("sensor.temperature", "12")

    assert render(hass, "{{ states.sensor.temperature.state | float }}") == 12.0
    assert render(hass, "{{ states.sensor.temperature.state | float > 11 }}") is True

    # Test handling of invalid input
    with pytest.raises(TemplateError):
        render(hass, "{{ 'bad' | float }}")

    # Test handling of default return value
    assert render(hass, "{{ 'bad' | float(1) }}") == 1
    assert render(hass, "{{ 'bad' | float(default=1) }}") == 1


def test_int_filter(hass: HomeAssistant) -> None:
    """Test int filter."""
    hass.states.async_set("sensor.temperature", "12.2")
    assert render(hass, "{{ states.sensor.temperature.state | int }}") == 12
    assert render(hass, "{{ states.sensor.temperature.state | int > 11 }}") is True

    hass.states.async_set("sensor.temperature", "0x10")
    assert render(hass, "{{ states.sensor.temperature.state | int(base=16) }}") == 16

    # Test handling of invalid input
    with pytest.raises(TemplateError):
        render(hass, "{{ 'bad' | int }}")

    # Test handling of default return value
    assert render(hass, "{{ 'bad' | int(1) }}") == 1
    assert render(hass, "{{ 'bad' | int(default=1) }}") == 1


def test_int_function(hass: HomeAssistant) -> None:
    """Test int filter."""
    hass.states.async_set("sensor.temperature", "12.2")
    assert render(hass, "{{ int(states.sensor.temperature.state) }}") == 12
    assert render(hass, "{{ int(states.sensor.temperature.state) > 11 }}") is True

    hass.states.async_set("sensor.temperature", "0x10")
    assert render(hass, "{{ int(states.sensor.temperature.state, base=16) }}") == 16

    # Test handling of invalid input
    with pytest.raises(TemplateError):
        render(hass, "{{ int('bad') }}")

    # Test handling of default return value
    assert render(hass, "{{ int('bad', 1) }}") == 1
    assert render(hass, "{{ int('bad', default=1) }}") == 1


def test_bool_function(hass: HomeAssistant) -> None:
    """Test bool function."""
    assert render(hass, "{{ bool(true) }}") is True
    assert render(hass, "{{ bool(false) }}") is False
    assert render(hass, "{{ bool('on') }}") is True
    assert render(hass, "{{ bool('off') }}") is False
    with pytest.raises(TemplateError):
        render(hass, "{{ bool('unknown') }}")
    with pytest.raises(TemplateError):
        render(hass, "{{ bool(none) }}")
    assert render(hass, "{{ bool('unavailable', none) }}") is None
    assert render(hass, "{{ bool('unavailable', default=none) }}") is None


def test_bool_filter(hass: HomeAssistant) -> None:
    """Test bool filter."""
    assert render(hass, "{{ true | bool }}") is True
    assert render(hass, "{{ false | bool }}") is False
    assert render(hass, "{{ 'on' | bool }}") is True
    assert render(hass, "{{ 'off' | bool }}") is False
    with pytest.raises(TemplateError):
        render(hass, "{{ 'unknown' | bool }}")
    with pytest.raises(TemplateError):
        render(hass, "{{ none | bool }}")
    assert render(hass, "{{ 'unavailable' | bool(none) }}") is None
    assert render(hass, "{{ 'unavailable' | bool(default=none) }}") is None


@pytest.mark.parametrize(
    ("value", "expected"),
    [
        (0, True),
        (0.0, True),
        ("0", True),
        ("0.0", True),
        (True, True),
        (False, True),
        ("True", False),
        ("False", False),
        (None, False),
        ("None", False),
        ("horse", False),
        (math.pi, True),
        (math.nan, False),
        (math.inf, False),
        ("nan", False),
        ("inf", False),
    ],
)
def test_isnumber(hass: HomeAssistant, value, expected) -> None:
    """Test is_number."""
    assert (
        template.Template("{{ is_number(value) }}", hass).async_render({"value": value})
        == expected
    )
    assert (
        template.Template("{{ value | is_number }}", hass).async_render(
            {"value": value}
        )
        == expected
    )
    assert (
        template.Template("{{ value is is_number }}", hass).async_render(
            {"value": value}
        )
        == expected
    )


def test_rounding_value(hass: HomeAssistant) -> None:
    """Test rounding value."""
    hass.states.async_set("sensor.temperature", 12.78)

    assert (
        template.Template(
            "{{ states.sensor.temperature.state | round(1) }}", hass
        ).async_render()
        == 12.8
    )

    assert (
        template.Template(
            "{{ states.sensor.temperature.state | multiply(10) | round }}", hass
        ).async_render()
        == 128
    )

    assert (
        template.Template(
            '{{ states.sensor.temperature.state | round(1, "floor") }}', hass
        ).async_render()
        == 12.7
    )

    assert (
        template.Template(
            '{{ states.sensor.temperature.state | round(1, "ceil") }}', hass
        ).async_render()
        == 12.8
    )

    assert (
        template.Template(
            '{{ states.sensor.temperature.state | round(1, "half") }}', hass
        ).async_render()
        == 13.0
    )


def test_rounding_value_on_error(hass: HomeAssistant) -> None:
    """Test rounding value handling of error."""
    # Test handling of invalid input
    with pytest.raises(TemplateError):
        template.Template("{{ None | round }}", hass).async_render()

    with pytest.raises(TemplateError):
        template.Template('{{ "no_number" | round }}', hass).async_render()

    # Test handling of default return value
    assert render(hass, "{{ 'no_number' | round(default=1) }}") == 1


def test_multiply(hass: HomeAssistant) -> None:
    """Test multiply."""
    tests = {10: 100}

    for inp, out in tests.items():
        assert (
            template.Template(
                "{{ %s | multiply(10) | round }}" % inp, hass
            ).async_render()
            == out
        )

    # Test handling of invalid input
    with pytest.raises(TemplateError):
        template.Template("{{ abcd | multiply(10) }}", hass).async_render()

    # Test handling of default return value
    assert render(hass, "{{ 'no_number' | multiply(10, 1) }}") == 1
    assert render(hass, "{{ 'no_number' | multiply(10, default=1) }}") == 1


def test_logarithm(hass: HomeAssistant) -> None:
    """Test logarithm."""
    tests = [
        (4, 2, 2.0),
        (1000, 10, 3.0),
        (math.e, "", 1.0),  # The "" means the default base (e) will be used
    ]

    for value, base, expected in tests:
        assert (
            template.Template(
                f"{{{{ {value} | log({base}) | round(1) }}}}", hass
            ).async_render()
            == expected
        )

        assert (
            template.Template(
                f"{{{{ log({value}, {base}) | round(1) }}}}", hass
            ).async_render()
            == expected
        )

    # Test handling of invalid input
    with pytest.raises(TemplateError):
        template.Template("{{ invalid | log(_) }}", hass).async_render()
    with pytest.raises(TemplateError):
        template.Template("{{ log(invalid, _) }}", hass).async_render()
    with pytest.raises(TemplateError):
        template.Template("{{ 10 | log(invalid) }}", hass).async_render()
    with pytest.raises(TemplateError):
        template.Template("{{ log(10, invalid) }}", hass).async_render()

    # Test handling of default return value
    assert render(hass, "{{ 'no_number' | log(10, 1) }}") == 1
    assert render(hass, "{{ 'no_number' | log(10, default=1) }}") == 1
    assert render(hass, "{{ log('no_number', 10, 1) }}") == 1
    assert render(hass, "{{ log('no_number', 10, default=1) }}") == 1
    assert render(hass, "{{ log(0, 10, 1) }}") == 1
    assert render(hass, "{{ log(0, 10, default=1) }}") == 1


def test_sine(hass: HomeAssistant) -> None:
    """Test sine."""
    tests = [
        (0, 0.0),
        (math.pi / 2, 1.0),
        (math.pi, 0.0),
        (math.pi * 1.5, -1.0),
        (math.pi / 10, 0.309),
    ]

    for value, expected in tests:
        assert (
            template.Template("{{ %s | sin | round(3) }}" % value, hass).async_render()
            == expected
        )
        assert render(hass, f"{{{{ sin({value}) | round(3) }}}}") == expected

    # Test handling of invalid input
    with pytest.raises(TemplateError):
        template.Template("{{ 'duck' | sin }}", hass).async_render()
    with pytest.raises(TemplateError):
        template.Template("{{ invalid | sin('duck') }}", hass).async_render()

    # Test handling of default return value
    assert render(hass, "{{ 'no_number' | sin(1) }}") == 1
    assert render(hass, "{{ 'no_number' | sin(default=1) }}") == 1
    assert render(hass, "{{ sin('no_number', 1) }}") == 1
    assert render(hass, "{{ sin('no_number', default=1) }}") == 1


def test_cos(hass: HomeAssistant) -> None:
    """Test cosine."""
    tests = [
        (0, 1.0),
        (math.pi / 2, 0.0),
        (math.pi, -1.0),
        (math.pi * 1.5, -0.0),
        (math.pi / 10, 0.951),
    ]

    for value, expected in tests:
        assert (
            template.Template("{{ %s | cos | round(3) }}" % value, hass).async_render()
            == expected
        )
        assert render(hass, f"{{{{ cos({value}) | round(3) }}}}") == expected

    # Test handling of invalid input
    with pytest.raises(TemplateError):
        template.Template("{{ 'error' | cos }}", hass).async_render()
    with pytest.raises(TemplateError):
        template.Template("{{ invalid | cos('error') }}", hass).async_render()

    # Test handling of default return value
    assert render(hass, "{{ 'no_number' | cos(1) }}") == 1
    assert render(hass, "{{ 'no_number' | cos(default=1) }}") == 1
    assert render(hass, "{{ cos('no_number', 1) }}") == 1
    assert render(hass, "{{ cos('no_number', default=1) }}") == 1


def test_tan(hass: HomeAssistant) -> None:
    """Test tangent."""
    tests = [
        (0, 0.0),
        (math.pi, -0.0),
        (math.pi / 180 * 45, 1.0),
        (math.pi / 180 * 90, "1.633123935319537e+16"),
        (math.pi / 180 * 135, -1.0),
    ]

    for value, expected in tests:
        assert (
            template.Template("{{ %s | tan | round(3) }}" % value, hass).async_render()
            == expected
        )
        assert render(hass, f"{{{{ tan({value}) | round(3) }}}}") == expected

    # Test handling of invalid input
    with pytest.raises(TemplateError):
        template.Template("{{ 'error' | tan }}", hass).async_render()
    with pytest.raises(TemplateError):
        template.Template("{{ invalid | tan('error') }}", hass).async_render()

    # Test handling of default return value
    assert render(hass, "{{ 'no_number' | tan(1) }}") == 1
    assert render(hass, "{{ 'no_number' | tan(default=1) }}") == 1
    assert render(hass, "{{ tan('no_number', 1) }}") == 1
    assert render(hass, "{{ tan('no_number', default=1) }}") == 1


def test_sqrt(hass: HomeAssistant) -> None:
    """Test square root."""
    tests = [
        (0, 0.0),
        (1, 1.0),
        (2, 1.414),
        (10, 3.162),
        (100, 10.0),
    ]

    for value, expected in tests:
        assert (
            template.Template("{{ %s | sqrt | round(3) }}" % value, hass).async_render()
            == expected
        )
        assert render(hass, f"{{{{ sqrt({value}) | round(3) }}}}") == expected

    # Test handling of invalid input
    with pytest.raises(TemplateError):
        template.Template("{{ 'error' | sqrt }}", hass).async_render()
    with pytest.raises(TemplateError):
        template.Template("{{ invalid | sqrt('error') }}", hass).async_render()

    # Test handling of default return value
    assert render(hass, "{{ 'no_number' | sqrt(1) }}") == 1
    assert render(hass, "{{ 'no_number' | sqrt(default=1) }}") == 1
    assert render(hass, "{{ sqrt('no_number', 1) }}") == 1
    assert render(hass, "{{ sqrt('no_number', default=1) }}") == 1


def test_arc_sine(hass: HomeAssistant) -> None:
    """Test arcus sine."""
    tests = [
        (-1.0, -1.571),
        (-0.5, -0.524),
        (0.0, 0.0),
        (0.5, 0.524),
        (1.0, 1.571),
    ]

    for value, expected in tests:
        assert (
            template.Template("{{ %s | asin | round(3) }}" % value, hass).async_render()
            == expected
        )
        assert render(hass, f"{{{{ asin({value}) | round(3) }}}}") == expected

    # Test handling of invalid input
    invalid_tests = [
        -2.0,  # value error
        2.0,  # value error
        '"error"',
    ]

    for value in invalid_tests:
        with pytest.raises(TemplateError):
            template.Template("{{ %s | asin | round(3) }}" % value, hass).async_render()
        with pytest.raises(TemplateError):
            assert render(hass, f"{{{{ asin({value}) | round(3) }}}}")

    # Test handling of default return value
    assert render(hass, "{{ 'no_number' | asin(1) }}") == 1
    assert render(hass, "{{ 'no_number' | asin(default=1) }}") == 1
    assert render(hass, "{{ asin('no_number', 1) }}") == 1
    assert render(hass, "{{ asin('no_number', default=1) }}") == 1


def test_arc_cos(hass: HomeAssistant) -> None:
    """Test arcus cosine."""
    tests = [
        (-1.0, 3.142),
        (-0.5, 2.094),
        (0.0, 1.571),
        (0.5, 1.047),
        (1.0, 0.0),
    ]

    for value, expected in tests:
        assert (
            template.Template("{{ %s | acos | round(3) }}" % value, hass).async_render()
            == expected
        )
        assert render(hass, f"{{{{ acos({value}) | round(3) }}}}") == expected

    # Test handling of invalid input
    invalid_tests = [
        -2.0,  # value error
        2.0,  # value error
        '"error"',
    ]

    for value in invalid_tests:
        with pytest.raises(TemplateError):
            template.Template("{{ %s | acos | round(3) }}" % value, hass).async_render()
        with pytest.raises(TemplateError):
            assert render(hass, f"{{{{ acos({value}) | round(3) }}}}")

    # Test handling of default return value
    assert render(hass, "{{ 'no_number' | acos(1) }}") == 1
    assert render(hass, "{{ 'no_number' | acos(default=1) }}") == 1
    assert render(hass, "{{ acos('no_number', 1) }}") == 1
    assert render(hass, "{{ acos('no_number', default=1) }}") == 1


def test_arc_tan(hass: HomeAssistant) -> None:
    """Test arcus tangent."""
    tests = [
        (-10.0, -1.471),
        (-2.0, -1.107),
        (-1.0, -0.785),
        (-0.5, -0.464),
        (0.0, 0.0),
        (0.5, 0.464),
        (1.0, 0.785),
        (2.0, 1.107),
        (10.0, 1.471),
    ]

    for value, expected in tests:
        assert (
            template.Template("{{ %s | atan | round(3) }}" % value, hass).async_render()
            == expected
        )
        assert render(hass, f"{{{{ atan({value}) | round(3) }}}}") == expected

    # Test handling of invalid input
    with pytest.raises(TemplateError):
        template.Template("{{ 'error' | atan }}", hass).async_render()
    with pytest.raises(TemplateError):
        template.Template("{{ invalid | atan('error') }}", hass).async_render()

    # Test handling of default return value
    assert render(hass, "{{ 'no_number' | atan(1) }}") == 1
    assert render(hass, "{{ 'no_number' | atan(default=1) }}") == 1
    assert render(hass, "{{ atan('no_number', 1) }}") == 1
    assert render(hass, "{{ atan('no_number', default=1) }}") == 1


def test_arc_tan2(hass: HomeAssistant) -> None:
    """Test two parameter version of arcus tangent."""
    tests = [
        (-10.0, -10.0, -2.356),
        (-10.0, 0.0, -1.571),
        (-10.0, 10.0, -0.785),
        (0.0, -10.0, 3.142),
        (0.0, 0.0, 0.0),
        (0.0, 10.0, 0.0),
        (10.0, -10.0, 2.356),
        (10.0, 0.0, 1.571),
        (10.0, 10.0, 0.785),
        (-4.0, 3.0, -0.927),
        (-1.0, 2.0, -0.464),
        (2.0, 1.0, 1.107),
    ]

    for y, x, expected in tests:
        assert (
            template.Template(
                f"{{{{ ({y}, {x}) | atan2 | round(3) }}}}", hass
            ).async_render()
            == expected
        )
        assert (
            template.Template(
                f"{{{{ atan2({y}, {x}) | round(3) }}}}", hass
            ).async_render()
            == expected
        )

    # Test handling of invalid input
    with pytest.raises(TemplateError):
        template.Template("{{ ('duck', 'goose') | atan2 }}", hass).async_render()
    with pytest.raises(TemplateError):
        template.Template("{{ atan2('duck', 'goose') }}", hass).async_render()

    # Test handling of default return value
    assert render(hass, "{{ ('duck', 'goose') | atan2(1) }}") == 1
    assert render(hass, "{{ ('duck', 'goose') | atan2(default=1) }}") == 1
    assert render(hass, "{{ atan2('duck', 'goose', 1) }}") == 1
    assert render(hass, "{{ atan2('duck', 'goose', default=1) }}") == 1


def test_strptime(hass: HomeAssistant) -> None:
    """Test the parse timestamp method."""
    tests = [
        ("2016-10-19 15:22:05.588122 UTC", "%Y-%m-%d %H:%M:%S.%f %Z", None),
        ("2016-10-19 15:22:05.588122+0100", "%Y-%m-%d %H:%M:%S.%f%z", None),
        ("2016-10-19 15:22:05.588122", "%Y-%m-%d %H:%M:%S.%f", None),
        ("2016-10-19", "%Y-%m-%d", None),
        ("2016", "%Y", None),
        ("15:22:05", "%H:%M:%S", None),
    ]

    for inp, fmt, expected in tests:
        if expected is None:
            expected = str(datetime.strptime(inp, fmt))

        temp = f"{{{{ strptime('{inp}', '{fmt}') }}}}"

        assert template.Template(temp, hass).async_render() == expected

    # Test handling of invalid input
    invalid_tests = [
        ("1469119144", "%Y"),
        ("invalid", "%Y"),
    ]

    for inp, fmt in invalid_tests:
        temp = f"{{{{ strptime('{inp}', '{fmt}') }}}}"

        with pytest.raises(TemplateError):
            template.Template(temp, hass).async_render()

    # Test handling of default return value
    assert render(hass, "{{ strptime('invalid', '%Y', 1) }}") == 1
    assert render(hass, "{{ strptime('invalid', '%Y', default=1) }}") == 1


def test_timestamp_custom(hass: HomeAssistant) -> None:
    """Test the timestamps to custom filter."""
    hass.config.set_time_zone("UTC")
    now = dt_util.utcnow()
    tests = [
        (1469119144, None, True, "2016-07-21 16:39:04"),
        (1469119144, "%Y", True, 2016),
        (1469119144, "invalid", True, "invalid"),
        (dt_util.as_timestamp(now), None, False, now.strftime("%Y-%m-%d %H:%M:%S")),
    ]

    for inp, fmt, local, out in tests:
        if fmt:
            fil = f"timestamp_custom('{fmt}')"
        elif fmt and local:
            fil = f"timestamp_custom('{fmt}', {local})"
        else:
            fil = "timestamp_custom"

        assert template.Template(f"{{{{ {inp} | {fil} }}}}", hass).async_render() == out

    # Test handling of invalid input
    invalid_tests = [
        (None, None, None),
    ]

    for inp, fmt, local in invalid_tests:
        if fmt:
            fil = f"timestamp_custom('{fmt}')"
        elif fmt and local:
            fil = f"timestamp_custom('{fmt}', {local})"
        else:
            fil = "timestamp_custom"

        with pytest.raises(TemplateError):
            template.Template(f"{{{{ {inp} | {fil} }}}}", hass).async_render()

    # Test handling of default return value
    assert render(hass, "{{ None | timestamp_custom('invalid', True, 1) }}") == 1
    assert render(hass, "{{ None | timestamp_custom(default=1) }}") == 1


def test_timestamp_local(hass: HomeAssistant) -> None:
    """Test the timestamps to local filter."""
    hass.config.set_time_zone("UTC")
    tests = [
        (1469119144, "2016-07-21T16:39:04+00:00"),
    ]

    for inp, out in tests:
        assert (
            template.Template("{{ %s | timestamp_local }}" % inp, hass).async_render()
            == out
        )

    # Test handling of invalid input
    invalid_tests = [
        None,
    ]

    for inp in invalid_tests:
        with pytest.raises(TemplateError):
            template.Template("{{ %s | timestamp_local }}" % inp, hass).async_render()

    # Test handling of default return value
    assert render(hass, "{{ None | timestamp_local(1) }}") == 1
    assert render(hass, "{{ None | timestamp_local(default=1) }}") == 1


@pytest.mark.parametrize(
    "input",
    (
        "2021-06-03 13:00:00.000000+00:00",
        "1986-07-09T12:00:00Z",
        "2016-10-19 15:22:05.588122+0100",
        "2016-10-19",
        "2021-01-01 00:00:01",
        "invalid",
    ),
)
def test_as_datetime(hass: HomeAssistant, input) -> None:
    """Test converting a timestamp string to a date object."""
    expected = dt_util.parse_datetime(input)
    if expected is not None:
        expected = str(expected)

    assert (
        template.Template(f"{{{{ as_datetime('{input}') }}}}", hass).async_render()
        == expected
    )
    assert (
        template.Template(f"{{{{ '{input}' | as_datetime }}}}", hass).async_render()
        == expected
    )


def test_as_datetime_from_timestamp(hass: HomeAssistant) -> None:
    """Test converting a UNIX timestamp to a date object."""
    tests = [
        (1469119144, "2016-07-21 16:39:04+00:00"),
        (1469119144.0, "2016-07-21 16:39:04+00:00"),
        (-1, "1969-12-31 23:59:59+00:00"),
    ]
    for input, output in tests:
        # expected = dt_util.parse_datetime(input)
        if output is not None:
            output = str(output)

        assert (
            template.Template(f"{{{{ as_datetime({input}) }}}}", hass).async_render()
            == output
        )
        assert (
            template.Template(f"{{{{ {input} | as_datetime }}}}", hass).async_render()
            == output
        )
        assert (
            template.Template(f"{{{{ as_datetime('{input}') }}}}", hass).async_render()
            == output
        )
        assert (
            template.Template(f"{{{{ '{input}' | as_datetime }}}}", hass).async_render()
            == output
        )


def test_as_local(hass: HomeAssistant) -> None:
    """Test converting time to local."""

    hass.states.async_set("test.object", "available")
    last_updated = hass.states.get("test.object").last_updated
    assert template.Template(
        "{{ as_local(states.test.object.last_updated) }}", hass
    ).async_render() == str(dt_util.as_local(last_updated))
    assert template.Template(
        "{{ states.test.object.last_updated | as_local }}", hass
    ).async_render() == str(dt_util.as_local(last_updated))


def test_to_json(hass: HomeAssistant) -> None:
    """Test the object to JSON string filter."""

    # Note that we're not testing the actual json.loads and json.dumps methods,
    # only the filters, so we don't need to be exhaustive with our sample JSON.
    expected_result = {"Foo": "Bar"}
    actual_result = template.Template(
        "{{ {'Foo': 'Bar'} | to_json }}", hass
    ).async_render()
    assert actual_result == expected_result

    expected_result = orjson.dumps({"Foo": "Bar"}, option=orjson.OPT_INDENT_2).decode()
    actual_result = template.Template(
        "{{ {'Foo': 'Bar'} | to_json(pretty_print=True) }}", hass
    ).async_render(parse_result=False)
    assert actual_result == expected_result

    expected_result = orjson.dumps(
        {"Z": 26, "A": 1, "M": 13}, option=orjson.OPT_SORT_KEYS
    ).decode()
    actual_result = template.Template(
        "{{ {'Z': 26, 'A': 1, 'M': 13} | to_json(sort_keys=True) }}", hass
    ).async_render(parse_result=False)
    assert actual_result == expected_result

    with pytest.raises(TemplateError):
        template.Template("{{ {'Foo': now()} | to_json }}", hass).async_render()


def test_to_json_ensure_ascii(hass: HomeAssistant) -> None:
    """Test the object to JSON string filter."""

    # Note that we're not testing the actual json.loads and json.dumps methods,
    # only the filters, so we don't need to be exhaustive with our sample JSON.
    actual_value_ascii = template.Template(
        "{{ 'Bar ҝ éèà' | to_json(ensure_ascii=True) }}", hass
    ).async_render()
    assert actual_value_ascii == '"Bar \\u049d \\u00e9\\u00e8\\u00e0"'
    actual_value = template.Template(
        "{{ 'Bar ҝ éèà' | to_json(ensure_ascii=False) }}", hass
    ).async_render()
    assert actual_value == '"Bar ҝ éèà"'

    expected_result = json.dumps({"Foo": "Bar"}, indent=2)
    actual_result = template.Template(
        "{{ {'Foo': 'Bar'} | to_json(pretty_print=True, ensure_ascii=True) }}", hass
    ).async_render(parse_result=False)
    assert actual_result == expected_result

    expected_result = json.dumps({"Z": 26, "A": 1, "M": 13}, sort_keys=True)
    actual_result = template.Template(
        "{{ {'Z': 26, 'A': 1, 'M': 13} | to_json(sort_keys=True, ensure_ascii=True) }}",
        hass,
    ).async_render(parse_result=False)
    assert actual_result == expected_result


def test_from_json(hass: HomeAssistant) -> None:
    """Test the JSON string to object filter."""

    # Note that we're not testing the actual json.loads and json.dumps methods,
    # only the filters, so we don't need to be exhaustive with our sample JSON.
    expected_result = "Bar"
    actual_result = template.Template(
        '{{ (\'{"Foo": "Bar"}\' | from_json).Foo }}', hass
    ).async_render()
    assert actual_result == expected_result


def test_average(hass: HomeAssistant) -> None:
    """Test the average filter."""
    assert template.Template("{{ [1, 2, 3] | average }}", hass).async_render() == 2
    assert template.Template("{{ average([1, 2, 3]) }}", hass).async_render() == 2
    assert template.Template("{{ average(1, 2, 3) }}", hass).async_render() == 2

    # Testing of default values
    assert template.Template("{{ average([1, 2, 3], -1) }}", hass).async_render() == 2
    assert template.Template("{{ average([], -1) }}", hass).async_render() == -1
    assert template.Template("{{ average([], default=-1) }}", hass).async_render() == -1
    assert (
        template.Template("{{ average([], 5, default=-1) }}", hass).async_render() == -1
    )
    assert (
        template.Template("{{ average(1, 'a', 3, default=-1) }}", hass).async_render()
        == -1
    )

    with pytest.raises(TemplateError):
        template.Template("{{ 1 | average }}", hass).async_render()

    with pytest.raises(TemplateError):
        template.Template("{{ average() }}", hass).async_render()

    with pytest.raises(TemplateError):
        template.Template("{{ average([]) }}", hass).async_render()


def test_min(hass: HomeAssistant) -> None:
    """Test the min filter."""
    assert template.Template("{{ [1, 2, 3] | min }}", hass).async_render() == 1
    assert template.Template("{{ min([1, 2, 3]) }}", hass).async_render() == 1
    assert template.Template("{{ min(1, 2, 3) }}", hass).async_render() == 1

    with pytest.raises(TemplateError):
        template.Template("{{ 1 | min }}", hass).async_render()

    with pytest.raises(TemplateError):
        template.Template("{{ min() }}", hass).async_render()

    with pytest.raises(TemplateError):
        template.Template("{{ min(1) }}", hass).async_render()


def test_max(hass: HomeAssistant) -> None:
    """Test the max filter."""
    assert template.Template("{{ [1, 2, 3] | max }}", hass).async_render() == 3
    assert template.Template("{{ max([1, 2, 3]) }}", hass).async_render() == 3
    assert template.Template("{{ max(1, 2, 3) }}", hass).async_render() == 3

    with pytest.raises(TemplateError):
        template.Template("{{ 1 | max }}", hass).async_render()

    with pytest.raises(TemplateError):
        template.Template("{{ max() }}", hass).async_render()

    with pytest.raises(TemplateError):
        template.Template("{{ max(1) }}", hass).async_render()


@pytest.mark.parametrize(
    "attribute",
    (
        "a",
        "b",
        "c",
    ),
)
def test_min_max_attribute(hass: HomeAssistant, attribute) -> None:
    """Test the min and max filters with attribute."""
    hass.states.async_set(
        "test.object",
        "test",
        {
            "objects": [
                {
                    "a": 1,
                    "b": 2,
                    "c": 3,
                },
                {
                    "a": 2,
                    "b": 1,
                    "c": 2,
                },
                {
                    "a": 3,
                    "b": 3,
                    "c": 1,
                },
            ],
        },
    )
    assert (
        template.Template(
            f"{{{{ (state_attr('test.object', 'objects') | min(attribute='{attribute}'))['{attribute}']}}}}",
            hass,
        ).async_render()
        == 1
    )
    assert (
        template.Template(
            f"{{{{ (min(state_attr('test.object', 'objects'), attribute='{attribute}'))['{attribute}']}}}}",
            hass,
        ).async_render()
        == 1
    )
    assert (
        template.Template(
            f"{{{{ (state_attr('test.object', 'objects') | max(attribute='{attribute}'))['{attribute}']}}}}",
            hass,
        ).async_render()
        == 3
    )
    assert (
        template.Template(
            f"{{{{ (max(state_attr('test.object', 'objects'), attribute='{attribute}'))['{attribute}']}}}}",
            hass,
        ).async_render()
        == 3
    )


def test_ord(hass: HomeAssistant) -> None:
    """Test the ord filter."""
    assert template.Template('{{ "d" | ord }}', hass).async_render() == 100


def test_base64_encode(hass: HomeAssistant) -> None:
    """Test the base64_encode filter."""
    assert (
        template.Template('{{ "homeassistant" | base64_encode }}', hass).async_render()
        == "aG9tZWFzc2lzdGFudA=="
    )


def test_base64_decode(hass: HomeAssistant) -> None:
    """Test the base64_decode filter."""
    assert (
        template.Template(
            '{{ "aG9tZWFzc2lzdGFudA==" | base64_decode }}', hass
        ).async_render()
        == "homeassistant"
    )


def test_slugify(hass: HomeAssistant) -> None:
    """Test the slugify filter."""
    assert (
        template.Template('{{ slugify("Home Assistant") }}', hass).async_render()
        == "home_assistant"
    )
    assert (
        template.Template('{{ "Home Assistant" | slugify }}', hass).async_render()
        == "home_assistant"
    )
    assert (
        template.Template('{{ slugify("Home Assistant", "-") }}', hass).async_render()
        == "home-assistant"
    )
    assert (
        template.Template('{{ "Home Assistant" | slugify("-") }}', hass).async_render()
        == "home-assistant"
    )


def test_ordinal(hass: HomeAssistant) -> None:
    """Test the ordinal filter."""
    tests = [
        (1, "1st"),
        (2, "2nd"),
        (3, "3rd"),
        (4, "4th"),
        (5, "5th"),
        (12, "12th"),
        (100, "100th"),
        (101, "101st"),
    ]

    for value, expected in tests:
        assert (
            template.Template("{{ %s | ordinal }}" % value, hass).async_render()
            == expected
        )


def test_timestamp_utc(hass: HomeAssistant) -> None:
    """Test the timestamps to local filter."""
    now = dt_util.utcnow()
    tests = [
        (1469119144, "2016-07-21T16:39:04+00:00"),
        (dt_util.as_timestamp(now), now.isoformat()),
    ]

    for inp, out in tests:
        assert (
            template.Template("{{ %s | timestamp_utc }}" % inp, hass).async_render()
            == out
        )

    # Test handling of invalid input
    invalid_tests = [
        None,
    ]

    for inp in invalid_tests:
        with pytest.raises(TemplateError):
            template.Template("{{ %s | timestamp_utc }}" % inp, hass).async_render()

    # Test handling of default return value
    assert render(hass, "{{ None | timestamp_utc(1) }}") == 1
    assert render(hass, "{{ None | timestamp_utc(default=1) }}") == 1


def test_as_timestamp(hass: HomeAssistant) -> None:
    """Test the as_timestamp function."""
    with pytest.raises(TemplateError):
        template.Template('{{ as_timestamp("invalid") }}', hass).async_render()

    hass.states.async_set("test.object", None)
    with pytest.raises(TemplateError):
        template.Template("{{ as_timestamp(states.test.object) }}", hass).async_render()

    tpl = (
        '{{ as_timestamp(strptime("2024-02-03T09:10:24+0000", '
        '"%Y-%m-%dT%H:%M:%S%z")) }}'
    )
    assert template.Template(tpl, hass).async_render() == 1706951424.0

    # Test handling of default return value
    assert render(hass, "{{ 'invalid' | as_timestamp(1) }}") == 1
    assert render(hass, "{{ 'invalid' | as_timestamp(default=1) }}") == 1
    assert render(hass, "{{ as_timestamp('invalid', 1) }}") == 1
    assert render(hass, "{{ as_timestamp('invalid', default=1) }}") == 1


@patch.object(random, "choice")
def test_random_every_time(test_choice, hass: HomeAssistant) -> None:
    """Ensure the random filter runs every time, not just once."""
    tpl = template.Template("{{ [1,2] | random }}", hass)
    test_choice.return_value = "foo"
    assert tpl.async_render() == "foo"
    test_choice.return_value = "bar"
    assert tpl.async_render() == "bar"


def test_passing_vars_as_keywords(hass: HomeAssistant) -> None:
    """Test passing variables as keywords."""
    assert template.Template("{{ hello }}", hass).async_render(hello=127) == 127


def test_passing_vars_as_vars(hass: HomeAssistant) -> None:
    """Test passing variables as variables."""
    assert template.Template("{{ hello }}", hass).async_render({"hello": 127}) == 127


def test_passing_vars_as_list(hass: HomeAssistant) -> None:
    """Test passing variables as list."""
    assert template.render_complex(
        template.Template("{{ hello }}", hass), {"hello": ["foo", "bar"]}
    ) == ["foo", "bar"]


def test_passing_vars_as_list_element(hass: HomeAssistant) -> None:
    """Test passing variables as list."""
    assert (
        template.render_complex(
            template.Template("{{ hello[1] }}", hass), {"hello": ["foo", "bar"]}
        )
        == "bar"
    )


def test_passing_vars_as_dict_element(hass: HomeAssistant) -> None:
    """Test passing variables as list."""
    assert (
        template.render_complex(
            template.Template("{{ hello.foo }}", hass), {"hello": {"foo": "bar"}}
        )
        == "bar"
    )


def test_passing_vars_as_dict(hass: HomeAssistant) -> None:
    """Test passing variables as list."""
    assert template.render_complex(
        template.Template("{{ hello }}", hass), {"hello": {"foo": "bar"}}
    ) == {"foo": "bar"}


def test_render_with_possible_json_value_with_valid_json(hass: HomeAssistant) -> None:
    """Render with possible JSON value with valid JSON."""
    tpl = template.Template("{{ value_json.hello }}", hass)
    assert tpl.async_render_with_possible_json_value('{"hello": "world"}') == "world"


def test_render_with_possible_json_value_with_invalid_json(hass: HomeAssistant) -> None:
    """Render with possible JSON value with invalid JSON."""
    tpl = template.Template("{{ value_json }}", hass)
    assert tpl.async_render_with_possible_json_value("{ I AM NOT JSON }") == ""


def test_render_with_possible_json_value_with_template_error_value(
    hass: HomeAssistant,
) -> None:
    """Render with possible JSON value with template error value."""
    tpl = template.Template("{{ non_existing.variable }}", hass)
    assert tpl.async_render_with_possible_json_value("hello", "-") == "-"


def test_render_with_possible_json_value_with_missing_json_value(
    hass: HomeAssistant,
) -> None:
    """Render with possible JSON value with unknown JSON object."""
    tpl = template.Template("{{ value_json.goodbye }}", hass)
    assert tpl.async_render_with_possible_json_value('{"hello": "world"}') == ""


def test_render_with_possible_json_value_valid_with_is_defined(
    hass: HomeAssistant,
) -> None:
    """Render with possible JSON value with known JSON object."""
    tpl = template.Template("{{ value_json.hello|is_defined }}", hass)
    assert tpl.async_render_with_possible_json_value('{"hello": "world"}') == "world"


def test_render_with_possible_json_value_undefined_json(hass: HomeAssistant) -> None:
    """Render with possible JSON value with unknown JSON object."""
    tpl = template.Template("{{ value_json.bye|is_defined }}", hass)
    assert (
        tpl.async_render_with_possible_json_value('{"hello": "world"}')
        == '{"hello": "world"}'
    )


def test_render_with_possible_json_value_undefined_json_error_value(
    hass: HomeAssistant,
) -> None:
    """Render with possible JSON value with unknown JSON object."""
    tpl = template.Template("{{ value_json.bye|is_defined }}", hass)
    assert tpl.async_render_with_possible_json_value('{"hello": "world"}', "") == ""


def test_render_with_possible_json_value_non_string_value(hass: HomeAssistant) -> None:
    """Render with possible JSON value with non-string value."""
    tpl = template.Template(
        """
{{ strptime(value~'+0000', '%Y-%m-%d %H:%M:%S%z') }}
        """,
        hass,
    )
    value = datetime(2019, 1, 18, 12, 13, 14)
    expected = str(value.replace(tzinfo=dt_util.UTC))
    assert tpl.async_render_with_possible_json_value(value) == expected


def test_if_state_exists(hass: HomeAssistant) -> None:
    """Test if state exists works."""
    hass.states.async_set("test.object", "available")
    tpl = template.Template(
        "{% if states.test.object %}exists{% else %}not exists{% endif %}", hass
    )
    assert tpl.async_render() == "exists"


def test_is_hidden_entity(
    hass: HomeAssistant,
    entity_registry: er.EntityRegistry,
) -> None:
    """Test is_hidden_entity method."""
    hidden_entity = entity_registry.async_get_or_create(
        "sensor", "mock", "hidden", hidden_by=er.RegistryEntryHider.USER
    )
    visible_entity = entity_registry.async_get_or_create("sensor", "mock", "visible")
    assert template.Template(
        f"{{{{ is_hidden_entity('{hidden_entity.entity_id}') }}}}",
        hass,
    ).async_render()

    assert not template.Template(
        f"{{{{ is_hidden_entity('{visible_entity.entity_id}') }}}}",
        hass,
    ).async_render()

    assert not template.Template(
        f"{{{{ ['{visible_entity.entity_id}'] | select('is_hidden_entity') | first }}}}",
        hass,
    ).async_render()


def test_is_state(hass: HomeAssistant) -> None:
    """Test is_state method."""
    hass.states.async_set("test.object", "available")
    tpl = template.Template(
        """
{% if is_state("test.object", "available") %}yes{% else %}no{% endif %}
        """,
        hass,
    )
    assert tpl.async_render() == "yes"

    tpl = template.Template(
        """
{{ is_state("test.noobject", "available") }}
        """,
        hass,
    )
    assert tpl.async_render() is False

    tpl = template.Template(
        """
{% if "test.object" is is_state("available") %}yes{% else %}no{% endif %}
        """,
        hass,
    )
    assert tpl.async_render() == "yes"

    tpl = template.Template(
        """
{{ ['test.object'] | select("is_state", "available") | first | default }}
        """,
        hass,
    )
    assert tpl.async_render() == "test.object"

    tpl = template.Template(
        """
{{ is_state("test.object", ["on", "off", "available"]) }}
        """,
        hass,
    )
    assert tpl.async_render() is True


def test_is_state_attr(hass: HomeAssistant) -> None:
    """Test is_state_attr method."""
    hass.states.async_set("test.object", "available", {"mode": "on"})
    tpl = template.Template(
        """
{% if is_state_attr("test.object", "mode", "on") %}yes{% else %}no{% endif %}
            """,
        hass,
    )
    assert tpl.async_render() == "yes"

    tpl = template.Template(
        """
{{ is_state_attr("test.noobject", "mode", "on") }}
            """,
        hass,
    )
    assert tpl.async_render() is False

    tpl = template.Template(
        """
{% if "test.object" is is_state_attr("mode", "on") %}yes{% else %}no{% endif %}
        """,
        hass,
    )
    assert tpl.async_render() == "yes"

    tpl = template.Template(
        """
{{ ['test.object'] | select("is_state_attr", "mode", "on") | first | default }}
        """,
        hass,
    )
    assert tpl.async_render() == "test.object"


def test_state_attr(hass: HomeAssistant) -> None:
    """Test state_attr method."""
    hass.states.async_set(
        "test.object", "available", {"effect": "action", "mode": "on"}
    )
    tpl = template.Template(
        """
{% if state_attr("test.object", "mode") == "on" %}yes{% else %}no{% endif %}
            """,
        hass,
    )
    assert tpl.async_render() == "yes"

    tpl = template.Template(
        """
{{ state_attr("test.noobject", "mode") == None }}
            """,
        hass,
    )
    assert tpl.async_render() is True

    tpl = template.Template(
        """
{% if "test.object" | state_attr("mode") == "on" %}yes{% else %}no{% endif %}
        """,
        hass,
    )
    assert tpl.async_render() == "yes"

    tpl = template.Template(
        """
{{ ['test.object'] | map("state_attr", "effect") | first | default }}
        """,
        hass,
    )
    assert tpl.async_render() == "action"


def test_states_function(hass: HomeAssistant) -> None:
    """Test using states as a function."""
    hass.states.async_set("test.object", "available")
    tpl = template.Template('{{ states("test.object") }}', hass)
    assert tpl.async_render() == "available"

    tpl2 = template.Template('{{ states("test.object2") }}', hass)
    assert tpl2.async_render() == "unknown"

    tpl = template.Template(
        """
{% if "test.object" | states == "available" %}yes{% else %}no{% endif %}
        """,
        hass,
    )
    assert tpl.async_render() == "yes"

    tpl = template.Template(
        """
{{ ['test.object'] | map("states") | first | default }}
        """,
        hass,
    )
    assert tpl.async_render() == "available"


<<<<<<< HEAD
async def test_state_translated(hass):
    """Test state_translated method."""
    assert await async_setup_component(
        hass, "binary_sensor", {"binary_sensor": {"platform": "test"}}
    )
    await hass.async_block_till_done()
    await translation.load_translations_to_cache(hass, "en")

    hass.states.async_set("switch.without_translations", "on", attributes={})
    hass.states.async_set("binary_sensor.without_device_class", "on", attributes={})
    hass.states.async_set(
        "binary_sensor.with_device_class", "on", attributes={"device_class": "motion"}
    )

    tpl = template.Template(
        '{{ state_translated("switch.without_translations", "en") }}', hass
    )
    assert tpl.async_render() == "on"

    tp2 = template.Template(
        '{{ state_translated("binary_sensor.without_device_class", "en") }}', hass
    )
    assert tp2.async_render() == "On"

    tpl3 = template.Template(
        '{{ state_translated("binary_sensor.with_device_class", "en") }}', hass
    )
    assert tpl3.async_render() == "Detected"

    tpl4 = template.Template('{{ state_translated("contextfunction", "en") }}', hass)
    assert tpl4.async_render() is None

    tpl5 = template.Template('{{ state_translated("switch.invalid", "en") }}', hass)
    assert tpl5.async_render() == "unknown"

    tpl6 = template.Template('{{ state_translated("-invalid", "en") }}', hass)
    try:
        tpl6.async_render()
        assert False
    except TemplateError:
        assert True
=======
def test_has_value(hass: HomeAssistant) -> None:
    """Test has_value method."""
    hass.states.async_set("test.value1", 1)
    hass.states.async_set("test.unavailable", STATE_UNAVAILABLE)

    tpl = template.Template(
        """
{{ has_value("test.value1") }}
        """,
        hass,
    )
    assert tpl.async_render() is True

    tpl = template.Template(
        """
{{ has_value("test.unavailable") }}
        """,
        hass,
    )
    assert tpl.async_render() is False

    tpl = template.Template(
        """
{{ has_value("test.unknown") }}
        """,
        hass,
    )
    assert tpl.async_render() is False

    tpl = template.Template(
        """
{% if "test.value1" is has_value %}yes{% else %}no{% endif %}
        """,
        hass,
    )
    assert tpl.async_render() == "yes"
>>>>>>> c3936e6f


@patch(
    "homeassistant.helpers.template.TemplateEnvironment.is_safe_callable",
    return_value=True,
)
def test_now(mock_is_safe, hass: HomeAssistant) -> None:
    """Test now method."""
    now = dt_util.now()
    with patch("homeassistant.util.dt.now", return_value=now):
        info = template.Template("{{ now().isoformat() }}", hass).async_render_to_info()
        assert now.isoformat() == info.result()

    assert info.has_time is True


@patch(
    "homeassistant.helpers.template.TemplateEnvironment.is_safe_callable",
    return_value=True,
)
def test_utcnow(mock_is_safe, hass: HomeAssistant) -> None:
    """Test now method."""
    utcnow = dt_util.utcnow()
    with patch("homeassistant.util.dt.utcnow", return_value=utcnow):
        info = template.Template(
            "{{ utcnow().isoformat() }}", hass
        ).async_render_to_info()
        assert utcnow.isoformat() == info.result()

    assert info.has_time is True


@pytest.mark.parametrize(
    ("now", "expected", "expected_midnight", "timezone_str"),
    [
        # Host clock in UTC
        (
            "2021-11-24 03:00:00+00:00",
            "2021-11-23T10:00:00-08:00",
            "2021-11-23T00:00:00-08:00",
            "America/Los_Angeles",
        ),
        # Host clock in local time
        (
            "2021-11-23 19:00:00-08:00",
            "2021-11-23T10:00:00-08:00",
            "2021-11-23T00:00:00-08:00",
            "America/Los_Angeles",
        ),
    ],
)
@patch(
    "homeassistant.helpers.template.TemplateEnvironment.is_safe_callable",
    return_value=True,
)
def test_today_at(
    mock_is_safe, hass: HomeAssistant, now, expected, expected_midnight, timezone_str
) -> None:
    """Test today_at method."""
    freezer = freeze_time(now)
    freezer.start()

    hass.config.set_time_zone(timezone_str)

    result = template.Template(
        "{{ today_at('10:00').isoformat() }}",
        hass,
    ).async_render()
    assert result == expected

    result = template.Template(
        "{{ today_at('10:00:00').isoformat() }}",
        hass,
    ).async_render()
    assert result == expected

    result = template.Template(
        "{{ ('10:00:00' | today_at).isoformat() }}",
        hass,
    ).async_render()
    assert result == expected

    result = template.Template(
        "{{ today_at().isoformat() }}",
        hass,
    ).async_render()
    assert result == expected_midnight

    with pytest.raises(TemplateError):
        template.Template("{{ today_at('bad') }}", hass).async_render()

    info = template.Template(
        "{{ today_at('10:00').isoformat() }}", hass
    ).async_render_to_info()
    assert info.has_time is True

    freezer.stop()


@patch(
    "homeassistant.helpers.template.TemplateEnvironment.is_safe_callable",
    return_value=True,
)
def test_relative_time(mock_is_safe, hass: HomeAssistant) -> None:
    """Test relative_time method."""
    hass.config.set_time_zone("UTC")
    now = datetime.strptime("2000-01-01 10:00:00 +00:00", "%Y-%m-%d %H:%M:%S %z")
    relative_time_template = (
        '{{relative_time(strptime("2000-01-01 09:00:00", "%Y-%m-%d %H:%M:%S"))}}'
    )
    with patch("homeassistant.util.dt.now", return_value=now):
        result = template.Template(
            relative_time_template,
            hass,
        ).async_render()
        assert result == "1 hour"

        result = template.Template(
            (
                "{{"
                "  relative_time("
                "    strptime("
                '        "2000-01-01 09:00:00 +01:00",'
                '        "%Y-%m-%d %H:%M:%S %z"'
                "    )"
                "  )"
                "}}"
            ),
            hass,
        ).async_render()
        assert result == "2 hours"

        result = template.Template(
            (
                "{{"
                "  relative_time("
                "    strptime("
                '       "2000-01-01 03:00:00 -06:00",'
                '       "%Y-%m-%d %H:%M:%S %z"'
                "    )"
                "  )"
                "}}"
            ),
            hass,
        ).async_render()
        assert result == "1 hour"

        result1 = str(
            template.strptime("2000-01-01 11:00:00 +00:00", "%Y-%m-%d %H:%M:%S %z")
        )
        result2 = template.Template(
            (
                "{{"
                "  relative_time("
                "    strptime("
                '       "2000-01-01 11:00:00 +00:00",'
                '       "%Y-%m-%d %H:%M:%S %z"'
                "    )"
                "  )"
                "}}"
            ),
            hass,
        ).async_render()
        assert result1 == result2

        result = template.Template(
            '{{relative_time("string")}}',
            hass,
        ).async_render()
        assert result == "string"

        info = template.Template(relative_time_template, hass).async_render_to_info()
        assert info.has_time is True


@patch(
    "homeassistant.helpers.template.TemplateEnvironment.is_safe_callable",
    return_value=True,
)
def test_timedelta(mock_is_safe, hass: HomeAssistant) -> None:
    """Test relative_time method."""
    now = datetime.strptime("2000-01-01 10:00:00 +00:00", "%Y-%m-%d %H:%M:%S %z")
    with patch("homeassistant.util.dt.now", return_value=now):
        result = template.Template(
            "{{timedelta(seconds=120)}}",
            hass,
        ).async_render()
        assert result == "0:02:00"

        result = template.Template(
            "{{timedelta(seconds=86400)}}",
            hass,
        ).async_render()
        assert result == "1 day, 0:00:00"

        result = template.Template(
            "{{timedelta(days=1, hours=4)}}", hass
        ).async_render()
        assert result == "1 day, 4:00:00"

        result = template.Template(
            "{{relative_time(now() - timedelta(seconds=3600))}}",
            hass,
        ).async_render()
        assert result == "1 hour"

        result = template.Template(
            "{{relative_time(now() - timedelta(seconds=86400))}}",
            hass,
        ).async_render()
        assert result == "1 day"

        result = template.Template(
            "{{relative_time(now() - timedelta(seconds=86401))}}",
            hass,
        ).async_render()
        assert result == "1 day"

        result = template.Template(
            "{{relative_time(now() - timedelta(weeks=2, days=1))}}",
            hass,
        ).async_render()
        assert result == "15 days"


def test_version(hass: HomeAssistant) -> None:
    """Test version filter and function."""
    filter_result = template.Template(
        "{{ '2099.9.9' | version}}",
        hass,
    ).async_render()
    function_result = template.Template(
        "{{ version('2099.9.9')}}",
        hass,
    ).async_render()
    assert filter_result == function_result == "2099.9.9"

    filter_result = template.Template(
        "{{ '2099.9.9' | version < '2099.9.10' }}",
        hass,
    ).async_render()
    function_result = template.Template(
        "{{ version('2099.9.9') < '2099.9.10' }}",
        hass,
    ).async_render()
    assert filter_result == function_result is True

    filter_result = template.Template(
        "{{ '2099.9.9' | version == '2099.9.9' }}",
        hass,
    ).async_render()
    function_result = template.Template(
        "{{ version('2099.9.9') == '2099.9.9' }}",
        hass,
    ).async_render()
    assert filter_result == function_result is True

    with pytest.raises(TemplateError):
        template.Template(
            "{{ version(None) < '2099.9.10' }}",
            hass,
        ).async_render()


def test_regex_match(hass: HomeAssistant) -> None:
    """Test regex_match method."""
    tpl = template.Template(
        r"""
{{ '123-456-7890' | regex_match('(\\d{3})-(\\d{3})-(\\d{4})') }}
            """,
        hass,
    )
    assert tpl.async_render() is True

    tpl = template.Template(
        """
{{ 'Home Assistant test' | regex_match('home', True) }}
            """,
        hass,
    )
    assert tpl.async_render() is True

    tpl = template.Template(
        """
    {{ 'Another Home Assistant test' | regex_match('Home') }}
                    """,
        hass,
    )
    assert tpl.async_render() is False

    tpl = template.Template(
        """
{{ ['Home Assistant test'] | regex_match('.*Assist') }}
            """,
        hass,
    )
    assert tpl.async_render() is True


def test_match_test(hass: HomeAssistant) -> None:
    """Test match test."""
    tpl = template.Template(
        r"""
{{ '123-456-7890' is match('(\\d{3})-(\\d{3})-(\\d{4})') }}
            """,
        hass,
    )
    assert tpl.async_render() is True


def test_regex_search(hass: HomeAssistant) -> None:
    """Test regex_search method."""
    tpl = template.Template(
        r"""
{{ '123-456-7890' | regex_search('(\\d{3})-(\\d{3})-(\\d{4})') }}
            """,
        hass,
    )
    assert tpl.async_render() is True

    tpl = template.Template(
        """
{{ 'Home Assistant test' | regex_search('home', True) }}
            """,
        hass,
    )
    assert tpl.async_render() is True

    tpl = template.Template(
        """
    {{ 'Another Home Assistant test' | regex_search('Home') }}
                    """,
        hass,
    )
    assert tpl.async_render() is True

    tpl = template.Template(
        """
{{ ['Home Assistant test'] | regex_search('Assist') }}
            """,
        hass,
    )
    assert tpl.async_render() is True


def test_search_test(hass: HomeAssistant) -> None:
    """Test search test."""
    tpl = template.Template(
        r"""
{{ '123-456-7890' is search('(\\d{3})-(\\d{3})-(\\d{4})') }}
            """,
        hass,
    )
    assert tpl.async_render() is True


def test_regex_replace(hass: HomeAssistant) -> None:
    """Test regex_replace method."""
    tpl = template.Template(
        r"""
{{ 'Hello World' | regex_replace('(Hello\\s)',) }}
            """,
        hass,
    )
    assert tpl.async_render() == "World"

    tpl = template.Template(
        """
{{ ['Home hinderant test'] | regex_replace('hinder', 'Assist') }}
            """,
        hass,
    )
    assert tpl.async_render() == ["Home Assistant test"]


def test_regex_findall(hass: HomeAssistant) -> None:
    """Test regex_findall method."""
    tpl = template.Template(
        """
{{ 'Flight from JFK to LHR' | regex_findall('([A-Z]{3})') }}
            """,
        hass,
    )
    assert tpl.async_render() == ["JFK", "LHR"]


def test_regex_findall_index(hass: HomeAssistant) -> None:
    """Test regex_findall_index method."""
    tpl = template.Template(
        """
{{ 'Flight from JFK to LHR' | regex_findall_index('([A-Z]{3})', 0) }}
            """,
        hass,
    )
    assert tpl.async_render() == "JFK"

    tpl = template.Template(
        """
{{ 'Flight from JFK to LHR' | regex_findall_index('([A-Z]{3})', 1) }}
            """,
        hass,
    )
    assert tpl.async_render() == "LHR"

    tpl = template.Template(
        """
{{ ['JFK', 'LHR'] | regex_findall_index('([A-Z]{3})', 1) }}
            """,
        hass,
    )
    assert tpl.async_render() == "LHR"


def test_bitwise_and(hass: HomeAssistant) -> None:
    """Test bitwise_and method."""
    tpl = template.Template(
        """
{{ 8 | bitwise_and(8) }}
            """,
        hass,
    )
    assert tpl.async_render() == 8 & 8
    tpl = template.Template(
        """
{{ 10 | bitwise_and(2) }}
            """,
        hass,
    )
    assert tpl.async_render() == 10 & 2
    tpl = template.Template(
        """
{{ 8 | bitwise_and(2) }}
            """,
        hass,
    )
    assert tpl.async_render() == 8 & 2


def test_bitwise_or(hass: HomeAssistant) -> None:
    """Test bitwise_or method."""
    tpl = template.Template(
        """
{{ 8 | bitwise_or(8) }}
            """,
        hass,
    )
    assert tpl.async_render() == 8 | 8
    tpl = template.Template(
        """
{{ 10 | bitwise_or(2) }}
            """,
        hass,
    )
    assert tpl.async_render() == 10 | 2
    tpl = template.Template(
        """
{{ 8 | bitwise_or(2) }}
            """,
        hass,
    )
    assert tpl.async_render() == 8 | 2


def test_pack(hass: HomeAssistant, caplog: pytest.LogCaptureFixture) -> None:
    """Test struct pack method."""

    # render as filter
    tpl = template.Template(
        """
{{ value | pack('>I') }}
            """,
        hass,
    )
    variables = {
        "value": 0xDEADBEEF,
    }
    assert tpl.async_render(variables=variables) == b"\xde\xad\xbe\xef"

    # render as function
    tpl = template.Template(
        """
{{ pack(value, '>I') }}
            """,
        hass,
    )
    variables = {
        "value": 0xDEADBEEF,
    }
    assert tpl.async_render(variables=variables) == b"\xde\xad\xbe\xef"

    # test with None value
    tpl = template.Template(
        """
{{ pack(value, '>I') }}
            """,
        hass,
    )
    variables = {
        "value": None,
    }
    # "Template warning: 'pack' unable to pack object with type '%s' and format_string '%s' see https://docs.python.org/3/library/struct.html for more information"
    assert tpl.async_render(variables=variables) is None
    assert (
        "Template warning: 'pack' unable to pack object 'None' with type 'NoneType' and"
        " format_string '>I' see https://docs.python.org/3/library/struct.html for more"
        " information" in caplog.text
    )

    # test with invalid filter
    tpl = template.Template(
        """
{{ pack(value, 'invalid filter') }}
            """,
        hass,
    )
    variables = {
        "value": 0xDEADBEEF,
    }
    # "Template warning: 'pack' unable to pack object with type '%s' and format_string '%s' see https://docs.python.org/3/library/struct.html for more information"
    assert tpl.async_render(variables=variables) is None
    assert (
        "Template warning: 'pack' unable to pack object '3735928559' with type 'int'"
        " and format_string 'invalid filter' see"
        " https://docs.python.org/3/library/struct.html for more information"
        in caplog.text
    )


def test_unpack(hass: HomeAssistant, caplog: pytest.LogCaptureFixture) -> None:
    """Test struct unpack method."""

    # render as filter
    tpl = template.Template(
        """
{{ value | unpack('>I') }}
            """,
        hass,
    )
    variables = {
        "value": b"\xde\xad\xbe\xef",
    }
    assert tpl.async_render(variables=variables) == 0xDEADBEEF

    # render as function
    tpl = template.Template(
        """
{{ unpack(value, '>I') }}
            """,
        hass,
    )
    variables = {
        "value": b"\xde\xad\xbe\xef",
    }
    assert tpl.async_render(variables=variables) == 0xDEADBEEF

    # unpack with offset
    tpl = template.Template(
        """
{{ unpack(value, '>H', offset=2) }}
            """,
        hass,
    )
    variables = {
        "value": b"\xde\xad\xbe\xef",
    }
    assert tpl.async_render(variables=variables) == 0xBEEF

    # test with an empty bytes object
    tpl = template.Template(
        """
{{ unpack(value, '>I') }}
            """,
        hass,
    )
    variables = {
        "value": b"",
    }
    assert tpl.async_render(variables=variables) is None
    assert (
        "Template warning: 'unpack' unable to unpack object 'b''' with format_string"
        " '>I' and offset 0 see https://docs.python.org/3/library/struct.html for more"
        " information" in caplog.text
    )

    # test with invalid filter
    tpl = template.Template(
        """
{{ unpack(value, 'invalid filter') }}
            """,
        hass,
    )
    variables = {
        "value": b"",
    }
    assert tpl.async_render(variables=variables) is None
    assert (
        "Template warning: 'unpack' unable to unpack object 'b''' with format_string"
        " 'invalid filter' and offset 0 see"
        " https://docs.python.org/3/library/struct.html for more information"
        in caplog.text
    )


def test_distance_function_with_1_state(hass: HomeAssistant) -> None:
    """Test distance function with 1 state."""
    _set_up_units(hass)
    hass.states.async_set(
        "test.object", "happy", {"latitude": 32.87336, "longitude": -117.22943}
    )
    tpl = template.Template("{{ distance(states.test.object) | round }}", hass)
    assert tpl.async_render() == 187


def test_distance_function_with_2_states(hass: HomeAssistant) -> None:
    """Test distance function with 2 states."""
    _set_up_units(hass)
    hass.states.async_set(
        "test.object", "happy", {"latitude": 32.87336, "longitude": -117.22943}
    )
    hass.states.async_set(
        "test.object_2",
        "happy",
        {"latitude": hass.config.latitude, "longitude": hass.config.longitude},
    )
    tpl = template.Template(
        "{{ distance(states.test.object, states.test.object_2) | round }}", hass
    )
    assert tpl.async_render() == 187


def test_distance_function_with_1_coord(hass: HomeAssistant) -> None:
    """Test distance function with 1 coord."""
    _set_up_units(hass)
    tpl = template.Template('{{ distance("32.87336", "-117.22943") | round }}', hass)
    assert tpl.async_render() == 187


def test_distance_function_with_2_coords(hass: HomeAssistant) -> None:
    """Test distance function with 2 coords."""
    _set_up_units(hass)
    assert (
        template.Template(
            f'{{{{ distance("32.87336", "-117.22943", {hass.config.latitude}, {hass.config.longitude}) | round }}}}',
            hass,
        ).async_render()
        == 187
    )


def test_distance_function_with_1_state_1_coord(hass: HomeAssistant) -> None:
    """Test distance function with 1 state 1 coord."""
    _set_up_units(hass)
    hass.states.async_set(
        "test.object_2",
        "happy",
        {"latitude": hass.config.latitude, "longitude": hass.config.longitude},
    )
    tpl = template.Template(
        '{{ distance("32.87336", "-117.22943", states.test.object_2) | round }}',
        hass,
    )
    assert tpl.async_render() == 187

    tpl2 = template.Template(
        '{{ distance(states.test.object_2, "32.87336", "-117.22943") | round }}',
        hass,
    )
    assert tpl2.async_render() == 187


def test_distance_function_return_none_if_invalid_state(hass: HomeAssistant) -> None:
    """Test distance function return None if invalid state."""
    hass.states.async_set("test.object_2", "happy", {"latitude": 10})
    tpl = template.Template("{{ distance(states.test.object_2) | round }}", hass)
    with pytest.raises(TemplateError):
        tpl.async_render()


def test_distance_function_return_none_if_invalid_coord(hass: HomeAssistant) -> None:
    """Test distance function return None if invalid coord."""
    assert (
        template.Template('{{ distance("123", "abc") }}', hass).async_render() is None
    )

    assert template.Template('{{ distance("123") }}', hass).async_render() is None

    hass.states.async_set(
        "test.object_2",
        "happy",
        {"latitude": hass.config.latitude, "longitude": hass.config.longitude},
    )
    tpl = template.Template('{{ distance("123", states.test_object_2) }}', hass)
    assert tpl.async_render() is None


def test_distance_function_with_2_entity_ids(hass: HomeAssistant) -> None:
    """Test distance function with 2 entity ids."""
    _set_up_units(hass)
    hass.states.async_set(
        "test.object", "happy", {"latitude": 32.87336, "longitude": -117.22943}
    )
    hass.states.async_set(
        "test.object_2",
        "happy",
        {"latitude": hass.config.latitude, "longitude": hass.config.longitude},
    )
    tpl = template.Template(
        '{{ distance("test.object", "test.object_2") | round }}', hass
    )
    assert tpl.async_render() == 187


def test_distance_function_with_1_entity_1_coord(hass: HomeAssistant) -> None:
    """Test distance function with 1 entity_id and 1 coord."""
    _set_up_units(hass)
    hass.states.async_set(
        "test.object",
        "happy",
        {"latitude": hass.config.latitude, "longitude": hass.config.longitude},
    )
    tpl = template.Template(
        '{{ distance("test.object", "32.87336", "-117.22943") | round }}', hass
    )
    assert tpl.async_render() == 187


def test_closest_function_home_vs_domain(hass: HomeAssistant) -> None:
    """Test closest function home vs domain."""
    hass.states.async_set(
        "test_domain.object",
        "happy",
        {
            "latitude": hass.config.latitude + 0.1,
            "longitude": hass.config.longitude + 0.1,
        },
    )

    hass.states.async_set(
        "not_test_domain.but_closer",
        "happy",
        {"latitude": hass.config.latitude, "longitude": hass.config.longitude},
    )

    assert (
        template.Template(
            "{{ closest(states.test_domain).entity_id }}", hass
        ).async_render()
        == "test_domain.object"
    )

    assert (
        template.Template(
            "{{ (states.test_domain | closest).entity_id }}", hass
        ).async_render()
        == "test_domain.object"
    )


def test_closest_function_home_vs_all_states(hass: HomeAssistant) -> None:
    """Test closest function home vs all states."""
    hass.states.async_set(
        "test_domain.object",
        "happy",
        {
            "latitude": hass.config.latitude + 0.1,
            "longitude": hass.config.longitude + 0.1,
        },
    )

    hass.states.async_set(
        "test_domain_2.and_closer",
        "happy",
        {"latitude": hass.config.latitude, "longitude": hass.config.longitude},
    )

    assert (
        template.Template("{{ closest(states).entity_id }}", hass).async_render()
        == "test_domain_2.and_closer"
    )

    assert (
        template.Template("{{ (states | closest).entity_id }}", hass).async_render()
        == "test_domain_2.and_closer"
    )


async def test_closest_function_home_vs_group_entity_id(hass: HomeAssistant) -> None:
    """Test closest function home vs group entity id."""
    hass.states.async_set(
        "test_domain.object",
        "happy",
        {
            "latitude": hass.config.latitude + 0.1,
            "longitude": hass.config.longitude + 0.1,
        },
    )

    hass.states.async_set(
        "not_in_group.but_closer",
        "happy",
        {"latitude": hass.config.latitude, "longitude": hass.config.longitude},
    )

    assert await async_setup_component(hass, "group", {})
    await hass.async_block_till_done()
    await group.Group.async_create_group(hass, "location group", ["test_domain.object"])

    info = render_to_info(hass, '{{ closest("group.location_group").entity_id }}')
    assert_result_info(
        info, "test_domain.object", {"group.location_group", "test_domain.object"}
    )
    assert info.rate_limit is None


async def test_closest_function_home_vs_group_state(hass: HomeAssistant) -> None:
    """Test closest function home vs group state."""
    hass.states.async_set(
        "test_domain.object",
        "happy",
        {
            "latitude": hass.config.latitude + 0.1,
            "longitude": hass.config.longitude + 0.1,
        },
    )

    hass.states.async_set(
        "not_in_group.but_closer",
        "happy",
        {"latitude": hass.config.latitude, "longitude": hass.config.longitude},
    )

    assert await async_setup_component(hass, "group", {})
    await hass.async_block_till_done()
    await group.Group.async_create_group(hass, "location group", ["test_domain.object"])

    info = render_to_info(hass, '{{ closest("group.location_group").entity_id }}')
    assert_result_info(
        info, "test_domain.object", {"group.location_group", "test_domain.object"}
    )
    assert info.rate_limit is None

    info = render_to_info(hass, "{{ closest(states.group.location_group).entity_id }}")
    assert_result_info(
        info, "test_domain.object", {"test_domain.object", "group.location_group"}
    )
    assert info.rate_limit is None


async def test_expand(hass: HomeAssistant) -> None:
    """Test expand function."""
    info = render_to_info(hass, "{{ expand('test.object') }}")
    assert_result_info(info, [], ["test.object"])
    assert info.rate_limit is None

    info = render_to_info(hass, "{{ expand(56) }}")
    assert_result_info(info, [])
    assert info.rate_limit is None

    hass.states.async_set("test.object", "happy")

    info = render_to_info(
        hass,
        "{{ expand('test.object') | sort(attribute='entity_id') | map(attribute='entity_id') | join(', ') }}",
    )
    assert_result_info(info, "test.object", ["test.object"])
    assert info.rate_limit is None

    info = render_to_info(
        hass,
        "{{ expand('group.new_group') | sort(attribute='entity_id') | map(attribute='entity_id') | join(', ') }}",
    )
    assert_result_info(info, "", ["group.new_group"])
    assert info.rate_limit is None

    info = render_to_info(
        hass,
        "{{ expand(states.group) | sort(attribute='entity_id') | map(attribute='entity_id') | join(', ') }}",
    )
    assert_result_info(info, "", [], ["group"])
    assert info.rate_limit == template.DOMAIN_STATES_RATE_LIMIT

    assert await async_setup_component(hass, "group", {})
    await hass.async_block_till_done()
    await group.Group.async_create_group(hass, "new group", ["test.object"])

    info = render_to_info(
        hass,
        "{{ expand('group.new_group') | sort(attribute='entity_id') | map(attribute='entity_id') | join(', ') }}",
    )
    assert_result_info(info, "test.object", {"group.new_group", "test.object"})
    assert info.rate_limit is None

    info = render_to_info(
        hass,
        "{{ expand(states.group) | sort(attribute='entity_id') | map(attribute='entity_id') | join(', ') }}",
    )
    assert_result_info(info, "test.object", {"test.object"}, ["group"])
    assert info.rate_limit == template.DOMAIN_STATES_RATE_LIMIT

    info = render_to_info(
        hass,
        (
            "{{ expand('group.new_group', 'test.object')"
            " | sort(attribute='entity_id') | map(attribute='entity_id') | join(', ') }}"
        ),
    )
    assert_result_info(info, "test.object", {"test.object", "group.new_group"})

    info = render_to_info(
        hass,
        (
            "{{ ['group.new_group', 'test.object'] | expand"
            " | sort(attribute='entity_id') | map(attribute='entity_id') | join(', ') }}"
        ),
    )
    assert_result_info(info, "test.object", {"test.object", "group.new_group"})
    assert info.rate_limit is None

    hass.states.async_set("sensor.power_1", 0)
    hass.states.async_set("sensor.power_2", 200.2)
    hass.states.async_set("sensor.power_3", 400.4)

    assert await async_setup_component(hass, "group", {})
    await hass.async_block_till_done()
    await group.Group.async_create_group(
        hass, "power sensors", ["sensor.power_1", "sensor.power_2", "sensor.power_3"]
    )

    info = render_to_info(
        hass,
        (
            "{{ states.group.power_sensors.attributes.entity_id | expand "
            "| sort(attribute='entity_id') | map(attribute='state')|map('float')|sum  }}"
        ),
    )
    assert_result_info(
        info,
        200.2 + 400.4,
        {"group.power_sensors", "sensor.power_1", "sensor.power_2", "sensor.power_3"},
    )
    assert info.rate_limit is None

    # With group entities
    hass.states.async_set("light.first", "on")
    hass.states.async_set("light.second", "off")

    assert await async_setup_component(
        hass,
        "light",
        {
            "light": {
                "platform": "group",
                "name": "Grouped",
                "entities": ["light.first", "light.second"],
            }
        },
    )
    await hass.async_block_till_done()

    info = render_to_info(
        hass,
        "{{ expand('light.grouped') | sort(attribute='entity_id') | map(attribute='entity_id') | join(', ') }}",
    )
    assert_result_info(
        info,
        "light.first, light.second",
        ["light.grouped", "light.first", "light.second"],
    )

    assert await async_setup_component(
        hass,
        "zone",
        {
            "zone": {
                "name": "Test",
                "latitude": 32.880837,
                "longitude": -117.237561,
                "radius": 250,
                "passive": False,
            }
        },
    )
    info = render_to_info(
        hass,
        "{{ expand('zone.test') | sort(attribute='entity_id') | map(attribute='entity_id') | join(', ') }}",
    )
    assert_result_info(
        info,
        "",
        ["zone.test"],
    )

    hass.states.async_set(
        "person.person1",
        "test",
    )
    await hass.async_block_till_done()

    info = render_to_info(
        hass,
        "{{ expand('zone.test') | sort(attribute='entity_id') | map(attribute='entity_id') | join(', ') }}",
    )
    assert_result_info(
        info,
        "person.person1",
        ["zone.test", "person.person1"],
    )

    hass.states.async_set(
        "person.person2",
        "test",
    )
    await hass.async_block_till_done()

    info = render_to_info(
        hass,
        "{{ expand('zone.test') | sort(attribute='entity_id') | map(attribute='entity_id') | join(', ') }}",
    )
    assert_result_info(
        info,
        "person.person1, person.person2",
        ["zone.test", "person.person1", "person.person2"],
    )


async def test_device_entities(
    hass: HomeAssistant,
    device_registry: dr.DeviceRegistry,
    entity_registry: er.EntityRegistry,
) -> None:
    """Test device_entities function."""
    config_entry = MockConfigEntry(domain="light")

    # Test non existing device ids
    info = render_to_info(hass, "{{ device_entities('abc123') }}")
    assert_result_info(info, [])
    assert info.rate_limit is None

    info = render_to_info(hass, "{{ device_entities(56) }}")
    assert_result_info(info, [])
    assert info.rate_limit is None

    # Test device without entities
    device_entry = device_registry.async_get_or_create(
        config_entry_id=config_entry.entry_id,
        connections={(dr.CONNECTION_NETWORK_MAC, "12:34:56:AB:CD:EF")},
    )
    info = render_to_info(hass, f"{{{{ device_entities('{device_entry.id}') }}}}")
    assert_result_info(info, [])
    assert info.rate_limit is None

    # Test device with single entity, which has no state
    entity_registry.async_get_or_create(
        "light",
        "hue",
        "5678",
        config_entry=config_entry,
        device_id=device_entry.id,
    )
    info = render_to_info(hass, f"{{{{ device_entities('{device_entry.id}') }}}}")
    assert_result_info(info, ["light.hue_5678"], [])
    assert info.rate_limit is None
    info = render_to_info(
        hass,
        (
            f"{{{{ device_entities('{device_entry.id}') | expand "
            "| sort(attribute='entity_id') | map(attribute='entity_id') | join(', ') }}"
        ),
    )
    assert_result_info(info, "", ["light.hue_5678"])
    assert info.rate_limit is None

    # Test device with single entity, with state
    hass.states.async_set("light.hue_5678", "happy")
    info = render_to_info(
        hass,
        (
            f"{{{{ device_entities('{device_entry.id}') | expand "
            "| sort(attribute='entity_id') | map(attribute='entity_id') | join(', ') }}"
        ),
    )
    assert_result_info(info, "light.hue_5678", ["light.hue_5678"])
    assert info.rate_limit is None

    # Test device with multiple entities, which have a state
    entity_registry.async_get_or_create(
        "light",
        "hue",
        "ABCD",
        config_entry=config_entry,
        device_id=device_entry.id,
    )
    hass.states.async_set("light.hue_abcd", "camper")
    info = render_to_info(hass, f"{{{{ device_entities('{device_entry.id}') }}}}")
    assert_result_info(info, ["light.hue_5678", "light.hue_abcd"], [])
    assert info.rate_limit is None
    info = render_to_info(
        hass,
        (
            f"{{{{ device_entities('{device_entry.id}') | expand "
            "| sort(attribute='entity_id') | map(attribute='entity_id') | join(', ') }}"
        ),
    )
    assert_result_info(
        info, "light.hue_5678, light.hue_abcd", ["light.hue_5678", "light.hue_abcd"]
    )
    assert info.rate_limit is None


async def test_integration_entities(
    hass: HomeAssistant, entity_registry: er.EntityRegistry
) -> None:
    """Test integration_entities function."""
    # test entities for given config entry title
    config_entry = MockConfigEntry(domain="mock", title="Mock bridge 2")
    config_entry.add_to_hass(hass)
    entity_entry = entity_registry.async_get_or_create(
        "sensor", "mock", "test", config_entry=config_entry
    )
    info = render_to_info(hass, "{{ integration_entities('Mock bridge 2') }}")
    assert_result_info(info, [entity_entry.entity_id])
    assert info.rate_limit is None

    # test integration entities not in entity registry
    mock_entity = entity.Entity()
    mock_entity.hass = hass
    mock_entity.entity_id = "light.test_entity"
    mock_entity.platform = EntityPlatform(
        hass=hass,
        logger=logging.getLogger(__name__),
        domain="light",
        platform_name="entryless_integration",
        platform=None,
        scan_interval=timedelta(seconds=30),
        entity_namespace=None,
    )
    await mock_entity.async_internal_added_to_hass()
    info = render_to_info(hass, "{{ integration_entities('entryless_integration') }}")
    assert_result_info(info, ["light.test_entity"])
    assert info.rate_limit is None

    # Test non existing integration/entry title
    info = render_to_info(hass, "{{ integration_entities('abc123') }}")
    assert_result_info(info, [])
    assert info.rate_limit is None


async def test_config_entry_id(
    hass: HomeAssistant, entity_registry: er.EntityRegistry
) -> None:
    """Test config_entry_id function."""
    config_entry = MockConfigEntry(domain="light", title="Some integration")
    config_entry.add_to_hass(hass)
    entity_entry = entity_registry.async_get_or_create(
        "sensor", "test", "test", suggested_object_id="test", config_entry=config_entry
    )

    info = render_to_info(hass, "{{ 'sensor.fail' | config_entry_id }}")
    assert_result_info(info, None)
    assert info.rate_limit is None

    info = render_to_info(hass, "{{ 56 | config_entry_id }}")
    assert_result_info(info, None)

    info = render_to_info(hass, "{{ 'not_a_real_entity_id' | config_entry_id }}")
    assert_result_info(info, None)

    info = render_to_info(
        hass, f"{{{{ config_entry_id('{entity_entry.entity_id}') }}}}"
    )
    assert_result_info(info, config_entry.entry_id)
    assert info.rate_limit is None


async def test_device_id(
    hass: HomeAssistant,
    device_registry: dr.DeviceRegistry,
    entity_registry: er.EntityRegistry,
) -> None:
    """Test device_id function."""
    config_entry = MockConfigEntry(domain="light")
    device_entry = device_registry.async_get_or_create(
        config_entry_id=config_entry.entry_id,
        connections={(dr.CONNECTION_NETWORK_MAC, "12:34:56:AB:CD:EF")},
        model="test",
        name="test",
    )
    entity_entry = entity_registry.async_get_or_create(
        "sensor", "test", "test", suggested_object_id="test", device_id=device_entry.id
    )
    entity_entry_no_device = entity_registry.async_get_or_create(
        "sensor", "test", "test_no_device", suggested_object_id="test"
    )

    info = render_to_info(hass, "{{ 'sensor.fail' | device_id }}")
    assert_result_info(info, None)
    assert info.rate_limit is None

    info = render_to_info(hass, "{{ 56 | device_id }}")
    assert_result_info(info, None)

    info = render_to_info(hass, "{{ 'not_a_real_entity_id' | device_id }}")
    assert_result_info(info, None)

    info = render_to_info(
        hass, f"{{{{ device_id('{entity_entry_no_device.entity_id}') }}}}"
    )
    assert_result_info(info, None)
    assert info.rate_limit is None

    info = render_to_info(hass, f"{{{{ device_id('{entity_entry.entity_id}') }}}}")
    assert_result_info(info, device_entry.id)
    assert info.rate_limit is None

    info = render_to_info(hass, "{{ device_id('test') }}")
    assert_result_info(info, device_entry.id)
    assert info.rate_limit is None


async def test_device_attr(
    hass: HomeAssistant,
    device_registry: dr.DeviceRegistry,
    entity_registry: er.EntityRegistry,
) -> None:
    """Test device_attr and is_device_attr functions."""
    config_entry = MockConfigEntry(domain="light")

    # Test non existing device ids (device_attr)
    info = render_to_info(hass, "{{ device_attr('abc123', 'id') }}")
    assert_result_info(info, None)
    assert info.rate_limit is None

    with pytest.raises(TemplateError):
        info = render_to_info(hass, "{{ device_attr(56, 'id') }}")
        assert_result_info(info, None)

    # Test non existing device ids (is_device_attr)
    info = render_to_info(hass, "{{ is_device_attr('abc123', 'id', 'test') }}")
    assert_result_info(info, False)
    assert info.rate_limit is None

    with pytest.raises(TemplateError):
        info = render_to_info(hass, "{{ is_device_attr(56, 'id', 'test') }}")
        assert_result_info(info, False)

    # Test non existing entity id (device_attr)
    info = render_to_info(hass, "{{ device_attr('entity.test', 'id') }}")
    assert_result_info(info, None)
    assert info.rate_limit is None

    # Test non existing entity id (is_device_attr)
    info = render_to_info(hass, "{{ is_device_attr('entity.test', 'id', 'test') }}")
    assert_result_info(info, False)
    assert info.rate_limit is None

    device_entry = device_registry.async_get_or_create(
        config_entry_id=config_entry.entry_id,
        connections={(dr.CONNECTION_NETWORK_MAC, "12:34:56:AB:CD:EF")},
        model="test",
    )
    entity_entry = entity_registry.async_get_or_create(
        "sensor", "test", "test", suggested_object_id="test", device_id=device_entry.id
    )

    # Test non existent device attribute (device_attr)
    info = render_to_info(
        hass, f"{{{{ device_attr('{device_entry.id}', 'invalid_attr') }}}}"
    )
    assert_result_info(info, None)
    assert info.rate_limit is None

    # Test non existent device attribute (is_device_attr)
    info = render_to_info(
        hass, f"{{{{ is_device_attr('{device_entry.id}', 'invalid_attr', 'test') }}}}"
    )
    assert_result_info(info, False)
    assert info.rate_limit is None

    # Test None device attribute (device_attr)
    info = render_to_info(
        hass, f"{{{{ device_attr('{device_entry.id}', 'manufacturer') }}}}"
    )
    assert_result_info(info, None)
    assert info.rate_limit is None

    # Test None device attribute mismatch (is_device_attr)
    info = render_to_info(
        hass, f"{{{{ is_device_attr('{device_entry.id}', 'manufacturer', 'test') }}}}"
    )
    assert_result_info(info, False)
    assert info.rate_limit is None

    # Test None device attribute match (is_device_attr)
    info = render_to_info(
        hass, f"{{{{ is_device_attr('{device_entry.id}', 'manufacturer', None) }}}}"
    )
    assert_result_info(info, True)
    assert info.rate_limit is None

    # Test valid device attribute match (device_attr)
    info = render_to_info(hass, f"{{{{ device_attr('{device_entry.id}', 'model') }}}}")
    assert_result_info(info, "test")
    assert info.rate_limit is None

    # Test valid device attribute match (device_attr)
    info = render_to_info(
        hass, f"{{{{ device_attr('{entity_entry.entity_id}', 'model') }}}}"
    )
    assert_result_info(info, "test")
    assert info.rate_limit is None

    # Test valid device attribute mismatch (is_device_attr)
    info = render_to_info(
        hass, f"{{{{ is_device_attr('{device_entry.id}', 'model', 'fail') }}}}"
    )
    assert_result_info(info, False)
    assert info.rate_limit is None

    # Test valid device attribute match (is_device_attr)
    info = render_to_info(
        hass, f"{{{{ is_device_attr('{device_entry.id}', 'model', 'test') }}}}"
    )
    assert_result_info(info, True)
    assert info.rate_limit is None

    # Test filter syntax (device_attr)
    info = render_to_info(
        hass, f"{{{{ '{entity_entry.entity_id}' | device_attr('model') }}}}"
    )
    assert_result_info(info, "test")
    assert info.rate_limit is None

    # Test test syntax (is_device_attr)
    info = render_to_info(
        hass,
        (
            f"{{{{ ['{device_entry.id}'] | select('is_device_attr', 'model', 'test') "
            "| list }}"
        ),
    )
    assert_result_info(info, [device_entry.id])
    assert info.rate_limit is None


async def test_areas(hass: HomeAssistant, area_registry: ar.AreaRegistry) -> None:
    """Test areas function."""
    # Test no areas
    info = render_to_info(hass, "{{ areas() }}")
    assert_result_info(info, [])
    assert info.rate_limit is None

    # Test one area
    area1 = area_registry.async_get_or_create("area1")
    info = render_to_info(hass, "{{ areas() }}")
    assert_result_info(info, [area1.id])
    assert info.rate_limit is None

    # Test multiple areas
    area2 = area_registry.async_get_or_create("area2")
    info = render_to_info(hass, "{{ areas() }}")
    assert_result_info(info, [area1.id, area2.id])
    assert info.rate_limit is None


async def test_area_id(
    hass: HomeAssistant,
    area_registry: ar.AreaRegistry,
    device_registry: dr.DeviceRegistry,
    entity_registry: er.EntityRegistry,
) -> None:
    """Test area_id function."""
    config_entry = MockConfigEntry(domain="light")

    # Test non existing entity id
    info = render_to_info(hass, "{{ area_id('sensor.fake') }}")
    assert_result_info(info, None)
    assert info.rate_limit is None

    # Test non existing device id (hex value)
    info = render_to_info(hass, "{{ area_id('123abc') }}")
    assert_result_info(info, None)
    assert info.rate_limit is None

    # Test non existing area name
    info = render_to_info(hass, "{{ area_id('fake area name') }}")
    assert_result_info(info, None)
    assert info.rate_limit is None

    # Test wrong value type
    info = render_to_info(hass, "{{ area_id(56) }}")
    assert_result_info(info, None)
    assert info.rate_limit is None

    area_entry_entity_id = area_registry.async_get_or_create("sensor.fake")

    # Test device with single entity, which has no area
    device_entry = device_registry.async_get_or_create(
        config_entry_id=config_entry.entry_id,
        connections={(dr.CONNECTION_NETWORK_MAC, "12:34:56:AB:CD:EF")},
    )
    entity_entry = entity_registry.async_get_or_create(
        "light",
        "hue",
        "5678",
        config_entry=config_entry,
        device_id=device_entry.id,
    )
    info = render_to_info(hass, f"{{{{ area_id('{device_entry.id}') }}}}")
    assert_result_info(info, None)
    assert info.rate_limit is None

    info = render_to_info(hass, f"{{{{ area_id('{entity_entry.entity_id}') }}}}")
    assert_result_info(info, None)
    assert info.rate_limit is None

    # Test device ID, entity ID and area name as input with area name that looks like
    # a device ID. Try a filter too
    area_entry_hex = area_registry.async_get_or_create("123abc")
    device_entry = device_registry.async_update_device(
        device_entry.id, area_id=area_entry_hex.id
    )
    entity_entry = entity_registry.async_update_entity(
        entity_entry.entity_id, area_id=area_entry_hex.id
    )

    info = render_to_info(hass, f"{{{{ '{device_entry.id}' | area_id }}}}")
    assert_result_info(info, area_entry_hex.id)
    assert info.rate_limit is None

    info = render_to_info(hass, f"{{{{ area_id('{entity_entry.entity_id}') }}}}")
    assert_result_info(info, area_entry_hex.id)
    assert info.rate_limit is None

    info = render_to_info(hass, f"{{{{ area_id('{area_entry_hex.name}') }}}}")
    assert_result_info(info, area_entry_hex.id)
    assert info.rate_limit is None

    # Test device ID, entity ID and area name as input with area name that looks like an
    # entity ID
    area_entry_entity_id = area_registry.async_get_or_create("sensor.fake")
    device_entry = device_registry.async_update_device(
        device_entry.id, area_id=area_entry_entity_id.id
    )
    entity_entry = entity_registry.async_update_entity(
        entity_entry.entity_id, area_id=area_entry_entity_id.id
    )

    info = render_to_info(hass, f"{{{{ area_id('{device_entry.id}') }}}}")
    assert_result_info(info, area_entry_entity_id.id)
    assert info.rate_limit is None

    info = render_to_info(hass, f"{{{{ area_id('{entity_entry.entity_id}') }}}}")
    assert_result_info(info, area_entry_entity_id.id)
    assert info.rate_limit is None

    info = render_to_info(hass, f"{{{{ area_id('{area_entry_entity_id.name}') }}}}")
    assert_result_info(info, area_entry_entity_id.id)
    assert info.rate_limit is None

    # Make sure that when entity doesn't have an area but its device does, that's what
    # gets returned
    entity_entry = entity_registry.async_update_entity(
        entity_entry.entity_id, area_id=area_entry_entity_id.id
    )

    info = render_to_info(hass, f"{{{{ area_id('{entity_entry.entity_id}') }}}}")
    assert_result_info(info, area_entry_entity_id.id)
    assert info.rate_limit is None


async def test_area_name(
    hass: HomeAssistant,
    area_registry: ar.AreaRegistry,
    device_registry: dr.DeviceRegistry,
    entity_registry: er.EntityRegistry,
) -> None:
    """Test area_name function."""
    config_entry = MockConfigEntry(domain="light")

    # Test non existing entity id
    info = render_to_info(hass, "{{ area_name('sensor.fake') }}")
    assert_result_info(info, None)
    assert info.rate_limit is None

    # Test non existing device id (hex value)
    info = render_to_info(hass, "{{ area_name('123abc') }}")
    assert_result_info(info, None)
    assert info.rate_limit is None

    # Test non existing area id
    info = render_to_info(hass, "{{ area_name('1234567890') }}")
    assert_result_info(info, None)
    assert info.rate_limit is None

    # Test wrong value type
    info = render_to_info(hass, "{{ area_name(56) }}")
    assert_result_info(info, None)
    assert info.rate_limit is None

    # Test device with single entity, which has no area
    device_entry = device_registry.async_get_or_create(
        config_entry_id=config_entry.entry_id,
        connections={(dr.CONNECTION_NETWORK_MAC, "12:34:56:AB:CD:EF")},
    )
    entity_entry = entity_registry.async_get_or_create(
        "light",
        "hue",
        "5678",
        config_entry=config_entry,
        device_id=device_entry.id,
    )
    info = render_to_info(hass, f"{{{{ area_name('{device_entry.id}') }}}}")
    assert_result_info(info, None)
    assert info.rate_limit is None

    info = render_to_info(hass, f"{{{{ area_name('{entity_entry.entity_id}') }}}}")
    assert_result_info(info, None)
    assert info.rate_limit is None

    # Test device ID, entity ID and area id as input. Try a filter too
    area_entry = area_registry.async_get_or_create("123abc")
    device_entry = device_registry.async_update_device(
        device_entry.id, area_id=area_entry.id
    )
    entity_entry = entity_registry.async_update_entity(
        entity_entry.entity_id, area_id=area_entry.id
    )

    info = render_to_info(hass, f"{{{{ '{device_entry.id}' | area_name }}}}")
    assert_result_info(info, area_entry.name)
    assert info.rate_limit is None

    info = render_to_info(hass, f"{{{{ area_name('{entity_entry.entity_id}') }}}}")
    assert_result_info(info, area_entry.name)
    assert info.rate_limit is None

    info = render_to_info(hass, f"{{{{ area_name('{area_entry.id}') }}}}")
    assert_result_info(info, area_entry.name)
    assert info.rate_limit is None

    # Make sure that when entity doesn't have an area but its device does, that's what
    # gets returned
    entity_entry = entity_registry.async_update_entity(
        entity_entry.entity_id, area_id=None
    )

    info = render_to_info(hass, f"{{{{ area_name('{entity_entry.entity_id}') }}}}")
    assert_result_info(info, area_entry.name)
    assert info.rate_limit is None


async def test_area_entities(
    hass: HomeAssistant,
    area_registry: ar.AreaRegistry,
    device_registry: dr.DeviceRegistry,
    entity_registry: er.EntityRegistry,
) -> None:
    """Test area_entities function."""
    config_entry = MockConfigEntry(domain="light")

    # Test non existing device id
    info = render_to_info(hass, "{{ area_entities('deadbeef') }}")
    assert_result_info(info, [])
    assert info.rate_limit is None

    # Test wrong value type
    info = render_to_info(hass, "{{ area_entities(56) }}")
    assert_result_info(info, [])
    assert info.rate_limit is None

    area_entry = area_registry.async_get_or_create("sensor.fake")
    entity_entry = entity_registry.async_get_or_create(
        "light",
        "hue",
        "5678",
        config_entry=config_entry,
    )
    entity_registry.async_update_entity(entity_entry.entity_id, area_id=area_entry.id)

    info = render_to_info(hass, f"{{{{ area_entities('{area_entry.id}') }}}}")
    assert_result_info(info, ["light.hue_5678"])
    assert info.rate_limit is None

    info = render_to_info(hass, f"{{{{ '{area_entry.name}' | area_entities }}}}")
    assert_result_info(info, ["light.hue_5678"])
    assert info.rate_limit is None

    # Test for entities that inherit area from device
    device_entry = device_registry.async_get_or_create(
        connections={(dr.CONNECTION_NETWORK_MAC, "12:34:56:AB:CD:EF")},
        config_entry_id=config_entry.entry_id,
        suggested_area="sensor.fake",
    )
    entity_registry.async_get_or_create(
        "light",
        "hue_light",
        "5678",
        config_entry=config_entry,
        device_id=device_entry.id,
    )

    info = render_to_info(hass, f"{{{{ '{area_entry.name}' | area_entities }}}}")
    assert_result_info(info, ["light.hue_5678", "light.hue_light_5678"])
    assert info.rate_limit is None


async def test_area_devices(
    hass: HomeAssistant,
    area_registry: ar.AreaRegistry,
    device_registry: dr.DeviceRegistry,
) -> None:
    """Test area_devices function."""
    config_entry = MockConfigEntry(domain="light")

    # Test non existing device id
    info = render_to_info(hass, "{{ area_devices('deadbeef') }}")
    assert_result_info(info, [])
    assert info.rate_limit is None

    # Test wrong value type
    info = render_to_info(hass, "{{ area_devices(56) }}")
    assert_result_info(info, [])
    assert info.rate_limit is None

    area_entry = area_registry.async_get_or_create("sensor.fake")
    device_entry = device_registry.async_get_or_create(
        config_entry_id=config_entry.entry_id,
        connections={(dr.CONNECTION_NETWORK_MAC, "12:34:56:AB:CD:EF")},
        suggested_area=area_entry.name,
    )

    info = render_to_info(hass, f"{{{{ area_devices('{area_entry.id}') }}}}")
    assert_result_info(info, [device_entry.id])
    assert info.rate_limit is None

    info = render_to_info(hass, f"{{{{ '{area_entry.name}' | area_devices }}}}")
    assert_result_info(info, [device_entry.id])
    assert info.rate_limit is None


def test_closest_function_to_coord(hass: HomeAssistant) -> None:
    """Test closest function to coord."""
    hass.states.async_set(
        "test_domain.closest_home",
        "happy",
        {
            "latitude": hass.config.latitude + 0.1,
            "longitude": hass.config.longitude + 0.1,
        },
    )

    hass.states.async_set(
        "test_domain.closest_zone",
        "happy",
        {
            "latitude": hass.config.latitude + 0.2,
            "longitude": hass.config.longitude + 0.2,
        },
    )

    hass.states.async_set(
        "zone.far_away",
        "zoning",
        {
            "latitude": hass.config.latitude + 0.3,
            "longitude": hass.config.longitude + 0.3,
        },
    )

    tpl = template.Template(
        f'{{{{ closest("{hass.config.latitude + 0.3}", {hass.config.longitude + 0.3}, states.test_domain).entity_id }}}}',
        hass,
    )

    assert tpl.async_render() == "test_domain.closest_zone"

    tpl = template.Template(
        f'{{{{ (states.test_domain | closest("{hass.config.latitude + 0.3}", {hass.config.longitude + 0.3})).entity_id }}}}',
        hass,
    )

    assert tpl.async_render() == "test_domain.closest_zone"


def test_async_render_to_info_with_branching(hass: HomeAssistant) -> None:
    """Test async_render_to_info function by domain."""
    hass.states.async_set("light.a", "off")
    hass.states.async_set("light.b", "on")
    hass.states.async_set("light.c", "off")

    info = render_to_info(
        hass,
        """
{% if states.light.a == "on" %}
  {{ states.light.b.state }}
{% else %}
  {{ states.light.c.state }}
{% endif %}
""",
    )
    assert_result_info(info, "off", {"light.a", "light.c"})
    assert info.rate_limit is None

    info = render_to_info(
        hass,
        """
            {% if states.light.a.state == "off" %}
            {% set domain = "light" %}
            {{ states[domain].b.state }}
            {% endif %}
""",
    )
    assert_result_info(info, "on", {"light.a", "light.b"})
    assert info.rate_limit is None


def test_async_render_to_info_with_complex_branching(hass: HomeAssistant) -> None:
    """Test async_render_to_info function by domain."""
    hass.states.async_set("light.a", "off")
    hass.states.async_set("light.b", "on")
    hass.states.async_set("light.c", "off")
    hass.states.async_set("vacuum.a", "off")
    hass.states.async_set("device_tracker.a", "off")
    hass.states.async_set("device_tracker.b", "off")
    hass.states.async_set("lock.a", "off")
    hass.states.async_set("sensor.a", "off")
    hass.states.async_set("binary_sensor.a", "off")

    info = render_to_info(
        hass,
        """
{% set domain = "vacuum" %}
{%      if                 states.light.a == "on" %}
  {{ states.light.b.state }}
{% elif  states.light.a == "on" %}
  {{ states.device_tracker }}
{%     elif     states.light.a == "on" %}
  {{ states[domain] | list }}
{%         elif     states('light.b') == "on" %}
  {{ states[otherdomain] | sort(attribute='entity_id') | map(attribute='entity_id') | list }}
{% elif states.light.a == "on" %}
  {{ states["nonexist"] | list }}
{% else %}
  else
{% endif %}
""",
        {"otherdomain": "sensor"},
    )

    assert_result_info(info, ["sensor.a"], {"light.a", "light.b"}, {"sensor"})
    assert info.rate_limit == template.DOMAIN_STATES_RATE_LIMIT


async def test_async_render_to_info_with_wildcard_matching_entity_id(
    hass: HomeAssistant,
) -> None:
    """Test tracking template with a wildcard."""
    template_complex_str = r"""

{% for state in states.cover %}
  {% if state.entity_id | regex_match('.*\.office_') %}
    {{ state.entity_id }}={{ state.state }}
  {% endif %}
{% endfor %}

"""
    hass.states.async_set("cover.office_drapes", "closed")
    hass.states.async_set("cover.office_window", "closed")
    hass.states.async_set("cover.office_skylight", "open")
    info = render_to_info(hass, template_complex_str)

    assert info.domains == {"cover"}
    assert info.entities == set()
    assert info.all_states is False
    assert info.rate_limit == template.DOMAIN_STATES_RATE_LIMIT


async def test_async_render_to_info_with_wildcard_matching_state(
    hass: HomeAssistant,
) -> None:
    """Test tracking template with a wildcard."""
    template_complex_str = """

{% for state in states %}
  {% if state.state | regex_match('ope.*') %}
    {{ state.entity_id }}={{ state.state }}
  {% endif %}
{% endfor %}

"""
    hass.states.async_set("cover.office_drapes", "closed")
    hass.states.async_set("cover.office_window", "closed")
    hass.states.async_set("cover.office_skylight", "open")
    hass.states.async_set("cover.x_skylight", "open")
    hass.states.async_set("binary_sensor.door", "open")
    await hass.async_block_till_done()

    info = render_to_info(hass, template_complex_str)

    assert not info.domains
    assert info.entities == set()
    assert info.all_states is True
    assert info.rate_limit == template.ALL_STATES_RATE_LIMIT

    hass.states.async_set("binary_sensor.door", "closed")
    info = render_to_info(hass, template_complex_str)

    assert not info.domains
    assert info.entities == set()
    assert info.all_states is True
    assert info.rate_limit == template.ALL_STATES_RATE_LIMIT

    template_cover_str = """

{% for state in states.cover %}
  {% if state.state | regex_match('ope.*') %}
    {{ state.entity_id }}={{ state.state }}
  {% endif %}
{% endfor %}

"""
    hass.states.async_set("cover.x_skylight", "closed")
    info = render_to_info(hass, template_cover_str)

    assert info.domains == {"cover"}
    assert info.entities == set()
    assert info.all_states is False
    assert info.rate_limit == template.DOMAIN_STATES_RATE_LIMIT


def test_nested_async_render_to_info_case(hass: HomeAssistant) -> None:
    """Test a deeply nested state with async_render_to_info."""

    hass.states.async_set("input_select.picker", "vacuum.a")
    hass.states.async_set("vacuum.a", "off")

    info = render_to_info(
        hass, "{{ states[states['input_select.picker'].state].state }}", {}
    )
    assert_result_info(info, "off", {"input_select.picker", "vacuum.a"})
    assert info.rate_limit is None


def test_result_as_boolean(hass: HomeAssistant) -> None:
    """Test converting a template result to a boolean."""

    assert template.result_as_boolean(True) is True
    assert template.result_as_boolean(" 1 ") is True
    assert template.result_as_boolean(" true ") is True
    assert template.result_as_boolean(" TrUE ") is True
    assert template.result_as_boolean(" YeS ") is True
    assert template.result_as_boolean(" On ") is True
    assert template.result_as_boolean(" Enable ") is True
    assert template.result_as_boolean(1) is True
    assert template.result_as_boolean(-1) is True
    assert template.result_as_boolean(500) is True
    assert template.result_as_boolean(0.5) is True
    assert template.result_as_boolean(0.389) is True
    assert template.result_as_boolean(35) is True

    assert template.result_as_boolean(False) is False
    assert template.result_as_boolean(" 0 ") is False
    assert template.result_as_boolean(" false ") is False
    assert template.result_as_boolean(" FaLsE ") is False
    assert template.result_as_boolean(" no ") is False
    assert template.result_as_boolean(" off ") is False
    assert template.result_as_boolean(" disable ") is False
    assert template.result_as_boolean(0) is False
    assert template.result_as_boolean(0.0) is False
    assert template.result_as_boolean("0.00") is False
    assert template.result_as_boolean(None) is False


def test_closest_function_to_entity_id(hass: HomeAssistant) -> None:
    """Test closest function to entity id."""
    hass.states.async_set(
        "test_domain.closest_home",
        "happy",
        {
            "latitude": hass.config.latitude + 0.1,
            "longitude": hass.config.longitude + 0.1,
        },
    )

    hass.states.async_set(
        "test_domain.closest_zone",
        "happy",
        {
            "latitude": hass.config.latitude + 0.2,
            "longitude": hass.config.longitude + 0.2,
        },
    )

    hass.states.async_set(
        "zone.far_away",
        "zoning",
        {
            "latitude": hass.config.latitude + 0.3,
            "longitude": hass.config.longitude + 0.3,
        },
    )

    info = render_to_info(
        hass,
        "{{ closest(zone, states.test_domain).entity_id }}",
        {"zone": "zone.far_away"},
    )

    assert_result_info(
        info,
        "test_domain.closest_zone",
        ["test_domain.closest_home", "test_domain.closest_zone", "zone.far_away"],
        ["test_domain"],
    )

    info = render_to_info(
        hass,
        (
            "{{ ([states.test_domain, 'test_domain.closest_zone'] "
            "| closest(zone)).entity_id }}"
        ),
        {"zone": "zone.far_away"},
    )

    assert_result_info(
        info,
        "test_domain.closest_zone",
        ["test_domain.closest_home", "test_domain.closest_zone", "zone.far_away"],
        ["test_domain"],
    )


def test_closest_function_to_state(hass: HomeAssistant) -> None:
    """Test closest function to state."""
    hass.states.async_set(
        "test_domain.closest_home",
        "happy",
        {
            "latitude": hass.config.latitude + 0.1,
            "longitude": hass.config.longitude + 0.1,
        },
    )

    hass.states.async_set(
        "test_domain.closest_zone",
        "happy",
        {
            "latitude": hass.config.latitude + 0.2,
            "longitude": hass.config.longitude + 0.2,
        },
    )

    hass.states.async_set(
        "zone.far_away",
        "zoning",
        {
            "latitude": hass.config.latitude + 0.3,
            "longitude": hass.config.longitude + 0.3,
        },
    )

    assert (
        template.Template(
            "{{ closest(states.zone.far_away, states.test_domain).entity_id }}", hass
        ).async_render()
        == "test_domain.closest_zone"
    )


def test_closest_function_invalid_state(hass: HomeAssistant) -> None:
    """Test closest function invalid state."""
    hass.states.async_set(
        "test_domain.closest_home",
        "happy",
        {
            "latitude": hass.config.latitude + 0.1,
            "longitude": hass.config.longitude + 0.1,
        },
    )

    for state in ("states.zone.non_existing", '"zone.non_existing"'):
        assert (
            template.Template("{{ closest(%s, states) }}" % state, hass).async_render()
            is None
        )


def test_closest_function_state_with_invalid_location(hass: HomeAssistant) -> None:
    """Test closest function state with invalid location."""
    hass.states.async_set(
        "test_domain.closest_home",
        "happy",
        {"latitude": "invalid latitude", "longitude": hass.config.longitude + 0.1},
    )

    assert (
        template.Template(
            "{{ closest(states.test_domain.closest_home, states) }}", hass
        ).async_render()
        is None
    )


def test_closest_function_invalid_coordinates(hass: HomeAssistant) -> None:
    """Test closest function invalid coordinates."""
    hass.states.async_set(
        "test_domain.closest_home",
        "happy",
        {
            "latitude": hass.config.latitude + 0.1,
            "longitude": hass.config.longitude + 0.1,
        },
    )

    assert (
        template.Template(
            '{{ closest("invalid", "coord", states) }}', hass
        ).async_render()
        is None
    )
    assert (
        template.Template(
            '{{ states | closest("invalid", "coord") }}', hass
        ).async_render()
        is None
    )


def test_closest_function_no_location_states(hass: HomeAssistant) -> None:
    """Test closest function without location states."""
    assert (
        template.Template("{{ closest(states).entity_id }}", hass).async_render() == ""
    )


def test_generate_filter_iterators(hass: HomeAssistant) -> None:
    """Test extract entities function with none entities stuff."""
    info = render_to_info(
        hass,
        """
        {% for state in states %}
        {{ state.entity_id }}
        {% endfor %}
        """,
    )
    assert_result_info(info, "", all_states=True)

    info = render_to_info(
        hass,
        """
        {% for state in states.sensor %}
        {{ state.entity_id }}
        {% endfor %}
        """,
    )
    assert_result_info(info, "", domains=["sensor"])

    hass.states.async_set("sensor.test_sensor", "off", {"attr": "value"})

    # Don't need the entity because the state is not accessed
    info = render_to_info(
        hass,
        """
        {% for state in states.sensor %}
        {{ state.entity_id }}
        {% endfor %}
        """,
    )
    assert_result_info(info, "sensor.test_sensor", domains=["sensor"])

    # But we do here because the state gets accessed
    info = render_to_info(
        hass,
        """
        {% for state in states.sensor %}
        {{ state.entity_id }}={{ state.state }},
        {% endfor %}
        """,
    )
    assert_result_info(info, "sensor.test_sensor=off,", [], ["sensor"])

    info = render_to_info(
        hass,
        """
        {% for state in states.sensor %}
        {{ state.entity_id }}={{ state.attributes.attr }},
        {% endfor %}
        """,
    )
    assert_result_info(info, "sensor.test_sensor=value,", [], ["sensor"])


def test_generate_select(hass: HomeAssistant) -> None:
    """Test extract entities function with none entities stuff."""
    template_str = """
{{ states.sensor|selectattr("state","equalto","off")
|join(",", attribute="entity_id") }}
        """

    tmp = template.Template(template_str, hass)
    info = tmp.async_render_to_info()
    assert_result_info(info, "", [], [])
    assert info.domains_lifecycle == {"sensor"}

    hass.states.async_set("sensor.test_sensor", "off", {"attr": "value"})
    hass.states.async_set("sensor.test_sensor_on", "on")

    info = tmp.async_render_to_info()
    assert_result_info(
        info,
        "sensor.test_sensor",
        [],
        ["sensor"],
    )
    assert info.domains_lifecycle == {"sensor"}


async def test_async_render_to_info_in_conditional(hass: HomeAssistant) -> None:
    """Test extract entities function with none entities stuff."""
    template_str = """
{{ states("sensor.xyz") == "dog" }}
        """

    tmp = template.Template(template_str, hass)
    info = tmp.async_render_to_info()
    assert_result_info(info, False, ["sensor.xyz"], [])

    hass.states.async_set("sensor.xyz", "dog")
    hass.states.async_set("sensor.cow", "True")
    await hass.async_block_till_done()

    template_str = """
{% if states("sensor.xyz") == "dog" %}
  {{ states("sensor.cow") }}
{% else %}
  {{ states("sensor.pig") }}
{% endif %}
        """

    tmp = template.Template(template_str, hass)
    info = tmp.async_render_to_info()
    assert_result_info(info, True, ["sensor.xyz", "sensor.cow"], [])

    hass.states.async_set("sensor.xyz", "sheep")
    hass.states.async_set("sensor.pig", "oink")

    await hass.async_block_till_done()

    tmp = template.Template(template_str, hass)
    info = tmp.async_render_to_info()
    assert_result_info(info, "oink", ["sensor.xyz", "sensor.pig"], [])


def test_jinja_namespace(hass: HomeAssistant) -> None:
    """Test Jinja's namespace command can be used."""
    test_template = template.Template(
        (
            "{% set ns = namespace(a_key='') %}"
            "{% set ns.a_key = states.sensor.dummy.state %}"
            "{{ ns.a_key }}"
        ),
        hass,
    )

    hass.states.async_set("sensor.dummy", "a value")
    assert test_template.async_render() == "a value"

    hass.states.async_set("sensor.dummy", "another value")
    assert test_template.async_render() == "another value"


def test_state_with_unit(hass: HomeAssistant) -> None:
    """Test the state_with_unit property helper."""
    hass.states.async_set("sensor.test", "23", {ATTR_UNIT_OF_MEASUREMENT: "beers"})
    hass.states.async_set("sensor.test2", "wow")

    tpl = template.Template("{{ states.sensor.test.state_with_unit }}", hass)

    assert tpl.async_render() == "23 beers"

    tpl = template.Template("{{ states.sensor.test2.state_with_unit }}", hass)

    assert tpl.async_render() == "wow"

    tpl = template.Template(
        "{% for state in states %}{{ state.state_with_unit }} {% endfor %}", hass
    )

    assert tpl.async_render() == "23 beers wow"

    tpl = template.Template("{{ states.sensor.non_existing.state_with_unit }}", hass)

    assert tpl.async_render() == ""


def test_state_with_unit_and_rounding(hass: HomeAssistant) -> None:
    """Test formatting the state rounded and with unit."""
    entity_registry = er.async_get(hass)
    entry = entity_registry.async_get_or_create(
        "sensor", "test", "very_unique", suggested_object_id="test"
    )
    entity_registry.async_update_entity_options(
        entry.entity_id,
        "sensor",
        {
            "suggested_display_precision": 2,
        },
    )
    assert entry.entity_id == "sensor.test"

    hass.states.async_set("sensor.test", "23", {ATTR_UNIT_OF_MEASUREMENT: "beers"})
    hass.states.async_set("sensor.test2", "23", {ATTR_UNIT_OF_MEASUREMENT: "beers"})

    # state_with_unit property
    tpl = template.Template("{{ states.sensor.test.state_with_unit }}", hass)
    tpl2 = template.Template("{{ states.sensor.test2.state_with_unit }}", hass)

    # AllStates.__call__ defaults
    tpl3 = template.Template("{{ states('sensor.test') }}", hass)
    tpl4 = template.Template("{{ states('sensor.test2') }}", hass)

    # AllStates.__call__ and with_unit=True
    tpl5 = template.Template("{{ states('sensor.test', with_unit=True) }}", hass)
    tpl6 = template.Template("{{ states('sensor.test2', with_unit=True) }}", hass)

    # AllStates.__call__ and rounded=True
    tpl7 = template.Template("{{ states('sensor.test', rounded=True) }}", hass)
    tpl8 = template.Template("{{ states('sensor.test2', rounded=True) }}", hass)

    assert tpl.async_render() == "23.00 beers"
    assert tpl2.async_render() == "23 beers"
    assert tpl3.async_render() == 23
    assert tpl4.async_render() == 23
    assert tpl5.async_render() == "23.00 beers"
    assert tpl6.async_render() == "23 beers"
    assert tpl7.async_render() == 23.0
    assert tpl8.async_render() == 23

    hass.states.async_set("sensor.test", "23.015", {ATTR_UNIT_OF_MEASUREMENT: "beers"})
    hass.states.async_set("sensor.test2", "23.015", {ATTR_UNIT_OF_MEASUREMENT: "beers"})

    assert tpl.async_render() == "23.02 beers"
    assert tpl2.async_render() == "23.015 beers"
    assert tpl3.async_render() == 23.015
    assert tpl4.async_render() == 23.015
    assert tpl5.async_render() == "23.02 beers"
    assert tpl6.async_render() == "23.015 beers"
    assert tpl7.async_render() == 23.02
    assert tpl8.async_render() == 23.015


@pytest.mark.parametrize(
    ("rounded", "with_unit", "output1_1", "output1_2", "output2_1", "output2_2"),
    [
        (False, False, 23, 23.015, 23, 23.015),
        (False, True, "23 beers", "23.015 beers", "23 beers", "23.015 beers"),
        (True, False, 23.0, 23.02, 23, 23.015),
        (True, True, "23.00 beers", "23.02 beers", "23 beers", "23.015 beers"),
    ],
)
def test_state_with_unit_and_rounding_options(
    hass: HomeAssistant,
    rounded: str,
    with_unit: str,
    output1_1,
    output1_2,
    output2_1,
    output2_2,
) -> None:
    """Test formatting the state rounded and with unit."""
    entity_registry = er.async_get(hass)
    entry = entity_registry.async_get_or_create(
        "sensor", "test", "very_unique", suggested_object_id="test"
    )
    entity_registry.async_update_entity_options(
        entry.entity_id,
        "sensor",
        {
            "suggested_display_precision": 2,
        },
    )
    assert entry.entity_id == "sensor.test"

    hass.states.async_set("sensor.test", "23", {ATTR_UNIT_OF_MEASUREMENT: "beers"})
    hass.states.async_set("sensor.test2", "23", {ATTR_UNIT_OF_MEASUREMENT: "beers"})

    tpl = template.Template(
        f"{{{{ states('sensor.test', rounded={rounded}, with_unit={with_unit}) }}}}",
        hass,
    )
    tpl2 = template.Template(
        f"{{{{ states('sensor.test2', rounded={rounded}, with_unit={with_unit}) }}}}",
        hass,
    )

    assert tpl.async_render() == output1_1
    assert tpl2.async_render() == output2_1

    hass.states.async_set("sensor.test", "23.015", {ATTR_UNIT_OF_MEASUREMENT: "beers"})
    hass.states.async_set("sensor.test2", "23.015", {ATTR_UNIT_OF_MEASUREMENT: "beers"})

    assert tpl.async_render() == output1_2
    assert tpl2.async_render() == output2_2


def test_length_of_states(hass: HomeAssistant) -> None:
    """Test fetching the length of states."""
    hass.states.async_set("sensor.test", "23")
    hass.states.async_set("sensor.test2", "wow")
    hass.states.async_set("climate.test2", "cooling")

    tpl = template.Template("{{ states | length }}", hass)
    assert tpl.async_render() == 3

    tpl = template.Template("{{ states.sensor | length }}", hass)
    assert tpl.async_render() == 2


def test_render_complex_handling_non_template_values(hass: HomeAssistant) -> None:
    """Test that we can render non-template fields."""
    assert template.render_complex(
        {True: 1, False: template.Template("{{ hello }}", hass)}, {"hello": 2}
    ) == {True: 1, False: 2}


def test_urlencode(hass: HomeAssistant) -> None:
    """Test the urlencode method."""
    tpl = template.Template(
        "{% set dict = {'foo': 'x&y', 'bar': 42} %}{{ dict | urlencode }}",
        hass,
    )
    assert tpl.async_render() == "foo=x%26y&bar=42"
    tpl = template.Template(
        "{% set string = 'the quick brown fox = true' %}{{ string | urlencode }}",
        hass,
    )
    assert tpl.async_render() == "the%20quick%20brown%20fox%20%3D%20true"


def test_as_timedelta(hass: HomeAssistant) -> None:
    """Test the as_timedelta function/filter."""
    tpl = template.Template("{{ as_timedelta('PT10M') }}", hass)
    assert tpl.async_render() == "0:10:00"

    tpl = template.Template("{{ 'PT10M' | as_timedelta }}", hass)
    assert tpl.async_render() == "0:10:00"

    tpl = template.Template("{{ 'T10M' | as_timedelta }}", hass)
    assert tpl.async_render() is None


def test_iif(hass: HomeAssistant) -> None:
    """Test the immediate if function/filter."""
    tpl = template.Template("{{ (1 == 1) | iif }}", hass)
    assert tpl.async_render() is True

    tpl = template.Template("{{ (1 == 2) | iif }}", hass)
    assert tpl.async_render() is False

    tpl = template.Template("{{ (1 == 1) | iif('yes') }}", hass)
    assert tpl.async_render() == "yes"

    tpl = template.Template("{{ (1 == 2) | iif('yes') }}", hass)
    assert tpl.async_render() is False

    tpl = template.Template("{{ (1 == 2) | iif('yes', 'no') }}", hass)
    assert tpl.async_render() == "no"

    tpl = template.Template("{{ not_exists | default(None) | iif('yes', 'no') }}", hass)
    assert tpl.async_render() == "no"

    tpl = template.Template(
        "{{ not_exists | default(None) | iif('yes', 'no', 'unknown') }}", hass
    )
    assert tpl.async_render() == "unknown"

    tpl = template.Template("{{ iif(1 == 1) }}", hass)
    assert tpl.async_render() is True

    tpl = template.Template("{{ iif(1 == 2, 'yes', 'no') }}", hass)
    assert tpl.async_render() == "no"


async def test_cache_garbage_collection() -> None:
    """Test caching a template."""
    template_string = (
        "{% set dict = {'foo': 'x&y', 'bar': 42} %} {{ dict | urlencode }}"
    )
    tpl = template.Template(
        (template_string),
    )
    tpl.ensure_valid()
    assert template._NO_HASS_ENV.template_cache.get(template_string)

    tpl2 = template.Template(
        (template_string),
    )
    tpl2.ensure_valid()
    assert template._NO_HASS_ENV.template_cache.get(template_string)

    del tpl
    assert template._NO_HASS_ENV.template_cache.get(template_string)
    del tpl2
    assert not template._NO_HASS_ENV.template_cache.get(template_string)


def test_is_template_string() -> None:
    """Test is template string."""
    assert template.is_template_string("{{ x }}") is True
    assert template.is_template_string("{% if x == 2 %}1{% else %}0{%end if %}") is True
    assert template.is_template_string("{# a comment #} Hey") is True
    assert template.is_template_string("1") is False
    assert template.is_template_string("Some Text") is False


async def test_protected_blocked(hass: HomeAssistant) -> None:
    """Test accessing __getattr__ produces a template error."""
    tmp = template.Template('{{ states.__getattr__("any") }}', hass)
    with pytest.raises(TemplateError):
        tmp.async_render()

    tmp = template.Template('{{ states.sensor.__getattr__("any") }}', hass)
    with pytest.raises(TemplateError):
        tmp.async_render()

    tmp = template.Template('{{ states.sensor.any.__getattr__("any") }}', hass)
    with pytest.raises(TemplateError):
        tmp.async_render()


async def test_demo_template(hass: HomeAssistant) -> None:
    """Test the demo template works as expected."""
    hass.states.async_set(
        "sun.sun",
        "above",
        {"elevation": 50, "next_rising": "2022-05-12T03:00:08.503651+00:00"},
    )
    for i in range(2):
        hass.states.async_set(f"sensor.sensor{i}", "on")

    demo_template_str = """
{## Imitate available variables: ##}
{% set my_test_json = {
  "temperature": 25,
  "unit": "°C"
} %}

The temperature is {{ my_test_json.temperature }} {{ my_test_json.unit }}.

{% if is_state("sun.sun", "above_horizon") -%}
  The sun rose {{ relative_time(states.sun.sun.last_changed) }} ago.
{%- else -%}
  The sun will rise at {{ as_timestamp(state_attr("sun.sun", "next_rising")) | timestamp_local }}.
{%- endif %}

For loop example getting 3 entity values:

{% for states in states | slice(3) -%}
  {% set state = states | first %}
  {%- if loop.first %}The {% elif loop.last %} and the {% else %}, the {% endif -%}
  {{ state.name | lower }} is {{state.state_with_unit}}
{%- endfor %}.
"""
    tmp = template.Template(demo_template_str, hass)

    result = tmp.async_render()
    assert "The temperature is 25" in result
    assert "is on" in result
    assert "sensor0" in result
    assert "sensor1" in result
    assert "sun" in result


async def test_slice_states(hass: HomeAssistant) -> None:
    """Test iterating states with a slice."""
    hass.states.async_set("sensor.test", "23")

    tpl = template.Template(
        (
            "{% for states in states | slice(1) -%}{% set state = states | first %}"
            "{{ state.entity_id }}"
            "{%- endfor %}"
        ),
        hass,
    )
    assert tpl.async_render() == "sensor.test"


async def test_lifecycle(hass: HomeAssistant) -> None:
    """Test that we limit template render info for lifecycle events."""
    hass.states.async_set("sun.sun", "above", {"elevation": 50, "next_rising": "later"})
    for i in range(2):
        hass.states.async_set(f"sensor.sensor{i}", "on")
    hass.states.async_set("sensor.removed", "off")

    await hass.async_block_till_done()

    hass.states.async_set("sun.sun", "below", {"elevation": 60, "next_rising": "later"})
    for i in range(2):
        hass.states.async_set(f"sensor.sensor{i}", "off")

    hass.states.async_set("sensor.new", "off")
    hass.states.async_remove("sensor.removed")

    await hass.async_block_till_done()

    tmp = template.Template("{{ states | count }}", hass)

    info = tmp.async_render_to_info()
    assert info.all_states is False
    assert info.all_states_lifecycle is True
    assert info.rate_limit is None
    assert info.has_time is False

    assert info.entities == set()
    assert info.domains == set()
    assert info.domains_lifecycle == set()

    assert info.filter("sun.sun") is False
    assert info.filter("sensor.sensor1") is False
    assert info.filter_lifecycle("sensor.new") is True
    assert info.filter_lifecycle("sensor.removed") is True


async def test_template_timeout(hass: HomeAssistant) -> None:
    """Test to see if a template will timeout."""
    for i in range(2):
        hass.states.async_set(f"sensor.sensor{i}", "on")

    tmp = template.Template("{{ states | count }}", hass)
    assert await tmp.async_render_will_timeout(3) is False

    tmp3 = template.Template("static", hass)
    assert await tmp3.async_render_will_timeout(3) is False

    tmp4 = template.Template("{{ var1 }}", hass)
    assert await tmp4.async_render_will_timeout(3, {"var1": "ok"}) is False

    slow_template_str = """
{% for var in range(1000) -%}
  {% for var in range(1000) -%}
    {{ var }}
  {%- endfor %}
{%- endfor %}
"""
    tmp5 = template.Template(slow_template_str, hass)
    assert await tmp5.async_render_will_timeout(0.000001) is True


async def test_template_timeout_raise(hass: HomeAssistant) -> None:
    """Test we can raise from."""
    tmp2 = template.Template("{{ error_invalid + 1 }}", hass)
    with pytest.raises(TemplateError):
        assert await tmp2.async_render_will_timeout(3) is False


async def test_lights(hass: HomeAssistant) -> None:
    """Test we can sort lights."""

    tmpl = """
          {% set lights_on = states.light|selectattr('state','eq','on')|sort(attribute='entity_id')|map(attribute='name')|list %}
          {% if lights_on|length == 0 %}
            No lights on. Sleep well..
          {% elif lights_on|length == 1 %}
            The {{lights_on[0]}} light is on.
          {% elif lights_on|length == 2 %}
            The {{lights_on[0]}} and {{lights_on[1]}} lights are on.
          {% else %}
            The {{lights_on[:-1]|join(', ')}}, and {{lights_on[-1]}} lights are on.
          {% endif %}
    """
    states = []
    for i in range(10):
        states.append(f"light.sensor{i}")
        hass.states.async_set(f"light.sensor{i}", "on")

    tmp = template.Template(tmpl, hass)
    info = tmp.async_render_to_info()
    assert info.entities == set()
    assert info.domains == {"light"}

    assert "lights are on" in info.result()
    for i in range(10):
        assert f"sensor{i}" in info.result()


async def test_template_errors(hass: HomeAssistant) -> None:
    """Test template rendering wraps exceptions with TemplateError."""

    with pytest.raises(TemplateError):
        template.Template("{{ now() | rando }}", hass).async_render()

    with pytest.raises(TemplateError):
        template.Template("{{ utcnow() | rando }}", hass).async_render()

    with pytest.raises(TemplateError):
        template.Template("{{ now() | random }}", hass).async_render()

    with pytest.raises(TemplateError):
        template.Template("{{ utcnow() | random }}", hass).async_render()


async def test_state_attributes(hass: HomeAssistant) -> None:
    """Test state attributes."""
    hass.states.async_set("sensor.test", "23")

    tpl = template.Template(
        "{{ states.sensor.test.last_changed }}",
        hass,
    )
    assert tpl.async_render() == str(hass.states.get("sensor.test").last_changed)

    tpl = template.Template(
        "{{ states.sensor.test.object_id }}",
        hass,
    )
    assert tpl.async_render() == hass.states.get("sensor.test").object_id

    tpl = template.Template(
        "{{ states.sensor.test.domain }}",
        hass,
    )
    assert tpl.async_render() == hass.states.get("sensor.test").domain

    tpl = template.Template(
        "{{ states.sensor.test.context.id }}",
        hass,
    )
    assert tpl.async_render() == hass.states.get("sensor.test").context.id

    tpl = template.Template(
        "{{ states.sensor.test.state_with_unit }}",
        hass,
    )
    assert tpl.async_render() == 23

    tpl = template.Template(
        "{{ states.sensor.test.invalid_prop }}",
        hass,
    )
    assert tpl.async_render() == ""

    tpl = template.Template(
        "{{ states.sensor.test.invalid_prop.xx }}",
        hass,
    )
    with pytest.raises(TemplateError):
        tpl.async_render()


async def test_unavailable_states(hass: HomeAssistant) -> None:
    """Test watching unavailable states."""

    for i in range(10):
        hass.states.async_set(f"light.sensor{i}", "on")

    hass.states.async_set("light.unavailable", "unavailable")
    hass.states.async_set("light.unknown", "unknown")
    hass.states.async_set("light.none", "none")

    tpl = template.Template(
        (
            "{{ states | selectattr('state', 'in', ['unavailable','unknown','none']) "
            "| sort(attribute='entity_id') | map(attribute='entity_id') | list | join(', ') }}"
        ),
        hass,
    )
    assert tpl.async_render() == "light.none, light.unavailable, light.unknown"

    tpl = template.Template(
        (
            "{{ states.light "
            "| selectattr('state', 'in', ['unavailable','unknown','none']) "
            "| sort(attribute='entity_id') | map(attribute='entity_id') | list "
            "| join(', ') }}"
        ),
        hass,
    )
    assert tpl.async_render() == "light.none, light.unavailable, light.unknown"


async def test_legacy_templates(hass: HomeAssistant) -> None:
    """Test if old template behavior works when legacy templates are enabled."""
    hass.states.async_set("sensor.temperature", "12")

    assert (
        template.Template("{{ states.sensor.temperature.state }}", hass).async_render()
        == 12
    )

    await async_process_ha_core_config(hass, {"legacy_templates": True})
    assert (
        template.Template("{{ states.sensor.temperature.state }}", hass).async_render()
        == "12"
    )


async def test_no_result_parsing(hass: HomeAssistant) -> None:
    """Test if templates results are not parsed."""
    hass.states.async_set("sensor.temperature", "12")

    assert (
        template.Template("{{ states.sensor.temperature.state }}", hass).async_render(
            parse_result=False
        )
        == "12"
    )

    assert (
        template.Template("{{ false }}", hass).async_render(parse_result=False)
        == "False"
    )

    assert (
        template.Template("{{ [1, 2, 3] }}", hass).async_render(parse_result=False)
        == "[1, 2, 3]"
    )


async def test_is_static_still_ast_evals(hass: HomeAssistant) -> None:
    """Test is_static still converts to native type."""
    tpl = template.Template("[1, 2]", hass)
    assert tpl.is_static
    assert tpl.async_render() == [1, 2]


async def test_result_wrappers(hass: HomeAssistant) -> None:
    """Test result wrappers."""
    for text, native, orig_type, schema in (
        ("[1, 2]", [1, 2], list, vol.Schema([int])),
        ("{1, 2}", {1, 2}, set, vol.Schema({int})),
        ("(1, 2)", (1, 2), tuple, vol.ExactSequence([int, int])),
        ('{"hello": True}', {"hello": True}, dict, vol.Schema({"hello": bool})),
    ):
        tpl = template.Template(text, hass)
        result = tpl.async_render()
        assert isinstance(result, orig_type)
        assert isinstance(result, template.ResultWrapper)
        assert result == native
        assert result.render_result == text
        schema(result)  # should not raise
        # Result with render text stringifies to original text
        assert str(result) == text
        # Result without render text stringifies same as original type
        assert str(template.RESULT_WRAPPERS[orig_type](native)) == str(
            orig_type(native)
        )


async def test_parse_result(hass: HomeAssistant) -> None:
    """Test parse result."""
    for tpl, result in (
        ('{{ "{{}}" }}', "{{}}"),
        ("not-something", "not-something"),
        ("2a", "2a"),
        ("123E5", "123E5"),
        ("1j", "1j"),
        ("1e+100", "1e+100"),
        ("0xface", "0xface"),
        ("123", 123),
        ("10", 10),
        ("123.0", 123.0),
        (".5", 0.5),
        ("0.5", 0.5),
        ("-1", -1),
        ("-1.0", -1.0),
        ("+1", 1),
        ("5.", 5.0),
        ("123_123_123", "123_123_123"),
        # ("+48100200300", "+48100200300"),  # phone number
        ("010", "010"),
        ("0011101.00100001010001", "0011101.00100001010001"),
    ):
        assert template.Template(tpl, hass).async_render() == result


async def test_undefined_variable(
    hass: HomeAssistant, caplog: pytest.LogCaptureFixture
) -> None:
    """Test a warning is logged on undefined variables."""
    tpl = template.Template("{{ no_such_variable }}", hass)
    assert tpl.async_render() == ""
    assert (
        "Template variable warning: 'no_such_variable' is undefined when rendering "
        "'{{ no_such_variable }}'" in caplog.text
    )


async def test_template_states_blocks_setitem(hass: HomeAssistant) -> None:
    """Test we cannot setitem on TemplateStates."""
    hass.states.async_set("light.new", STATE_ON)
    state = hass.states.get("light.new")
    template_state = template.TemplateState(hass, state, True)
    with pytest.raises(RuntimeError):
        template_state["any"] = "any"


async def test_template_states_can_serialize(hass: HomeAssistant) -> None:
    """Test TemplateState is serializable."""
    hass.states.async_set("light.new", STATE_ON)
    state = hass.states.get("light.new")
    template_state = template.TemplateState(hass, state, True)
    assert template_state.as_dict() is template_state.as_dict()
    assert json_dumps(template_state) == json_dumps(template_state)


@pytest.mark.parametrize(
    ("seq", "value", "expected"),
    [
        ([0], 0, True),
        ([1], 0, False),
        ([False], 0, True),
        ([True], 0, False),
        ([0], [0], False),
        (["toto", 1], "toto", True),
        (["toto", 1], "tata", False),
        ([], 0, False),
        ([], None, False),
    ],
)
def test_contains(hass: HomeAssistant, seq, value, expected) -> None:
    """Test contains."""
    assert (
        template.Template("{{ seq | contains(value) }}", hass).async_render(
            {"seq": seq, "value": value}
        )
        == expected
    )
    assert (
        template.Template("{{ seq is contains(value) }}", hass).async_render(
            {"seq": seq, "value": value}
        )
        == expected
    )


async def test_render_to_info_with_exception(hass: HomeAssistant) -> None:
    """Test info is still available if the template has an exception."""
    hass.states.async_set("test_domain.object", "dog")
    info = render_to_info(hass, '{{ states("test_domain.object") | float }}')
    with pytest.raises(TemplateError, match="no default was specified"):
        info.result()

    assert info.all_states is False
    assert info.entities == {"test_domain.object"}


async def test_lru_increases_with_many_entities(hass: HomeAssistant) -> None:
    """Test that the template internal LRU cache increases with many entities."""
    # We do not actually want to record 4096 entities so we mock the entity count
    mock_entity_count = 4096

    assert template.CACHED_TEMPLATE_LRU.get_size() == template.CACHED_TEMPLATE_STATES
    assert (
        template.CACHED_TEMPLATE_NO_COLLECT_LRU.get_size()
        == template.CACHED_TEMPLATE_STATES
    )

    template.async_setup(hass)
    with patch.object(
        hass.states, "async_entity_ids_count", return_value=mock_entity_count
    ):
        async_fire_time_changed(hass, dt_util.utcnow() + timedelta(minutes=10))
        await hass.async_block_till_done()

    assert template.CACHED_TEMPLATE_LRU.get_size() == int(
        round(mock_entity_count * template.ENTITY_COUNT_GROWTH_FACTOR)
    )
    assert template.CACHED_TEMPLATE_NO_COLLECT_LRU.get_size() == int(
        round(mock_entity_count * template.ENTITY_COUNT_GROWTH_FACTOR)
    )

    await hass.async_stop()
    with patch.object(hass.states, "async_entity_ids_count", return_value=8192):
        async_fire_time_changed(hass, dt_util.utcnow() + timedelta(minutes=20))
        await hass.async_block_till_done()

    assert template.CACHED_TEMPLATE_LRU.get_size() == int(
        round(mock_entity_count * template.ENTITY_COUNT_GROWTH_FACTOR)
    )
    assert template.CACHED_TEMPLATE_NO_COLLECT_LRU.get_size() == int(
        round(mock_entity_count * template.ENTITY_COUNT_GROWTH_FACTOR)
    )<|MERGE_RESOLUTION|>--- conflicted
+++ resolved
@@ -31,17 +31,14 @@
 )
 from homeassistant.core import HomeAssistant
 from homeassistant.exceptions import TemplateError
-<<<<<<< HEAD
-from homeassistant.helpers import device_registry as dr, entity, template, translation
-=======
 from homeassistant.helpers import (
     area_registry as ar,
     device_registry as dr,
     entity,
     entity_registry as er,
     template,
+    translation,
 )
->>>>>>> c3936e6f
 from homeassistant.helpers.entity_platform import EntityPlatform
 from homeassistant.helpers.json import json_dumps
 from homeassistant.helpers.typing import TemplateVarsType
@@ -1645,7 +1642,6 @@
     assert tpl.async_render() == "available"
 
 
-<<<<<<< HEAD
 async def test_state_translated(hass):
     """Test state_translated method."""
     assert await async_setup_component(
@@ -1687,7 +1683,8 @@
         assert False
     except TemplateError:
         assert True
-=======
+
+
 def test_has_value(hass: HomeAssistant) -> None:
     """Test has_value method."""
     hass.states.async_set("test.value1", 1)
@@ -1724,7 +1721,6 @@
         hass,
     )
     assert tpl.async_render() == "yes"
->>>>>>> c3936e6f
 
 
 @patch(
