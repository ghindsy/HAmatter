--- conflicted
+++ resolved
@@ -700,7 +700,6 @@
         await hass.async_block_till_done()
         state = hass.states.get("persistent_notification.config_entry_discovery")
         assert state is not None
-        first_notification_updated_time = state.last_updated
 
         # Start a second discovery flow so we can finish the first and assert that
         # the discovery notification persists until the second one is complete
@@ -708,13 +707,6 @@
             "test", context={"source": config_entries.SOURCE_DISCOVERY}
         )
 
-        await hass.async_block_till_done()
-        state = hass.states.get("persistent_notification.config_entry_discovery")
-        assert state is not None
-        # Ensure we do not fire the exact same notification a second time when
-        # it is already present
-        assert state.last_updated == first_notification_updated_time
-
         flow1 = await hass.config_entries.flow.async_configure(flow1["flow_id"], {})
         assert flow1["type"] == data_entry_flow.RESULT_TYPE_CREATE_ENTRY
 
@@ -775,20 +767,12 @@
         await hass.async_block_till_done()
         state = hass.states.get("persistent_notification.config_entry_reconfigure")
         assert state is not None
-        first_notification_updated_time = state.last_updated
 
         # Start a second reauth flow so we can finish the first and assert that
         # the reconfigure notification persists until the second one is complete
         flow2 = await hass.config_entries.flow.async_init(
             "test", context={"source": config_entries.SOURCE_REAUTH}
         )
-
-        await hass.async_block_till_done()
-        state = hass.states.get("persistent_notification.config_entry_reconfigure")
-        assert state is not None
-        # Ensure we do not fire the exact same notification a second time when
-        # it is already present
-        assert state.last_updated == first_notification_updated_time
 
         flow1 = await hass.config_entries.flow.async_configure(flow1["flow_id"], {})
         assert flow1["type"] == data_entry_flow.RESULT_TYPE_ABORT
@@ -2949,14 +2933,11 @@
         data={"ip": "6.6.6.6", "host": "9.9.9.9", "port": 12},
         options={"vendor": "zoo"},
     ).add_to_hass(hass)
-<<<<<<< HEAD
-=======
     MockConfigEntry(
         domain="comp",
         data={"vendor": "data"},
         options={"vendor": "options"},
     ).add_to_hass(hass)
->>>>>>> 7fb51616
 
     mock_setup_entry = AsyncMock(return_value=True)
 
@@ -3030,12 +3011,4 @@
         entry.entry_id, config_entries.ConfigEntryDisabler.USER.value
     )
     assert entry.disabled_by is config_entries.ConfigEntryDisabler.USER
-    assert " str for config entry disabled_by. This is deprecated " in caplog.text
-
-
-async def test_enable_device_auto_cleanup(hass, caplog):
-    """Test we can enable device auto cleanup."""
-    entry = MockConfigEntry()
-    assert entry.device_auto_cleanup is False
-    entry.async_enable_device_auto_cleanup()
-    assert entry.device_auto_cleanup is True+    assert " str for config entry disabled_by. This is deprecated " in caplog.text