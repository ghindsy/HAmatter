--- conflicted
+++ resolved
@@ -1601,10 +1601,4 @@
     await hass.async_block_till_done()
     state = hass.states.get("light.bedroom")
 
-<<<<<<< HEAD
-    import pprint
-
-    pprint.pprint(events)
-=======
->>>>>>> 98fa197c
     assert state.last_updated == events[0].time_fired