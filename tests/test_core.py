"""Test to verify that Home Assistant core works."""
# pylint: disable=protected-access
import asyncio
from datetime import datetime, timedelta
import functools
import logging
import os
from tempfile import TemporaryDirectory
from unittest.mock import MagicMock, Mock, PropertyMock, patch

import pytest
import pytz
import voluptuous as vol

from homeassistant.const import (
    ATTR_FRIENDLY_NAME,
    ATTR_NOW,
    ATTR_SECONDS,
    CONF_UNIT_SYSTEM,
    EVENT_CALL_SERVICE,
    EVENT_CORE_CONFIG_UPDATE,
    EVENT_HOMEASSISTANT_CLOSE,
    EVENT_HOMEASSISTANT_FINAL_WRITE,
    EVENT_HOMEASSISTANT_START,
    EVENT_HOMEASSISTANT_STARTED,
    EVENT_HOMEASSISTANT_STOP,
    EVENT_SERVICE_REGISTERED,
    EVENT_SERVICE_REMOVED,
    EVENT_STATE_CHANGED,
    EVENT_TIME_CHANGED,
    EVENT_TIMER_OUT_OF_SYNC,
    MATCH_ALL,
    __version__,
)
import homeassistant.core as ha
from homeassistant.exceptions import (
    InvalidEntityFormatError,
    InvalidStateError,
    ServiceNotFound,
)
import homeassistant.util.dt as dt_util
from homeassistant.util.unit_system import METRIC_SYSTEM

from tests.common import async_capture_events, async_mock_service

PST = pytz.timezone("America/Los_Angeles")


def test_split_entity_id():
    """Test split_entity_id."""
    assert ha.split_entity_id("domain.object_id") == ["domain", "object_id"]


def test_async_add_hass_job_schedule_callback():
    """Test that we schedule coroutines and add jobs to the job pool."""
    hass = MagicMock()
    job = MagicMock()

    ha.HomeAssistant.async_add_hass_job(hass, ha.HassJob(ha.callback(job)))
    assert len(hass.loop.call_soon.mock_calls) == 1
    assert len(hass.loop.create_task.mock_calls) == 0
    assert len(hass.add_job.mock_calls) == 0


def test_async_add_hass_job_schedule_partial_callback():
    """Test that we schedule partial coros and add jobs to the job pool."""
    hass = MagicMock()
    job = MagicMock()
    partial = functools.partial(ha.callback(job))

    ha.HomeAssistant.async_add_hass_job(hass, ha.HassJob(partial))
    assert len(hass.loop.call_soon.mock_calls) == 1
    assert len(hass.loop.create_task.mock_calls) == 0
    assert len(hass.add_job.mock_calls) == 0


def test_async_add_hass_job_schedule_coroutinefunction(loop):
    """Test that we schedule coroutines and add jobs to the job pool."""
    hass = MagicMock(loop=MagicMock(wraps=loop))

    async def job():
        pass

    ha.HomeAssistant.async_add_hass_job(hass, ha.HassJob(job))
    assert len(hass.loop.call_soon.mock_calls) == 0
    assert len(hass.loop.create_task.mock_calls) == 1
    assert len(hass.add_job.mock_calls) == 0


def test_async_add_hass_job_schedule_partial_coroutinefunction(loop):
    """Test that we schedule partial coros and add jobs to the job pool."""
    hass = MagicMock(loop=MagicMock(wraps=loop))

    async def job():
        pass

    partial = functools.partial(job)

    ha.HomeAssistant.async_add_hass_job(hass, ha.HassJob(partial))
    assert len(hass.loop.call_soon.mock_calls) == 0
    assert len(hass.loop.create_task.mock_calls) == 1
    assert len(hass.add_job.mock_calls) == 0


def test_async_add_job_add_hass_threaded_job_to_pool():
    """Test that we schedule coroutines and add jobs to the job pool."""
    hass = MagicMock()

    def job():
        pass

    ha.HomeAssistant.async_add_hass_job(hass, ha.HassJob(job))
    assert len(hass.loop.call_soon.mock_calls) == 0
    assert len(hass.loop.create_task.mock_calls) == 0
    assert len(hass.loop.run_in_executor.mock_calls) == 1


def test_async_create_task_schedule_coroutine(loop):
    """Test that we schedule coroutines and add jobs to the job pool."""
    hass = MagicMock(loop=MagicMock(wraps=loop))

    async def job():
        pass

    ha.HomeAssistant.async_create_task(hass, job())
    assert len(hass.loop.call_soon.mock_calls) == 0
    assert len(hass.loop.create_task.mock_calls) == 1
    assert len(hass.add_job.mock_calls) == 0


def test_async_run_hass_job_calls_callback():
    """Test that the callback annotation is respected."""
    hass = MagicMock()
    calls = []

    def job():
        calls.append(1)

    ha.HomeAssistant.async_run_hass_job(hass, ha.HassJob(ha.callback(job)))
    assert len(calls) == 1
    assert len(hass.async_add_job.mock_calls) == 0


def test_async_run_hass_job_delegates_non_async():
    """Test that the callback annotation is respected."""
    hass = MagicMock()
    calls = []

    def job():
        calls.append(1)

    ha.HomeAssistant.async_run_hass_job(hass, ha.HassJob(job))
    assert len(calls) == 0
    assert len(hass.async_add_hass_job.mock_calls) == 1


async def test_stage_shutdown(hass):
    """Simulate a shutdown, test calling stuff."""
    test_stop = async_capture_events(hass, EVENT_HOMEASSISTANT_STOP)
    test_final_write = async_capture_events(hass, EVENT_HOMEASSISTANT_FINAL_WRITE)
    test_close = async_capture_events(hass, EVENT_HOMEASSISTANT_CLOSE)
    test_all = async_capture_events(hass, MATCH_ALL)

    await hass.async_stop()

    assert len(test_stop) == 1
    assert len(test_close) == 1
    assert len(test_final_write) == 1
    assert len(test_all) == 2


async def test_shutdown_calls_block_till_done_after_shutdown_run_callback_threadsafe(
    hass,
):
    """Ensure shutdown_run_callback_threadsafe is called before the final async_block_till_done."""
    stop_calls = []

    async def _record_block_till_done():
        nonlocal stop_calls
        stop_calls.append("async_block_till_done")

    def _record_shutdown_run_callback_threadsafe(loop):
        nonlocal stop_calls
        stop_calls.append(("shutdown_run_callback_threadsafe", loop))

    with patch.object(hass, "async_block_till_done", _record_block_till_done), patch(
        "homeassistant.core.shutdown_run_callback_threadsafe",
        _record_shutdown_run_callback_threadsafe,
    ):
        await hass.async_stop()

    assert stop_calls[-2] == ("shutdown_run_callback_threadsafe", hass.loop)
    assert stop_calls[-1] == "async_block_till_done"


async def test_pending_sheduler(hass):
    """Add a coro to pending tasks."""
    call_count = []

    async def test_coro():
        """Test Coro."""
        call_count.append("call")

    for _ in range(3):
        hass.async_add_job(test_coro())

    await asyncio.wait(hass._pending_tasks)

    assert len(hass._pending_tasks) == 3
    assert len(call_count) == 3


async def test_async_add_job_pending_tasks_coro(hass):
    """Add a coro to pending tasks."""
    call_count = []

    async def test_coro():
        """Test Coro."""
        call_count.append("call")

    for _ in range(2):
        hass.add_job(test_coro())

    async def wait_finish_callback():
        """Wait until all stuff is scheduled."""
        await asyncio.sleep(0)
        await asyncio.sleep(0)

    await wait_finish_callback()

    assert len(hass._pending_tasks) == 2
    await hass.async_block_till_done()
    assert len(call_count) == 2


async def test_async_add_job_pending_tasks_executor(hass):
    """Run an executor in pending tasks."""
    call_count = []

    def test_executor():
        """Test executor."""
        call_count.append("call")

    async def wait_finish_callback():
        """Wait until all stuff is scheduled."""
        await asyncio.sleep(0)
        await asyncio.sleep(0)

    for _ in range(2):
        hass.async_add_job(test_executor)

    await wait_finish_callback()

    assert len(hass._pending_tasks) == 2
    await hass.async_block_till_done()
    assert len(call_count) == 2


async def test_async_add_job_pending_tasks_callback(hass):
    """Run a callback in pending tasks."""
    call_count = []

    @ha.callback
    def test_callback():
        """Test callback."""
        call_count.append("call")

    async def wait_finish_callback():
        """Wait until all stuff is scheduled."""
        await asyncio.sleep(0)
        await asyncio.sleep(0)

    for _ in range(2):
        hass.async_add_job(test_callback)

    await wait_finish_callback()

    await hass.async_block_till_done()

    assert len(hass._pending_tasks) == 0
    assert len(call_count) == 2


async def test_add_job_with_none(hass):
    """Try to add a job with None as function."""
    with pytest.raises(ValueError):
        hass.async_add_job(None, "test_arg")


def test_event_eq():
    """Test events."""
    now = dt_util.utcnow()
    data = {"some": "attr"}
    context = ha.Context()
    event1, event2 = [
        ha.Event("some_type", data, time_fired=now, context=context) for _ in range(2)
    ]

    assert event1 == event2


def test_event_repr():
    """Test that Event repr method works."""
    assert str(ha.Event("TestEvent")) == "<Event TestEvent[L]>"

    assert (
        str(ha.Event("TestEvent", {"beer": "nice"}, ha.EventOrigin.remote))
        == "<Event TestEvent[R]: beer=nice>"
    )


def test_event_as_dict():
    """Test an Event as dictionary."""
    event_type = "some_type"
    now = dt_util.utcnow()
    data = {"some": "attr"}

    event = ha.Event(event_type, data, ha.EventOrigin.local, now)
    expected = {
        "event_type": event_type,
        "data": data,
        "origin": "LOCAL",
        "time_fired": now.isoformat(),
        "context": {
            "id": event.context.id,
            "parent_id": None,
            "user_id": event.context.user_id,
        },
    }
    assert event.as_dict() == expected
    # 2nd time to verify cache
    assert event.as_dict() == expected


def test_state_as_dict():
    """Test a State as dictionary."""
    last_time = datetime(1984, 12, 8, 12, 0, 0)
    state = ha.State(
        "happy.happy",
        "on",
        {"pig": "dog"},
        last_updated=last_time,
        last_changed=last_time,
    )
    expected = {
        "context": {
            "id": state.context.id,
            "parent_id": None,
            "user_id": state.context.user_id,
        },
        "entity_id": "happy.happy",
        "attributes": {"pig": "dog"},
        "last_changed": last_time.isoformat(),
        "last_updated": last_time.isoformat(),
        "state": "on",
    }
    assert state.as_dict() == expected
    # 2nd time to verify cache
    assert state.as_dict() == expected
    assert state.as_dict() is state.as_dict()


async def test_eventbus_add_remove_listener(hass):
    """Test remove_listener method."""
    old_count = len(hass.bus.async_listeners())

    def listener(_):
        pass

    unsub = hass.bus.async_listen("test", listener)

    assert old_count + 1 == len(hass.bus.async_listeners())

    # Remove listener
    unsub()
    assert old_count == len(hass.bus.async_listeners())

    # Should do nothing now
    unsub()


async def test_eventbus_filtered_listener(hass):
    """Test we can prefilter events."""
    calls = []

    @ha.callback
    def listener(event):
        """Mock listener."""
        calls.append(event)

    @ha.callback
    def filter(event):
        """Mock filter."""
        return not event.data["filtered"]

<<<<<<< HEAD
    unsub = hass.bus.async_listen("test", listener, filter=filter)
=======
    unsub = hass.bus.async_listen("test", listener, event_filter=filter)
>>>>>>> 9150ce15

    hass.bus.async_fire("test", {"filtered": True})
    await hass.async_block_till_done()

    assert len(calls) == 0

    hass.bus.async_fire("test", {"filtered": False})
    await hass.async_block_till_done()

    assert len(calls) == 1

    unsub()


async def test_eventbus_unsubscribe_listener(hass):
    """Test unsubscribe listener from returned function."""
    calls = []

    @ha.callback
    def listener(event):
        """Mock listener."""
        calls.append(event)

    unsub = hass.bus.async_listen("test", listener)

    hass.bus.async_fire("test")
    await hass.async_block_till_done()

    assert len(calls) == 1

    unsub()

    hass.bus.async_fire("event")
    await hass.async_block_till_done()

    assert len(calls) == 1


async def test_eventbus_listen_once_event_with_callback(hass):
    """Test listen_once_event method."""
    runs = []

    @ha.callback
    def event_handler(event):
        runs.append(event)

    hass.bus.async_listen_once("test_event", event_handler)

    hass.bus.async_fire("test_event")
    # Second time it should not increase runs
    hass.bus.async_fire("test_event")

    await hass.async_block_till_done()
    assert len(runs) == 1


async def test_eventbus_listen_once_event_with_coroutine(hass):
    """Test listen_once_event method."""
    runs = []

    async def event_handler(event):
        runs.append(event)

    hass.bus.async_listen_once("test_event", event_handler)

    hass.bus.async_fire("test_event")
    # Second time it should not increase runs
    hass.bus.async_fire("test_event")

    await hass.async_block_till_done()
    assert len(runs) == 1


async def test_eventbus_listen_once_event_with_thread(hass):
    """Test listen_once_event method."""
    runs = []

    def event_handler(event):
        runs.append(event)

    hass.bus.async_listen_once("test_event", event_handler)

    hass.bus.async_fire("test_event")
    # Second time it should not increase runs
    hass.bus.async_fire("test_event")

    await hass.async_block_till_done()
    assert len(runs) == 1


async def test_eventbus_thread_event_listener(hass):
    """Test thread event listener."""
    thread_calls = []

    def thread_listener(event):
        thread_calls.append(event)

    hass.bus.async_listen("test_thread", thread_listener)
    hass.bus.async_fire("test_thread")
    await hass.async_block_till_done()
    assert len(thread_calls) == 1


async def test_eventbus_callback_event_listener(hass):
    """Test callback event listener."""
    callback_calls = []

    @ha.callback
    def callback_listener(event):
        callback_calls.append(event)

    hass.bus.async_listen("test_callback", callback_listener)
    hass.bus.async_fire("test_callback")
    await hass.async_block_till_done()
    assert len(callback_calls) == 1


async def test_eventbus_coroutine_event_listener(hass):
    """Test coroutine event listener."""
    coroutine_calls = []

    async def coroutine_listener(event):
        coroutine_calls.append(event)

    hass.bus.async_listen("test_coroutine", coroutine_listener)
    hass.bus.async_fire("test_coroutine")
    await hass.async_block_till_done()
    assert len(coroutine_calls) == 1


def test_state_init():
    """Test state.init."""
    with pytest.raises(InvalidEntityFormatError):
        ha.State("invalid_entity_format", "test_state")

    with pytest.raises(InvalidStateError):
        ha.State("domain.long_state", "t" * 256)


def test_state_domain():
    """Test domain."""
    state = ha.State("some_domain.hello", "world")
    assert state.domain == "some_domain"


def test_state_object_id():
    """Test object ID."""
    state = ha.State("domain.hello", "world")
    assert state.object_id == "hello"


def test_state_name_if_no_friendly_name_attr():
    """Test if there is no friendly name."""
    state = ha.State("domain.hello_world", "world")
    assert state.name == "hello world"


def test_state_name_if_friendly_name_attr():
    """Test if there is a friendly name."""
    name = "Some Unique Name"
    state = ha.State("domain.hello_world", "world", {ATTR_FRIENDLY_NAME: name})
    assert state.name == name


def test_state_dict_conversion():
    """Test conversion of dict."""
    state = ha.State("domain.hello", "world", {"some": "attr"})
    assert state == ha.State.from_dict(state.as_dict())


def test_state_dict_conversion_with_wrong_data():
    """Test conversion with wrong data."""
    assert ha.State.from_dict(None) is None
    assert ha.State.from_dict({"state": "yes"}) is None
    assert ha.State.from_dict({"entity_id": "yes"}) is None
    # Make sure invalid context data doesn't crash
    wrong_context = ha.State.from_dict(
        {
            "entity_id": "light.kitchen",
            "state": "on",
            "context": {"id": "123", "non-existing": "crash"},
        }
    )
    assert wrong_context is not None
    assert wrong_context.context.id == "123"


def test_state_repr():
    """Test state.repr."""
    assert (
        str(ha.State("happy.happy", "on", last_changed=datetime(1984, 12, 8, 12, 0, 0)))
        == "<state happy.happy=on @ 1984-12-08T12:00:00+00:00>"
    )

    assert (
        str(
            ha.State(
                "happy.happy",
                "on",
                {"brightness": 144},
                datetime(1984, 12, 8, 12, 0, 0),
            )
        )
        == "<state happy.happy=on; brightness=144 @ "
        "1984-12-08T12:00:00+00:00>"
    )


async def test_statemachine_is_state(hass):
    """Test is_state method."""
    hass.states.async_set("light.bowl", "on", {})
    assert hass.states.is_state("light.Bowl", "on")
    assert not hass.states.is_state("light.Bowl", "off")
    assert not hass.states.is_state("light.Non_existing", "on")


async def test_statemachine_entity_ids(hass):
    """Test get_entity_ids method."""
    hass.states.async_set("light.bowl", "on", {})
    hass.states.async_set("SWITCH.AC", "off", {})
    ent_ids = hass.states.async_entity_ids()
    assert len(ent_ids) == 2
    assert "light.bowl" in ent_ids
    assert "switch.ac" in ent_ids

    ent_ids = hass.states.async_entity_ids("light")
    assert len(ent_ids) == 1
    assert "light.bowl" in ent_ids

    states = sorted(state.entity_id for state in hass.states.async_all())
    assert states == ["light.bowl", "switch.ac"]


async def test_statemachine_remove(hass):
    """Test remove method."""
    hass.states.async_set("light.bowl", "on", {})
    events = async_capture_events(hass, EVENT_STATE_CHANGED)

    assert "light.bowl" in hass.states.async_entity_ids()
    assert hass.states.async_remove("light.bowl")
    await hass.async_block_till_done()

    assert "light.bowl" not in hass.states.async_entity_ids()
    assert len(events) == 1
    assert events[0].data.get("entity_id") == "light.bowl"
    assert events[0].data.get("old_state") is not None
    assert events[0].data["old_state"].entity_id == "light.bowl"
    assert events[0].data.get("new_state") is None

    # If it does not exist, we should get False
    assert not hass.states.async_remove("light.Bowl")
    await hass.async_block_till_done()
    assert len(events) == 1


async def test_statemachine_case_insensitivty(hass):
    """Test insensitivty."""
    events = async_capture_events(hass, EVENT_STATE_CHANGED)

    hass.states.async_set("light.BOWL", "off")
    await hass.async_block_till_done()

    assert hass.states.is_state("light.bowl", "off")
    assert len(events) == 1


async def test_statemachine_last_changed_not_updated_on_same_state(hass):
    """Test to not update the existing, same state."""
    hass.states.async_set("light.bowl", "on", {})
    state = hass.states.get("light.Bowl")

    future = dt_util.utcnow() + timedelta(hours=10)

    with patch("homeassistant.util.dt.utcnow", return_value=future):
        hass.states.async_set("light.Bowl", "on", {"attr": "triggers_change"})
        await hass.async_block_till_done()

    state2 = hass.states.get("light.Bowl")
    assert state2 is not None
    assert state.last_changed == state2.last_changed


async def test_statemachine_force_update(hass):
    """Test force update option."""
    hass.states.async_set("light.bowl", "on", {})
    events = async_capture_events(hass, EVENT_STATE_CHANGED)

    hass.states.async_set("light.bowl", "on")
    await hass.async_block_till_done()
    assert len(events) == 0

    hass.states.async_set("light.bowl", "on", None, True)
    await hass.async_block_till_done()
    assert len(events) == 1


def test_service_call_repr():
    """Test ServiceCall repr."""
    call = ha.ServiceCall("homeassistant", "start")
    assert str(call) == f"<ServiceCall homeassistant.start (c:{call.context.id})>"

    call2 = ha.ServiceCall("homeassistant", "start", {"fast": "yes"})
    assert (
        str(call2)
        == f"<ServiceCall homeassistant.start (c:{call2.context.id}): fast=yes>"
    )


async def test_serviceregistry_has_service(hass):
    """Test has_service method."""
    hass.services.async_register("test_domain", "test_service", lambda call: None)
    assert len(hass.services.async_services()) == 1
    assert hass.services.has_service("tesT_domaiN", "tesT_servicE")
    assert not hass.services.has_service("test_domain", "non_existing")
    assert not hass.services.has_service("non_existing", "test_service")


async def test_serviceregistry_call_with_blocking_done_in_time(hass):
    """Test call with blocking."""
    registered_events = async_capture_events(hass, EVENT_SERVICE_REGISTERED)
    calls = async_mock_service(hass, "test_domain", "register_calls")
    await hass.async_block_till_done()

    assert len(registered_events) == 1
    assert registered_events[0].data["domain"] == "test_domain"
    assert registered_events[0].data["service"] == "register_calls"

    assert await hass.services.async_call(
        "test_domain", "REGISTER_CALLS", blocking=True
    )
    assert len(calls) == 1


async def test_serviceregistry_call_non_existing_with_blocking(hass):
    """Test non-existing with blocking."""
    with pytest.raises(ha.ServiceNotFound):
        await hass.services.async_call("test_domain", "i_do_not_exist", blocking=True)


async def test_serviceregistry_async_service(hass):
    """Test registering and calling an async service."""
    calls = []

    async def service_handler(call):
        """Service handler coroutine."""
        calls.append(call)

    hass.services.async_register("test_domain", "register_calls", service_handler)

    assert await hass.services.async_call(
        "test_domain", "REGISTER_CALLS", blocking=True
    )
    assert len(calls) == 1


async def test_serviceregistry_async_service_partial(hass):
    """Test registering and calling an wrapped async service."""
    calls = []

    async def service_handler(call):
        """Service handler coroutine."""
        calls.append(call)

    hass.services.async_register(
        "test_domain", "register_calls", functools.partial(service_handler)
    )
    await hass.async_block_till_done()

    assert await hass.services.async_call(
        "test_domain", "REGISTER_CALLS", blocking=True
    )
    assert len(calls) == 1


async def test_serviceregistry_callback_service(hass):
    """Test registering and calling an async service."""
    calls = []

    @ha.callback
    def service_handler(call):
        """Service handler coroutine."""
        calls.append(call)

    hass.services.async_register("test_domain", "register_calls", service_handler)

    assert await hass.services.async_call(
        "test_domain", "REGISTER_CALLS", blocking=True
    )
    assert len(calls) == 1


async def test_serviceregistry_remove_service(hass):
    """Test remove service."""
    calls_remove = async_capture_events(hass, EVENT_SERVICE_REMOVED)

    hass.services.async_register("test_domain", "test_service", lambda call: None)
    assert hass.services.has_service("test_Domain", "test_Service")

    hass.services.async_remove("test_Domain", "test_Service")
    await hass.async_block_till_done()

    assert not hass.services.has_service("test_Domain", "test_Service")
    assert len(calls_remove) == 1
    assert calls_remove[-1].data["domain"] == "test_domain"
    assert calls_remove[-1].data["service"] == "test_service"


async def test_serviceregistry_service_that_not_exists(hass):
    """Test remove service that not exists."""
    calls_remove = async_capture_events(hass, EVENT_SERVICE_REMOVED)
    assert not hass.services.has_service("test_xxx", "test_yyy")
    hass.services.async_remove("test_xxx", "test_yyy")
    await hass.async_block_till_done()
    assert len(calls_remove) == 0

    with pytest.raises(ServiceNotFound):
        await hass.services.async_call("test_do_not", "exist", {})


async def test_serviceregistry_async_service_raise_exception(hass):
    """Test registering and calling an async service raise exception."""

    async def service_handler(_):
        """Service handler coroutine."""
        raise ValueError

    hass.services.async_register("test_domain", "register_calls", service_handler)

    with pytest.raises(ValueError):
        assert await hass.services.async_call(
            "test_domain", "REGISTER_CALLS", blocking=True
        )

    # Non-blocking service call never throw exception
    await hass.services.async_call("test_domain", "REGISTER_CALLS", blocking=False)
    await hass.async_block_till_done()


async def test_serviceregistry_callback_service_raise_exception(hass):
    """Test registering and calling an callback service raise exception."""

    @ha.callback
    def service_handler(_):
        """Service handler coroutine."""
        raise ValueError

    hass.services.async_register("test_domain", "register_calls", service_handler)

    with pytest.raises(ValueError):
        assert await hass.services.async_call(
            "test_domain", "REGISTER_CALLS", blocking=True
        )

    # Non-blocking service call never throw exception
    await hass.services.async_call("test_domain", "REGISTER_CALLS", blocking=False)
    await hass.async_block_till_done()


def test_config_defaults():
    """Test config defaults."""
    hass = Mock()
    config = ha.Config(hass)
    assert config.hass is hass
    assert config.latitude == 0
    assert config.longitude == 0
    assert config.elevation == 0
    assert config.location_name == "Home"
    assert config.time_zone == dt_util.UTC
    assert config.internal_url is None
    assert config.external_url is None
    assert config.config_source == "default"
    assert config.skip_pip is False
    assert config.components == set()
    assert config.api is None
    assert config.config_dir is None
    assert config.allowlist_external_dirs == set()
    assert config.allowlist_external_urls == set()
    assert config.media_dirs == {}
    assert config.safe_mode is False
    assert config.legacy_templates is False


def test_config_path_with_file():
    """Test get_config_path method."""
    config = ha.Config(None)
    config.config_dir = "/test/ha-config"
    assert config.path("test.conf") == "/test/ha-config/test.conf"


def test_config_path_with_dir_and_file():
    """Test get_config_path method."""
    config = ha.Config(None)
    config.config_dir = "/test/ha-config"
    assert config.path("dir", "test.conf") == "/test/ha-config/dir/test.conf"


def test_config_as_dict():
    """Test as dict."""
    config = ha.Config(None)
    config.config_dir = "/test/ha-config"
    config.hass = MagicMock()
    type(config.hass.state).value = PropertyMock(return_value="RUNNING")
    expected = {
        "latitude": 0,
        "longitude": 0,
        "elevation": 0,
        CONF_UNIT_SYSTEM: METRIC_SYSTEM.as_dict(),
        "location_name": "Home",
        "time_zone": "UTC",
        "components": set(),
        "config_dir": "/test/ha-config",
        "whitelist_external_dirs": set(),
        "allowlist_external_dirs": set(),
        "allowlist_external_urls": set(),
        "version": __version__,
        "config_source": "default",
        "safe_mode": False,
        "state": "RUNNING",
        "external_url": None,
        "internal_url": None,
    }

    assert expected == config.as_dict()


def test_config_is_allowed_path():
    """Test is_allowed_path method."""
    config = ha.Config(None)
    with TemporaryDirectory() as tmp_dir:
        # The created dir is in /tmp. This is a symlink on OS X
        # causing this test to fail unless we resolve path first.
        config.allowlist_external_dirs = {os.path.realpath(tmp_dir)}

        test_file = os.path.join(tmp_dir, "test.jpg")
        with open(test_file, "w") as tmp_file:
            tmp_file.write("test")

        valid = [test_file, tmp_dir, os.path.join(tmp_dir, "notfound321")]
        for path in valid:
            assert config.is_allowed_path(path)

        config.allowlist_external_dirs = {"/home", "/var"}

        invalid = [
            "/hass/config/secure",
            "/etc/passwd",
            "/root/secure_file",
            "/var/../etc/passwd",
            test_file,
        ]
        for path in invalid:
            assert not config.is_allowed_path(path)

        with pytest.raises(AssertionError):
            config.is_allowed_path(None)


def test_config_is_allowed_external_url():
    """Test is_allowed_external_url method."""
    config = ha.Config(None)
    config.allowlist_external_urls = [
        "http://x.com/",
        "https://y.com/bla/",
        "https://z.com/images/1.jpg/",
    ]

    valid = [
        "http://x.com/1.jpg",
        "http://x.com",
        "https://y.com/bla/",
        "https://y.com/bla/2.png",
        "https://z.com/images/1.jpg",
    ]
    for url in valid:
        assert config.is_allowed_external_url(url)

    invalid = [
        "https://a.co",
        "https://y.com/bla_wrong",
        "https://y.com/bla/../image.jpg",
        "https://z.com/images",
    ]
    for url in invalid:
        assert not config.is_allowed_external_url(url)


async def test_event_on_update(hass):
    """Test that event is fired on update."""
    events = []

    @ha.callback
    def callback(event):
        events.append(event)

    hass.bus.async_listen(EVENT_CORE_CONFIG_UPDATE, callback)

    assert hass.config.latitude != 12

    await hass.config.async_update(latitude=12)
    await hass.async_block_till_done()

    assert hass.config.latitude == 12
    assert len(events) == 1
    assert events[0].data == {"latitude": 12}


async def test_bad_timezone_raises_value_error(hass):
    """Test bad timezone raises ValueError."""
    with pytest.raises(ValueError):
        await hass.config.async_update(time_zone="not_a_timezone")


@patch("homeassistant.core.monotonic")
def test_create_timer(mock_monotonic, loop):
    """Test create timer."""
    hass = MagicMock()
    funcs = []
    orig_callback = ha.callback

    def mock_callback(func):
        funcs.append(func)
        return orig_callback(func)

    mock_monotonic.side_effect = 10.2, 10.8, 11.3

    with patch.object(ha, "callback", mock_callback), patch(
        "homeassistant.core.dt_util.utcnow",
        return_value=datetime(2018, 12, 31, 3, 4, 5, 333333),
    ):
        ha._async_create_timer(hass)

    assert len(funcs) == 2
    fire_time_event, stop_timer = funcs

    assert len(hass.loop.call_later.mock_calls) == 1
    delay, callback, target = hass.loop.call_later.mock_calls[0][1]
    assert abs(delay - 0.666667) < 0.001
    assert callback is fire_time_event
    assert abs(target - 10.866667) < 0.001

    with patch(
        "homeassistant.core.dt_util.utcnow",
        return_value=datetime(2018, 12, 31, 3, 4, 6, 100000),
    ):
        callback(target)

    assert len(hass.bus.async_listen_once.mock_calls) == 1
    assert len(hass.bus.async_fire.mock_calls) == 1
    assert len(hass.loop.call_later.mock_calls) == 2

    event_type, callback = hass.bus.async_listen_once.mock_calls[0][1]
    assert event_type == EVENT_HOMEASSISTANT_STOP
    assert callback is stop_timer

    delay, callback, target = hass.loop.call_later.mock_calls[1][1]
    assert abs(delay - 0.9) < 0.001
    assert callback is fire_time_event
    assert abs(target - 12.2) < 0.001

    event_type, event_data = hass.bus.async_fire.mock_calls[0][1]
    assert event_type == EVENT_TIME_CHANGED
    assert event_data[ATTR_NOW] == datetime(2018, 12, 31, 3, 4, 6, 100000)


@patch("homeassistant.core.monotonic")
def test_timer_out_of_sync(mock_monotonic, loop):
    """Test create timer."""
    hass = MagicMock()
    funcs = []
    orig_callback = ha.callback

    def mock_callback(func):
        funcs.append(func)
        return orig_callback(func)

    mock_monotonic.side_effect = 10.2, 13.3, 13.4

    with patch.object(ha, "callback", mock_callback), patch(
        "homeassistant.core.dt_util.utcnow",
        return_value=datetime(2018, 12, 31, 3, 4, 5, 333333),
    ):
        ha._async_create_timer(hass)

    delay, callback, target = hass.loop.call_later.mock_calls[0][1]

    with patch(
        "homeassistant.core.dt_util.utcnow",
        return_value=datetime(2018, 12, 31, 3, 4, 8, 200000),
    ):
        callback(target)

        _, event_0_args, event_0_kwargs = hass.bus.async_fire.mock_calls[0]
        event_context_0 = event_0_kwargs["context"]

        event_type_0, _ = event_0_args
        assert event_type_0 == EVENT_TIME_CHANGED

        _, event_1_args, event_1_kwargs = hass.bus.async_fire.mock_calls[1]
        event_type_1, event_data_1 = event_1_args
        event_context_1 = event_1_kwargs["context"]

        assert event_type_1 == EVENT_TIMER_OUT_OF_SYNC
        assert abs(event_data_1[ATTR_SECONDS] - 2.433333) < 0.001

        assert event_context_0 == event_context_1

        assert len(funcs) == 2
        fire_time_event, _ = funcs

    assert len(hass.loop.call_later.mock_calls) == 2

    delay, callback, target = hass.loop.call_later.mock_calls[1][1]
    assert abs(delay - 0.8) < 0.001
    assert callback is fire_time_event
    assert abs(target - 14.2) < 0.001


async def test_hass_start_starts_the_timer(loop):
    """Test when hass starts, it starts the timer."""
    hass = ha.HomeAssistant()

    try:
        with patch("homeassistant.core._async_create_timer") as mock_timer:
            await hass.async_start()

        assert hass.state == ha.CoreState.running
        assert not hass._track_task
        assert len(mock_timer.mock_calls) == 1
        assert mock_timer.mock_calls[0][1][0] is hass

    finally:
        await hass.async_stop()
        assert hass.state == ha.CoreState.stopped


async def test_start_taking_too_long(loop, caplog):
    """Test when async_start takes too long."""
    hass = ha.HomeAssistant()
    caplog.set_level(logging.WARNING)

    try:
        with patch.object(
            hass, "async_block_till_done", side_effect=asyncio.TimeoutError
        ), patch("homeassistant.core._async_create_timer") as mock_timer:
            await hass.async_start()

        assert hass.state == ha.CoreState.running
        assert len(mock_timer.mock_calls) == 1
        assert mock_timer.mock_calls[0][1][0] is hass
        assert "Something is blocking Home Assistant" in caplog.text

    finally:
        await hass.async_stop()
        assert hass.state == ha.CoreState.stopped


async def test_track_task_functions(loop):
    """Test function to start/stop track task and initial state."""
    hass = ha.HomeAssistant()
    try:
        assert hass._track_task

        hass.async_stop_track_tasks()
        assert not hass._track_task

        hass.async_track_tasks()
        assert hass._track_task
    finally:
        await hass.async_stop()


async def test_service_executed_with_subservices(hass):
    """Test we block correctly till all services done."""
    calls = async_mock_service(hass, "test", "inner")
    context = ha.Context()

    async def handle_outer(call):
        """Handle outer service call."""
        calls.append(call)
        call1 = hass.services.async_call(
            "test", "inner", blocking=True, context=call.context
        )
        call2 = hass.services.async_call(
            "test", "inner", blocking=True, context=call.context
        )
        await asyncio.wait([call1, call2])
        calls.append(call)

    hass.services.async_register("test", "outer", handle_outer)

    await hass.services.async_call("test", "outer", blocking=True, context=context)

    assert len(calls) == 4
    assert [call.service for call in calls] == ["outer", "inner", "inner", "outer"]
    assert all(call.context is context for call in calls)


async def test_service_call_event_contains_original_data(hass):
    """Test that service call event contains original data."""
    events = []

    @ha.callback
    def callback(event):
        events.append(event)

    hass.bus.async_listen(EVENT_CALL_SERVICE, callback)

    calls = async_mock_service(
        hass, "test", "service", vol.Schema({"number": vol.Coerce(int)})
    )

    context = ha.Context()
    await hass.services.async_call(
        "test", "service", {"number": "23"}, blocking=True, context=context
    )
    await hass.async_block_till_done()
    assert len(events) == 1
    assert events[0].data["service_data"]["number"] == "23"
    assert events[0].context is context
    assert len(calls) == 1
    assert calls[0].data["number"] == 23
    assert calls[0].context is context


def test_context():
    """Test context init."""
    c = ha.Context()
    assert c.user_id is None
    assert c.parent_id is None
    assert c.id is not None

    c = ha.Context(23, 100)
    assert c.user_id == 23
    assert c.parent_id == 100
    assert c.id is not None


async def test_async_functions_with_callback(hass):
    """Test we deal with async functions accidentally marked as callback."""
    runs = []

    @ha.callback
    async def test():
        runs.append(True)

    await hass.async_add_job(test)
    assert len(runs) == 1

    hass.async_run_job(test)
    await hass.async_block_till_done()
    assert len(runs) == 2

    @ha.callback
    async def service_handler(call):
        runs.append(True)

    hass.services.async_register("test_domain", "test_service", service_handler)

    await hass.services.async_call("test_domain", "test_service", blocking=True)
    assert len(runs) == 3


@pytest.mark.parametrize("cancel_call", [True, False])
async def test_cancel_service_task(hass, cancel_call):
    """Test cancellation."""
    service_called = asyncio.Event()
    service_cancelled = False

    async def service_handler(call):
        nonlocal service_cancelled
        service_called.set()
        try:
            await asyncio.sleep(10)
        except asyncio.CancelledError:
            service_cancelled = True
            raise

    hass.services.async_register("test_domain", "test_service", service_handler)
    call_task = hass.async_create_task(
        hass.services.async_call("test_domain", "test_service", blocking=True)
    )

    tasks_1 = asyncio.all_tasks()
    await asyncio.wait_for(service_called.wait(), timeout=1)
    tasks_2 = asyncio.all_tasks() - tasks_1
    assert len(tasks_2) == 1
    service_task = tasks_2.pop()

    if cancel_call:
        call_task.cancel()
    else:
        service_task.cancel()
    with pytest.raises(asyncio.CancelledError):
        await call_task

    assert service_cancelled


def test_valid_entity_id():
    """Test valid entity ID."""
    for invalid in [
        "_light.kitchen",
        ".kitchen",
        ".light.kitchen",
        "light_.kitchen",
        "light._kitchen",
        "light.",
        "light.kitchen__ceiling",
        "light.kitchen_yo_",
        "light.kitchen.",
        "Light.kitchen",
        "light.Kitchen",
        "lightkitchen",
    ]:
        assert not ha.valid_entity_id(invalid), invalid

    for valid in [
        "1.a",
        "1light.kitchen",
        "a.1",
        "a.a",
        "input_boolean.hello_world_0123",
        "light.1kitchen",
        "light.kitchen",
        "light.something_yoo",
    ]:
        assert ha.valid_entity_id(valid), valid


async def test_additional_data_in_core_config(hass, hass_storage):
    """Test that we can handle additional data in core configuration."""
    config = ha.Config(hass)
    hass_storage[ha.CORE_STORAGE_KEY] = {
        "version": 1,
        "data": {"location_name": "Test Name", "additional_valid_key": "value"},
    }
    await config.async_load()
    assert config.location_name == "Test Name"


async def test_start_events(hass):
    """Test events fired when starting Home Assistant."""
    hass.state = ha.CoreState.not_running

    all_events = []

    @ha.callback
    def capture_events(ev):
        all_events.append(ev.event_type)

    hass.bus.async_listen(MATCH_ALL, capture_events)

    core_states = []

    @ha.callback
    def capture_core_state(_):
        core_states.append(hass.state)

    hass.bus.async_listen(EVENT_CORE_CONFIG_UPDATE, capture_core_state)

    await hass.async_start()
    await hass.async_block_till_done()

    assert all_events == [
        EVENT_CORE_CONFIG_UPDATE,
        EVENT_HOMEASSISTANT_START,
        EVENT_CORE_CONFIG_UPDATE,
        EVENT_HOMEASSISTANT_STARTED,
    ]
    assert core_states == [ha.CoreState.starting, ha.CoreState.running]


async def test_log_blocking_events(hass, caplog):
    """Ensure we log which task is blocking startup when debug logging is on."""
    caplog.set_level(logging.DEBUG)

    async def _wait_a_bit_1():
        await asyncio.sleep(0.1)

    async def _wait_a_bit_2():
        await asyncio.sleep(0.1)

    hass.async_create_task(_wait_a_bit_1())
    await hass.async_block_till_done()

    with patch.object(ha, "BLOCK_LOG_TIMEOUT", 0.0001):
        hass.async_create_task(_wait_a_bit_2())
        await hass.async_block_till_done()

    assert "_wait_a_bit_2" in caplog.text
    assert "_wait_a_bit_1" not in caplog.text


async def test_chained_logging_hits_log_timeout(hass, caplog):
    """Ensure we log which task is blocking startup when there is a task chain and debug logging is on."""
    caplog.set_level(logging.DEBUG)

    created = 0

    async def _task_chain_1():
        nonlocal created
        created += 1
        if created > 1000:
            return
        hass.async_create_task(_task_chain_2())

    async def _task_chain_2():
        nonlocal created
        created += 1
        if created > 1000:
            return
        hass.async_create_task(_task_chain_1())

    with patch.object(ha, "BLOCK_LOG_TIMEOUT", 0.0001):
        hass.async_create_task(_task_chain_1())
        await hass.async_block_till_done()

    assert "_task_chain_" in caplog.text


async def test_chained_logging_misses_log_timeout(hass, caplog):
    """Ensure we do not log which task is blocking startup if we do not hit the timeout."""
    caplog.set_level(logging.DEBUG)

    created = 0

    async def _task_chain_1():
        nonlocal created
        created += 1
        if created > 10:
            return
        hass.async_create_task(_task_chain_2())

    async def _task_chain_2():
        nonlocal created
        created += 1
        if created > 10:
            return
        hass.async_create_task(_task_chain_1())

    hass.async_create_task(_task_chain_1())
    await hass.async_block_till_done()

    assert "_task_chain_" not in caplog.text


async def test_async_all(hass):
    """Test async_all."""

    hass.states.async_set("switch.link", "on")
    hass.states.async_set("light.bowl", "on")
    hass.states.async_set("light.frog", "on")
    hass.states.async_set("vacuum.floor", "on")

    assert {state.entity_id for state in hass.states.async_all()} == {
        "switch.link",
        "light.bowl",
        "light.frog",
        "vacuum.floor",
    }
    assert {state.entity_id for state in hass.states.async_all("light")} == {
        "light.bowl",
        "light.frog",
    }
    assert {
        state.entity_id for state in hass.states.async_all(["light", "switch"])
    } == {"light.bowl", "light.frog", "switch.link"}


async def test_async_entity_ids_count(hass):
    """Test async_entity_ids_count."""

    hass.states.async_set("switch.link", "on")
    hass.states.async_set("light.bowl", "on")
    hass.states.async_set("light.frog", "on")
    hass.states.async_set("vacuum.floor", "on")

    assert hass.states.async_entity_ids_count() == 4
    assert hass.states.async_entity_ids_count("light") == 2

    hass.states.async_set("light.cow", "on")

    assert hass.states.async_entity_ids_count() == 5
    assert hass.states.async_entity_ids_count("light") == 3


async def test_hassjob_forbid_coroutine():
    """Test hassjob forbids coroutines."""

    async def bla():
        pass

    coro = bla()

    with pytest.raises(ValueError):
        ha.HassJob(coro)

    # To avoid warning about unawaited coro
    await coro


async def test_reserving_states(hass):
    """Test we can reserve a state in the state machine."""

    hass.states.async_reserve("light.bedroom")
    assert hass.states.async_available("light.bedroom") is False
    hass.states.async_set("light.bedroom", "on")
    assert hass.states.async_available("light.bedroom") is False

    with pytest.raises(ha.HomeAssistantError):
        hass.states.async_reserve("light.bedroom")

    hass.states.async_remove("light.bedroom")
    assert hass.states.async_available("light.bedroom") is True
    hass.states.async_set("light.bedroom", "on")

    with pytest.raises(ha.HomeAssistantError):
        hass.states.async_reserve("light.bedroom")

    assert hass.states.async_available("light.bedroom") is False
    hass.states.async_remove("light.bedroom")
    assert hass.states.async_available("light.bedroom") is True


async def test_state_change_events_match_state_time(hass):
    """Test last_updated and timed_fired only call utcnow once."""

    events = []

    @ha.callback
    def _event_listener(event):
        events.append(event)

    hass.bus.async_listen(ha.EVENT_STATE_CHANGED, _event_listener)

    hass.states.async_set("light.bedroom", "on")
    await hass.async_block_till_done()
    state = hass.states.get("light.bedroom")

    assert state.last_updated == events[0].time_fired<|MERGE_RESOLUTION|>--- conflicted
+++ resolved
@@ -393,11 +393,7 @@
         """Mock filter."""
         return not event.data["filtered"]
 
-<<<<<<< HEAD
-    unsub = hass.bus.async_listen("test", listener, filter=filter)
-=======
     unsub = hass.bus.async_listen("test", listener, event_filter=filter)
->>>>>>> 9150ce15
 
     hass.bus.async_fire("test", {"filtered": True})
     await hass.async_block_till_done()
