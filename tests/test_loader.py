"""Test to verify that we can load components."""
import pytest

from homeassistant.components import http, hue
from homeassistant.components.hue import light as hue_light
import homeassistant.loader as loader

from tests.async_mock import ANY, patch
from tests.common import MockModule, async_mock_service, mock_integration


async def test_component_dependencies(hass):
    """Test if we can get the proper load order of components."""
    mock_integration(hass, MockModule("mod1"))
    mock_integration(hass, MockModule("mod2", ["mod1"]))
    mod_3 = mock_integration(hass, MockModule("mod3", ["mod2"]))

    assert {"mod1", "mod2", "mod3"} == await loader._async_component_dependencies(
<<<<<<< HEAD
        hass, mod_3, set(), set()
=======
        hass, "mod_3", mod_3, set(), set()
>>>>>>> a25facc5
    )

    # Create circular dependency
    mock_integration(hass, MockModule("mod1", ["mod3"]))

    with pytest.raises(loader.CircularDependency):
<<<<<<< HEAD
        print(await loader._async_component_dependencies(hass, mod_3, set(), set()))
=======
        print(
            await loader._async_component_dependencies(
                hass, "mod_3", mod_3, set(), set()
            )
        )
>>>>>>> a25facc5

    # Depend on non-existing component
    mod_1 = mock_integration(hass, MockModule("mod1", ["nonexisting"]))

    with pytest.raises(loader.IntegrationNotFound):
<<<<<<< HEAD
        print(await loader._async_component_dependencies(hass, mod_1, set(), set()))
=======
        print(
            await loader._async_component_dependencies(
                hass, "mod_1", mod_1, set(), set()
            )
        )

    # Having an after dependency 2 deps down that is circular
    mod_1 = mock_integration(
        hass, MockModule("mod1", partial_manifest={"after_dependencies": ["mod_3"]})
    )

    with pytest.raises(loader.CircularDependency):
        print(
            await loader._async_component_dependencies(
                hass, "mod_3", mod_3, set(), set()
            )
        )
>>>>>>> a25facc5


def test_component_loader(hass):
    """Test loading components."""
    components = loader.Components(hass)
    assert components.http.CONFIG_SCHEMA is http.CONFIG_SCHEMA
    assert hass.components.http.CONFIG_SCHEMA is http.CONFIG_SCHEMA


def test_component_loader_non_existing(hass):
    """Test loading components."""
    components = loader.Components(hass)
    with pytest.raises(ImportError):
        components.non_existing


async def test_component_wrapper(hass):
    """Test component wrapper."""
    calls = async_mock_service(hass, "persistent_notification", "create")

    components = loader.Components(hass)
    components.persistent_notification.async_create("message")
    await hass.async_block_till_done()

    assert len(calls) == 1


async def test_helpers_wrapper(hass):
    """Test helpers wrapper."""
    helpers = loader.Helpers(hass)

    result = []

    def discovery_callback(service, discovered):
        """Handle discovery callback."""
        result.append(discovered)

    helpers.discovery.async_listen("service_name", discovery_callback)

    await helpers.discovery.async_discover("service_name", "hello", None, {})
    await hass.async_block_till_done()

    assert result == ["hello"]


async def test_custom_component_name(hass):
    """Test the name attribte of custom components."""
    integration = await loader.async_get_integration(hass, "test_standalone")
    int_comp = integration.get_component()
    assert int_comp.__name__ == "custom_components.test_standalone"
    assert int_comp.__package__ == "custom_components"

    comp = hass.components.test_standalone
    assert comp.__name__ == "custom_components.test_standalone"
    assert comp.__package__ == "custom_components"

    integration = await loader.async_get_integration(hass, "test_package")
    int_comp = integration.get_component()
    assert int_comp.__name__ == "custom_components.test_package"
    assert int_comp.__package__ == "custom_components.test_package"

    comp = hass.components.test_package
    assert comp.__name__ == "custom_components.test_package"
    assert comp.__package__ == "custom_components.test_package"

    integration = await loader.async_get_integration(hass, "test")
    platform = integration.get_platform("light")
    assert platform.__name__ == "custom_components.test.light"
    assert platform.__package__ == "custom_components.test"

    # Test custom components is mounted
    from custom_components.test_package import TEST

    assert TEST == 5


async def test_log_warning_custom_component(hass, caplog):
    """Test that we log a warning when loading a custom component."""
    hass.components.test_standalone
    assert "You are using a custom integration for test_standalone" in caplog.text

    await loader.async_get_integration(hass, "test")
    assert "You are using a custom integration for test " in caplog.text


async def test_get_integration(hass):
    """Test resolving integration."""
    integration = await loader.async_get_integration(hass, "hue")
    assert hue == integration.get_component()
    assert hue_light == integration.get_platform("light")


async def test_get_integration_legacy(hass):
    """Test resolving integration."""
    integration = await loader.async_get_integration(hass, "test_embedded")
    assert integration.get_component().DOMAIN == "test_embedded"
    assert integration.get_platform("switch") is not None


async def test_get_integration_custom_component(hass):
    """Test resolving integration."""
    integration = await loader.async_get_integration(hass, "test_package")
    print(integration)
    assert integration.get_component().DOMAIN == "test_package"
    assert integration.name == "Test Package"


def test_integration_properties(hass):
    """Test integration properties."""
    integration = loader.Integration(
        hass,
        "homeassistant.components.hue",
        None,
        {
            "name": "Philips Hue",
            "domain": "hue",
            "dependencies": ["test-dep"],
            "requirements": ["test-req==1.0.0"],
        },
    )
    assert integration.name == "Philips Hue"
    assert integration.domain == "hue"
    assert integration.dependencies == ["test-dep"]
    assert integration.requirements == ["test-req==1.0.0"]
    assert integration.is_built_in is True

    integration = loader.Integration(
        hass,
        "custom_components.hue",
        None,
        {
            "name": "Philips Hue",
            "domain": "hue",
            "dependencies": ["test-dep"],
            "requirements": ["test-req==1.0.0"],
        },
    )
    assert integration.is_built_in is False


async def test_integrations_only_once(hass):
    """Test that we load integrations only once."""
    int_1 = hass.async_create_task(loader.async_get_integration(hass, "hue"))
    int_2 = hass.async_create_task(loader.async_get_integration(hass, "hue"))

    assert await int_1 is await int_2


async def test_get_custom_components_internal(hass):
    """Test that we can a list of custom components."""
    # pylint: disable=protected-access
    integrations = await loader._async_get_custom_components(hass)
    assert integrations == {"test": ANY, "test_package": ANY}


def _get_test_integration(hass, name, config_flow):
    """Return a generated test integration."""
    return loader.Integration(
        hass,
        f"homeassistant.components.{name}",
        None,
        {
            "name": name,
            "domain": name,
            "config_flow": config_flow,
            "dependencies": [],
            "requirements": [],
        },
    )


async def test_get_custom_components(hass):
    """Verify that custom components are cached."""
    test_1_integration = _get_test_integration(hass, "test_1", False)
    test_2_integration = _get_test_integration(hass, "test_2", True)

    name = "homeassistant.loader._async_get_custom_components"
    with patch(name) as mock_get:
        mock_get.return_value = {
            "test_1": test_1_integration,
            "test_2": test_2_integration,
        }
        integrations = await loader.async_get_custom_components(hass)
        assert integrations == mock_get.return_value
        integrations = await loader.async_get_custom_components(hass)
        assert integrations == mock_get.return_value
        mock_get.assert_called_once_with(hass)


async def test_get_config_flows(hass):
    """Verify that custom components with config_flow are available."""
    test_1_integration = _get_test_integration(hass, "test_1", False)
    test_2_integration = _get_test_integration(hass, "test_2", True)

    with patch("homeassistant.loader.async_get_custom_components") as mock_get:
        mock_get.return_value = {
            "test_1": test_1_integration,
            "test_2": test_2_integration,
        }
        flows = await loader.async_get_config_flows(hass)
        assert "test_2" in flows
        assert "test_1" not in flows


async def test_get_custom_components_safe_mode(hass):
    """Test that we get empty custom components in safe mode."""
    hass.config.safe_mode = True
    assert await loader.async_get_custom_components(hass) == {}<|MERGE_RESOLUTION|>--- conflicted
+++ resolved
@@ -16,44 +16,11 @@
     mod_3 = mock_integration(hass, MockModule("mod3", ["mod2"]))
 
     assert {"mod1", "mod2", "mod3"} == await loader._async_component_dependencies(
-<<<<<<< HEAD
-        hass, mod_3, set(), set()
-=======
         hass, "mod_3", mod_3, set(), set()
->>>>>>> a25facc5
     )
 
     # Create circular dependency
     mock_integration(hass, MockModule("mod1", ["mod3"]))
-
-    with pytest.raises(loader.CircularDependency):
-<<<<<<< HEAD
-        print(await loader._async_component_dependencies(hass, mod_3, set(), set()))
-=======
-        print(
-            await loader._async_component_dependencies(
-                hass, "mod_3", mod_3, set(), set()
-            )
-        )
->>>>>>> a25facc5
-
-    # Depend on non-existing component
-    mod_1 = mock_integration(hass, MockModule("mod1", ["nonexisting"]))
-
-    with pytest.raises(loader.IntegrationNotFound):
-<<<<<<< HEAD
-        print(await loader._async_component_dependencies(hass, mod_1, set(), set()))
-=======
-        print(
-            await loader._async_component_dependencies(
-                hass, "mod_1", mod_1, set(), set()
-            )
-        )
-
-    # Having an after dependency 2 deps down that is circular
-    mod_1 = mock_integration(
-        hass, MockModule("mod1", partial_manifest={"after_dependencies": ["mod_3"]})
-    )
 
     with pytest.raises(loader.CircularDependency):
         print(
@@ -61,7 +28,28 @@
                 hass, "mod_3", mod_3, set(), set()
             )
         )
->>>>>>> a25facc5
+
+    # Depend on non-existing component
+    mod_1 = mock_integration(hass, MockModule("mod1", ["nonexisting"]))
+
+    with pytest.raises(loader.IntegrationNotFound):
+        print(
+            await loader._async_component_dependencies(
+                hass, "mod_1", mod_1, set(), set()
+            )
+        )
+
+    # Having an after dependency 2 deps down that is circular
+    mod_1 = mock_integration(
+        hass, MockModule("mod1", partial_manifest={"after_dependencies": ["mod_3"]})
+    )
+
+    with pytest.raises(loader.CircularDependency):
+        print(
+            await loader._async_component_dependencies(
+                hass, "mod_3", mod_3, set(), set()
+            )
+        )
 
 
 def test_component_loader(hass):
